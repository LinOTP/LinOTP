--- conflicted
+++ resolved
@@ -63,16 +63,7 @@
 COPY requirements-prod.txt .
 RUN pip install pip==24.0 pip-tools && pip-sync requirements-prod.txt
 
-<<<<<<< HEAD
-WORKDIR $LINOTP_HOME
-
 # Install linotp
-=======
-# Copy files needed to install linotp
-COPY config config
-COPY examples examples
-COPY man man
->>>>>>> def92b82
 COPY MANIFEST.in README.md setup.cfg setup.py ./
 COPY linotp linotp
 
