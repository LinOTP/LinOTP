--- conflicted
+++ resolved
@@ -30,17 +30,14 @@
     fi
 }
 
-<<<<<<< HEAD
 initdb_linotp(){
     echo >&2 " --- Initializing LinOTP's database ---"
     echo >&2 " --- This will also run necessary migrations ---"
     linotp -v init database
 }
 
-=======
 export MODE="${MODE:-production}"
 export SERVICE="0.0.0.0:5000"
->>>>>>> ef8b847f
 start_linotp() {
     echo >&2 "--- Starting LinOTP ---"
     if [ "$MODE" = "production" ]; then
