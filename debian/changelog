--- conflicted
+++ resolved
@@ -1,4 +1,3 @@
-<<<<<<< HEAD
 linotp (3.4~dev0-1) UNRELEASED; urgency=low
 
   Fix:
@@ -7,8 +6,6 @@
 
  -- LinOTP Packaging <packaging@linotp.de>  Mon, 08 Apr 2024 10:00:00 +0200
 
-linotp (3.3~rc0-1) UNRELEASED; urgency=low
-=======
 linotp (3.3.2-1) buster; urgency=low
 
   Fix:
@@ -40,7 +37,6 @@
   Deprecations:
   * In the future config variable `LOGGING_LEVEL` will be replaced by `LOG_LEVEL`.
     `LOG_LEVEL` can and should be used from now on. `LOG_LEVEL` defaults to `WARNING`.
->>>>>>> ef8b847f
 
   Features:
   * new API endpoints to retrieve tokens:
