--- conflicted
+++ resolved
@@ -1,19 +1,16 @@
-<<<<<<< HEAD
 linotp (3.5.0~dev0-1) UNRELEASED; urgency=low
 
   Features:
   * unhandled errors are now logged with traceback and returned in the response
 
  -- LinOTP Packaging <packaging@linotp.de>  Mon, 08 Apr 2024 10:00:00 +0200
-=======
+
 linotp (3.4.1-1) buster; urgency=low
 
   Fixes:
   * actually set Token PIN in `userservice/enroll`
 
  -- LinOTP Packaging <packaging@linotp.de>  Wed, 27 Nov 2024 08:59:30 +0100
-
->>>>>>> b2d0dd75
 
 linotp (3.4.0-1) buster; urgency=low
   
