--- conflicted
+++ resolved
@@ -1,4 +1,3 @@
-<<<<<<< HEAD
 linotp (3.3~0dev-1) buster-dev; urgency=low
 
   Features:
@@ -19,21 +18,10 @@
  -- LinOTP Packaging <packaging@linotp.de>  Wed, 23 Feb 2022 08:51:51 +0100
 
 linotp (3.2.1~0dev-1) buster-dev; urgency=low
-=======
-linotp (3.2.1-1) buster-dev; urgency=low
->>>>>>> 74948dcf
 
   Fixes:
   * Audit key verification errors solved by using newer version of pycryptodomex.
   * Remove weak file permissions in config dir.
-<<<<<<< HEAD
-
-  Removed:
-  * Debian postinst no longer manages admin users. Use the linotp cli instead.
-  * Removed deprecated variables from postint.
-
- -- LinOTP Packaging <packaging@linotp.de>  Fri, 15 Jul 2022 12:00:00 +0100
-=======
   * Solved migration of QR-tokens which broke backup-restore from SVA-2.12.5 to SVA-3.0
   * Database re-encoding during database migration now also migrates
     managed users that were previously not correctly migrated.
@@ -43,8 +31,7 @@
     being evaluated in certain situations, leading to wrongly attributed permissions to
     logged-in administrators.
 
--- LinOTP Packaging <packaging@linotp.de>  Fri, 15 Jul 2022 18:30:00 +0100
->>>>>>> 74948dcf
+ -- LinOTP Packaging <packaging@linotp.de>  Fri, 15 Jul 2022 12:00:00 +0100
 
 linotp (3.2-1) buster-dev; urgency=low
 
