--- conflicted
+++ resolved
@@ -1,4 +1,3 @@
-<<<<<<< HEAD
 linotp (3.2~0dev-0) experimental; urgency=low
 
   Fixes:
@@ -11,9 +10,6 @@
  -- KeyIdentity LinOTP Packaging <linotp@keyidentity.com>  Thu, 9 Sep 2021 17:13:51 +0200
 
 linotp (3.1~rc0-1) buster-dev; urgency=low
-=======
-linotp (3.1~rc1-1) buster-dev; urgency=low
->>>>>>> c02b143d
 
   * Set version 3.1~rc1
 
