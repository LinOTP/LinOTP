--- conflicted
+++ resolved
@@ -1,4 +1,3 @@
-<<<<<<< HEAD
 linotp (3.3~0dev-1) buster-dev; urgency=low
 
   Features:
@@ -22,8 +21,6 @@
 
  -- LinOTP Packaging <packaging@linotp.de>  Wed, 23 Feb 2022 08:51:51 +0100
 
-linotp (3.2.1~0dev-1) buster-dev; urgency=low
-=======
 linotp (3.2.3-1) buster; urgency=low
 
   Fixes:
@@ -45,7 +42,6 @@
  -- LinOTP Packaging <packaging@linotp.de>  Wed, 21 Dec 2022 17:40:00 +0100
 
 linotp (3.2.1-1) buster; urgency=low
->>>>>>> f561545e
 
   Fixes:
   * Audit key verification errors solved by using newer version of pycryptodomex.
@@ -59,11 +55,7 @@
     being evaluated in certain situations, leading to wrongly attributed permissions to
     logged-in administrators.
 
-<<<<<<< HEAD
- -- LinOTP Packaging <packaging@linotp.de>  Fri, 15 Jul 2022 12:00:00 +0100
-=======
  -- LinOTP Packaging <packaging@linotp.de>  Fri, 15 Jul 2022 18:30:00 +0100
->>>>>>> f561545e
 
 linotp (3.2-1) buster; urgency=low
 
