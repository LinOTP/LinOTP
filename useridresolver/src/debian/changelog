<<<<<<< HEAD
linotp-useridresolver (2.7.2~0dev0-1~precise) precise; urgency=low

  * Set new version 2.7.2.dev0

 -- LSE LinOTP2 Packaging <linotp2@lsexperts.de>  Mon, 15 Dec 2014 16:56:27 +0100
=======
linotp-useridresolver (2.7.1.2-1~precise) precise; urgency=low

  Tools and Resolver:
  * enhanced password genenerating tool to generate more secure passwords
    entries for usage via passwd and sql resolvers

 -- LSE LinOTP2 Packaging <linotp2@lsexperts.de>  Fri, 13 Feb 2015 11:40:25 +0100
>>>>>>> 377ef150

linotp-useridresolver (2.7.1-1~precise) precise; urgency=low

  * Fixed LDAPIdResolver 'Size limit exceeded' error message that appeared
    when requesting more results than the server wanted to return (Microsoft
    Active Directory specific)

 -- LSE LinOTP2 Packaging <linotp2@lsexperts.de>  Fri, 12 Dec 2014 15:28:36 +0100

linotp-useridresolver (2.7.0.2-1~precise) precise; urgency=low

  * Fallback for SQLIdResolver: If the data can't be decoded it is returned as
    it is to the upper layer

 -- LSE LinOTP2 Packaging <linotp2@lsexperts.de>  Thu, 31 Jul 2014 14:58:56 +0200

linotp-useridresolver (2.7-1~precise) precise; urgency=low

  * Integrated linotp-useridresolver-ee package into this package, adding
    support for:
    - LDAP and AD UserIdResolvers
    - SQL UserIdResolvers

 -- LSE LinOTP2 Packaging <linotp2@lsexperts.de>  Tue, 20 May 2014 18:31:52 +0200

linotp-useridresolver (2.6.1-1) precise; urgency=low

  * Set version 2.6.1

 -- LSE LinOTP2 Packaging <linotp2@lsexperts.de>  Thu, 27 Mar 2014 14:19:12 +0100

linotp-useridresolver (2.6.0.1-1) precise; urgency=low

  * Bind the resolvers object to the request for performance. closes #12372

 -- LSE LinOTP2 Packaging <linotp2@lsexperts.de>  Fri, 07 Feb 2014 15:38:06 +0100

linotp-useridresolver (2.6-1) precise; urgency=low

  * Added Challenge Response functionality for all tokens.
  * Added Challenge Response Policy (#12234)
  * Searching for tokens in the WebUI now uses wildcards.
  **  To find "benjamin" you will have to search for "ben*".
  **  "ben" will return nothing.
  * Added UserPassOnNoToken Policy (#12145)
  * Export token list to csv (#2963)
  * Add additional user attributes in the token list api (#12187)
  * Export audit list to csv (#2963)
  * Added /auth/index3 with 3 lines (#12138)
  * Use Yubikey with prefix like the serial number (#12039)
  * Enroll Yubikey with Challenge Response and Yubikey NEO (#12186)
  * SMS-Token: The mobile number can now be used in the mailto field (#12151)
  * Add non-blocking behaviour when sending SMS OTP (#2986)
  * The token description can be set in the WebUI (#12163)
  * The Resolver dialog now start the realm dialog if no realm is defined (#12160)
  * The yubikey in Yubivo mode (with 44 characters output) is supported (#2989)
  * Import Yubico CSV in Yubico mode for Yubikeys, that were generated with the
  **  Yubico personalization tool (#12326)
  * The token type list is sorted when enrolling in the management WebUI (#12231)
  * The authorize policies can contain regular expressions for the token
  **  serial number (#12197)
  * Added script 'linotp-token-usage' for token statistics (#12299)
  * Added severals cripts for simpler installation and maintenance:
  **  linotp-create-certificate, linotp-create-enckey, linotp-create-auditkeys,
  **  linotp-fix-access-rights (#2883)
  * /validate/check can return addition token details of the authenticated token.
  **  Configured by the policy 'detail_on_success' (#2661)
  * Support for eToken dat file import (#12124)
  * Policies can now be deactivated and activated (#2903)
  * Added new token type E-mail token, that sends OTP via smtp (#2704, #12332)
  * Improve pam_linotp for build process and challenge response support (#12176)
  * Using POST instead of GET requests in selfservice UI (#12161)
  * Improved the HTML online help, to be available online from linotp.org
  **  or installed on the server
  * Removed several misleading error messages during installation
  * Improved several error messages
  * rlm_linotp now also builds on Ubuntu 12.04 (#12154)
  * Improved the certificate handling for the LDAP resolver (#12089)
  * Improved the performance when loading many users in the WebUI (#12076)
  * Fixed a padding problem in the OCRA token (#12202)
  * Fixed the logout link in the management Web UI (#12022)
  * Fixed SMS token without serial number (#12322)
  * Fixed the signature checking in the SQL audit module (#12267, #2700)
  * Fixed apache config to use secure cookies (#12148)

 -- LSE LinOTP2 Packaging <linotp2@lsexperts.de>  Mon, 23 Dec 2013 15:19:09 +0100

linotp-useridresolver (2.5.2.1-1) precise; urgency=low

  * Change RC8 to the release version

 -- LSE LinOTP2 Packaging <linotp2@lsexperts.de>  Fri, 02 Aug 2013 11:26:31 +0200

linotp-useridresolver (2.5.2-1.rc8) lucid; urgency=low

  * fix multiple selected policies 	#12114
  * fix for user with special char for access to selfservice #12110
  * fix export of policy with user with special chars #12107
  * fix of missing manpage for source distribution #12100
  * fix export of empty policies #12099
  * fix of weird PKG-INFO from build #12098
  * fix for ad users with special char in dn for access to selfservice #12090


 -- LSE LinOTP2 Packaging <linotp2@lsexperts.de>  Fri, 12 Jul 2013 00:42:08 +0200

linotp-useridresolver (2.5.2-1.rc7) precise; urgency=low

  * Fixed ignored timeStep from enrollment dialog #12080
  * Fixed access for AD user with special characters to selfservice #12090
  * Added required package entry for configobj in glinotpadm #12088


 -- LSE LinOTP2 Packaging <linotp2@lsexperts.de>  Mon, 08 Jul 2013 11:29:43 +0200

linotp-useridresolver (2.5.2-1) precise; urgency=low

  * Release community edition

 -- LSE LinOTP2 Packaging <linotp2@lsexperts.de>  Fri, 05 Jul 2013 11:55:38 +0200

linotp-useridresolver (2.5.2-0.rc6) precise; urgency=low

  * Fixed wrong positiv response during OCRA rollout #12058
  * Fixed enrolling Yubikeys in GTK client #12070
  * Fixed default getFromConfig #12067
  * Added index to token table #12061
  * Fixed documentation #12075
  * Added more unittests
  * Fixed OCRAChallengeTimeout #12069
  * Fixed the UI of the TOTP enrollment to honour the timestep #12080
  * Fixed the dependency for repoze.who #12081
  * Added multiple LDAPS useridresolvers #12065


 -- LSE LinOTP2 Packaging <linotp2@lsexperts.de>  Thu, 04 Jul 2013 00:27:12 +0200

linotp-useridresolver (2.5.2-0.rc5) precise; urgency=low

  * fixed LDAP encoding (#12062)
  * fixed tokenclass type (#12054)

 -- LSE LinOTP2 Packaging <linotp2@lsexperts.de>  Tue, 02 Jul 2013 12:00:06 +0200

linotp-useridresolver (2.5.2-0.rc4) precise; urgency=low

  * fixed unicode in LDAP-Resolver
  * fixed JSON object handling in webUI

 -- LSE LinOTP2 Packaging <linotp2@lsexperts.de>  Fri, 28 Jun 2013 15:02:06 +0200

linotp-useridresolver (2.5.2-0.rc3) precise; urgency=low


  * Bug #12026 Closed (fixed) WebUI: SyncWindows and CounterWindow could not be set
  * Bug #12018 Closed (fixed) otplen is not honoured by /admin/init
  * Bug #12015 Closed (fixed) Hide help button in CE
  * Bug #12014 Closed (fixed) LinOTP Logo
  * Bug #12011 Closed (fixed) Typos in translation
  * Bug #3003, #3000 Closed (fixed) Wrong wsgi file in documentation
  * Bug #3002 Closed (fixed) Added info for creating certificates
  * Bug #2999, #2998, #2996, #2995, #2994, #2992, #2991 Closed (fixed) Improved documentation for manual installation
  * Bug #2975 Closed (fixed)  removed link to linotp-register
  * Bug #2969 Closed (fixed)  rewrite string handling in logging
  * Enhancement #2909 Closed (fixed) Better handling of HSM errors
  * Bug Closed #2864 (fixed)  Tokenrealm does not work with sqlite


 -- LSE LinOTP2 Packaging <linotp2@lsexperts.de>  Wed, 26 Jun 2013 16:02:06 +0200

linotp-useridresolver (2.5.2-0.rc1) precise; urgency=low

  * added resolver init hook -  #941
  * added transition packages to rename the debian archives (#844)

 -- LSE LinOTP2 Packaging <linotp2@lsexperts.de>  Wed, 05 Jun 2013 11:52:06 +0200

linotp-useridresolver (2.5.1-6) precise; urgency=low

  * added possibility to upload to PPA launchpad

 -- LSE LinOTP2 Packaging <linotp2@lsexperts.de>  Thu, 28 Mar 2013 15:46:06 +0200

linotp-useridresolver (2.5.1-2) lucid; urgency=low

  * change package name

 -- LSE LinOTP2 Packaging <linotp2@lsexperts.de>  Wed, 20 Mar 2013 17:55:06 +0200

linotpuseridresolver (2.5.1-1) lucid; urgency=low

  * release 2.5.1

 -- LSE LinOTP2 Packaging <linotp2@lsexperts.de>  Fri, 22 Feb 2012 14:25:06 +0200

linotpuseridresolver (2.4.4) lucid; urgency=low

  * Added SMTP SMS gateway support
  * Added Authorization based on authenticating client IP address
  * Added functionality to retrieve OTPs to print One Time Password lists
  * Added test button to SQL Resolver
  * Improved dynamic token class loading
  * SMS OTP can be sent with customized text
  * Import eToken Pass: automatic SHA type detection
  * Improved the Unicode support in SQL Resolver and LDAP resolver
  * Improved search capabilitiestokenview and userview (WebUI)
  * Added possibility to turn off session protection
  * Added possibility to prefix name of audit table
  * Improved the Oracle support
  * Several minor fixes



 -- LSE LinOTP2 Packaging <linotp2@lsexperts.de>  Thu, 25 Jul 2012 11:22:06 +0200

linotpuseridresolver (2.4.3-1) lucid; urgency=low
  * added the possibility for german umlauts in usernames

 -- LSE LinOTP2 Packaging <linotp2@lsexperts.de>  Mon, 11 Jul 2012 21:21:00 +0200

linotpuseridresolver (2.4.3) lucid; urgency=low
  * improved resolver und realm handling

 -- LSE LinOTP2 Packaging <linotp2@lsexperts.de>  Mon, 02 Apr 2012 12:00:00 +0200

linotpuseridresolver (2.4.2-1) lucid; urgency=low
  * changed the python version from 2.5,2.6 to 2.6,2.7

 -- LSE LinOTP2 Packaging <linotp2@lsexperts.de>  Mon, 09 Jan 2012 12:00:00 +0200

linotpuseridresolver (2.4) lucid; urgency=low

  * release 2.4


 -- LSE LinOTP2 Packaging <linotp2@lsexperts.de>  Thu, 15 Sep 2011 16:11:05 +0200

linotpuseridresolver (2.4-rc3) lucid; urgency=low

  * reworked pin poliy

 -- LSE LinOTP2 Packaging <linotp2@lsexperts.de>  Mon, 05 Sep 2011 09:36:09 +0200

linotpuseridresolver (2.4-rc2) lucid; urgency=low

  *   2nd release candidate

 -- LSE LinOTP2 Packaging <linotp2@lsexperts.de>  Wed, 17 Aug 2011 13:22:29 +0200

linotpuseridresolver (2.4-rc1) lucid; urgency=low

  * first feature complete version

 -- LSE LinOTP2 Packaging <linotp2@lsexperts.de>  Thu, 04 Aug 2011 09:09:26 +0200

linotpuseridresolver (2.4-pre2) lucid; urgency=low

    * Added Audit Trail etc.

 -- LSE LinOTP2 Packaging <linotp2@lsexperts.de>  Tue, 31 May 2011 11:45:25 +0200

linotpuseridresolver (2.4-pre1) stable; urgency=low

  * Pre1
  * PasswordIdResolver now also fills surname, givenname, phone and mobile from the file

 -- LSE LinOTP2 Packaging <linotp2@lsexperts.de>  Mon, 07 Mar 2011 12:00:00 +0200





linotpuseridresolver (2.3-rc2) stable; urgency=low

  * RC2

 -- LSE LinOTP2 Packaging <linotp2@lsexperts.de>  Mon, 10 Mar 2011 12:00:00 +0200

linotpuseridresolver (2.3-pre2) stable; urgency=low

  * Pre release 2

 -- LSE LinOTP2 Packaging <linotp2@lsexperts.de>  Wed, 02 Feb 2011 12:00:00 +0200

linotpuseridresolver (2.3-pre1) stable; urgency=low

  * Improved logging capability

 -- LSE LinOTP2 Packaging <linotp2@lsexperts.de>  Wed, 01 Dec 2010 15:00:30 +0200

linotpuseridresolver (2.2) stable; urgency=low

  * Final release

 -- LSE LinOTP2 Packaging <linotp2@lsexperts.de>  Thu, 14 Oct 2010 19:00:30 +0200

linotpuseridresolver (2.2-rc1) stable; urgency=low

  * First release candidate

 -- LSE LinOTP2 Packaging <linotp2@lsexperts.de>  Mon, 30 Sep 2010 15:00:30 +0200

linotpuseridresolver (2.2-pre2) stable; urgency=low

  * Improved virtual appliance installer

 -- LSE LinOTP2 Packaging <linotp2@lsexperts.de>  Mon, 13 Sep 2010 21:00:30 +0200

linotpuseridresolver (2.2-pre1) stable; urgency=low

  * Authentication against username and password from the user database

 -- LSE LinOTP2 Packaging <linotp2@lsexperts.de>  Mon, 30 Aug 2010 09:29:30 +0200


linotpuseridresolver (2.1) stable; urgency=low

  * Initial release of new debian package building system

 -- LSE LinOTP2 Packaging <linotp2@lsexperts.de>  Fri, 25 Jun 2010 23:54:30 +0200<|MERGE_RESOLUTION|>--- conflicted
+++ resolved
@@ -1,10 +1,9 @@
-<<<<<<< HEAD
 linotp-useridresolver (2.7.2~0dev0-1~precise) precise; urgency=low
 
   * Set new version 2.7.2.dev0
 
  -- LSE LinOTP2 Packaging <linotp2@lsexperts.de>  Mon, 15 Dec 2014 16:56:27 +0100
-=======
+
 linotp-useridresolver (2.7.1.2-1~precise) precise; urgency=low
 
   Tools and Resolver:
@@ -12,7 +11,6 @@
     entries for usage via passwd and sql resolvers
 
  -- LSE LinOTP2 Packaging <linotp2@lsexperts.de>  Fri, 13 Feb 2015 11:40:25 +0100
->>>>>>> 377ef150
 
 linotp-useridresolver (2.7.1-1~precise) precise; urgency=low
 
