--- conflicted
+++ resolved
@@ -1,22 +1,14 @@
-<<<<<<< HEAD
 linotp-useridresolver (2.8.1~0dev0-1) jessie; urgency=low
 
   * Set new version 2.8.1~0dev0-1
 
  -- LSE LinOTP2 Packaging <linotp2@lsexperts.de>  Thu, 17 Dec 2015 17:48:09 +0100
 
-linotp-useridresolver (2.8.0.3~rc2-1) jessie; urgency=low
+linotp-useridresolver (2.8.0.3-1) jessie; urgency=low
 
   * Replace phppass file by a dedicated method
 
- -- LSE LinOTP2 Packaging <linotp2@lsexperts.de>  Mon, 25 Jan 2016 16:48:21 +0100
-=======
-linotp-useridresolver (2.8.0.3-1) jessie; urgency=low
-
-  * Replace phppass file by a dedicated method
-
  -- LSE LinOTP2 Packaging <linotp2@lsexperts.de>  Fri, 05 Feb 2016 08:54:31 +0100
->>>>>>> 0dc4e811
 
 linotp-useridresolver (2.8-1) jessie; urgency=low
 
