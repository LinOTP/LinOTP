<<<<<<< HEAD
linotp-useridresolver (2.9.1~0dev0-1) jessie; urgency=low

  * Set new version 2.9.1~0dev0-1

 -- LSE LinOTP2 Packaging <linotp2@lsexperts.de>  Fri, 26 Aug 2016 17:26:58 +0200
=======
linotp-useridresolver (2.9.0.3-1) jessie; urgency=low

  Bug Fixes:
  * LDAP: Fix result filtering for recent AD versions

 -- LSE LinOTP2 Packaging <linotp2@lsexperts.de>  Wed, 26 Oct 2016 08:28:19 +0200
>>>>>>> 153384e1

linotp-useridresolver (2.9-1) jessie; urgency=low

  * Add class registry and class aliases

 -- LSE LinOTP2 Packaging <linotp2@lsexperts.de>  Thu, 11 Aug 2016 13:18:26 +0200

linotp-useridresolver (2.8.1.2-1) jessie; urgency=low

  * LDAP: Add ability to set response timeout

 -- LSE LinOTP2 Packaging <linotp2@lsexperts.de>  Fri, 10 Jun 2016 13:40:40 +0200

linotp-useridresolver (2.8.1-1) jessie; urgency=low

  * SQL: Add support for ASP.NET hashes

 -- LSE LinOTP2 Packaging <linotp2@lsexperts.de>  Thu, 24 Mar 2016 13:49:08 +0100

linotp-useridresolver (2.8.0.3-1) jessie; urgency=low

  * Replace phppass file by a dedicated method

 -- LSE LinOTP2 Packaging <linotp2@lsexperts.de>  Fri, 05 Feb 2016 08:54:31 +0100

linotp-useridresolver (2.8-1) jessie; urgency=low

  Enhancements:
  * Add support for Unicode passwords in PasswdIdResolver
  * Add LDAP proxy support
  * Support for LDAP cursoring during fetch of userlist
  * Add support for odbc_connect in SQLIdResolver

 -- LSE LinOTP2 Packaging <linotp2@lsexperts.de>  Wed, 25 Nov 2015 17:30:54 +0100

linotp-useridresolver (2.7.2.2-1) jessie; urgency=low

  Enhancements:
  * Add support for odbc_connect in SQLIdResolver

 -- LSE LinOTP2 Packaging <linotp2@lsexperts.de>  Fri, 28 Aug 2015 10:48:19 +0200

linotp-useridresolver (2.7.2-1~precise) precise; urgency=low

  Enhancements:
  * Server: Support 'now()' in LDAP search expressions
  * Server: Removed limit of salt length of passwords in SQLIdResolver
  * Packaging: Internal package refactorization to unify structure and version
    number handling

 -- LSE LinOTP2 Packaging <linotp2@lsexperts.de>  Wed, 25 Mar 2015 13:46:31 +0100

linotp-useridresolver (2.7.1.2-1~precise) precise; urgency=low

  Tools and Resolver:
  * enhanced password genenerating tool to generate more secure passwords
    entries for usage via passwd and sql resolvers

 -- LSE LinOTP2 Packaging <linotp2@lsexperts.de>  Fri, 13 Feb 2015 11:40:25 +0100

linotp-useridresolver (2.7.1-1~precise) precise; urgency=low

  * Fixed LDAPIdResolver 'Size limit exceeded' error message that appeared
    when requesting more results than the server wanted to return (Microsoft
    Active Directory specific)

 -- LSE LinOTP2 Packaging <linotp2@lsexperts.de>  Fri, 12 Dec 2014 15:28:36 +0100

linotp-useridresolver (2.7.0.2-1~precise) precise; urgency=low

  * Fallback for SQLIdResolver: If the data can't be decoded it is returned as
    it is to the upper layer

 -- LSE LinOTP2 Packaging <linotp2@lsexperts.de>  Thu, 31 Jul 2014 14:58:56 +0200

linotp-useridresolver (2.7-1~precise) precise; urgency=low

  * Integrated linotp-useridresolver-ee package into this package, adding
    support for:
    - LDAP and AD UserIdResolvers
    - SQL UserIdResolvers

 -- LSE LinOTP2 Packaging <linotp2@lsexperts.de>  Tue, 20 May 2014 18:31:52 +0200

linotp-useridresolver (2.6.1-1) precise; urgency=low

  * Set version 2.6.1

 -- LSE LinOTP2 Packaging <linotp2@lsexperts.de>  Thu, 27 Mar 2014 14:19:12 +0100

linotp-useridresolver (2.6.0.1-1) precise; urgency=low

  * Bind the resolvers object to the request for performance. closes #12372

 -- LSE LinOTP2 Packaging <linotp2@lsexperts.de>  Fri, 07 Feb 2014 15:38:06 +0100

linotp-useridresolver (2.6-1) precise; urgency=low

  * Added Challenge Response functionality for all tokens.
  * Added Challenge Response Policy (#12234)
  * Searching for tokens in the WebUI now uses wildcards.
  **  To find "benjamin" you will have to search for "ben*".
  **  "ben" will return nothing.
  * Added UserPassOnNoToken Policy (#12145)
  * Export token list to csv (#2963)
  * Add additional user attributes in the token list api (#12187)
  * Export audit list to csv (#2963)
  * Added /auth/index3 with 3 lines (#12138)
  * Use Yubikey with prefix like the serial number (#12039)
  * Enroll Yubikey with Challenge Response and Yubikey NEO (#12186)
  * SMS-Token: The mobile number can now be used in the mailto field (#12151)
  * Add non-blocking behaviour when sending SMS OTP (#2986)
  * The token description can be set in the WebUI (#12163)
  * The Resolver dialog now start the realm dialog if no realm is defined (#12160)
  * The yubikey in Yubivo mode (with 44 characters output) is supported (#2989)
  * Import Yubico CSV in Yubico mode for Yubikeys, that were generated with the
  **  Yubico personalization tool (#12326)
  * The token type list is sorted when enrolling in the management WebUI (#12231)
  * The authorize policies can contain regular expressions for the token
  **  serial number (#12197)
  * Added script 'linotp-token-usage' for token statistics (#12299)
  * Added severals cripts for simpler installation and maintenance:
  **  linotp-create-certificate, linotp-create-enckey, linotp-create-auditkeys,
  **  linotp-fix-access-rights (#2883)
  * /validate/check can return addition token details of the authenticated token.
  **  Configured by the policy 'detail_on_success' (#2661)
  * Support for eToken dat file import (#12124)
  * Policies can now be deactivated and activated (#2903)
  * Added new token type E-mail token, that sends OTP via smtp (#2704, #12332)
  * Improve pam_linotp for build process and challenge response support (#12176)
  * Using POST instead of GET requests in selfservice UI (#12161)
  * Improved the HTML online help, to be available online from linotp.org
  **  or installed on the server
  * Removed several misleading error messages during installation
  * Improved several error messages
  * rlm_linotp now also builds on Ubuntu 12.04 (#12154)
  * Improved the certificate handling for the LDAP resolver (#12089)
  * Improved the performance when loading many users in the WebUI (#12076)
  * Fixed a padding problem in the OCRA token (#12202)
  * Fixed the logout link in the management Web UI (#12022)
  * Fixed SMS token without serial number (#12322)
  * Fixed the signature checking in the SQL audit module (#12267, #2700)
  * Fixed apache config to use secure cookies (#12148)

 -- LSE LinOTP2 Packaging <linotp2@lsexperts.de>  Mon, 23 Dec 2013 15:19:09 +0100

linotp-useridresolver (2.5.2.1-1) precise; urgency=low

  * Change RC8 to the release version

 -- LSE LinOTP2 Packaging <linotp2@lsexperts.de>  Fri, 02 Aug 2013 11:26:31 +0200

linotp-useridresolver (2.5.2-1.rc8) lucid; urgency=low

  * fix multiple selected policies 	#12114
  * fix for user with special char for access to selfservice #12110
  * fix export of policy with user with special chars #12107
  * fix of missing manpage for source distribution #12100
  * fix export of empty policies #12099
  * fix of weird PKG-INFO from build #12098
  * fix for ad users with special char in dn for access to selfservice #12090


 -- LSE LinOTP2 Packaging <linotp2@lsexperts.de>  Fri, 12 Jul 2013 00:42:08 +0200

linotp-useridresolver (2.5.2-1.rc7) precise; urgency=low

  * Fixed ignored timeStep from enrollment dialog #12080
  * Fixed access for AD user with special characters to selfservice #12090
  * Added required package entry for configobj in glinotpadm #12088


 -- LSE LinOTP2 Packaging <linotp2@lsexperts.de>  Mon, 08 Jul 2013 11:29:43 +0200

linotp-useridresolver (2.5.2-1) precise; urgency=low

  * Release community edition

 -- LSE LinOTP2 Packaging <linotp2@lsexperts.de>  Fri, 05 Jul 2013 11:55:38 +0200

linotp-useridresolver (2.5.2-0.rc6) precise; urgency=low

  * Fixed wrong positiv response during OCRA rollout #12058
  * Fixed enrolling Yubikeys in GTK client #12070
  * Fixed default getFromConfig #12067
  * Added index to token table #12061
  * Fixed documentation #12075
  * Added more unittests
  * Fixed OCRAChallengeTimeout #12069
  * Fixed the UI of the TOTP enrollment to honour the timestep #12080
  * Fixed the dependency for repoze.who #12081
  * Added multiple LDAPS useridresolvers #12065


 -- LSE LinOTP2 Packaging <linotp2@lsexperts.de>  Thu, 04 Jul 2013 00:27:12 +0200

linotp-useridresolver (2.5.2-0.rc5) precise; urgency=low

  * fixed LDAP encoding (#12062)
  * fixed tokenclass type (#12054)

 -- LSE LinOTP2 Packaging <linotp2@lsexperts.de>  Tue, 02 Jul 2013 12:00:06 +0200

linotp-useridresolver (2.5.2-0.rc4) precise; urgency=low

  * fixed unicode in LDAP-Resolver
  * fixed JSON object handling in webUI

 -- LSE LinOTP2 Packaging <linotp2@lsexperts.de>  Fri, 28 Jun 2013 15:02:06 +0200

linotp-useridresolver (2.5.2-0.rc3) precise; urgency=low


  * Bug #12026 Closed (fixed) WebUI: SyncWindows and CounterWindow could not be set
  * Bug #12018 Closed (fixed) otplen is not honoured by /admin/init
  * Bug #12015 Closed (fixed) Hide help button in CE
  * Bug #12014 Closed (fixed) LinOTP Logo
  * Bug #12011 Closed (fixed) Typos in translation
  * Bug #3003, #3000 Closed (fixed) Wrong wsgi file in documentation
  * Bug #3002 Closed (fixed) Added info for creating certificates
  * Bug #2999, #2998, #2996, #2995, #2994, #2992, #2991 Closed (fixed) Improved documentation for manual installation
  * Bug #2975 Closed (fixed)  removed link to linotp-register
  * Bug #2969 Closed (fixed)  rewrite string handling in logging
  * Enhancement #2909 Closed (fixed) Better handling of HSM errors
  * Bug Closed #2864 (fixed)  Tokenrealm does not work with sqlite


 -- LSE LinOTP2 Packaging <linotp2@lsexperts.de>  Wed, 26 Jun 2013 16:02:06 +0200

linotp-useridresolver (2.5.2-0.rc1) precise; urgency=low

  * added resolver init hook -  #941
  * added transition packages to rename the debian archives (#844)

 -- LSE LinOTP2 Packaging <linotp2@lsexperts.de>  Wed, 05 Jun 2013 11:52:06 +0200

linotp-useridresolver (2.5.1-6) precise; urgency=low

  * added possibility to upload to PPA launchpad

 -- LSE LinOTP2 Packaging <linotp2@lsexperts.de>  Thu, 28 Mar 2013 15:46:06 +0200

linotp-useridresolver (2.5.1-2) lucid; urgency=low

  * change package name

 -- LSE LinOTP2 Packaging <linotp2@lsexperts.de>  Wed, 20 Mar 2013 17:55:06 +0200

linotpuseridresolver (2.5.1-1) lucid; urgency=low

  * release 2.5.1

 -- LSE LinOTP2 Packaging <linotp2@lsexperts.de>  Fri, 22 Feb 2012 14:25:06 +0200

linotpuseridresolver (2.4.4) lucid; urgency=low

  * Added SMTP SMS gateway support
  * Added Authorization based on authenticating client IP address
  * Added functionality to retrieve OTPs to print One Time Password lists
  * Added test button to SQL Resolver
  * Improved dynamic token class loading
  * SMS OTP can be sent with customized text
  * Import eToken Pass: automatic SHA type detection
  * Improved the Unicode support in SQL Resolver and LDAP resolver
  * Improved search capabilitiestokenview and userview (WebUI)
  * Added possibility to turn off session protection
  * Added possibility to prefix name of audit table
  * Improved the Oracle support
  * Several minor fixes



 -- LSE LinOTP2 Packaging <linotp2@lsexperts.de>  Thu, 25 Jul 2012 11:22:06 +0200

linotpuseridresolver (2.4.3-1) lucid; urgency=low
  * added the possibility for german umlauts in usernames

 -- LSE LinOTP2 Packaging <linotp2@lsexperts.de>  Mon, 11 Jul 2012 21:21:00 +0200

linotpuseridresolver (2.4.3) lucid; urgency=low
  * improved resolver und realm handling

 -- LSE LinOTP2 Packaging <linotp2@lsexperts.de>  Mon, 02 Apr 2012 12:00:00 +0200

linotpuseridresolver (2.4.2-1) lucid; urgency=low
  * changed the python version from 2.5,2.6 to 2.6,2.7

 -- LSE LinOTP2 Packaging <linotp2@lsexperts.de>  Mon, 09 Jan 2012 12:00:00 +0200

linotpuseridresolver (2.4) lucid; urgency=low

  * release 2.4


 -- LSE LinOTP2 Packaging <linotp2@lsexperts.de>  Thu, 15 Sep 2011 16:11:05 +0200

linotpuseridresolver (2.4-rc3) lucid; urgency=low

  * reworked pin poliy

 -- LSE LinOTP2 Packaging <linotp2@lsexperts.de>  Mon, 05 Sep 2011 09:36:09 +0200

linotpuseridresolver (2.4-rc2) lucid; urgency=low

  *   2nd release candidate

 -- LSE LinOTP2 Packaging <linotp2@lsexperts.de>  Wed, 17 Aug 2011 13:22:29 +0200

linotpuseridresolver (2.4-rc1) lucid; urgency=low

  * first feature complete version

 -- LSE LinOTP2 Packaging <linotp2@lsexperts.de>  Thu, 04 Aug 2011 09:09:26 +0200

linotpuseridresolver (2.4-pre2) lucid; urgency=low

    * Added Audit Trail etc.

 -- LSE LinOTP2 Packaging <linotp2@lsexperts.de>  Tue, 31 May 2011 11:45:25 +0200

linotpuseridresolver (2.4-pre1) stable; urgency=low

  * Pre1
  * PasswordIdResolver now also fills surname, givenname, phone and mobile from the file

 -- LSE LinOTP2 Packaging <linotp2@lsexperts.de>  Mon, 07 Mar 2011 12:00:00 +0200





linotpuseridresolver (2.3-rc2) stable; urgency=low

  * RC2

 -- LSE LinOTP2 Packaging <linotp2@lsexperts.de>  Mon, 10 Mar 2011 12:00:00 +0200

linotpuseridresolver (2.3-pre2) stable; urgency=low

  * Pre release 2

 -- LSE LinOTP2 Packaging <linotp2@lsexperts.de>  Wed, 02 Feb 2011 12:00:00 +0200

linotpuseridresolver (2.3-pre1) stable; urgency=low

  * Improved logging capability

 -- LSE LinOTP2 Packaging <linotp2@lsexperts.de>  Wed, 01 Dec 2010 15:00:30 +0200

linotpuseridresolver (2.2) stable; urgency=low

  * Final release

 -- LSE LinOTP2 Packaging <linotp2@lsexperts.de>  Thu, 14 Oct 2010 19:00:30 +0200

linotpuseridresolver (2.2-rc1) stable; urgency=low

  * First release candidate

 -- LSE LinOTP2 Packaging <linotp2@lsexperts.de>  Mon, 30 Sep 2010 15:00:30 +0200

linotpuseridresolver (2.2-pre2) stable; urgency=low

  * Improved virtual appliance installer

 -- LSE LinOTP2 Packaging <linotp2@lsexperts.de>  Mon, 13 Sep 2010 21:00:30 +0200

linotpuseridresolver (2.2-pre1) stable; urgency=low

  * Authentication against username and password from the user database

 -- LSE LinOTP2 Packaging <linotp2@lsexperts.de>  Mon, 30 Aug 2010 09:29:30 +0200


linotpuseridresolver (2.1) stable; urgency=low

  * Initial release of new debian package building system

 -- LSE LinOTP2 Packaging <linotp2@lsexperts.de>  Fri, 25 Jun 2010 23:54:30 +0200<|MERGE_RESOLUTION|>--- conflicted
+++ resolved
@@ -1,17 +1,15 @@
-<<<<<<< HEAD
 linotp-useridresolver (2.9.1~0dev0-1) jessie; urgency=low
 
   * Set new version 2.9.1~0dev0-1
 
  -- LSE LinOTP2 Packaging <linotp2@lsexperts.de>  Fri, 26 Aug 2016 17:26:58 +0200
-=======
+
 linotp-useridresolver (2.9.0.3-1) jessie; urgency=low
 
   Bug Fixes:
   * LDAP: Fix result filtering for recent AD versions
 
  -- LSE LinOTP2 Packaging <linotp2@lsexperts.de>  Wed, 26 Oct 2016 08:28:19 +0200
->>>>>>> 153384e1
 
 linotp-useridresolver (2.9-1) jessie; urgency=low
 
