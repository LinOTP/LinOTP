linotp-useridresolver (2.9.2~0dev0-1) jessie; urgency=low

  * Set new version 2.9.2~0dev0-1

 -- KeyIdentity LinOTP Packaging <linotp@keyidentity.com>  Thu, 16 Feb 2017 09:56:07 +0100

linotp-useridresolver (2.9.1.4~0dev0-1) jessie; urgency=low

  * Set new version 2.9.1.4~0dev0-1

 -- KeyIdentity LinOTP Packaging <linotp@keyidentity.com>  Tue, 25 Apr 2017 17:36:47 +0200

linotp-useridresolver (2.9.1.1-1) jessie; urgency=low

  Bug Fixes
  * LDAP: Fix requests so they will be sent in utf-8

 -- LSE LinOTP2 Packaging <linotp2@lsexperts.de>  Thu, 13 Apr 2017 16:29:15 +0200

<<<<<<< HEAD
linotp-useridresolver (2.9.3~0dev0-1) jessie; urgency=low

  * Set new version 2.9.3~0dev0-1

 -- KeyIdentity LinOTP Packaging <linotp@keyidentity.com>  Thu, 16 Feb 2017 09:57:44 +0100

linotp-useridresolver (2.9.2~0dev0-1) jessie; urgency=low

  * Set new version 2.9.2~0dev0-1

 -- KeyIdentity LinOTP Packaging <linotp@keyidentity.com>  Thu, 16 Feb 2017 09:56:07 +0100

=======
>>>>>>> be242a66
linotp-useridresolver (2.9.1-1) jessie; urgency=low

  Enhancements:
  * LDAP: Add StartTLS support

 -- LSE LinOTP2 Packaging <linotp2@lsexperts.de>  Wed, 15 Feb 2017 13:17:04 +0100

linotp-useridresolver (2.9-1) jessie; urgency=low

  * Add class registry and class aliases

 -- LSE LinOTP2 Packaging <linotp2@lsexperts.de>  Thu, 11 Aug 2016 13:18:26 +0200

linotp-useridresolver (2.9.0.3-1) jessie; urgency=low

  Bug Fixes:
  * LDAP: Fix result filtering for recent AD versions

 -- LSE LinOTP2 Packaging <linotp2@lsexperts.de>  Wed, 26 Oct 2016 08:28:19 +0200

linotp-useridresolver (2.8.1.2-1) jessie; urgency=low

  * LDAP: Add ability to set response timeout

 -- LSE LinOTP2 Packaging <linotp2@lsexperts.de>  Fri, 10 Jun 2016 13:40:40 +0200

linotp-useridresolver (2.8.1-1) jessie; urgency=low

  * SQL: Add support for ASP.NET hashes

 -- LSE LinOTP2 Packaging <linotp2@lsexperts.de>  Thu, 24 Mar 2016 13:49:08 +0100

linotp-useridresolver (2.8.0.3-1) jessie; urgency=low

  * Replace phppass file by a dedicated method

 -- LSE LinOTP2 Packaging <linotp2@lsexperts.de>  Fri, 05 Feb 2016 08:54:31 +0100

linotp-useridresolver (2.8-1) jessie; urgency=low

  Enhancements:
  * Add support for Unicode passwords in PasswdIdResolver
  * Add LDAP proxy support
  * Support for LDAP cursoring during fetch of userlist
  * Add support for odbc_connect in SQLIdResolver

 -- LSE LinOTP2 Packaging <linotp2@lsexperts.de>  Wed, 25 Nov 2015 17:30:54 +0100

linotp-useridresolver (2.7.2.2-1) jessie; urgency=low

  Enhancements:
  * Add support for odbc_connect in SQLIdResolver

 -- LSE LinOTP2 Packaging <linotp2@lsexperts.de>  Fri, 28 Aug 2015 10:48:19 +0200

linotp-useridresolver (2.7.2-1~precise) precise; urgency=low

  Enhancements:
  * Server: Support 'now()' in LDAP search expressions
  * Server: Removed limit of salt length of passwords in SQLIdResolver
  * Packaging: Internal package refactorization to unify structure and version
    number handling

 -- LSE LinOTP2 Packaging <linotp2@lsexperts.de>  Wed, 25 Mar 2015 13:46:31 +0100

linotp-useridresolver (2.7.1.2-1~precise) precise; urgency=low

  Tools and Resolver:
  * enhanced password genenerating tool to generate more secure passwords
    entries for usage via passwd and sql resolvers

 -- LSE LinOTP2 Packaging <linotp2@lsexperts.de>  Fri, 13 Feb 2015 11:40:25 +0100

linotp-useridresolver (2.7.1-1~precise) precise; urgency=low

  * Fixed LDAPIdResolver 'Size limit exceeded' error message that appeared
    when requesting more results than the server wanted to return (Microsoft
    Active Directory specific)

 -- LSE LinOTP2 Packaging <linotp2@lsexperts.de>  Fri, 12 Dec 2014 15:28:36 +0100

linotp-useridresolver (2.7.0.2-1~precise) precise; urgency=low

  * Fallback for SQLIdResolver: If the data can't be decoded it is returned as
    it is to the upper layer

 -- LSE LinOTP2 Packaging <linotp2@lsexperts.de>  Thu, 31 Jul 2014 14:58:56 +0200

linotp-useridresolver (2.7-1~precise) precise; urgency=low

  * Integrated linotp-useridresolver-ee package into this package, adding
    support for:
    - LDAP and AD UserIdResolvers
    - SQL UserIdResolvers

 -- LSE LinOTP2 Packaging <linotp2@lsexperts.de>  Tue, 20 May 2014 18:31:52 +0200

linotp-useridresolver (2.6.1-1) precise; urgency=low

  * Set version 2.6.1

 -- LSE LinOTP2 Packaging <linotp2@lsexperts.de>  Thu, 27 Mar 2014 14:19:12 +0100

linotp-useridresolver (2.6.0.1-1) precise; urgency=low

  * Bind the resolvers object to the request for performance. closes #12372

 -- LSE LinOTP2 Packaging <linotp2@lsexperts.de>  Fri, 07 Feb 2014 15:38:06 +0100

linotp-useridresolver (2.6-1) precise; urgency=low

  * Added Challenge Response functionality for all tokens.
  * Added Challenge Response Policy (#12234)
  * Searching for tokens in the WebUI now uses wildcards.
  **  To find "benjamin" you will have to search for "ben*".
  **  "ben" will return nothing.
  * Added UserPassOnNoToken Policy (#12145)
  * Export token list to csv (#2963)
  * Add additional user attributes in the token list api (#12187)
  * Export audit list to csv (#2963)
  * Added /auth/index3 with 3 lines (#12138)
  * Use Yubikey with prefix like the serial number (#12039)
  * Enroll Yubikey with Challenge Response and Yubikey NEO (#12186)
  * SMS-Token: The mobile number can now be used in the mailto field (#12151)
  * Add non-blocking behaviour when sending SMS OTP (#2986)
  * The token description can be set in the WebUI (#12163)
  * The Resolver dialog now start the realm dialog if no realm is defined (#12160)
  * The yubikey in Yubivo mode (with 44 characters output) is supported (#2989)
  * Import Yubico CSV in Yubico mode for Yubikeys, that were generated with the
  **  Yubico personalization tool (#12326)
  * The token type list is sorted when enrolling in the management WebUI (#12231)
  * The authorize policies can contain regular expressions for the token
  **  serial number (#12197)
  * Added script 'linotp-token-usage' for token statistics (#12299)
  * Added severals cripts for simpler installation and maintenance:
  **  linotp-create-certificate, linotp-create-enckey, linotp-create-auditkeys,
  **  linotp-fix-access-rights (#2883)
  * /validate/check can return addition token details of the authenticated token.
  **  Configured by the policy 'detail_on_success' (#2661)
  * Support for eToken dat file import (#12124)
  * Policies can now be deactivated and activated (#2903)
  * Added new token type E-mail token, that sends OTP via smtp (#2704, #12332)
  * Improve pam_linotp for build process and challenge response support (#12176)
  * Using POST instead of GET requests in selfservice UI (#12161)
  * Improved the HTML online help, to be available online from linotp.org
  **  or installed on the server
  * Removed several misleading error messages during installation
  * Improved several error messages
  * rlm_linotp now also builds on Ubuntu 12.04 (#12154)
  * Improved the certificate handling for the LDAP resolver (#12089)
  * Improved the performance when loading many users in the WebUI (#12076)
  * Fixed a padding problem in the OCRA token (#12202)
  * Fixed the logout link in the management Web UI (#12022)
  * Fixed SMS token without serial number (#12322)
  * Fixed the signature checking in the SQL audit module (#12267, #2700)
  * Fixed apache config to use secure cookies (#12148)

 -- LSE LinOTP2 Packaging <linotp2@lsexperts.de>  Mon, 23 Dec 2013 15:19:09 +0100

linotp-useridresolver (2.5.2.1-1) precise; urgency=low

  * Change RC8 to the release version

 -- LSE LinOTP2 Packaging <linotp2@lsexperts.de>  Fri, 02 Aug 2013 11:26:31 +0200

linotp-useridresolver (2.5.2-1.rc8) lucid; urgency=low

  * fix multiple selected policies 	#12114
  * fix for user with special char for access to selfservice #12110
  * fix export of policy with user with special chars #12107
  * fix of missing manpage for source distribution #12100
  * fix export of empty policies #12099
  * fix of weird PKG-INFO from build #12098
  * fix for ad users with special char in dn for access to selfservice #12090


 -- LSE LinOTP2 Packaging <linotp2@lsexperts.de>  Fri, 12 Jul 2013 00:42:08 +0200

linotp-useridresolver (2.5.2-1.rc7) precise; urgency=low

  * Fixed ignored timeStep from enrollment dialog #12080
  * Fixed access for AD user with special characters to selfservice #12090
  * Added required package entry for configobj in glinotpadm #12088


 -- LSE LinOTP2 Packaging <linotp2@lsexperts.de>  Mon, 08 Jul 2013 11:29:43 +0200

linotp-useridresolver (2.5.2-1) precise; urgency=low

  * Release community edition

 -- LSE LinOTP2 Packaging <linotp2@lsexperts.de>  Fri, 05 Jul 2013 11:55:38 +0200

linotp-useridresolver (2.5.2-0.rc6) precise; urgency=low

  * Fixed wrong positiv response during OCRA rollout #12058
  * Fixed enrolling Yubikeys in GTK client #12070
  * Fixed default getFromConfig #12067
  * Added index to token table #12061
  * Fixed documentation #12075
  * Added more unittests
  * Fixed OCRAChallengeTimeout #12069
  * Fixed the UI of the TOTP enrollment to honour the timestep #12080
  * Fixed the dependency for repoze.who #12081
  * Added multiple LDAPS useridresolvers #12065


 -- LSE LinOTP2 Packaging <linotp2@lsexperts.de>  Thu, 04 Jul 2013 00:27:12 +0200

linotp-useridresolver (2.5.2-0.rc5) precise; urgency=low

  * fixed LDAP encoding (#12062)
  * fixed tokenclass type (#12054)

 -- LSE LinOTP2 Packaging <linotp2@lsexperts.de>  Tue, 02 Jul 2013 12:00:06 +0200

linotp-useridresolver (2.5.2-0.rc4) precise; urgency=low

  * fixed unicode in LDAP-Resolver
  * fixed JSON object handling in webUI

 -- LSE LinOTP2 Packaging <linotp2@lsexperts.de>  Fri, 28 Jun 2013 15:02:06 +0200

linotp-useridresolver (2.5.2-0.rc3) precise; urgency=low


  * Bug #12026 Closed (fixed) WebUI: SyncWindows and CounterWindow could not be set
  * Bug #12018 Closed (fixed) otplen is not honoured by /admin/init
  * Bug #12015 Closed (fixed) Hide help button in CE
  * Bug #12014 Closed (fixed) LinOTP Logo
  * Bug #12011 Closed (fixed) Typos in translation
  * Bug #3003, #3000 Closed (fixed) Wrong wsgi file in documentation
  * Bug #3002 Closed (fixed) Added info for creating certificates
  * Bug #2999, #2998, #2996, #2995, #2994, #2992, #2991 Closed (fixed) Improved documentation for manual installation
  * Bug #2975 Closed (fixed)  removed link to linotp-register
  * Bug #2969 Closed (fixed)  rewrite string handling in logging
  * Enhancement #2909 Closed (fixed) Better handling of HSM errors
  * Bug Closed #2864 (fixed)  Tokenrealm does not work with sqlite


 -- LSE LinOTP2 Packaging <linotp2@lsexperts.de>  Wed, 26 Jun 2013 16:02:06 +0200

linotp-useridresolver (2.5.2-0.rc1) precise; urgency=low

  * added resolver init hook -  #941
  * added transition packages to rename the debian archives (#844)

 -- LSE LinOTP2 Packaging <linotp2@lsexperts.de>  Wed, 05 Jun 2013 11:52:06 +0200

linotp-useridresolver (2.5.1-6) precise; urgency=low

  * added possibility to upload to PPA launchpad

 -- LSE LinOTP2 Packaging <linotp2@lsexperts.de>  Thu, 28 Mar 2013 15:46:06 +0200

linotp-useridresolver (2.5.1-2) lucid; urgency=low

  * change package name

 -- LSE LinOTP2 Packaging <linotp2@lsexperts.de>  Wed, 20 Mar 2013 17:55:06 +0200

linotpuseridresolver (2.5.1-1) lucid; urgency=low

  * release 2.5.1

 -- LSE LinOTP2 Packaging <linotp2@lsexperts.de>  Fri, 22 Feb 2012 14:25:06 +0200

linotpuseridresolver (2.4.4) lucid; urgency=low

  * Added SMTP SMS gateway support
  * Added Authorization based on authenticating client IP address
  * Added functionality to retrieve OTPs to print One Time Password lists
  * Added test button to SQL Resolver
  * Improved dynamic token class loading
  * SMS OTP can be sent with customized text
  * Import eToken Pass: automatic SHA type detection
  * Improved the Unicode support in SQL Resolver and LDAP resolver
  * Improved search capabilitiestokenview and userview (WebUI)
  * Added possibility to turn off session protection
  * Added possibility to prefix name of audit table
  * Improved the Oracle support
  * Several minor fixes



 -- LSE LinOTP2 Packaging <linotp2@lsexperts.de>  Thu, 25 Jul 2012 11:22:06 +0200

linotpuseridresolver (2.4.3-1) lucid; urgency=low
  * added the possibility for german umlauts in usernames

 -- LSE LinOTP2 Packaging <linotp2@lsexperts.de>  Mon, 11 Jul 2012 21:21:00 +0200

linotpuseridresolver (2.4.3) lucid; urgency=low
  * improved resolver und realm handling

 -- LSE LinOTP2 Packaging <linotp2@lsexperts.de>  Mon, 02 Apr 2012 12:00:00 +0200

linotpuseridresolver (2.4.2-1) lucid; urgency=low
  * changed the python version from 2.5,2.6 to 2.6,2.7

 -- LSE LinOTP2 Packaging <linotp2@lsexperts.de>  Mon, 09 Jan 2012 12:00:00 +0200

linotpuseridresolver (2.4) lucid; urgency=low

  * release 2.4


 -- LSE LinOTP2 Packaging <linotp2@lsexperts.de>  Thu, 15 Sep 2011 16:11:05 +0200

linotpuseridresolver (2.4-rc3) lucid; urgency=low

  * reworked pin poliy

 -- LSE LinOTP2 Packaging <linotp2@lsexperts.de>  Mon, 05 Sep 2011 09:36:09 +0200

linotpuseridresolver (2.4-rc2) lucid; urgency=low

  *   2nd release candidate

 -- LSE LinOTP2 Packaging <linotp2@lsexperts.de>  Wed, 17 Aug 2011 13:22:29 +0200

linotpuseridresolver (2.4-rc1) lucid; urgency=low

  * first feature complete version

 -- LSE LinOTP2 Packaging <linotp2@lsexperts.de>  Thu, 04 Aug 2011 09:09:26 +0200

linotpuseridresolver (2.4-pre2) lucid; urgency=low

    * Added Audit Trail etc.

 -- LSE LinOTP2 Packaging <linotp2@lsexperts.de>  Tue, 31 May 2011 11:45:25 +0200

linotpuseridresolver (2.4-pre1) stable; urgency=low

  * Pre1
  * PasswordIdResolver now also fills surname, givenname, phone and mobile from the file

 -- LSE LinOTP2 Packaging <linotp2@lsexperts.de>  Mon, 07 Mar 2011 12:00:00 +0200





linotpuseridresolver (2.3-rc2) stable; urgency=low

  * RC2

 -- LSE LinOTP2 Packaging <linotp2@lsexperts.de>  Mon, 10 Mar 2011 12:00:00 +0200

linotpuseridresolver (2.3-pre2) stable; urgency=low

  * Pre release 2

 -- LSE LinOTP2 Packaging <linotp2@lsexperts.de>  Wed, 02 Feb 2011 12:00:00 +0200

linotpuseridresolver (2.3-pre1) stable; urgency=low

  * Improved logging capability

 -- LSE LinOTP2 Packaging <linotp2@lsexperts.de>  Wed, 01 Dec 2010 15:00:30 +0200

linotpuseridresolver (2.2) stable; urgency=low

  * Final release

 -- LSE LinOTP2 Packaging <linotp2@lsexperts.de>  Thu, 14 Oct 2010 19:00:30 +0200

linotpuseridresolver (2.2-rc1) stable; urgency=low

  * First release candidate

 -- LSE LinOTP2 Packaging <linotp2@lsexperts.de>  Mon, 30 Sep 2010 15:00:30 +0200

linotpuseridresolver (2.2-pre2) stable; urgency=low

  * Improved virtual appliance installer

 -- LSE LinOTP2 Packaging <linotp2@lsexperts.de>  Mon, 13 Sep 2010 21:00:30 +0200

linotpuseridresolver (2.2-pre1) stable; urgency=low

  * Authentication against username and password from the user database

 -- LSE LinOTP2 Packaging <linotp2@lsexperts.de>  Mon, 30 Aug 2010 09:29:30 +0200


linotpuseridresolver (2.1) stable; urgency=low

  * Initial release of new debian package building system

 -- LSE LinOTP2 Packaging <linotp2@lsexperts.de>  Fri, 25 Jun 2010 23:54:30 +0200<|MERGE_RESOLUTION|>--- conflicted
+++ resolved
@@ -1,3 +1,9 @@
+linotp-useridresolver (2.9.3~0dev0-1) jessie; urgency=low
+
+  * Set new version 2.9.3~0dev0-1
+
+ -- KeyIdentity LinOTP Packaging <linotp@keyidentity.com>  Thu, 16 Feb 2017 09:57:44 +0100
+
 linotp-useridresolver (2.9.2~0dev0-1) jessie; urgency=low
 
   * Set new version 2.9.2~0dev0-1
@@ -17,21 +23,6 @@
 
  -- LSE LinOTP2 Packaging <linotp2@lsexperts.de>  Thu, 13 Apr 2017 16:29:15 +0200
 
-<<<<<<< HEAD
-linotp-useridresolver (2.9.3~0dev0-1) jessie; urgency=low
-
-  * Set new version 2.9.3~0dev0-1
-
- -- KeyIdentity LinOTP Packaging <linotp@keyidentity.com>  Thu, 16 Feb 2017 09:57:44 +0100
-
-linotp-useridresolver (2.9.2~0dev0-1) jessie; urgency=low
-
-  * Set new version 2.9.2~0dev0-1
-
- -- KeyIdentity LinOTP Packaging <linotp@keyidentity.com>  Thu, 16 Feb 2017 09:56:07 +0100
-
-=======
->>>>>>> be242a66
 linotp-useridresolver (2.9.1-1) jessie; urgency=low
 
   Enhancements:
