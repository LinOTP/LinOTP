# -*- coding: utf-8 -*-

#
#    LinOTP - the open source solution for two factor authentication
#    Copyright (C) 2010 - 2017 KeyIdentity GmbH
#
#    This file is part of LinOTP userid resolvers.
#
#    This program is free software: you can redistribute it and/or
#    modify it under the terms of the GNU Affero General Public
#    License, version 3, as published by the Free Software Foundation.
#
#    This program is distributed in the hope that it will be useful,
#    but WITHOUT ANY WARRANTY; without even the implied warranty of
#    MERCHANTABILITY or FITNESS FOR A PARTICULAR PURPOSE.  See the
#    GNU Affero General Public License for more details.
#
#    You should have received a copy of the
#               GNU Affero General Public License
#    along with this program.  If not, see <http://www.gnu.org/licenses/>.
#
#
#    E-mail: linotp@keyidentity.com
#    Contact: www.linotp.org
#    Support: www.keyidentity.com
#
"""
This module implements the communication and data mapping to SQL servers.
The LinOTP server imports this module to use SQL databases as a userstore.

Dependencies: UserIdResolver
"""

#from sqlalchemy.event import listen

from sqlalchemy import create_engine
from sqlalchemy import types
from sqlalchemy.sql import expression
from sqlalchemy import Table, MetaData
from sqlalchemy.orm import sessionmaker
from sqlalchemy.exc import NoSuchColumnError

from . import resolver_registry
from useridresolver.UserIdResolver import (UserIdResolver,
                                           ResolverLoadConfigError
                                           )

from linotp.lib.type_utils import boolean
from linotp.lib.type_utils import password
from linotp.lib.type_utils import text


import re
import base64
import hashlib

import urllib


import crypt
try:
    import bcrypt
    _bcrypt_hashpw = bcrypt.hashpw
except ImportError:
    _bcrypt_hashpw = None

try:
    import json
except:
    import simplejson as json

import traceback
import logging
log = logging.getLogger(__name__)

DEFAULT_ENCODING = "utf-8"


def check_php_password(password, stored_hash):
    """
    from phppass: check certain kinds of phppassowrds

    :param password: the new, to be verified password
    :param stored_hash: the previously used password in a hashed form
    :return: boolean
    """
    result = False 

    if stored_hash.startswith('$2a$'):
        # bcrypt
        if _bcrypt_hashpw is None:
            raise NotImplementedError('The bcrypt module is required')
        hashed_password = _bcrypt_hashpw(password, stored_hash)
        result = hashed_password == stored_hash
    elif stored_hash.startswith('_'):
        # ext-des
        hashed_password = crypt.crypt(password, stored_hash)
        result = hashed_password == stored_hash
    else:
        log.info("Hashed password type not recognised!")

    return result





def make_connect(driver, user, pass_, server, port, db, conParams=""):
    '''
    create a connect string from decicated parts
    - to build a SQLAlchemy Uri

    :param    driver: mysql, postgres, ...
    :type     driver: string
    :param    user:   database connection user
    :type     user:   string
    :param    pass_:  password of the database user
    :type     pass_:  string
    :param    server: servername
    :type     server: string
    :param    port:   database connection port
    :type     port:   string or int
    :param    db:     database name
    :type     db:     string
    :param    conParams: additional connection parameters
    :type     conParams: string
    '''

    connect = ""
    if "?odbc_connect=" in driver:

        # we have the need to support the odbc_connect mode
        # where the parameters of the drivers will be concated
        # The template for the odbc_connect string is submitted
        # in the field "Additional connection parameters:"
        param_str = conParams
        settings = {}
        settings["{PORT}"] = port
        settings["{DBUSER}"] = user.strip()
        settings["{SERVER}"] = server.strip()
        settings["{PASSWORT}"] = pass_
        settings["{DATABASE}"] = db
        for key, value in settings.items():
            param_str = param_str.replace(key, value)

        url_quote = urllib.quote_plus(param_str)
        connect = "%s%s" % (driver, url_quote)
    else:
        connect = driver + "://"
        if len(user.strip()) > 0:
            connect = connect + user
        if len(pass_.strip()) > 0:
            connect = connect + ":" + pass_
        if len(server.strip()) > 0:
            if len(user.strip()) > 0:
                connect = connect + "@"
            connect = connect + server
        if len(port.strip()) > 0:
            connect = connect + ":" + str(port)
        # required db
        if db != "":
            connect = connect + "/" + db

        if conParams != "":
            connect = connect + "?" + conParams


    return connect


class dbObject():

    def __init__(self):
        '''
        constructor - initaialize the database object
        '''
        self.engine = None
        self.meta = None
        self.sess = None

        return None

    def connect(self, sqlConnect):
        """
        create a db session with the sqlConnect string

        :param sqlConnect: sql url for the connection
        """
        log.debug('[dbObject::connect] %s' % sqlConnect)

        args = {'echo': False, 'echo_pool': True}
        if 'sqlite' not in sqlConnect:
            args['pool_timeout'] = 30

        self.engine = create_engine(sqlConnect, **args)

        #listen(self.engine, 'connect', call_on_connect)
        self.meta = MetaData()
        # Session = sessionmaker(bind=self.engine)
        Session = sessionmaker(bind=self.engine, autoflush=True,
                               autocommit=True, expire_on_commit=True)
        self.sess = Session()

        return

    def getTable(self, tableName):
        log.debug('[dbObject::getTable] %s' % tableName)
        return Table(tableName, self.meta, autoload=True,
                                            autoload_with=self.engine)

    def count(self, table, where=""):
        log.debug('[dbObject::count] %s:%s' % (table, where))
        num = 0
        if where != "":
            num = self.sess.query(table).filter(where).count()
        else:
            num = self.sess.query(table).count()
        return num

    def query(self, select):
        log.debug('[dbObject::query] %s' % (select))
        return self.sess.execute(select)
        #return self.sess.query(select)

    def close(self):
        log.debug('[dbObject::close]')
        if self.sess is not None:
            self.sess.close()
        return


## connect callback
def call_on_connect(dbapi_con, connection_record):
    log.debug("[call_on_connect] new DBAPI connection: %s " % (str(dbapi_con)))
    return


def _check_hash_type(password, hash_type, hash_value, salt=None):
    '''
    Checks, if the password matches the given hash.

    :param password: The user password in clear text
    :type password: string
    :param hash_type: possible values are sha, ssha, sha256, ssha256
    :type hash_type: string
    :param hash_value: The hash value, base64 encoded
    :type hash_value: string
    :return: True or False
    '''
    log.debug("[_check_hash_type] hash type %r, hash_value %r" % (hash_type,
                                                                  hash_value))
    res = False
    if hash_type.lower() == "sha":
        hash_type = "sha1"
    if hash_type.lower() == "ssha":
        hash_type = "ssha1"

    if (hash_type.lower()[0:3] == "sha"):
        log.debug("[_check_hash_type] found a non-salted hash.")
        try:
            H = hashlib.new(hash_type)
            H.update(password)
            hashed_password = base64.b64encode(H.digest())
            res = (hashed_password == hash_value)
        except ValueError:
            log.exception("[_check_hash_type] Unsupported Hash type: %r"
                                                                % hash_type)

    elif (hash_type.lower()[0:4] == "ssha"):
        log.debug("[_check_hash_type] found a salted hash.")
        try:
            new_hash_type = hash_type[1:]
            # decode the base64 hash value to binary
            bin_value = base64.b64decode(hash_value)

            H = hashlib.new(new_hash_type)
            hash_len = H.digest_size

            # Carefully check for ASP.NET format (salt separated from hash)
            if salt and len(bin_value) == hash_len:
                # Salt separated from hash - probably ASP.NET format
                # For ASP.NET the format is 'hash(salt + password)' with
                # 'password' being a UTF-16 little-endian string
                bin_hash = bin_value
                password = password.encode('utf-16-le')
                bin_salt = base64.b64decode(salt)
                H.update(bin_salt + password)
            else:
                # split the hashed password from the binary salt
                bin_hash = bin_value[:hash_len]
                bin_salt = bin_value[hash_len:]
                H.update(password + bin_salt)

            bin_hashed_password = H.digest()
            res = (bin_hashed_password == bin_hash)
        except ValueError:
            log.exception("[_check_hash_type] Unsupported Hash type: %r",
                          hash_type)

    return res


def testconnection(params):
    """
    provide the old interface for backward compatibility
    """
    _status, desc = IdResolver.testconnection(params)

    return desc.get('rows', ''), desc.get('err_str', '')


@resolver_registry.class_entry('useridresolver.SQLIdResolver.IdResolver')
@resolver_registry.class_entry('useridresolveree.SQLIdResolver.IdResolver')
@resolver_registry.class_entry('useridresolver.sqlresolver')
@resolver_registry.class_entry('sqlresolver')
class IdResolver(UserIdResolver):

    critical_parameters = ['Driver', 'Server', 'Port',
                           'Database', 'User', 'Table']

    crypted_parameters = ['Password']

    resolver_parameters = {
        "Connect": (False, "", text),
        "Driver": (False, None, text),
        "Server": (False, "", text),
        "Port": (False, "", text),
        "Database": (False, "", text),
        "User": (False, "", text),
        "conParams": (False, "", text),
        "Password": (True, "", password),
        "Limit": (False, "1000", int),
        "Table": (False, "", text),
        "Where": (False, "", text),
        "Map": (False, "", text),
        "Encoding": (False, DEFAULT_ENCODING, text),
        }

    @classmethod
    def primary_key_changed(cls, new_params, previous_params):
        """
        check if during the  parameter update the primary key has changed

        :param new_params: the set of new parameters
        :param previous_params: the set of previous parameters

        :return: boolean
        """
        new_uid = json.loads(new_params.get('Map', '{}')).get('userid', '')
        prev_uid = json.loads(previous_params.get('Map', '{}')).get('userid', '')

        return new_uid != prev_uid

    @classmethod
    def testconnection(cls, params):
        """
        This is used to test if the given parameter set will do a successful
        SQL connection and return the number of found users
        params are:

        - Driver
        - Server
        - Port
        - Database
        - User
        - Password
        - Table
        """

        log.debug('[testconnection] %r', params)

        num = -1
        dbObj = dbObject()

        try:
            connect_str = make_connect(
                       params.get("Driver"),
                       params.get("User"),
                       params.get("Password"),
                       params.get("Server"),
                       params.get("Port"),
                       params.get("Database"),
                       conParams=params.get('ConnectionParams', ""))

            log.debug("[testconnection] testing connection with "
                      "connect str: %r", connect_str)

            dbObj.connect(connect_str)
            table = dbObj.getTable(params.get("Table"))
            num = dbObj.count(table, params.get("Where", ""))

        except Exception as exx:
            log.exception('[testconnection] Exception: %r', exx)
            return False, {'err_string': "%r" % exx, 'rows': num}

        finally:
            dbObj.close()
            log.debug('[testconnection] done')

        return True, {'rows': num, 'err_string': ""}

    @classmethod
    def setup(cls, config=None, cache_dir=None):
        '''
        this setup hook is triggered, when the server
        starts to serve the first request

        :param config: the linotp config
        :type  config: the linotp config dict
        '''
        log.info("Setting up the SQLResolver")
        return

    def __init__(self):
        ''' initialize the SQLResolver class '''
        self.sqlConnect = ''
        self.sqlTable = ''
        self.sqlWhere = ''
        self.sqlEncoding = ''
        self.sqlUserInfo = {}
        self.conf = ""
        self.driver = ""
        self.limit = 1000
        self.dbObj = None

    def connect(self, sqlConnect=None):
        """
        create a db connection and preserve session in self.dbObj
        """
        if self.dbObj is not None:
            return self.dbObj

        self.dbObj = dbObject()
        if sqlConnect is None:
            sqlConnect = self.sqlConnect

        self.dbObj.connect(sqlConnect)

        return self.dbObj

    def close(self):
        """
        close the db connection - will be called at the end of the request
        """
        if self.dbObj is not None:
            self.dbObj.close()
            self.dbObj = None
        return

    def getResolverId(self):
        """
        getResolverId - provide the resolver identifier

        :return: returns the resolver identifier string
                 or empty string if not exist
        :rtype : string
        """
        resolver = "SQLIdResolver.IdResolver"
        if self.conf != "":
            resolver = resolver + "." + self.conf
        return resolver

    def checkPass(self, uid, password):
        '''
        checkPass - checks the password for a given uid.

        :param uid: userid to be checked
        :type  uid: string
        :param password: user password
        :type  password: string

        :return :  true in case of success, false if password does not match
        :rtype :   boolean

        :todo: extend to support htpasswd passwords:
             http://httpd.apache.org/docs/2.2/misc/password_encryptions.html
        '''

        log.info("[checkPass] checking password for user %s" % uid)
        userInfo = self.getUserInfo(uid)

        # adapt the encoding of the password to the encoding of the database
        if len(self.sqlEncoding) > 0:
            # FIXME: this fails at the moment
            #password = password.encode(self.sqlEncoding)
            pass

        # get the crypted password and the salt from the database
        # for doing crypt.crypt( "password", "salt" )
        if "password" in userInfo:
            # check if we have something like SHA or salted SHA
            m = re.match("^\{(.*)\}(.*)", userInfo["password"])
            # check if we have the PHP Password Framework like it is
            # used in Wordpress
            m_php = re.match("^\$P\$(.*)", userInfo["password"])
            if m:
                # The password field contains something like
                # {SHA256}abcdfef123456
                hash_type = m.group(1)
                hash_value = m.group(2)

                # Check for salt field in case the db splits salt from hash:
                salt = None
                if 'salt' in userInfo:
                    salt = userInfo['salt']
                return _check_hash_type(password, hash_type, hash_value, salt=salt)
            elif m_php:
                # The Password field contains something like
                # '$P$BPC00gOTHbTWl6RH6ZyfYVGWkX3Wec.'
                return check_php_password(password, userInfo["password"])
            else:
                # get the crypted password and the salt from the database
                # for doing crypt.crypt( "password", "salt" )
                salt = userInfo["password"][0:2]
                if "salt" in userInfo:
                    salt = userInfo["salt"]
                npw = crypt.crypt(password, salt)
                # check if the new crypted password matches the original one
                if npw == userInfo["password"]:
                    log.info("[checkPass] user %s authenticated successfully."
                                                                        % uid)
                    return True
                else:
                    log.warning("[checkPass] user %s failed to authenticate."
                                                                        % uid)
                    return False

        else:
            log.error("[checkPass] password is not defined in SQL mapping!")
            return False


    @classmethod
    def getResolverClassType(cls):
        return 'sqlresolver'

    def getResolverType(self):
        '''
        getResolverType - return the type of the resolver

        :return: returns the string 'sqlresolver'
        :rtype:  string
        '''
        return IdResolver.getResolverClassType()

    @classmethod
    def getResolverClassDescriptor(cls):
        '''
        return the descriptor of the resolver, which is
        - the class name and
        - the config description

        :return: resolver description dict
        :rtype:  dict
        '''
        descriptor = {}
        typ = cls.getResolverClassType()
        descriptor['clazz'] = "useridresolver.SQLIdResolver.IdResolver"
        descriptor['config'] = {
                                'Driver': 'string',
                                'Server': 'string',
                                'Port': 'string',
                                'Database': 'string',
                                'User': 'string',
                                'Password': 'password',
                                'Table': 'string',
                                'Limit': 'string',
                                'Where': 'sting',
                                'Encoding': 'string',
                                'UserInfo': 'string',
                                'conParams': 'string', }

        return {typ: descriptor}

    def getResolverDescriptor(self):
        return IdResolver.getResolverClassDescriptor()

    def loadConfig(self, config, conf=""):
        '''
        loadConfig - load the config for the resolver

        :param config: configuration for the sqlresolver
        :type  config: dict
        :param conf: configuration postfix
        :type  conf: string
        '''
        log.debug("[loadConfig]")

        self.conf = conf

        l_config, missing = self.filter_config(config, conf)
        if missing:
            log.error("missing config entries: %r", missing)
            raise ResolverLoadConfigError(" missing config entries:"
                                          " %r" % missing)

        #  example for connect:
        #      postgres://otpd:linotp2d@localhost:521/otpdb

        connect = l_config.get("Connect")
        if not connect:

            driver = l_config.get("Driver")
            server = l_config.get("Server")
            port = l_config.get("Port")
            db = l_config.get("Database")
            user = l_config.get("User")
            conParams = l_config.get("conParams")
            pass_ = l_config.get("Password")

            connect = make_connect(driver, user, pass_,
                                   server, port, db, conParams)

        # ------------------------------------------------------------------ --

<<<<<<< HEAD
        self.sqlConnect = connect

        self.limit = l_config["Limit"]
        self.sqlTable = l_config["Table"]
        self.sqlWhere = l_config["Where"]
        self.sqlEncoding = l_config.get("Encoding") or DEFAULT_ENCODING
=======
        log.debug("[loadConfig] We got the following connect string: %s",
                  self.sqlConnect)

        self.limit = int(self.getConfigEntry(
                                    config,
                                    "linotp.sqlresolver.Limit",
                                    conf, False, "1000"))

        self.sqlTable = self.getConfigEntry(
                                    config,
                                    "linotp.sqlresolver.Table",
                                    conf)

        self.sqlWhere = self.getConfigEntry(
                                    config,
                                    "linotp.sqlresolver.Where",
                                    conf, False)

        self.sqlEncoding = self.getConfigEntry(
                                    config,
                                    "linotp.sqlresolver.Encoding",
                                    conf, False, default=DEFAULT_ENCODING)
>>>>>>> e4256e13

        # ------------------------------------------------------------------ --

        userInfo = l_config["Map"].strip("'").strip('"')
        try:
            self.sqlUserInfo = json.loads(userInfo)
        except ValueError as exx:
            raise ResolverLoadConfigError("Invalid userinfo - no json "
                                          "document: %s %r" % (userInfo, exx))
        except Exception as exx:
            raise Exception("linotp.sqlresolver.Map: %r" % exx)

        self.checkMapping()

        log.debug("[loadConfig] done")
        return self

    def checkMapping(self):
        """
        check the given sql field map against the sql table definition

        :return: -
        """
        log.debug("[checkMapping]")

        dbObj = self.connect(self.sqlConnect)
        try:

            table = dbObj.getTable(self.sqlTable)

            invalid_columns = []
            for key, sqlCol in self.sqlUserInfo.iteritems():
                column = table.c.get(sqlCol)

                if column is None:

                    log.error('Invalid mapping: %r => %r, column not found',
                              key, sqlCol)

                    invalid_columns.append(sqlCol)

            if invalid_columns:
                dbObj.close()
                raise Exception("Invalid map with invalid columns: %r. "
                                "Possible columns: %s" %
                                (invalid_columns,
                                 [co.name for co in table.columns]))
            else:
                log.info('Valid mapping: %r', self.sqlUserInfo)

        except Exception as exx:
            log.exception('[checkMapping] Exception: %r', exx)

        log.debug('[checkMapping] done')
        return

    def getUserId(self, loginName):
        '''
        return the userId which mappes to a loginname

        :param loginName: login name of the user
        :type loginName:  string

        :return: userid - unique idenitfier for this unser
        :rtype:  string
        '''

        if len(self.sqlEncoding) > 0:
            loginName = loginName.encode(self.sqlEncoding)

        log.debug("[getUserId] %s[%s]" % (loginName, type(loginName)))
        userId = ""

        dbObj = self.connect(self.sqlConnect)
        try:
            table = dbObj.getTable(self.sqlTable)
            filtr = self.__getUserIdFilter(table, loginName)
            log.debug("[getUserId] filtr: %s" % filtr)
            log.debug("[getUserId] filtr type: %s" % type(filtr))
            select = table.select(filtr)
            log.debug("[getUserId] select: %s" % select)

            rows = dbObj.query(select)
            log.debug("[getUserId] length of select statement %i" %
                                                                rows.rowcount)
            for row in rows:
                colName = self.sqlUserInfo.get("userid")
                userId = row[colName]
                log.info("[getUserId] getting userid %s for user %s" %
                                                        (userId, loginName))
        except Exception as e:
            log.exception('[getUserId] Exception: %s' % (str(e)))

        log.debug('[getUserId] done')
        return userId

    def getUsername(self, userId):
        '''
        get the loginname from the given userid

        :param userId: userid descriptor
        :type userId: string

        :return: loginname
        :rtype:  string
        '''
        log.debug("[getUsername] %s[%s]" % (userId, type(userId)))

        userName = ""

        dbObj = self.connect(self.sqlConnect)
        try:

            table = dbObj.getTable(self.sqlTable)
            select = table.select(self.__getUserNameFilter(table, userId))

            for row in dbObj.query(select):
                colName = self.sqlUserInfo.get("username")
                userName = row[colName]

        except Exception as e:
            log.exception('[getUsername] Exception: %s' % (str(e)))

        log.debug('[getUsername] done')

        return userName

    def getUserInfo(self, userId):
        '''
            return all user related information

            @param userId: specied user
            @type userId:  string
            @return: dictionary, containing all user related info
            @rtype:  dict

        '''
        log.debug("[getUserInfo] %s[%s]" % (userId, type(userId)))
        userInfo = {}

        dbObj = self.connect(self.sqlConnect)
        try:

            table = dbObj.getTable(self.sqlTable)
            select = table.select(self.__getUserNameFilter(table, userId))

            for row in dbObj.query(select):
                userInfo = self.__getUserInfo(dbObj, row)

        except Exception as e:
            log.exception('[getUserInfo] Exception: %s' % (str(e)))

        log.debug('[getUserInfo] done')
        return userInfo

    def getSearchFields(self):
        '''
        return all fields on which a search could be made

        :return: dictionary of the search fields and their types
        :rtype:  dict
        '''
        log.debug("[getSearchFields]")

        sf = {}

        dbObj = self.connect(self.sqlConnect)
        try:

            table = dbObj.getTable(self.sqlTable)

            for key in self.sqlUserInfo:
                sqlCol = self.sqlUserInfo.get(key)
                sqlTyp = table.c[sqlCol].type
                #print key, " - ", sqlCol, " {",sqlTyp,"} "
                typ = "text"
                if isinstance(sqlTyp, types.String):
                    typ = "text"
                elif isinstance(sqlTyp, types.Numeric):
                    typ = "numeric"
                elif isinstance(sqlTyp, types.Integer):
                    typ = "numeric"
                sf[key] = typ

        except Exception as e:
            log.exception('[getSearchFields] Exception: %s' % (str(e)))

        log.debug('[getSearchFields] done')
        return sf

    def getUserList(self, searchDict):
        '''
        retrieve a list of users

        :param searchDict: dictionary of the search criterias
        :type  searchDict: dict
        :return: list of user descriptions (as dict)
        '''
        log.debug("[getUserList] %s" % (str(searchDict)))

        # we use a dict, where the return users are inserted to where key
        # is userid to return only a distinct list of users
        users = {}

        dbObj = self.connect()
        self.checkMapping()

        regex_dict = {}

        try:
            table = dbObj.getTable(self.sqlTable)
            log.debug("[getUserList] getting SQL users from table %s" % table)

            ## as most of the SQL dialects dont support unicode, unicode chars
            ## are replaced in the __createSearchString as wildcards.
            ## To make the search more precise, we do postprocessing by
            ## a backward compare with the original search dict values,
            ## either regexp or exact compare.
            ## We build up here the regex dict in case of a wildcard,
            ## For all others we do the exact compare
            for key, value in searchDict.items():
                if "*" in value or "." in value:
                    regex_dict[key] = re.compile(value.replace("*", ".*"))

            sStr = self.__creatSearchString(dbObj, table, searchDict)
            log.debug("[getUserList] creating searchstring <<%s>>" % sStr)
            log.debug("[getUserList] type of searchString: %s" % type(sStr))
            select = table.select(sStr, limit=self.limit)

            rows = dbObj.query(select)

            for row in rows:
                log.debug("[getUserList]  row     : %s" % row)
                ui = self.__getUserInfo(dbObj, row)
                userid = ui['userid']
                log.debug("[getUserList] user info: %s" % ui)
                for s in searchDict:
                    if s in regex_dict:
                        if regex_dict[s].match(ui[s]):
                            users[userid] = ui
                    else:  # excat search
                        if ui[s] == searchDict[s]:
                            users[userid] = ui

        except KeyError as exx:
            log.exception('[getUserList] Invalid Mapping Error %r' % exx)
            raise KeyError("Invalid Mapping %r " % exx)

        except Exception as exx:
            log.exception('[getUserList] Exception: %r' % exx)

        log.debug("[getUserList] returning userlist %s" % users.values())
        return users.values()

#######################
#   Helper functions
#######################
    def __replaceChars(self, string, repl='*'):
        '''
        Replaces unwanted chars with ord()>127

        :param string: string to be replaced
        :param repl: replacement pattern

        :return: string with replaced patterns
        '''
        retString = u""
        for i in string:
            if ord(i) > 127:
                retString = u"%s%s" % (retString, repl)
            else:
                retString = u"%s%s" % (retString, i)

        if len(self.sqlEncoding) > 0:
            retString = retString. encode(self.sqlEncoding)

        return retString

    def __getUserInfo(self, dbObj, row):
        """
        internal helper to build up the user info dict

        :param sbObj: database handle
        :param row: the user object row data
        :return: user dict
        """
        userInfo = {}

        for key in self.sqlUserInfo:
            colName = self.sqlUserInfo.get(key)

            try:
                value = row[colName]
                log.debug("[__getUserInfo] %r:%r" % (value, type(value)))

                if type(value) in [str, unicode] and self.sqlEncoding != "":
                    value = value.decode(self.sqlEncoding)
                    log.debug("[__getUserInfo] convert %r to <%r>" %
                              (row[colName], value))

            except UnicodeEncodeError as exx:
                # here we use a fallback if conversion fails:
                # the upper layer has to deal with this native string
                log.warning("[__getUserInfo] decodeing error: %r " % exx)
                value = row[colName]

            except UnicodeDecodeError as e:
                log.warning("[__getUserInfo] encoding error: can not convert "
                                      "column %r of %r:%r" % (colName, row, e))
                log.warning("[__getUserInfo] %s" % traceback.format_exc())
                value = "-ERR: encoding-"

            except NoSuchColumnError as  e:
                log.exception("[__getUserInfo]")
                value = "-ERR: column mapping-"

            userInfo[key] = value

        return userInfo

    def __add_where_clause_to_filter(self, filtr):
        '''
        add to an existing filter the WHERE filter if it exist.
        This can be used for the getUserList or getUserId

        :param filtr: filter espression
        :return: new filter string
        '''
        # use the Where clause to only see certain users.
        if self.sqlWhere != "":
            clause = expression.text(self.sqlWhere)
            if filtr is None:
                filtr = clause
            else:
                filtr = clause & filtr
            log.debug("[__add_where_clause_filter] searchString: %r" % filtr)
        return filtr

    def __getUserIdFilter(self, table, loginName):
        """
        helper method to access userdata by username by creating an filter

        :param table: the database table
        :param loginname: the name of the user to be searched
        :return: filter condition, which will be added to the db query
        """
        #loginName = loginName.decode("latin1")
        column_name = self.sqlUserInfo.get("username")
        if column_name == None:
            log.error("[__getUserIdFilter] username column "
                                                        "definition required!")
            raise Exception("username column definition required!")
        log.debug("[__getUserIdFilter] type loginName: %s" % type(loginName))
        log.debug("[__getUserIdFilter] type filtr: %s" % type(column_name))

        ## DB2 will need the double quotes if the columns are not upper case.
        ## But as usually a DB2 admin uses upper case, we do not "
        ## need the double quotes.

        return self.__add_where_clause_to_filter(
                                        table.c[column_name] == loginName)

    def __getUserNameFilter(self, table, loginId):
        """
        helper method to access userdata by userid by creating an filter

        :param table: the database table
        :param loginId: the id of the user to be searched
        :return: filter condition, which will be added to the db query
        """

        column_name = self.sqlUserInfo.get("userid")
        if column_name == None:
            err = "[__getUserNameFilter] userid column definition required!"
            log.error(err)
            raise Exception(err)

        return self.__add_where_clause_to_filter(
                                            table.c[column_name] == loginId)

    def __creatSearchString(self, dbObj, table, searchDict):
        """
        Create search string
        """
        exp = None
        for key in searchDict:
            log.debug("[__createSearchString] proccessing key %s" % key)

            ## more tolerant mapping of column names for some sql dialects
            ## as you can define columnnames in mixed case but table mapping
            ## might be only available in upper or lower case (s. postgresql)
            try:
                column = table.c[self.sqlUserInfo[key]]
            except KeyError as _err:
                try:
                    column = table.c[self.sqlUserInfo[key].lower()]
                except KeyError as _err:
                    column = table.c[self.sqlUserInfo[key].upper()]

            ## for searching for names with german umlaute, they are replaced
            ## by wildcards, which is filtered in the upper level by
            ## postprocessing
            val = self.__replaceChars(searchDict.get(key))

            log.debug("[__createSearchString] key: %s, value: %s "
                                                                % (key, val))

            # First: replace wildcards. Our wildcards are * and . (shell-like),
            # and SQL wildcards are % and _.
            if '%' in val:
                val = val.replace('%', r'\%')

            if '_' in val:
                val = val.replace('_', r'\_')

            if '*' in val:
                val = val.replace('*', '%')

            if '.' in val:
                if not self.sqlConnect.startswith('mysql'):
                    val = val.replace('.', '_')
                else:
                    ## mysql replaces unicode chars with 2 placeholders,
                    ## so we rely more on postprocessing :-(
                    val = val.replace('.', '%')

            # don't match for whitespace at the beginning or the end.
            val = val.strip()

            # Now: predicates. <, <=, >=, > get translated,
            # everything else is `LIKE`.
            # No wildcards are supported for <, <=, >=, >.
            if val.startswith('<='):
                val = val[2:].strip()
                exp = column <= val

            elif val.startswith('>='):
                val = val[2:].strip()
                exp = column >= val

            elif val.startswith('>'):
                val = val[1:].strip()
                exp = column > val

            elif val.startswith('<'):
                val = val[1:].strip()
                exp = column < val

            else:
                ### for postgres no escape is required!!
                if self.sqlConnect.startswith('postg'):
                    exp = column.like(val)
                else:
                    exp = column.like(val, escape='\\')

            log.debug("[__createSearchString] searchStr : %s" % exp)

        # use the Where clause to only see certain users.
        return self.__add_where_clause_to_filter(exp)


if __name__ == "__main__":

    print "SQLIdResolver - password hashing test"

    assert _check_hash_type("password", "sha", "W6ph5Mm5Pz8GgiULbPgzG37mj9g=")

    assert _check_hash_type("password", "sha1",
                            "W6ph5Mm5Pz8GgiULbPgzG37mj9g=")
    assert _check_hash_type("password", "sha224",
                            "1j3JGeIB17xMglYw0s8l/ck9Sy8NRnBtKQONAQ==")
    assert _check_hash_type("password", "sha256",
                            "XohImNooBHFR0OVvjcYpJ3NgPQ1qq73WKhHvch0VQtg=")
    assert _check_hash_type("password", "sha512",
                            "sQnzu7wkTrgkQZF+0G1hi5AI3Qmzvv0bXgc5THBqi7mAsdd"
                            "4Xll27ASbRt9fEyavWi6m0QP9B8lThf+rDKy8hg==")

    assert _check_hash_type("password", "ssha",
                            "5ravvW12u10gQVQtfS4/rFuwVZMxMjM0")
    assert _check_hash_type("password", "ssha1",
                            "5ravvW12u10gQVQtfS4/rFuwVZMxMjM0")
    assert _check_hash_type("password", "ssha224",
                            "K2vvsx1noFJ/vCE1Bj6vsT4K2ghAb3MYIGt+ijEyMzQ=")
    assert _check_hash_type("password", "ssha256",
                            "uclQZA4bN0DpisuT5mnGV2b2Zw3RYJupH/QQUrpIxvMxMjM0")
    assert _check_hash_type("password", "ssha512",
                            "jHydFieKxgoZd28gTzEJscL8eC/4tnH0JCaoXPcrECGIfdnk"
                            "/r5CDc0hW6SZ/xLiMNr2ev/96L+Evv6GeogixDEyMzQ=")

    assert _check_hash_type("wrong password", "sha",
                            "W6ph5Mm5Pz8GgiULbPgzG37mj9g=") == False
    assert _check_hash_type("wrong password", "ssha",
                            "5ravvW12u10gQVQtfS4/rFuwVZMxMjM0") == False

    print "SQLIdResolver - IdResolver class test "

    #sqlR = getResolverClass("useridresolver.SQLIdResolver", "IdResolver")()
    sqlR = IdResolver()

    # sqlite:////home/virtualbox/project/linotp2/dev/linotpd/src/token.db
    config = {
            'linotp.sqlresolver.Driver': 'mysql',
            'linotp.sqlresolver.Port': '3306',
            'linotp.sqlresolver.Database': 'LinOTP2',
            'linotp.sqlresolver.Server': 'localhost',
            'linotp.sqlresolver.User': 'linotp21',
            'linotp.sqlresolver.Password': 'test123!',
            'linotp.sqlresolver.Table': 'users_temp',
            'linotp.sqlresolver.Map': '{ "username": "user",'
                                       '"userid" : "userid", '
                                       '"password": "password", '
                                       '"salt" : "salt", '
                                       '"description" : "user"}'
             }

    sqlR.loadConfig(config)
    print "JSON", json.dumps(config.get('linotp.sqlresolver.UserInfo'))

    userId = sqlR.getUserId("kay")
    print "getUserId:\n kay = ", userId

    userInfo = sqlR.getUserInfo(userId)
    print "getUserInfo:\n Id:", userId, "\n Info:", userInfo

    sf = sqlR.getSearchFields()
    print "getSearchFields: \n ", sf

    #, "id" : ">100"}
    searchDict = {"username": "k*%", "description": "*_Winkler*"}
    #searchDict=  {"userid" : ">100"}

    ulist = sqlR.getUserList(searchDict)
    print "getUserList: \n ", ulist

    #, "id" : ">100"}
    searchDict2 = {"description": "*Winkler*"}
    #searchDict=  {"id" : ">100"}

    ulist = sqlR.getUserList(searchDict2)
    print "getUserList2: \n ", ulist

    #, "id" : ">100"}
    searchDict3 = {"username": "k..", "description": "*Winkler.;*"}
    #searchDict=  {"id" : ">100"}

    ulist = sqlR.getUserList(searchDict3)
    print "getUserList3: \n ", ulist

    #, "id" : ">100"}
    searchDict4 = {"username": "*"}
    #searchDict=  {"id" : ">100"}

    ulist = sqlR.getUserList(searchDict4)
    print "getUserList4: \n ", ulist

    pwcheck = sqlR.checkPass("kay", "test123!")
    print "checkpass for kay: \n", pwcheck

    pwcheck = sqlR.checkPass("kay", "test!")
    print "checkpass for kay: \n", pwcheck

##eof##########################################################################<|MERGE_RESOLUTION|>--- conflicted
+++ resolved
@@ -613,37 +613,12 @@
 
         # ------------------------------------------------------------------ --
 
-<<<<<<< HEAD
         self.sqlConnect = connect
 
         self.limit = l_config["Limit"]
         self.sqlTable = l_config["Table"]
         self.sqlWhere = l_config["Where"]
         self.sqlEncoding = l_config.get("Encoding") or DEFAULT_ENCODING
-=======
-        log.debug("[loadConfig] We got the following connect string: %s",
-                  self.sqlConnect)
-
-        self.limit = int(self.getConfigEntry(
-                                    config,
-                                    "linotp.sqlresolver.Limit",
-                                    conf, False, "1000"))
-
-        self.sqlTable = self.getConfigEntry(
-                                    config,
-                                    "linotp.sqlresolver.Table",
-                                    conf)
-
-        self.sqlWhere = self.getConfigEntry(
-                                    config,
-                                    "linotp.sqlresolver.Where",
-                                    conf, False)
-
-        self.sqlEncoding = self.getConfigEntry(
-                                    config,
-                                    "linotp.sqlresolver.Encoding",
-                                    conf, False, default=DEFAULT_ENCODING)
->>>>>>> e4256e13
 
         # ------------------------------------------------------------------ --
 
