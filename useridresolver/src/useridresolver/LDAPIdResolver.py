# -*- coding: utf-8 -*-

#
#   LinOTP - the open source solution for two factor authentication
#   Copyright (C) 2010 - 2016 LSE Leading Security Experts GmbH
#
#   This file is part of LinOTP userid resolvers.
#
#   This program is free software: you can redistribute it and/or
#   modify it under the terms of the GNU Affero General Public
#   License, version 3, as published by the Free Software Foundation.
#
#   This program is distributed in the hope that it will be useful,
#   but WITHOUT ANY WARRANTY; without even the implied warranty of
#   MERCHANTABILITY or FITNESS FOR A PARTICULAR PURPOSE.  See the
#   GNU Affero General Public License for more details.
#
#   You should have received a copy of the
#              GNU Affero General Public License
#   along with this program.  If not, see <http://www.gnu.org/licenses/>.
#
#
#   E-mail: linotp@lsexperts.de
#   Contact: www.linotp.org
#   Support: www.lsexperts.de
#
""" This module implements the communication
                and data mapping to LDAP servers.
                The LinOTPd imports this module to
                use LDAP servers as a userstore.

  Dependencies: UserIdResolver
"""

<<<<<<< HEAD
from ldap.controls import SimplePagedResultsControl

from . import resolver_registry
from useridresolver.UserIdResolver import (UserIdResolver,
                                           ResolverLoadConfigError
                                           )
from useridresolver.UserIdResolver import getResolverClass

=======
import logging
>>>>>>> 0eaf6b9b
import ldap
import ldap.filter
from json import loads

import binascii
from hashlib import sha1
from datetime import datetime
import tempfile

from ldap.controls import SimplePagedResultsControl

from useridresolver.UserIdResolver import UserIdResolver
from useridresolver.UserIdResolver import ResolverLoadConfigError
from useridresolver.UserIdResolver import getResolverClass


log = logging.getLogger(__name__)

DEFAULT_UID_TYPE = "DN"  # can be entryUUID, GUID, objectGUID or DN
# DEFAULT_UID_TYPE = "entryUUID"
ENCODING = 'utf-8'
DEFAULT_SIZELIMIT = 500
BIND_NOT_POSSIBLE_TIMEOUT = 30
TIMEOUT_NO_LIMIT = -1


def escape_filter_chars(filterstr):
    """
    Replace all special characters found in filterstr by quoted notation
    - used especially for search with guid - which consists of binary data
    from http://sourceforge.net/p/python-ldap/feature-requests/7/

    :param filterstr: the unescaped filte string
    :return: escaped filter string
    """
    ret = []
    for c in filterstr:
        if c < '0' or c > 'z' or c in "\\*()":
            c = "\\%02x" % ord(c)
        ret.append(c)
    return ''.join(ret)


def _set_cacertificate(cacertificates, ca_dir=None):
    '''
    This function sets the CA certfificate.
    It creates a temporary file if it does not exist.

    :param cacertificate: CA certificates that should be used for
                          LDAP connections
    :type cacertificate: list
    :return: the cert file name or None
    '''
    ca_file = None
    if len(cacertificates) == 0:
        log.debug("[_set_cacertificate] No CA certificate.")
        return ca_file

    # Either set the ca file to be located in the linotp cache_dir or if it
    # does not exist, in a temporaty directory.
    if ca_dir is None:
        ca_dir = tempfile.gettempdir()
    ca_file = "%s/linotp_ldap_cacerts.pem" % ca_dir

    # As the CA certificate can be written on every first request
    # after the server start, we do not need to verify the old certificate.
    try:
        fil = open(ca_file, "w")
        for cacert in cacertificates:
            cert = cacert.strip()
            if ("-----BEGIN CERTIFICATE-----" in cert and
               "-----END CERTIFICATE-----" in cert):
                fil.write(cert)
                fil.write("\n")
        fil.close()
    except Exception as exc:
        log.exception("[_set_cacertificate] Error creating CA certificate"
                      " file: %r. %r" % (ca_file, exc))
        raise exc

    log.debug("[_set_cacertificate] setting file %s" % ca_file)
    reload(ldap)
    ldap.set_option(ldap.OPT_X_TLS_CACERTFILE, ca_file)
    ca_file = ldap.get_option(ldap.OPT_X_TLS_CACERTFILE)

    return ca_file


@resolver_registry.class_entry('useridresolver.LDAPIdResolver.IdResolver')
@resolver_registry.class_entry('useridresolveree.LDAPIdResolver.IdResolver')
@resolver_registry.class_entry('useridresolver.ldapresolver')
@resolver_registry.class_entry('ldapresolver')
class IdResolver (UserIdResolver):
    '''
    LDAP User Id resolver
    '''

    nameDict = {}
    conf = ""

    fields = {
          "username": 1,
          "userid": 1,
          "description": 0,
          "phone": 0,
          "mobile": 0,
          "email": 0,
          "givenname": 0,
          "surname": 0,
          "gender": 0
              }

    searchFields = {
          "username": "text",
          "userid": "text",
          "description": "text",
          "email": "text",
          "givenname": "text",
          "surname": "text"
          }

    # The mapping of these search fields to the ldap attributes it
    # stored in self.userinfo

    CERTFILE = None

    ca_certs = set()
    ca_dir = None

    @classmethod
    def setup(cls, config=None, cache_dir=None):
        '''
        this setup hook is triggered, when the server
        starts to serve the first request

        On this first call the CA certificate for the LDAP module is
        verified and set - if the CA certificate is specified.

        :param config: the linotp config
        :type  config: the linotp config dict
        '''

        log.info("[setup] Setting up the LDAPResolver")
        log.info("[setup] Finding CA certificate")

        ca_resolvers = []

        cls.ca_dir = cache_dir

        log.info("Setting up the LDAPResolver")
        if config is not None:
            for entry in config:
                if entry.startswith('linotp.ldapresolver.CACERTIFICATE'):
                    cacertificate = config.get(entry)
                    if (cacertificate is not None and
                        len(cacertificate) > 0 and
                        "-----BEGIN CERTIFICATE-----" in cacertificate and
                       "-----END CERTIFICATE-----" in cacertificate):
                        cert = cacertificate.strip().replace('\r\n', '\n')
                        cls.ca_certs.add(cert)
                        ca_resolvers.append(entry.split('.')[3])

        if len(cls.ca_certs) > 0:
            if cls.ca_dir is None:
                cls.ca_dir = tempfile.gettempdir()
            cls.CERTFILE = _set_cacertificate(cls.ca_certs, ca_dir=cls.ca_dir)
            log.info("[setup] Using CA certificate from the following"
                     " resolvers %r", ca_resolvers)
        else:
            cls.CERTFILE = None

        return

    @classmethod
    def testconnection(cls, params):
        """
        This is used to test if the given parameter set will do a successful
        LDAP connection.

        :param params:
            - BINDDN
            - BINDPW
            - LDAPURI
            - TIMEOUT
            - LDAPBASE
            - LOGINNAMEATTRIBUTE': 'sAMAccountName',
            - LDAPSEARCHFILTER': '(sAMAccountName=*)(objectClass=user)',
            - LDAPFILTER': '(&(sAMAccountName=%s)(objectClass=user))',
            - USERINFO': '{ "username": "sAMAccountName", "phone" :
                "telephoneNumber", "mobile" : "mobile",
                "email" : "mail", "surname" : "sn",
                "givenname" : "givenName" }'
            - SIZELIMIT
            - NOREFERRALS
            - CACERTIFICATE
        """

        old_cert_file = None
        l = None
        status = "success"

        try:
            # do a bind
            uri = params['LDAPURI']
            l = ldap.initialize(uri, trace_level=0)

            if uri.startswith('ldaps'):
                # for test purpose, we create a temporary file
                # with only this cert
                old_cert_file = ldap.get_option(ldap.OPT_X_TLS_CACERTFILE)

                # put all certs in a set
                test_set = set()
                test_set.update(cls.ca_certs)
                # including the test one
                cert = params.get('CACERTIFICATE')
                test_set.add(cert.strip().replace('\r\n', '\n'))

                cls.CERTFILE = _set_cacertificate(test_set, ca_dir=cls.ca_dir)

            # referrals for AD
            log.debug("[testconnection] checking noreferrals: %s",
                      params.get('NOREFERRALS', "False"))

            if "True" == params.get('NOREFERRALS', "False"):
                l.set_option(ldap.OPT_REFERRALS, 0)

            timeout = params['TIMEOUT']
            if ";" in timeout:
                network_timeout, response_timeout = timeout.split(';')
                network_timeout = float(network_timeout.strip())
                response_timeout = float(response_timeout.strip())
            else:
                network_timeout = float(timeout.strip())
                response_timeout = TIMEOUT_NO_LIMIT

            l.network_timeout = network_timeout
            l.timeout = response_timeout

            dn_encode = params['BINDDN'].encode(ENCODING)
            pw_encode = params['BINDPW'].encode(ENCODING)
            l.simple_bind_s(dn_encode, pw_encode)

            # get a userlist:
            resultList = []
            searchFilter = "(&" + params['LDAPSEARCHFILTER'] + ")"
            sizelimit = int(DEFAULT_SIZELIMIT)

            try:
                sizelimit = int(params.get("SIZELIMIT", DEFAULT_SIZELIMIT))
            except ValueError:
                sizelimit = int(DEFAULT_SIZELIMIT)

            ldap_result_id = l.search_ext(params['LDAPBASE'],
                                          ldap.SCOPE_SUBTREE,
                                          filterstr=searchFilter,
                                          sizelimit=sizelimit)
            while 1:
                userdata = {}
                result_type, result_data = l.result(ldap_result_id, 0)
                if (result_data == []):
                    break
                else:
                    if result_type == ldap.RES_SEARCH_ENTRY:
                        # compose response as we like it
                        userdata["userid"] = result_data[0][0]
                        resultList.append(userdata)

        except ldap.SIZELIMIT_EXCEEDED as exx:
            if len(resultList) < sizelimit:
                status = "success SIZELIMIT_EXCEEDED"
                log.warning("[testconnection] LDAP Error: %r", exx)

        except ldap.LDAPError as err:
            status = "error"
            log.exception("[testconnection] LDAP Error: %r", err)
            return (status, str(err))

        finally:
            # unbind
            if l:
                l.unbind_s()
            # restore the old_cert_file
            if old_cert_file is not None:
                cls.CERTFILE = _set_cacertificate(cls.ca_certs,
                                                  ca_dir=cls.ca_dir)

        return (status, resultList)

    def __init__(self):
        """
        Initialize the ldap resolver class
        """
        self.filter = ""
        self.searchfilter = ""
        self.ldapuri = ""
        self.base = ""
        self.binddn = ""
        self.bindpw = ""
        self.loginnameattribute = ""
        self.userinfo = {}
        self.network_timeout = 10
        self.bind_not_possible = False
        self.bind_not_possible_time = datetime.now()
        self.response_timeout = TIMEOUT_NO_LIMIT
        self.brokenconfig = False
        self.brokenconfig_text = ""
        self.sizelimit = 5
        self.noreferrals = False
        self.proxy = False
        self.uidType = DEFAULT_UID_TYPE
        self.l_obj = None

    def close(self):
        """
        closes method is called, when the request ends
        - here we close the ldap connection by unbind
        """

        try:
            if self.l_obj is not None:
                self.l_obj.unbind_s()

        except ldap.LDAPError as  error:
            log.warning("[unbind] LDAP error: %r", error)

        finally:
            self.l_obj = None

    def bind(self):
        """
        bind() - this function starts an ldap conncetion
        """

        if self.l_obj is not None:
            return self.l_obj

        if self.bind_not_possible:
            t2 = datetime.now()
            tdelta = t2 - self.bind_not_possible_time
            # If we try a bind within 30 seconds, we will
            # bail out!
            if tdelta.seconds > BIND_NOT_POSSIBLE_TIMEOUT or tdelta.days > 1:
                log.info("[bind] Resetting the bind_not_possible timeout.")
                self.bind_not_possible = False
            else:
                log.error("[bind] LDAP bind timed out the last time. "
                          "So we do not try to bind again at this moment. "
                          "Skipping for performance sake! "
                          "Trying a real bind again in %r seconds"
                          % (BIND_NOT_POSSIBLE_TIMEOUT - tdelta.seconds))
                return False

        uri = ""
        urilist = self.ldapuri.split(',')
        i = 0
        log.debug("[bind] trying to bind to one of the servers: %r" % urilist)
        l_obj = None
        while i < len(urilist):
            uri = urilist[i]
            try:
                log.debug("[bind] LDAP: Try to bind to %r", uri)
                l_obj = ldap.initialize(uri, trace_level=0)

                if uri.startswith('ldaps'):
                    # the setting of the CERTFILE is required only once
                    old_cert_file = ldap.get_option(ldap.OPT_X_TLS_CACERTFILE)
                    if self.CERTFILE is not None and old_cert_file is None:
                        ldap.set_option(ldap.OPT_X_TLS_CACERTFILE,
                                        self.CERTFILE)

                # referrals for AD
                log.debug("[bind] checking noreferrals: %r" % self.noreferrals)
                if self.noreferrals:
                    l_obj.set_option(ldap.OPT_REFERRALS, 0)

                # setup both timeouts, for network and response
                l_obj.network_timeout = self.network_timeout
                l_obj.timeout = self.response_timeout

                # This is HIGH debug
                # log.debug("[bind] %s, %s" %(self.binddn, self.bindpw))
                dn_encode = self.binddn.encode(ENCODING)
                pw_encode = self.bindpw.encode(ENCODING)
                l_obj.simple_bind_s(dn_encode, pw_encode)
                if i > 0:
                    urilist[i] = urilist[0]
                    urilist[0] = uri
                    self.ldapuri = ','.join(urilist)

                self.l_obj = l_obj
                return l_obj
            except ldap.LDAPError as  e:
                log.exception("[bind] LDAP error: %r" % e)
                i = i + 1
        # We were not able to do a successful bind! :-(
        self.bind_not_possible = True
        self.bind_not_possible_time = datetime.now()
        self.l_obj = l_obj
        return l_obj

    def unbind(self, lobj):
        """
        unbind() - this function formarly freed the ldap connection
        which is now done in the class destructor __del__()

        :param l: ldap object
        :return: empty string
        """

        return

    def getUserId(self, loginname):
        '''
        return the userId which mappes to an loginname

        :param loginName: login name of the user
        :type loginName:  string

        :return: userid - unique idenitfier for this unser
        :rtype:  string
        '''

        userid = ''

        log.debug("[getUserId] resolving userid for %r: %r"
                  % (type(loginname), loginname))

        if type(loginname) == unicode:
            # we are called from external by an unicode string
            LoginName = loginname.encode(ENCODING)

        elif type(loginname) == str:
            # we might be called internaly, so the loginname is of utf-8 str
            LoginName = loginname

        else:
            log.error("[getUserId] Unsopported type of loginname (%r): %s"
                      % (loginname, type(loginname)))
            return userid

        if len(loginname) == 0:
            return userid

        log.debug("[getUserId] type of LoginName %s", type(LoginName))
        ufilter = self._replace_macros(self.filter)
        fil = ldap.filter.filter_format(ufilter,
                                        [LoginName.decode(ENCODING)])
        fil = fil.encode(ENCODING)
        l_obj = self.bind()

        if not l_obj:
            return userid

        attrlist = []
        if self.uidType.lower() != "dn":
            attrlist.append(self.uidType)

        resultList = None
        try:
            # log.error("%r : %r" % (self.uidType, attrlist))
            l_id = l_obj.search_ext(self.base,
                                    ldap.SCOPE_SUBTREE,
                                    filterstr=fil,
                                    sizelimit=self.sizelimit,
                                    attrlist=attrlist,
                                    timeout=self.response_timeout)

            resultList = l_obj.result(l_id, all=1)[1]
        except ldap.LDAPError as exc:
            log.exception("[getUserId] LDAP error: %r", exc)
            resultList = None

        finally:
            self.unbind(l_obj)

        if not resultList:
            log.info("[getUserId] : empty result ")
            return userid
        log.debug("[getUserId] : resultList :%r: ", resultList)
        log.debug('[getUserId] : uidType: %r ', self.uidType)

        # [0][0] is the distinguished name

        res = None

        if self.uidType.lower() == "dn":
            res = resultList[0][0]
            if res is not None:
                userid = unicode(res, ENCODING)

        elif self.uidType.lower() == "objectguid":
            res = resultList[0][1]
            if res is not None:
                userid = None
                # we have to check the objectguid key case insentitiv !!!
                for key in res:
                    if key.lower() == self.uidType.lower():
                        guid = res.get(key)[0]
                        userid = self.guid2str(guid)
                if userid is None:
                    # should never be reached:
                    raise Exception('[getUserId] - objectguid: no userid '
                                    'found %r' % (res))
        else:
            # Ticket #754
            if len(resultList) == 0:
                log.info("[getUserId] resultList is empty")
            else:
                res = resultList[0][1]
                if res is not None:
                    for key in res:
                        if key.lower() == self.uidType.lower():
                            userid = res.get(key)[0]

        if res is None or not userid:
            log.info("[getUserId] : empty result for  %r - uidtype: %r"
                     % (loginname, self.uidType.lower()))
        else:
            log.debug("[getUserId] userid: %r:%r" % (type(userid), userid))
            uname_hash = sha1(userid.encode("utf-8")).digest()
            log.debug(binascii.hexlify(uname_hash))

        return userid

    def getUsername(self, userid):
        '''
        get the loginname from the given userid

        :param userId: userid descriptor
        :type userId: string

        :return: loginname
        :rtype:  string
        '''

        log.debug("[getUsername]")

        username = u''

        # getUserLDAPInfo returns (now) a list of unicode values
        l_user = self.getUserLDAPInfo(userid)

        if self.loginnameattribute in l_user:
            username = l_user[self.loginnameattribute]
        return username

    def getUserLDAPInfo(self, userid):
        """
        getUserLDAPInfo(UserId)

        This function returns all user information for a given user object
        identified by UserID. In LDAP case this is the DN, but could also be
        'objectguid' or uidtype

        :param userid: user identifier (in unicode)
        :type  userid: unicode or str

        :return: user info dict
        :rtype: dict

        """
        log.debug("[getUserLDAPInfo]")

        # change unicode to utf-8 str
        UserId = userid.encode(ENCODING)

        resultList = {}

        l_id = 0
        l_obj = self.bind()

        if l_obj:
            try:
                if self.uidType.lower() == "dn":
                    l_id = l_obj.search_ext(UserId,
                                            ldap.SCOPE_BASE,
                                            filterstr="ObjectClass=*",
                                            sizelimit=self.sizelimit)

                elif self.uidType.lower() == "objectguid":
                    if not self.proxy:
                        l_id = l_obj.search_ext("<guid=%s>" % (UserId),
                                                ldap.SCOPE_BASE,
                                                sizelimit=self.sizelimit,
                                                timeout=self.response_timeout)
                    else:
                        e_u = escape_filter_chars(binascii.unhexlify(UserId))
                        filterstr = "(ObjectGUID=%s)" % (e_u)
                        l_id = l_obj.search_ext(self.base,
                                                ldap.SCOPE_SUBTREE,
                                                filterstr=filterstr,
                                                sizelimit=self.sizelimit,
                                                timeout=self.response_timeout)
                else:
                    # Ticket #754
                    filterstr = "(%s=%s)" % (self.uidType, UserId)
                    l_id = l_obj.search_ext(self.base,
                                            ldap.SCOPE_SUBTREE,
                                            filterstr=filterstr,
                                            sizelimit=self.sizelimit,
                                            timeout=self.response_timeout)

                r = l_obj.result(l_id, all=1)[1]

                if r:
                    resList = r[0][1]
                    resList["dn"] = [r[0][0]]

                    resultList = {}

                    # now convert the resList to unicode:
                    #   dict of list(UTF-8)
                    for key in resList:
                        val = resList.get(key)
                        rval = val

                        if type(val) == list:
                            # val should be a list of utf str
                            rval = []
                            for v in val:
                                try:
                                    if type(v) == str:
                                        rval.append(v.decode(ENCODING))
                                    else:
                                        rval.append(v)
                                except:
                                    rval.append(v)
                                    log.debug('[getUserLDAPInfo] failed to '
                                              'decode data type %r: %r'
                                              % (type(v), v))

                        elif type(val) == str:
                            # or val might be a direct utf-8 str
                            try:
                                rval = val.decode(ENCODING)
                            except:
                                rval = val
                                log.debug('[getUserLDAPInfo] failed to decode '
                                          'data type %r: %r'
                                          % (type(val), val))
                        else:
                            # this should not be reached -
                            # so anything different is treated as unknown
                            rval = val
                            log.warning('[getUserLDAPInfo] unknown and '
                                        'unsupported LDAP return data type'
                                        ' %r: %r' % (type(val), val))

                        resultList[key] = rval

            except ldap.LDAPError as  e:
                log.exception("[getUserLDAPInfo] LDAP error: %s" % str(e))

            finally:
                if l_obj is not None:
                    self.unbind(l_obj)

        return resultList

    def getUserInfo(self, userid):
        """
        return all user related information

        :param userId: specified user
        :type userId: string

        :return: dictionary, containing all user related info
        :rtype: dict

        The return is a dictionary with well defined keys::

            fields = {
                "username": 1,
                "userid": 1,
                "description": 0,
                "phone": 0,
                "mobile": 0,
                "email": 0,
                "givenname": 0,
                "surname": 0,
                "gender": 0
            }
        """
        log.debug("[getUserInfo]")

        ret = {}

        user = self.getUserLDAPInfo(userid)

        if len(user) > 0:
            ret['userid'] = userid
            '''
            for f in self.fields:
                if f in self.userinfo:
                    if self.userinfo[f] in user:
                        # FIXME: when we return [0], we return only the first
                        # value of a possible list i.e. if there are 2
                        # telephoneNumbers, we return only the first one.
                        ret[ f ] = user[ self.userinfo[f] ][0]
                    else:
                        ret[ f ] = ''

            # Now add the values from the userinfo/mapping
            # which are NOT in the self.fields.
            for f in self.userinfo:
                if f not in self.fields:
                    if self.userinfo[f] in user:
                        ret[ f ] = user[ self.userinfo[f] ][0]
                    else:
                        ret[ f ] = ''

            Bottom-line: we will add all userinfo fields!
            '''
            for f in self.userinfo:
                if self.userinfo[f] in user:
                    ret[f] = user[self.userinfo[f]][0]
                else:
                    ret[f] = ''

        return ret

    def getResolverId(self):
        '''
        getResolverId - provide the resolver identifier

        :return: returns the resolver identifier string or empty string
                    if not exist
        :rtype : string

        '''
        log.debug("[getResolverId]")
        resolver = u"LDAPIdResolver.IdResolver"
        if self.conf != "":
            resolver = resolver + "." + self.conf
        return resolver

    def getConfigEntry(self, config, key, conf, required=True, default=""):
        '''
        getConfigEntry - retrieve an entry from the config

        :param config: dict of all configs
        :type  config: dict
        :param key: key which is searched
        :type key: string
        :param conf: scope of the config eg. connect.sql
        :type conf: string
        :param required: if this value ist true and the key is not defined, an
                         exception sill be raised
        :type required:  boolean
        :param default: fallback value if confg has no such entry
        :type default: any

        :return: the value of the specified key
        :rtype:  value type - in most cases string ;-)

        '''
        log.debug("[getConfigEntry]")

        ckey = key
        cval = default
        config_found = False
        log.debug("[getConfigEntry] searching key %r in config %r"
                  % (key, conf))
        if conf:
            ckey = ckey + "." + conf
            if ckey in config:
                config_found = True
                cval = config[ckey]

        if cval == "":
            if key in config:
                config_found = True
                cval = config[key]

        if required and not config_found:
            log.error("[getConfigEntry] missing config entry %s in config %s"
                      % (key, conf))
            self.brokenconfig = True
            self.brokenconfig_text = ("Broken Config: missing config entry "
                                      "%s in config %s" % (key, conf))
            raise Exception("missing config entry: %s in config %s"
                            % (key, config))

        return cval

    @classmethod
    def getResolverClassType(cls):
        return 'ldapresolver'

    def getResolverType(self):
        '''
        getResolverType - return the type of the resolver

        :return: returns the string 'ldapresolver'
        :rtype:  string
        '''
        return IdResolver.getResolverClassType()

    @classmethod
    def getResolverClassDescriptor(cls):
        '''
        return the descriptor of the resolver, which is
        - the class name and
        - the config description

        :return: resolver description dict
        :rtype:  dict
        '''

        log.debug("[getResolverDescriptor]")

        descriptor = {}
        typ = cls.getResolverClassType()
        descriptor['clazz'] = "useridresolver.LDAPIdResolver.IdResolver"
        descriptor['config'] = {'LDAPFILTER': 'string',
                                'LDAPSEARCHFILTER': 'string',
                                'LDAPURI': 'string',
                                'LDAPBASE': 'string',
                                'BINDDN': 'string',
                                'BINDPW': 'password',
                                'LOGINNAMEATTRIBUTE': 'string',
                                'USERINFO': 'string',
                                'TIMEOUT': 'float',
                                'SIZELIMIT': 'int',
                                'NOREFERRALS': 'string',
                                }
        return {typ: descriptor}

    def getResolverDescriptor(self):
        return IdResolver.getResolverClassDescriptor()

    def loadConfig(self, config, conf=""):
        '''
        loadConfig - load the config for the resolver
            The calling applications passes the LDAP configuration:
            FILTER
            LDAPURI
            BASE
            BINDDN
            BINDPW

        :param config: configuration for the sqlresolver
        :type  config: dict
        :param conf: configuration postfix
        :type  conf: string
        '''

        log.debug("[loadConfig] Config:  %r" % config)
        log.debug("[loadConfig] Conf  :  %r" % conf)
        self.conf = conf
        self.filter = self.getConfigEntry(config,
                                          "linotp.ldapresolver.LDAPFILTER",
                                          conf)
        self.searchfilter = self.getConfigEntry(config,
                                                "linotp.ldapresolver."
                                                "LDAPSEARCHFILTER", conf)
        self.ldapuri = self.getConfigEntry(config,
                                           "linotp.ldapresolver.LDAPURI", conf)
        self.base = self.getConfigEntry(config,
                                        "linotp.ldapresolver.LDAPBASE", conf)
        self.binddn = self.getConfigEntry(config,
                                          "linotp.ldapresolver.BINDDN", conf,
                                          required=False)

        self.loginnameattribute = self.getConfigEntry(config,
                                                      "linotp.ldapresolver."
                                                      "LOGINNAMEATTRIBUTE",
                                                      conf)
        userinfo = self.getConfigEntry(config,
                                       "linotp.ldapresolver.USERINFO", conf)
        try:
            self.userinfo = loads(userinfo)
        except ValueError as exx:
            raise ResolverLoadConfigError("Invalid userinfo - no json "
                                          "document: %s %r" % (userinfo, exx))

        # support to setup both timeouts: network timeout and response timeout
        #  separator ';' splits network from response timeout
        timeout = self.getConfigEntry(config,
                                      "linotp.ldapresolver.TIMEOUT", conf)
        if ';' in timeout:
            network_timeout, response_timeout = timeout.split(';')
            network_timeout = float(network_timeout)
            response_timeout = float(response_timeout)
        else:
            network_timeout = float(timeout)
            response_timeout = TIMEOUT_NO_LIMIT

        self.network_timeout = float(network_timeout)
        self.timeout = float(response_timeout)

        sizelimit = self.getConfigEntry(config,
                                        "linotp.ldapresolver.SIZELIMIT",
                                        conf, required=False,
                                        default=DEFAULT_SIZELIMIT)

        self.uidType = self.getConfigEntry(config,
                                           "linotp.ldapresolver.UIDTYPE",
                                           conf, required=False,
                                           default=DEFAULT_UID_TYPE)

        if self.uidType is None or self.uidType.strip() == "":
            self.uidType = DEFAULT_UID_TYPE
        if type(self.uidType) in [unicode]:
            log.info("[loadConfig] conversion of self.uidType: %r to str()",
                     self.uidType)
            self.uidType = str(self.uidType)

        try:
            self.sizelimit = int(sizelimit)
        except ValueError:
            self.sizelimit = int(DEFAULT_SIZELIMIT)
        except TypeError:
            self.sizelimit = int(DEFAULT_SIZELIMIT)
        log.debug("[loadConfig: the sizelimit is: %s, %i"
                  % (sizelimit, self.sizelimit))

        noreferrals = self.getConfigEntry(config,
                                          "linotp.ldapresolver.NOREFERRALS",
                                          conf,
                                          required=False, default="False")
        self.noreferrals = ("True" == noreferrals)

        proxy = self.getConfigEntry(config,
                                    "linotp.ldapresolver.PROXY", conf,
                                    required=False, default="False")
        self.proxy = ("True" == proxy)

        try:
            self.bindpw = self.getConfigEntry(config,
                                              "enclinotp.ldapresolver.BINDPW",
                                              conf)
        except:
            # if no enclinotp, the password obviously is not encrypted!
            self.bindpw = self.getConfigEntry(config,
                                              "linotp.ldapresolver.BINDPW",
                                              conf, required=False)

        self.cacertificate = self.getConfigEntry(config,
                                                 "linotp.ldapresolver."
                                                 "CACERTIFICATE", conf,
                                                 required=False, default=None)

        return self

    def getSearchFields(self, searchDict=None):
        '''
        return all fields on which a search could be made

        :return: dictionary of the search fields and their types - not used!!
        :rtype:  dict
        '''
        log.debug("[getSearchFields]")
        return self.searchFields

    def searchLDAPUserList(self, key, value):
        """
        finds the user objects, that have the term 'value' in the
                user object field 'key'

        :param key: The key may be an ldap attribute like 'loginname'
                      or 'email'.
        :type  key: string
        :param value: The value is a regular expression.
        :type value:string

        :return:  a list of dictionaries (each dictionary contains a
                    user object) or an empty string if no object is found.
        :rtype: list
        """

        log.debug("[searchLDAPUserList]")

        searchFilter = key + "=" + value
        resultList = []
        l_obj = self.bind()
        if l_obj:
            try:
                ldap_result_id = l_obj.search_ext(self.base,
                                                  ldap.SCOPE_SUBTREE,
                                                  filterstr=searchFilter,
                                                  sizelimit=self.sizelimit,
                                                  timeout=self.response_timeout
                                                  )
                while 1:
                    result_type, result_data = l_obj.result(ldap_result_id, 0,
                                                            timeout=self.response_timeout)
                    if (result_data == []):
                        break
                    else:
                        if result_type == ldap.RES_SEARCH_ENTRY:
                            resultList.append(result_data)

            except ldap.LDAPError as exc:
                log.exception("[searchLDAPUserList] LDAP error: %r", exc)

            self.unbind(l_obj)
            if resultList:
                return resultList
        return resultList

    def _getUserDN(self, uid):
        '''
        This function takes the UID and returns the DN of the user object
        '''
        DN = self.getUserLDAPInfo(uid).get("dn")[0]
        return DN

    def checkPass(self, uid, password):
        '''
        checkPass - checks the password for a given uid.

        :param uid: userid to be checked
        :type  uid: string
        :param password: user password
        :type  password: string

        :return :  true in case of success, false if password does not match
        :rtype :   boolean

        :attention: First the UID needs to be converted to the DN, in
                        case the Uid is not the DN
        '''

        # Patch:
        #   simple bind allows anonymous authentication which raises no
        #   exception, so we return immediately if no password is given
        #

        log.debug("[checkPass]")

        if password is None or len(password) == 0:
            return False

        if type(password) == unicode:
            password = password.encode(ENCODING)

        if type(uid) == unicode:
            uid = uid.encode(ENCODING)

        log.debug("[checkPass] uidType: %r", self.uidType)
        if self.uidType.lower() == 'dn':
            DN = uid
        else:
            DN = self._getUserDN(uid)

        if type(DN) == unicode:
            DN = DN.encode(ENCODING)

        log.debug("[checkPass] DN: %r", DN)

        uri = ""
        urilist = self.ldapuri.split(',')

        i = 0

        log.debug("[checkPass] we will try to authenticate to these LDAP "
                  "servers: %r", urilist)

        while i < len(urilist):
            uri = urilist[i]
            l = None
            try:
                log.info("[checkPass] check password for user %r "
                         "on LDAP server %r" % (DN, uri))
                l = ldap.initialize(uri, trace_level=0)

                # referrals for AD
                log.debug("[checkPass] checking noreferrals: %s",
                          self.noreferrals)

                if self.noreferrals:
                    l.set_option(ldap.OPT_REFERRALS, 0)

                # set the network connection timeout
                l.network_timeout = self.network_timeout

                # set the response timeout
                l.timeout = self.response_timeout

                l.simple_bind_s(DN, password)
                log.info("[checkPass] ldap bind for %r successful", DN)
                return True

            except ldap.INVALID_CREDENTIALS as exc:
                log.warning("[checkPass] invalid credentials: %r", exc)
                break

            except ldap.LDAPError as  exc:
                log.warning("[checkPass] checking password failed: %r", exc)

            finally:
                if l is not None:
                    l.unbind_s()

            i = i + 1
        return False

    def guid2str(self, guid):
        '''
        convert the binary MS AD GUID to something that could be displayed
          http://support.microsoft.com/kb/325649

        :param guid: binary value
        :type  guid: binary

        :return: string representation of the guid
        :rtype:  string
        '''
        log.debug("[guid2str] converting MS AD GUID: %r", guid)
        res = binascii.hexlify(guid)
        return res

    def _is_ad(self):
        """
        this is a heuristic approach to check if we are running against an AD
        check is running against the ldap config where we expect to have an
        sAMAccountname in any filter or login attribute
        """
        ret = False
        if ('sAMAccountName' in self.loginnameattribute or
            'sAMAccountName' in self.searchfilter or
           'sAMAccountName' in self.filter):
            ret = True
        return ret

    def now_timestamp(self):
        """
        now - insert the now timestamp

        as AD starts it's time count at 31/12/1601, when the vigent gregorian
        cycle in our calendar is started,  we have to add the diff to
        the unix now timestamp, which starts at 1/1/1970

        accExp: expiry date of an user, in which case we count since 31/12/1601
                not since 01/01/1601; so we add 86400 seconds to the final
                result. As we use this timestamp only for the account expiry,
                we set this as default
        """
        # unix timestamp, which starts at 1/1/1970
        now = int(datetime.now().strftime("%s"))
        if self._is_ad():
            # 116444736000000000 = 31/12/1601
            add_seconds = 116444736000000000
            # we only care for account expiration
            account_expiry = True
            if account_expiry:
                add_seconds += 86400
            now = ((now * 10000000) + add_seconds)
        return now

    def _replace_macros(self, expression):
        """
        replace macros in string expression

        we support special replacements in search expressions like
        %(now)s which will be replaced by the windows or unix timestamp

        :param expression: string where macros should be replaced
        :return: substituted string
        """
        substitute = expression
        special_dict = {}
        special_dict['now'] = self.now_timestamp()

        try:
            for key, val in special_dict.items():
                search_st = "%(" + key + ")s"
                if search_st in substitute:
                    substitute = substitute.replace(search_st, val)

        except KeyError as key_error:
            log.exception('Key replacement error %r', key_error)
            raise key_error

        return substitute

    def getUserList(self, searchDict):
        '''
        retrieve a list of users

        :param searchDict: dictionary of the search criterias
        :type  searchDict: dict
        :return: resultList, a dict with user info
        '''

        # TODO: check if field is searchable
        # several filters are & concatenated:
        #   (&(objectClass=inetOrgPerson)(uid=theodor))
        # if we got an empty search dictionary, we will get all users!

        log.debug("[getUserList]")

        # add specialdict replacements, to support the "%(now)s" expression
        searchFilter = self._replace_macros(self.searchfilter)

        log.debug("[getUserList] searchfilter: %r", searchFilter)

        # add searchfilter attributes of searchDict
        try:
            for skey, sval in searchDict.iteritems():
                log.debug("[getUserList] searchekys: %r / %r" % (skey, sval))
                if skey in self.userinfo:
                    key = self.userinfo[skey]
                    value = searchDict[skey]
                    # value and searchFilter are Unicode!
                    searchFilter += u"(%s=%s)" % (key, value)
                else:
                    log.warning("[getUserList] Unknown searchkey: %r", skey)

            # finaly embedd the filter in the ldap query string
            searchFilter = u"(& %s )" % searchFilter
            log.debug("[getUserList] searchfilter: %r", searchFilter)

        except Exception as exep:
            log.exception("[getUserList] Error creating searchFilter: %r",
                          exep)
            raise exep

        resultList = []
        l_obj = self.bind()

        if l_obj:
            try:
                log.debug("[getUserList] doing search with filter %r",
                          searchFilter)
                log.debug("[getUserList] type of searchfilter: %r",
                          type(searchFilter))

                attrlist = []
                for ukey, uval in self.userinfo.iteritems():
                    attrlist.append(str(uval))
                if self.uidType.lower() != "dn":
                    attrlist.append(self.uidType)

                searchFilterStr = searchFilter.encode(ENCODING)
                ldap_result_id = l_obj.search_ext(self.base,
                                                  ldap.SCOPE_SUBTREE,
                                                  filterstr=searchFilterStr,
                                                  sizelimit=self.sizelimit,
                                                  attrlist=attrlist,
                                                  timeout=self.response_timeout
                                                  )

                log.debug('[getUserList] uidType: %r' % self.uidType)
                while 1:
                    userdata = {}
                    result_type, result_data = l_obj.result(ldap_result_id, 0,
                                                            timeout=self.response_timeout)
                    # print result_type, ldap.RES_SEARCH_ENTRY, result_data
                    if (result_data == []):
                        break
                    else:
                        if result_type == ldap.RES_SEARCH_ENTRY:
                            # compose response as we like it
                            if self.uidType.lower() == "dn":
                                userdata["userid"] = \
                                        unicode(result_data[0][0], ENCODING)

                            elif self.uidType.lower() == "objectguid":
                                # res =
                                # result_data[0][1].get(self.uidType,[None])[0]
                                userid = None
                                # resDN  = result_data[0][0]
                                resData = result_data[0][1]

                                # in case of objectguid, we have to
                                # check case insensitiv!!!
                                for key in resData:
                                    if key.lower() == self.uidType.lower():
                                        res = resData.get(key)[0]
                                        userid = self.guid2str(res)

                                if userid != None:
                                    userdata["userid"] = userid
                                else:
                                    # should never be reached!!
                                    raise Exception('No Userid found')
                            else:
                                # Ticket #754
                                userdata["userid"] = \
                                 result_data[0][1].get(self.uidType, [None])[0]

                            for ukey, uval in self.userinfo.iteritems():
                                if uval in result_data[0][1]:
                                    # An attribute can hold more than 1 value
                                    # So we only take the first one at the
                                    # moment
                                    #   result_data[0][1][v][0]
                                    # If we want to get all
                                    #   result_data[0][1][v] gives us a list
                                    rdata = result_data[0][1][uval][0]
                                    try:
                                        udata = rdata.decode(ENCODING)
                                    except:
                                        udata = rdata
                                    userdata[ukey] = udata

                            resultList.append(userdata)

            except ldap.LDAPError as exce:
                log.exception("[getUserList] LDAP error: %r", exce)

            except Exception as exce:
                log.exception("[getUserList] error during LDAP access: %r",
                              exce)

            self.unbind(l_obj)

            if resultList:
                return resultList

        return ""

    def _prepare_searchFilter(self, searchDict):
        '''
        prepare the search Expression for the userListIterator

        :param searchDict: dictionary of the search criterias
        :type  searchDict: dict
        :return: resultList, a dict with user info
        '''

        # TODO: check if field is searchable
        # several filters are & concatenated:
        #   (&(objectClass=inetOrgPerson)(uid=theodor))
        # if we got an empty search dictionary, we will get all users!

        log.debug("[getUserList]")

        # we support special replacements in search expressions like
        # %(now)s which will be replaced by the windows or unix timestamp
        special_dict = {}
        special_dict['now'] = self.now_timestamp()

        searchFilter = self.searchfilter
        # add specialdict replacements, to support the "%(now)s" expression
        try:
            searchFilter = searchFilter % special_dict
        except KeyError as key_error:
            log.exception('Key replacement error %r', key_error)
            raise key_error

        log.debug("[getUserList] searchfilter: %r", searchFilter)

        # add searchfilter attributes of searchDict
        try:
            for skey, sval in searchDict.iteritems():
                log.debug("[getUserList] searchekys: %r / %r" % (skey, sval))
                if skey in self.userinfo:
                    key = self.userinfo[skey]
                    value = searchDict[skey]
                    # value and searchFilter are Unicode!
                    searchFilter += u"(%s=%s)" % (key, value)
                else:
                    log.warning("[getUserList] Unknown searchkey: %r", skey)

            # finaly embedd the filter in the ldap query string
            searchFilter = u"(& %s )" % searchFilter
            log.debug("[getUserList] searchfilter: %r", searchFilter)
        except Exception as exep:
            log.exception("[getUserList] Error creating searchFilter: %r",
                          exep)
            raise exep
        return searchFilter

    def _set_cursor(self, searchFilter, attrlist, l_obj=None, lc=None,
                    serverctrls=None, api_ver=2.4):
        """
        helper function to setup the paging query and shift the cursor

        :param searchFilter: restict the search through the searchFilter
        :param attrlist: list of attributes, which should be returned
        :param l_obj: the ldap connection object - if none, we bind() it
        :param lc: the page result controller
        :param serverctrls: the srv.ctrl response of the ldap.result3
        :param api_ver: either 2.3 or 2.4, the ldap api changed in between :-(
        :return: tupple of (message id, ldap connection object and page
                 controller)
        """
        page_size = 100
        # we take the sizelimit as hint for the page size
        if hasattr(self, "sizelimit"):
            page_size = self.sizelimit / 4

        # first request: if lc is not set, we are initializing
        if lc is None:
            l_obj = self.bind()
            if api_ver == 2.4:
                lc = SimplePagedResultsControl(True, size=page_size, cookie='')
            elif api_ver == 2.3:
                PAGE_OID = ldap.LDAP_CONTROL_PAGE_OID
                lc = SimplePagedResultsControl(PAGE_OID, True, (page_size, ''))

        else:
            cookie = None
            pctrls = []

            if api_ver == 2.4:
                for c in serverctrls:
                    if c.controlType == SimplePagedResultsControl.controlType:
                        pctrls.append(c)
                        cookie = c.cookie
                        lc.cookie = cookie

            elif api_ver == 2.3:
                for c in serverctrls:
                    if c.controlType == ldap.LDAP_CONTROL_PAGE_OID:
                        pctrls.append(c)
                        cookie = c.controlValue[1]
                        lc.controlValue = (page_size, cookie)

            if not pctrls:
                raise Exception("Warning: Server ignores RFC 2696 control.")

            if not cookie:
                return (None, None, None)

        # submit search request
        msgid = l_obj.search_ext(self.base,
                                 ldap.SCOPE_SUBTREE,
                                 filterstr=searchFilter.encode(ENCODING),
                                 attrlist=attrlist,
                                 serverctrls=[lc],
                                 timeout=self.response_timeout
                                 )

        return (msgid, l_obj, lc)

    def _api_version(self):
        """
        helper method to detect if the python ldap module supports cursoring
         * debian python-ldap==2.3.11 has support, while pip python-ldap-2.4.19
           has not :-(
        :return: True or False
        """
        ret = 2.3
        try:
            _PAGE_OID = ldap.LDAP_CONTROL_PAGE_OID
        except AttributeError as _exx:
            log.info('using the 2.4 cursoring api.')
            ret = 2.4
        return ret

    def getUserListIterator(self, searchDict, limit_size=True):
        """
        iterator based access to get the list of users
        to prevent server response of sizelimit exceeded

        :param searchDict: the dict with a search filter expression
        :param limit_size: restrict the returned data size to size_limit
        :return: generator object (that yields userlist arrays).
        """
        searchFilter = self._prepare_searchFilter(searchDict)
        log.debug("[getUserListIterator] doing search with filter %r",
                  searchFilter)

        attrlist = []
        for _ukey, uval in self.userinfo.iteritems():
            attrlist.append(str(uval))

        # add the requested unique identifier if it is not the dn
        if self.uidType.lower() != "dn":
            attrlist.append(self.uidType)

        # replace the method pointer to the right place
        api_ver = self._api_version()

        (msgid, l_obj, lc) = self._set_cursor(searchFilter,
                                              attrlist,
                                              api_ver=api_ver)

        done = False
        results_size = 0
        try:

            log.debug('uidType: %r' % self.uidType)
            while not done:

                if limit_size and results_size >= self.sizelimit:
                    raise StopIteration()

                (result_type, result_data,
                 _rmsgid, serverctrls) = l_obj.result3(msgid)

                # shift the cursor to the next page
                (msgid,
                 l_obj, lc) = self._set_cursor(searchFilter,
                                               attrlist,
                                               l_obj=l_obj, lc=lc,
                                               serverctrls=serverctrls,
                                               api_ver=api_ver)

                if not msgid:
                    done = True

                if result_type != ldap.RES_SEARCH_RESULT:
                    continue

                # process the result into array of dict
                user_list = []
                for result_entry in result_data:
                    user_info = self._process_result(result_entry)
                    if user_info:
                        user_list.append(user_info)
                results_size = results_size + len(user_list)
                yield user_list

        except ldap.LDAPError as exce:
            log.exception("LDAP error: %r" % exce)
            raise exce

        except StopIteration as exce:
            log.info("page size reached: (%r) %r" % (results_size, exce))
            raise exce

        except Exception as exce:
            log.exception("Error during LDAP access: %r", exce)
            raise exce

        # we do no unbind here, as this is done at the request end

    def _process_result(self, result_data):
        """
        process the result of the iterator request into a user info dict

        :param result_data: one data entry of the ldap search response
        :return: userdata as dict
        """
        userdata = {}
        # access account DN as 1. tupple member
        # access account info dict as 2. tupple member
        account_dn = result_data[0]
        account_info = result_data[1]

        # in case of no DN - we skip the object
        if not account_dn:
            return userdata

        if self.uidType.lower() == "dn":
            userdata["userid"] = unicode(account_dn, ENCODING)

        elif self.uidType.lower() == "objectguid":
            userid = None
            # in case of objectguid, we have to
            # check case insensitiv if objectGUID is in dict
            for key in account_info:
                if key.lower() == self.uidType.lower():
                    res = account_info.get(key)[0]
                    userid = self.guid2str(res)
                    break
            if userid:
                userdata["userid"] = userid
            else:
                # should never be reached!!
                raise Exception('No Userid found')
        else:
            # suport for arbitrary object identifyier like
            # entryUUID, GUID, objectGUID
            userdata["userid"] = \
                account_info[self.uidType][0]

        # finally add all existing userinfos (wrt the mapping)
        for ukey, uval in self.userinfo.iteritems():
            if uval in account_info:
                # An attribute can hold more than 1 value
                # So we only take the first one at the moment
                #   result_data[0][1][v][0]
                # If we want to get all
                #   result_data[0][1][v] gives us a list
                rdata = account_info[uval][0]
                try:
                    udata = rdata.decode(ENCODING)
                except:
                    udata = rdata
                userdata[ukey] = udata
        return userdata

if __name__ == "__main__":

    print "LDAPIdResolver - IdResolver class test "
    DEFAULT_UID_TYPE = "entryUUID"

    y_res = getResolverClass("LDAPIdResolver", "IdResolver")()

    y_res.loadConfig({
        'linotp.ldapresolver.LDAPFILTER':
        '(&(uid=%s)(ObjectClass=inetOrgPerson))',
        # CKO: need this for getUsername aka loginname
        'linotp.ldapresolver.LDAPSEARCHFILTER':
        '(uid=*)(ObjectClass=inetOrgperson)',
        # this is the base search pattern for userlist
        'linotp.ldapresolver.LOGINNAMEATTRIBUTE': 'uid',
        # CKO: need this for getUserInfo
        'linotp.ldapresolver.USERINFO': (
          '{"username": "uid", "description": "", "phone": "telephoneNumber",'
          ' "groups": "o", "mobile": "mobile", "email": "email",'
          ' "surname": "sn", "givenname": "givenName", "gender" : "" }'),
        'linotp.ldapresolver.LDAPURI': 'ldap://localhost',
        'linotp.ldapresolver.LDAPBASE': 'dc=nodomain',
        'linotp.ldapresolver.BINDDN': 'cn=admin,dc=nodomain',
        'linotp.ldapresolver.BINDPW': 'LDpw.',
        'linotp.ldapresolver.TIMEOUT': '5',
        'linotp.ldapresolver.SIZELIMIT': '10',
        'linotp.ldapresolver.NOREFERRALS': 'False'
        }
        )

    print("- - - - - - - - - - - - - - - -")
    print("The fields that are to be returned:")
    print(y_res.fields)
    print("reId - " + y_res.getResolverId())
    print("- - - - - - - - - - - - - - - -")
    print("getUserId: Get the userId for a given loginname")
    gloginname = "maria"
    dn = y_res.getUserId(gloginname)
    print(gloginname + " --> " + dn)
    print("- - - - - - - - - - - - - - - -")
    print("getUsername: get the loginname for a given ID")
    print("Resolving username....")
    gusername = y_res.getUsername(dn)
    print(dn + " --> " + gusername)
    print("- - - - - - - - - - - - - - - -")
    print("getUserInfo: Infos zum Benutzer " + gloginname)
    print(y_res.getUserInfo(dn))
    print("- - - - - - - - - - - - - - - -")
    print("getUserLDAPInfo: Infos zum Benutzer " + gloginname)
    print(y_res.getUserLDAPInfo(dn))

    print("getUserList({}):")
    ulist = y_res.getUserList({})
    print(len(ulist))
    for user in ulist:
        print(user)

# eof #########################################################################<|MERGE_RESOLUTION|>--- conflicted
+++ resolved
@@ -32,33 +32,26 @@
   Dependencies: UserIdResolver
 """
 
-<<<<<<< HEAD
 from ldap.controls import SimplePagedResultsControl
 
 from . import resolver_registry
-from useridresolver.UserIdResolver import (UserIdResolver,
-                                           ResolverLoadConfigError
-                                           )
-from useridresolver.UserIdResolver import getResolverClass
-
-=======
-import logging
->>>>>>> 0eaf6b9b
-import ldap
-import ldap.filter
-from json import loads
-
-import binascii
-from hashlib import sha1
-from datetime import datetime
-import tempfile
-
-from ldap.controls import SimplePagedResultsControl
 
 from useridresolver.UserIdResolver import UserIdResolver
 from useridresolver.UserIdResolver import ResolverLoadConfigError
 from useridresolver.UserIdResolver import getResolverClass
 
+import ldap
+import ldap.filter
+
+import sys
+import binascii
+from hashlib import sha1
+import tempfile
+
+from datetime import datetime
+from json import loads
+
+import logging
 
 log = logging.getLogger(__name__)
 
@@ -121,7 +114,7 @@
         fil.close()
     except Exception as exc:
         log.exception("[_set_cacertificate] Error creating CA certificate"
-                      " file: %r. %r" % (ca_file, exc))
+                      " file: %r. %r", ca_file, exc)
         raise exc
 
     log.debug("[_set_cacertificate] setting file %s" % ca_file)
@@ -211,7 +204,7 @@
                 cls.ca_dir = tempfile.gettempdir()
             cls.CERTFILE = _set_cacertificate(cls.ca_certs, ca_dir=cls.ca_dir)
             log.info("[setup] Using CA certificate from the following"
-                     " resolvers %r", ca_resolvers)
+                                                " resolvers %r" % ca_resolvers)
         else:
             cls.CERTFILE = None
 
@@ -366,7 +359,6 @@
         try:
             if self.l_obj is not None:
                 self.l_obj.unbind_s()
-
         except ldap.LDAPError as  error:
             log.warning("[unbind] LDAP error: %r", error)
 
@@ -394,7 +386,7 @@
                           "So we do not try to bind again at this moment. "
                           "Skipping for performance sake! "
                           "Trying a real bind again in %r seconds"
-                          % (BIND_NOT_POSSIBLE_TIMEOUT - tdelta.seconds))
+                                % (BIND_NOT_POSSIBLE_TIMEOUT - tdelta.seconds))
                 return False
 
         uri = ""
@@ -470,7 +462,7 @@
         userid = ''
 
         log.debug("[getUserId] resolving userid for %r: %r"
-                  % (type(loginname), loginname))
+                                                % (type(loginname), loginname))
 
         if type(loginname) == unicode:
             # we are called from external by an unicode string
@@ -482,7 +474,7 @@
 
         else:
             log.error("[getUserId] Unsopported type of loginname (%r): %s"
-                      % (loginname, type(loginname)))
+                                                % (loginname, type(loginname)))
             return userid
 
         if len(loginname) == 0:
@@ -506,9 +498,9 @@
         try:
             # log.error("%r : %r" % (self.uidType, attrlist))
             l_id = l_obj.search_ext(self.base,
-                                    ldap.SCOPE_SUBTREE,
-                                    filterstr=fil,
-                                    sizelimit=self.sizelimit,
+                              ldap.SCOPE_SUBTREE,
+                              filterstr=fil,
+                              sizelimit=self.sizelimit,
                                     attrlist=attrlist,
                                     timeout=self.response_timeout)
 
@@ -561,7 +553,7 @@
 
         if res is None or not userid:
             log.info("[getUserId] : empty result for  %r - uidtype: %r"
-                     % (loginname, self.uidType.lower()))
+                      % (loginname, self.uidType.lower()))
         else:
             log.debug("[getUserId] userid: %r:%r" % (type(userid), userid))
             uname_hash = sha1(userid.encode("utf-8")).digest()
@@ -620,9 +612,9 @@
             try:
                 if self.uidType.lower() == "dn":
                     l_id = l_obj.search_ext(UserId,
-                                            ldap.SCOPE_BASE,
-                                            filterstr="ObjectClass=*",
-                                            sizelimit=self.sizelimit)
+                                      ldap.SCOPE_BASE,
+                                      filterstr="ObjectClass=*",
+                                      sizelimit=self.sizelimit)
 
                 elif self.uidType.lower() == "objectguid":
                     if not self.proxy:
@@ -634,16 +626,16 @@
                         e_u = escape_filter_chars(binascii.unhexlify(UserId))
                         filterstr = "(ObjectGUID=%s)" % (e_u)
                         l_id = l_obj.search_ext(self.base,
-                                                ldap.SCOPE_SUBTREE,
-                                                filterstr=filterstr,
+                                              ldap.SCOPE_SUBTREE,
+                                              filterstr=filterstr,
                                                 sizelimit=self.sizelimit,
                                                 timeout=self.response_timeout)
                 else:
                     # Ticket #754
                     filterstr = "(%s=%s)" % (self.uidType, UserId)
                     l_id = l_obj.search_ext(self.base,
-                                            ldap.SCOPE_SUBTREE,
-                                            filterstr=filterstr,
+                                          ldap.SCOPE_SUBTREE,
+                                          filterstr=filterstr,
                                             sizelimit=self.sizelimit,
                                             timeout=self.response_timeout)
 
@@ -674,7 +666,7 @@
                                     rval.append(v)
                                     log.debug('[getUserLDAPInfo] failed to '
                                               'decode data type %r: %r'
-                                              % (type(v), v))
+                                                                % (type(v), v))
 
                         elif type(val) == str:
                             # or val might be a direct utf-8 str
@@ -807,7 +799,7 @@
         cval = default
         config_found = False
         log.debug("[getConfigEntry] searching key %r in config %r"
-                  % (key, conf))
+                                                                % (key, conf))
         if conf:
             ckey = ckey + "." + conf
             if ckey in config:
@@ -821,12 +813,12 @@
 
         if required and not config_found:
             log.error("[getConfigEntry] missing config entry %s in config %s"
-                      % (key, conf))
+                                                                % (key, conf))
             self.brokenconfig = True
             self.brokenconfig_text = ("Broken Config: missing config entry "
-                                      "%s in config %s" % (key, conf))
+                                            "%s in config %s" % (key, conf))
             raise Exception("missing config entry: %s in config %s"
-                            % (key, config))
+                                                            % (key, config))
 
         return cval
 
@@ -870,7 +862,7 @@
                                 'TIMEOUT': 'float',
                                 'SIZELIMIT': 'int',
                                 'NOREFERRALS': 'string',
-                                }
+                                 }
         return {typ: descriptor}
 
     def getResolverDescriptor(self):
@@ -902,19 +894,18 @@
                                                 "linotp.ldapresolver."
                                                 "LDAPSEARCHFILTER", conf)
         self.ldapuri = self.getConfigEntry(config,
-                                           "linotp.ldapresolver.LDAPURI", conf)
+                                "linotp.ldapresolver.LDAPURI", conf)
         self.base = self.getConfigEntry(config,
-                                        "linotp.ldapresolver.LDAPBASE", conf)
+                                "linotp.ldapresolver.LDAPBASE", conf)
         self.binddn = self.getConfigEntry(config,
-                                          "linotp.ldapresolver.BINDDN", conf,
-                                          required=False)
-
+                                "linotp.ldapresolver.BINDDN", conf,
+                                required=False)
         self.loginnameattribute = self.getConfigEntry(config,
                                                       "linotp.ldapresolver."
                                                       "LOGINNAMEATTRIBUTE",
                                                       conf)
         userinfo = self.getConfigEntry(config,
-                                       "linotp.ldapresolver.USERINFO", conf)
+                                "linotp.ldapresolver.USERINFO", conf)
         try:
             self.userinfo = loads(userinfo)
         except ValueError as exx:
@@ -924,7 +915,7 @@
         # support to setup both timeouts: network timeout and response timeout
         #  separator ';' splits network from response timeout
         timeout = self.getConfigEntry(config,
-                                      "linotp.ldapresolver.TIMEOUT", conf)
+                                "linotp.ldapresolver.TIMEOUT", conf)
         if ';' in timeout:
             network_timeout, response_timeout = timeout.split(';')
             network_timeout = float(network_timeout)
@@ -960,17 +951,17 @@
         except TypeError:
             self.sizelimit = int(DEFAULT_SIZELIMIT)
         log.debug("[loadConfig: the sizelimit is: %s, %i"
-                  % (sizelimit, self.sizelimit))
+                                                % (sizelimit, self.sizelimit))
 
         noreferrals = self.getConfigEntry(config,
                                           "linotp.ldapresolver.NOREFERRALS",
                                           conf,
-                                          required=False, default="False")
+                                required=False, default="False")
         self.noreferrals = ("True" == noreferrals)
 
         proxy = self.getConfigEntry(config,
-                                    "linotp.ldapresolver.PROXY", conf,
-                                    required=False, default="False")
+                                "linotp.ldapresolver.PROXY", conf,
+                                required=False, default="False")
         self.proxy = ("True" == proxy)
 
         try:
@@ -1037,7 +1028,6 @@
                     else:
                         if result_type == ldap.RES_SEARCH_ENTRY:
                             resultList.append(result_data)
-
             except ldap.LDAPError as exc:
                 log.exception("[searchLDAPUserList] LDAP error: %r", exc)
 
@@ -1111,7 +1101,6 @@
                 log.info("[checkPass] check password for user %r "
                          "on LDAP server %r" % (DN, uri))
                 l = ldap.initialize(uri, trace_level=0)
-
                 # referrals for AD
                 log.debug("[checkPass] checking noreferrals: %s",
                           self.noreferrals)
@@ -1215,11 +1204,9 @@
                 search_st = "%(" + key + ")s"
                 if search_st in substitute:
                     substitute = substitute.replace(search_st, val)
-
         except KeyError as key_error:
             log.exception('Key replacement error %r', key_error)
             raise key_error
-
         return substitute
 
     def getUserList(self, searchDict):
@@ -1303,14 +1290,12 @@
                             if self.uidType.lower() == "dn":
                                 userdata["userid"] = \
                                         unicode(result_data[0][0], ENCODING)
-
                             elif self.uidType.lower() == "objectguid":
                                 # res =
                                 # result_data[0][1].get(self.uidType,[None])[0]
                                 userid = None
                                 # resDN  = result_data[0][0]
                                 resData = result_data[0][1]
-
                                 # in case of objectguid, we have to
                                 # check case insensitiv!!!
                                 for key in resData:
@@ -1344,7 +1329,6 @@
                                     userdata[ukey] = udata
 
                             resultList.append(userdata)
-
             except ldap.LDAPError as exce:
                 log.exception("[getUserList] LDAP error: %r", exce)
 
@@ -1412,7 +1396,7 @@
         return searchFilter
 
     def _set_cursor(self, searchFilter, attrlist, l_obj=None, lc=None,
-                    serverctrls=None, api_ver=2.4):
+                       serverctrls=None, api_ver=2.4):
         """
         helper function to setup the paging query and shift the cursor
 
@@ -1470,7 +1454,7 @@
                                  attrlist=attrlist,
                                  serverctrls=[lc],
                                  timeout=self.response_timeout
-                                 )
+            )
 
         return (msgid, l_obj, lc)
 
@@ -1610,11 +1594,11 @@
         # finally add all existing userinfos (wrt the mapping)
         for ukey, uval in self.userinfo.iteritems():
             if uval in account_info:
-                # An attribute can hold more than 1 value
-                # So we only take the first one at the moment
-                #   result_data[0][1][v][0]
-                # If we want to get all
-                #   result_data[0][1][v] gives us a list
+            # An attribute can hold more than 1 value
+            # So we only take the first one at the moment
+            #   result_data[0][1][v][0]
+            # If we want to get all
+            #   result_data[0][1][v] gives us a list
                 rdata = account_info[uval][0]
                 try:
                     udata = rdata.decode(ENCODING)
@@ -1632,10 +1616,10 @@
 
     y_res.loadConfig({
         'linotp.ldapresolver.LDAPFILTER':
-        '(&(uid=%s)(ObjectClass=inetOrgPerson))',
+                '(&(uid=%s)(ObjectClass=inetOrgPerson))',
         # CKO: need this for getUsername aka loginname
         'linotp.ldapresolver.LDAPSEARCHFILTER':
-        '(uid=*)(ObjectClass=inetOrgperson)',
+                '(uid=*)(ObjectClass=inetOrgperson)',
         # this is the base search pattern for userlist
         'linotp.ldapresolver.LOGINNAMEATTRIBUTE': 'uid',
         # CKO: need this for getUserInfo
