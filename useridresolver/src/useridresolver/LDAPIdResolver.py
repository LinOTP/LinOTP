--- conflicted
+++ resolved
@@ -443,20 +443,7 @@
             return userid
 
         log.debug("[getUserId] type of LoginName %s" % type(LoginName))
-<<<<<<< HEAD
         ufilter = self._replace_macros(self.filter)
-=======
-
-        ufilter = self.filter
-        try:
-            special_dict = {}
-            special_dict['now'] = self.now_timestamp()
-            ufilter = ufilter % special_dict
-        except KeyError as key_error:
-            log.error('Key replacement error %r' % key_error)
-            raise key_error
-
->>>>>>> 01f1a888
         fil = ldap.filter.filter_format(ufilter,
                                         [LoginName.decode(ENCODING)])
         fil = fil.encode(ENCODING)
@@ -1153,15 +1140,6 @@
 
         log.debug("[getUserList]")
 
-<<<<<<< HEAD
-=======
-        # we support special replacements in search expressions like
-        # %(now)s which will be replaced by the windows or unix timestamp
-        special_dict = {}
-        special_dict['now'] = self.now_timestamp()
-
-        searchFilter = self.searchfilter
->>>>>>> 01f1a888
         # add specialdict replacements, to support the "%(now)s" expression
         searchFilter = self._replace_macros(self.searchfilter)
 
