--- conflicted
+++ resolved
@@ -1,5 +1,3 @@
-<<<<<<< HEAD
-=======
 #
 #    LinOTP - the open source solution for two factor authentication
 #    Copyright (C) 2010 - 2016 LSE Leading Security Experts GmbH
@@ -24,7 +22,6 @@
 #     Support: www.lsexperts.de
 #
 
->>>>>>> 0eaf6b9b
 ACLOCAL_AMFLAGS = -I m4
 SUBDIRS = \
 	src/