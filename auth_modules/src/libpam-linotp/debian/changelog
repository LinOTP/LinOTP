--- conflicted
+++ resolved
@@ -1,14 +1,10 @@
-<<<<<<< HEAD
 libpam-linotp (2.7.3~0dev0-1~precise) precise; urgency=low
 
   * Set new version 2.7.3~0dev0-1~precise
 
  -- LSE LinOTP2 Packaging <linotp2@lsexperts.de>  Fri, 13 Feb 2015 18:27:50 +0100
 
-libpam-linotp (2.7.2~b2-1~precise) precise; urgency=low
-=======
 libpam-linotp (2.7.2-1~precise) precise; urgency=low
->>>>>>> ee216829
 
   Enhancements:
   * Packaging: Internal package refactorization to unify structure and version
