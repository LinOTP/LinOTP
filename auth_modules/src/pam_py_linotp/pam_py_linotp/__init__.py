# -*- coding: utf-8 -*-
#
#   LinOTP - the open source solution for two factor authentication
#   Copyright (C) 2010 - 2016 LSE Leading Security Experts GmbH
#
#   This file is part of LinOTP authentication modules.
#
#   This program is free software: you can redistribute it and/or modify
#   it under the terms of the GNU General Public License as published by
#   the Free Software Foundation, either version 2 of the License, or
#   (at your option) any later version.

#   This program is distributed in the hope that it will be useful,
#   but WITHOUT ANY WARRANTY; without even the implied warranty of
#   MERCHANTABILITY or FITNESS FOR A PARTICULAR PURPOSE.  See the
#   GNU General Public License for more details.
#
#   You should have received a copy of the GNU General Public License
#   along with this program.  If not, see <http://www.gnu.org/licenses/>.
#
#    E-mail: linotp@lsexperts.de
#    Contact: www.linotp.org
#    Support: www.lsexperts.de
#
#
# IMPORTANT! This file is imported by setup.py, therefore do not (directly or
# indirectly) import any module that might not yet be installed when installing
# pam_py_linotp.

__copyright__ = "Copyright (C) 2010 - 2016 LSE Leading Security Experts GmbH"
__license__ = "Gnu AGPLv3"
__contact__ = "www.linotp.org"
__email__ = "linotp@lsexperts.de"
<<<<<<< HEAD
__version__ = '2.8.2.dev0'
=======
__version__ = '2.8.1'
>>>>>>> 0eaf6b9b
<|MERGE_RESOLUTION|>--- conflicted
+++ resolved
@@ -31,8 +31,4 @@
 __license__ = "Gnu AGPLv3"
 __contact__ = "www.linotp.org"
 __email__ = "linotp@lsexperts.de"
-<<<<<<< HEAD
-__version__ = '2.8.2.dev0'
-=======
-__version__ = '2.8.1'
->>>>>>> 0eaf6b9b
+__version__ = '2.8.2.dev0'