--- conflicted
+++ resolved
@@ -26,11 +26,6 @@
 # The short X.Y version
 version = "3.3"
 # The full version, including alpha/beta/rc tags
-<<<<<<< HEAD
-=======
-release = "3.2"
->>>>>>> ee487638
-
 release = "3.3.dev0"
 
 # -- General configuration ---------------------------------------------------
