#!/usr/bin/make -f
# -*- coding: utf-8 -*-
#
#    LinOTP - the open source solution for two factor authentication
#    Copyright (C) 2016 - 2017 KeyIdentity GmbH
#
#    This file is part of LinOTP server.
#
#    This program is free software: you can redistribute it and/or
#    modify it under the terms of the GNU Affero General Public
#    License, version 3, as published by the Free Software Foundation.
#
#    This program is distributed in the hope that it will be useful,
#    but WITHOUT ANY WARRANTY; without even the implied warranty of
#    MERCHANTABILITY or FITNESS FOR A PARTICULAR PURPOSE.  See the
#    GNU Affero General Public License for more details.
#
#    You should have received a copy of the
#               GNU Affero General Public License
#    along with this program.  If not, see <http://www.gnu.org/licenses/>.
#
#
#    E-mail: linotp@keyidentity.com
#    Contact: www.linotp.org
#    Support: www.keyidentity.com
#
#
# LinOTP toplevel makefile
#
#
# If you are running in a local development environment, you can
# set these environment variables to configure make behaviour:
# export http_proxy=http://proxy.hostname:port
# export no_proxy=localhost,127.0.0.1,.my.local.domain
# export RANCHER_URL=https://rancher.hostname/v1
# export RANCHER_ACCESS_KEY=copy-from-rancher-UI-API-section
# export RANCHER_SECRET_KEY=copy-from-rancher-UI-API-section
# export DOCKER_REGISTRY_URL=registry.local.domain

PYTHON:=python2

# This directory is used as destination for the various parts of
# the build phase. The various install targets default to this directory
# but can be overriden by DESTDIR
BUILDDIR:=$(PWD)/build

# Targets to operate on LinOTPd and its dependent projects shipped
# in this repository
LINOTPD_PROJS := linotpd adminclient/LinOTPAdminClientCLI

# These variables let you set the amount of stuff LinOTP is logging.
#
# LINOTP_LOGLEVEL controls the amount of logging in general while
# LINOTP_CONSOLE_LOGLEVEL controls logging to the console (as opposed
# to logstash -- logstash always gets whatever LINOTP_LOGLEVEL lets
# through, so LINOTP_CONSOLE_LOGLEVEL can be used to have less stuff
# show up on the console than in logstash).
# SQLALCHEMY_LOGLEVEL controls the amount of logging done by SQLAlchemy
# (who would have guessed); DEBUG will log SQL queries and results,
# INFO will log just queries (no results) and WARN will log neither.
# APACHE_LOGLEVEL limits the amount of stuff Apache writes to its error
# output; normally anything that is written to the LinOTP console goes
# through here, too, so there isn't a lot of sense in setting this
# differently to LINOTP_CONSOLE_LOGLEVEL unless you're doing nonstandard
# trickery and/or use a different (and unsupported by us) web server
# than Apache to run LinOTP.

export LINOTP_LOGLEVEL=INFO
export LINOTP_CONSOLE_LOGLEVEL=DEBUG
export SQLALCHEMY_LOGLEVEL=ERROR
export APACHE_LOGLEVEL=DEBUG


#############################################################################################
# Recursive targets
#
# These invoke make in the project subdirectories
#
# install
# clean
#
# Each target will be expanded into the subdirectory targets
#
# e.g. build -> build.subdirmake -> build.smsprovider + build.useridresolver + build.linotpd
#############################################################################################

# Targets that should recurse into linotp project directories
LINOTPD_TARGETS := install clean
.PHONY: $(LINOTPD_TARGETS)

INSTALL_TARGETS := $(addsuffix .install,$(LINOTPD_PROJS))
CLEAN_TARGETS := $(addsuffix .clean,$(LINOTPD_PROJS))
MAKEFILE_TARGETS := $(INSTALL_TARGETS) $(CLEAN_TARGETS)
.PHONY: $(MAKEFILE_TARGETS)

$(MAKEFILE_TARGETS):
	# Invoke makefile target in subdirectory/src
	$(MAKE) -C $(basename $@)/src $(subst $(basename $@).,,$@)

# Subdirectory make that should invoke target in all subproject directories
.PHONY: %.subdirmake
%.subdirmake : linotpd.% ;

# Add dependencies for main targets
# build -> build.subdirmake
# clean -> clean.subdirmake
# etc.
.SECONDEXPANSION:
$(LINOTPD_TARGETS): $$(basename $$@).subdirmake

clean:
	if [ -d $(BUILDDIR) ]; then rm -rf $(BUILDDIR) ;fi
	if [ -d RELEASE ]; then rm -rf RELEASE; fi

# Run a command in a list of directories
# $(call run-in-directories,DIRS,COMMAND)
run-in-directories = \
	echo run-in-directories:$(1) ;\
	for P in $(1) ;\
		do \
		    cmd="cd $$P/src && $(2)" ;\
			echo \\n$$cmd ;\
			( eval $$cmd ) || exit $? ;\
	done

# Run a command in all linotpd directories
run-in-linotpd-projs = $(call run-in-directories,$(LINOTPD_PROJS),$(1))

#################
# Targets invoking setup.py
#

# Installation of packages in 'develop mode'.
.PHONY: develop
develop:
	$(call run-in-linotpd-projs,$(PYTHON) setup.py $@)


###############################################################################
# Unit test targets
#
#
# These targets can be run directly from a development
# environment, within a container or an installed system
#
# unittests - just the unit tests
# integrationtests - selenium integration tests
# test - all tests
###############################################################################

ifndef NOSETESTS_ARGS
    NOSETESTS_ARGS?=-v
endif

test: unittests integrationtests functionaltests

unittests:
	$(MAKE) -C linotpd/src/linotp/tests/unit $@
	nosetests $(NOSETESTS_ARGS) .

# Functional tests. Additional arguments can be
# supplied with FUNCTIONALTESTS_ARGS
functionaltests:
	$(MAKE) -C linotpd/src/linotp/tests/functional $@

# integrationtests - selenium integration tests
# Use the SELENIUMTESTS_ARGS to supply test arguments
integrationtests:
	$(MAKE) -C linotpd/src/linotp/tests/integration $@

.PHONY: test unittests functionaltests integrationtests



###############################################################################
# Packaging targets
#
#
# These targets run the various commands needed
# to create packages of linotp
#
# builddeb: Generate .debs
# deb-install: Build .debs and install to DESTDIR
###############################################################################

DEBPKG_PROJS := linotpd adminclient/LinOTPAdminClientCLI
BUILDARCH = $(shell dpkg-architecture -q DEB_BUILD_ARCH)
CHANGELOG = "$(shell cd linotpd/src ; dpkg-parsechangelog)"

# Output is placed in DESTDIR, but this
# can be overriden
ifndef DESTDIR
DESTDIR = $(BUILDDIR)
endif

.PHONY: builddeb
builddeb:
	# builddeb: Run debuild in each directory to generate .deb
	$(call run-in-directories,$(DEBPKG_PROJS),$(MAKE) builddeb)

.PHONY: deb-install
deb-install: builddeb
	# deb-install: move the built .deb files into an archive directory and
	# 			    generate Packages file
	mkdir -pv $(DESTDIR)
	cp $(foreach dir,$(DEBPKG_PROJS),$(dir)/build/*.deb) $(DESTDIR)
	find $(DESTDIR)
	cd $(DESTDIR) && dpkg-scanpackages -m . > Packages



######################################################################################################
# Docker container targets
#
# These targets are for building and running docker containers
# for integration and builds
#
# Container name | Dockerfile location | Purpose
# ---------------------------------------------------------------------------------------------------
# linotp-builder | Dockerfile.builder             | Container ready to build linotp packages
# linotp         | linotpd/src                    | Runs linotp in apache
# selenium-test  | linotpd/src/tests/integration  | Run LinOTP Selenium tests against selenium remote
# linotp-unit    | linotpd/src/linotp/tests/unit  | Run LinOTP Unit tests
######################################################################################################


# Extra arguments can be passed to docker build
DOCKER_BUILD_ARGS=

# List of tags to add to built linotp images, using the '-t' flag to docker-build
DOCKER_TAGS=latest

# Override to change the mirror used for image building
DEBIAN_MIRROR=ftp.debian.org

# Pass proxy environment variables through to docker build by default
DOCKER_PROXY_BUILD_ARGS= --build-arg=http_proxy --build-arg=https_proxy --build-arg=no_proxy

DOCKER_BUILD_ARGS+= --build-arg=DEBIAN_MIRROR=$(DEBIAN_MIRROR)

# Default Docker run arguments.
# Extra run arguments can be given here. It can also be used to
# override runtime parameters. For example, to specify a port mapping:
#  make docker-run-linotp-sqlite DOCKER_RUN_ARGS='-p 1234:80'
DOCKER_RUN_ARGS=

DOCKER_BUILD = docker build $(DOCKER_BUILD_ARGS) $(DOCKER_PROXY_BUILD_ARGS)
DOCKER_RUN = docker run $(DOCKER_RUN_ARGS)

TESTS_DIR=linotpd/src/linotp/tests

SELENIUM_TESTS_DIR=$(TESTS_DIR)/integration
UNIT_TESTS_DIR=$(TESTS_DIR)/unit
FUNCTIONAL_TESTS_DIR=$(TESTS_DIR)/functional

## Toplevel targets
# Toplevel target to build all containers
docker-build-all: docker-build-debs  docker-build-linotp docker-build-selenium

# Toplevel target to build linotp container
docker-linotp: docker-build-debs  docker-build-linotp

# Build and run Selenium /integration tests
docker-selenium: docker-build-linotp docker-build-selenium docker-run-selenium

docker-unit: docker-build-linotp docker-build-linotp-test-image docker-run-linotp-unit

docker-functional: docker-run-linotp-functional-test

docker-pylint: docker-run-linotp-pylint

<<<<<<< HEAD



=======
>>>>>>> cdeebb5c
##
.PHONY: docker-build-all docker-linotp docker-run-selenium docker-unit docker-pylint docker-functional

# This is expanded during build to add image tags
DOCKER_TAG_ARGS=$(foreach tag,$(DOCKER_TAGS),-t $(DOCKER_IMAGE):$(tag))

# The linotp builder container contains all build dependencies
# needed to build linotp, plus a copy of the linotp
# sources under /pkg/linotp
#
# To use this container as a playground to test build linotp:
#   docker run -it linotp-builder
.PHONY: docker-build-linotp-builder
docker-build-linotp-builder:
	$(DOCKER_BUILD) \
		-f Dockerfile.builder \
		-t linotp-builder \
		.

# A unique name to reference containers for this build
DOCKER_CONTAINER_TIMESTAMP := $(shell date +%H%M%S-%N)
NAME_PREFIX := linotpbuilder-$(DOCKER_CONTAINER_TIMESTAMP)
DOCKER_CONTAINER_NAME = $(NAME_PREFIX)

.PHONY: docker-build-debs
docker-build-debs: docker-build-linotp-builder
	# Force rebuild of debs
	rm -f $(BUILDDIR)/apt/Packages
	$(MAKE) $(BUILDDIR)/apt/Packages

# Build the debian packages in a container, then extract them from the image
$(BUILDDIR)/apt/Packages:
	$(DOCKER_RUN) \
		--workdir=/pkg/linotp \
		--name=$(DOCKER_CONTAINER_NAME)-apt \
		--volume=$(PWD):/pkg/linotpsrc:ro \
		linotp-builder \
		sh -c "cp -ra /pkg/linotpsrc/* /pkg/linotp && \
			make deb-install DESTDIR=/pkg/apt DEBUILD_OPTS=\"$(DEBUILD_OPTS)\" "
	docker cp \
		$(DOCKER_CONTAINER_NAME)-apt:/pkg/apt $(DESTDIR)
	docker rm $(DOCKER_CONTAINER_NAME)-apt

.PHONY: docker-build-linotp
docker-build-linotp: DOCKER_IMAGE=linotp
docker-build-linotp: docker-build-linotp-builder $(BUILDDIR)/dockerfy $(BUILDDIR)/apt/Packages
	cp linotpd/src/Dockerfile \
		linotpd/src/config/*.tmpl \
		linotpd/src/tools/linotp-create-htdigest \
		linotpd/src/linotp/tests/integration/testdata/se_mypasswd \
		$(BUILDDIR)

	# We show the files sent to Docker context here to aid in debugging
	find $(BUILDDIR) -ls

	$(DOCKER_BUILD) \
		$(DOCKER_TAG_ARGS) \
		-t $(DOCKER_IMAGE) \
		$(BUILDDIR)

SELENIUM_DB_IMAGE=mysql:latest
.PHONY: docker-build-selenium
docker-build-selenium: docker-build-linotp
	cd $(SELENIUM_TESTS_DIR) \
		&& $(DOCKER_BUILD) \
			-t selenium_tester .

# Pass TEST_CASE=test_manage.py for picking a specific test case (!No list! Only one test case)
# Pass TEST_DEBUG=<some val> e.g. TEST_DEBUG=1 - So your pdb.set_trace() hooks will be recognize
#                                                and execution stops in case of errors/exceptions.
#
#                 Remark: Omit TEST_DEBUG completely to disable stop on fails because of error or
#                         pdb.set_trace() statements.
#
# e.g.
#      make docker-run-selenium TEST_CASE=test_manage.py
#      make docker-run-selenium TEST_CASE=test_manage.py TEST_DEBUG=1
.PHONY: docker-run-selenium
docker-run-selenium: docker-build-selenium
	cd $(SELENIUM_TESTS_DIR) \
		&& docker-compose run --rm -e TEST_CASE=${TEST_CASE} -e TEST_DEBUG=$(TEST_DEBUG) selenium_tester
	cd $(SELENIUM_TESTS_DIR) \
		&& docker-compose down

# Remove all selenium test relevant containers/images
# We do not remove the LinOTP image:
#  - Maybe built an up-2-date image some pipeline steps before test execution.

.PHONY: docker-selenium-clean
docker-selenium-clean:
# This container triggers the python test scripts
	docker stop $$(docker ps -a -q --filter "name=integration_selenium_tester_run") 2>/dev/null || echo "Stop integration_selenium_tester_run_*"
# This container receives the selenium webdriver instructions
	docker stop $$(docker ps -a -q --filter "name=integration_selenium") 2>/dev/null || echo "Stop integration_selenium_*"
	docker stop $$(docker ps -a -q --filter "name=integration_linotp") 2>/dev/null || echo "Stop integration_linotp_*"
	docker stop $$(docker ps -a -q --filter "name=integration_db") 2>/dev/null || echo "Stop integration_db_*"

	docker rm -f $$(docker ps -a -q --filter "name=integration_selenium_tester_run") 2>/dev/null || echo "Remove container integration_selenium_tester_run_*"
	docker rm -f $$(docker ps -a -q --filter "name=integration_selenium") 2>/dev/null || echo "Remove container integration_selenium_*"
	docker rm -f $$(docker ps -a -q --filter "name=integration_linotp") 2>/dev/null || echo "Remove container integration_linotp_*"
	docker rm -f $$(docker ps -a -q --filter "name=integration_db") 2>/dev/null || echo "Remove container integration_db_*"

	docker rmi -f integration_selenium_tester 2>/dev/null || echo "Remove image integration_selenium_tester"
	docker rmi -f selenium_tester 2>/dev/null || echo "Remove image selenium_tester"
	docker rmi -f selenium/standalone-chrome-debug 2>/dev/null || echo "Remove image selenium/standalone-chrome-debug"
	docker rmi -f mysql 2>/dev/null || echo "Removed image mysql"
	docker images
	docker ps -a

.PHONY: docker-run-linotp-sqlite
docker-run-linotp-sqlite: docker-build-linotp
	# Run linotp in a standalone container
	cd linotpd/src \
		&& $(DOCKER_RUN) -it \
			 -e LINOTP_DB_TYPE=sqlite \
			 -e LINOTP_DB_NAME=//tmp/sqlite \
			 -e LINOTP_DB_HOST= \
			 -e LINOTP_DB_PORT= \
			 -e HEALTHCHECK_PORT=80 \
			 -e LINOTP_LOGLEVEL=$(LINOTP_LOGLEVEL) \
			 -e LINOTP_CONSOLE_LOGLEVEL=$(LINOTP_CONSOLE_LOGLEVEL) \
			 -e SQLALCHEMY_LOGLEVEL=$(SQLALCHEMY_LOGLEVEL) \
			 -e APACHE_LOGLEVEL=$(APACHE_LOGLEVEL) \
			linotp

# Dockerfy tool
.PHONY: get-dockerfy
get-dockerfy: $(BUILDDIR)/dockerfy

DOCKERFY_URL=https://github.com/SocialCodeInc/dockerfy/releases/download/1.1.0/dockerfy-linux-amd64-1.1.0.tar.gz
DOCKERFY_SHA256=813d47ebf2e63c966655dd5349a29600ba94deac7a57c132bf624c56ba210445

# Obtain dockerfy binary
# TODO: Build from source
$(BUILDDIR)/dockerfy:
	mkdir -pv $(BUILDDIR)/dockerfy-tmp
	wget --directory-prefix=$(BUILDDIR)/dockerfy-tmp $(DOCKERFY_URL)
	echo "${DOCKERFY_SHA256}" $(BUILDDIR)/dockerfy-tmp/dockerfy-linux-amd64*gz \
	| sha256sum -c -
	tar -C $(BUILDDIR) -xvf $(BUILDDIR)/dockerfy-tmp/dockerfy-linux-amd64*.gz
	rm -r $(BUILDDIR)/dockerfy-tmp


#
# # Unit tests
#

# Build Unittest Docker Container, based on linotp image
.PHONY: docker-build-linotp-test-image
docker-build-linotp-test-image: docker-build-linotp
	cd $(UNIT_TESTS_DIR) \
		&& $(DOCKER_BUILD) \
			-t linotp_unit_tester .

# Run Unit tests. Use $NOSETESTS_ARGS for additional nosetest settings
.PHONY: docker-run-linotp-unit
docker-run-linotp-unit: docker-build-linotp-test-image
	cd $(UNIT_TESTS_DIR) \
		&& $(DOCKER_RUN) \
			--name=$(DOCKER_CONTAINER_NAME)-unit \
			--volume=$(PWD):/linotpsrc:ro \
			--entrypoint="" \
			--env NOSETESTS_ARGS="$(NOSETESTS_ARGS)" \
			-t linotp_unit_tester \
			/usr/bin/make test

#jenkins pipeline uses this make rule
.PHONY: docker-run-linotp-unit-pipeline
NOSETESTS_ARGS=-v --with-xunit --xunit-file=/tmp/nosetests.xml
docker-run-linotp-unit-pipeline: docker-run-linotp-unit
	docker cp $(DOCKER_CONTAINER_NAME)-unit:/tmp/nosetests.xml $(PWD)
	docker rm $(DOCKER_CONTAINER_NAME)-unit

#
# # Pylint
#


# Run Pylint Code Analysis
.PHONY: docker-run-linotp-pylint
<<<<<<< HEAD
 docker-run-linotp-pylint: docker-build-linotp-test-image
	$(DOCKER_RUN) \
		--name=$(DOCKER_CONTAINER_NAME)-pylint \
		--volume=$(PWD):/linotpsrc \
		-w="/linotpsrc" \
		--entrypoint="" \
		--env "LANG=C.UTF-8" \
		-t linotp_unit_tester \
	 	pylint --output-format=parseable --reports=y --rcfile=.pylintrc \
		--disable=E1101,maybe-no-member --ignore tests,functional,integration linotp > pylint.log; exit 0


#
# # Functional Tests
#


# NIGHTLY variable controls, if certain long-runnig tests are skipped
#
# NIGHTLY="no" or unset: long-running tests are skipped
# NIGHTLY="yes" all tests are executed
#
# Example:
# $ export NIGHTLY="yes"
# $ make docker-run-linotp-functional-test

.PHONY: docker-run-linotp-functional-test
docker-run-linotp-functional-test: docker-build-linotp-test-image
	cd $(FUNCTIONAL_TESTS_DIR) && \
		export NIGHTLY=${NIGHTLY} && \
		docker-compose --project-directory $(PWD) up \
			--abort-on-container-exit \
			--force-recreate
	$(MAKE) docker-clean-functional-test

.PHONY: docker-clean-functional-test
docker-clean-functional-test:
	rm -f linotpd/src/nosetests_*.xml \
		  linotpd/src/func_test_*.ini \
		  linotpd/src/private.pem \
		  linotpd/src/public.pem \
		  linotpd/src/docker_func_cfg.ini \
		  linotpd/src/encKey


#
# # Pylint
#


# Run Pylint Code Analysis
.PHONY: docker-run-linotp-pylint
=======
>>>>>>> cdeebb5c
docker-run-linotp-pylint: docker-build-linotp-test-image
	$(DOCKER_RUN) \
		--name=$(DOCKER_CONTAINER_NAME)-pylint \
		--volume=$(PWD):/linotpsrc \
		-w="/linotpsrc" \
		--entrypoint="" \
		--env "LANG=C.UTF-8" \
		-t linotp_unit_tester \
	 	pylint --output-format=parseable --reports=y --rcfile=.pylintrc \
		--disable=E1101,maybe-no-member --ignore tests,functional,integration linotp > pylint.log; exit 0


#
# # Functional Tests
#


# NIGHTLY variable controls, if certain long-runnig tests are skipped
#
# NIGHTLY="no" or unset: long-running tests are skipped
# NIGHTLY="yes" all tests are executed
#
# Example:
# $ export NIGHTLY="yes"
# $ make docker-run-linotp-functional-test

LOCAL_NOSE_BASE_DIR=/tmp/nose
FUNCTIONAL_DOCKER_CONTAINER_NAME=linotp-$(DOCKER_CONTAINER_TIMESTAMP)-functional
FUNCTIONAL_MYSQL_CONTAINER_NAME=mysql-$(DOCKER_CONTAINER_TIMESTAMP)-functional

.PHONY: docker-run-linotp-functional-test
docker-run-linotp-functional-test: docker-build-linotp-test-image
	cd $(FUNCTIONAL_TESTS_DIR) && \
		export NIGHTLY=${NIGHTLY} && \
		export LOCAL_NOSE_BASE_DIR=$(LOCAL_NOSE_BASE_DIR) && \
		export FUNCTIONAL_DOCKER_CONTAINER_NAME=$(FUNCTIONAL_DOCKER_CONTAINER_NAME) && \
		export FUNCTIONAL_MYSQL_CONTAINER_NAME=$(FUNCTIONAL_MYSQL_CONTAINER_NAME) && \
		docker-compose --project-directory $(PWD) up \
			--abort-on-container-exit \
			--force-recreate
	rm -rf $(BUILDDIR)/../nose
	docker cp $(FUNCTIONAL_DOCKER_CONTAINER_NAME):$(LOCAL_NOSE_BASE_DIR) $(BUILDDIR)/../
	docker rm $(FUNCTIONAL_DOCKER_CONTAINER_NAME) $(FUNCTIONAL_MYSQL_CONTAINER_NAME)


###############################################################################
# Rancher targets
#
# These targets are for deploying built linotp images to rancher
#
###############################################################################


# Override with ID e.g. branch name, tag or git commit
LINOTP_IMAGE_TAG=$(shell git rev-parse --short HEAD)
RANCHER_STACK_ID=$(shell git rev-parse --short HEAD)

# Override with type, e.g. prod, qa
RANCHER_STACK_TYPE=dev

RANCHER_STACK_NAME=linotp-$(RANCHER_STACK_TYPE)-$(RANCHER_STACK_ID)

DOCKER_REGISTRY=$(subst https://,,$(DOCKER_REGISTRY_URL))

RANCHER_DOCKER_COMPOSER_FILE=$(BUILDDIR)/rancher/docker-compose.yml

$(RANCHER_DOCKER_COMPOSER_FILE):
	$(MAKE) rancher-prepare


.PHONY: rancher-prepare
rancher-prepare:
	# Overrides to compose file specific to this stack
	mkdir -pv $(BUILDDIR)/rancher
	( echo 'version: "2"' ;\
	  echo 'services:' ;\
	  echo '  linotp:' ;\
	  echo '    image: $(DOCKER_REGISTRY)/linotp:$(LINOTP_IMAGE_TAG)' ;\
	) > $(RANCHER_DOCKER_COMPOSER_FILE)

RANCHER_COMPOSE=rancher-compose --project-name $(RANCHER_STACK_NAME)
RANCHER_COMPOSE_FILES_LINOTP=-f linotpd/src/docker-compose.yml \
								-f $(RANCHER_DOCKER_COMPOSER_FILE)

# Uncomment to aid debugging
# export RANCHER_CLIENT_DEBUG=true

# Run a given command

.PHONY: rancher-linotp-do
rancher-linotp-do:
	$(RANCHER_COMPOSE) $(RANCHER_COMPOSE_FILES_LINOTP) $(CMD)

rancher-linotp-create: rancher-prepare
	$(MAKE) rancher-linotp-do CMD=create

rancher-linotp-rm: $(RANCHER_DOCKER_COMPOSER_FILE)
	$(MAKE) rancher-linotp-do CMD=rm

rancher-linotp-start: $(RANCHER_DOCKER_COMPOSER_FILE)
	$(MAKE) rancher-linotp-do CMD="start -d"

rancher-linotp-stop: $(RANCHER_DOCKER_COMPOSER_FILE)
	$(MAKE) rancher-linotp-do CMD=stop

rancher-linotp-up: $(RANCHER_DOCKER_COMPOSER_FILE)
	$(MAKE) rancher-linotp-do CMD="up -d"

rancher-linotp-down: $(RANCHER_DOCKER_COMPOSER_FILE)
	$(MAKE) rancher-linotp-do CMD=down

.PHONY: rancher-linotp-create rancher-linotp-rm
.PHONY: rancher-linotp-start rancher-linotp-stop
.PHONY: rancher-linotp-up rancher-linotp-down<|MERGE_RESOLUTION|>--- conflicted
+++ resolved
@@ -269,13 +269,6 @@
 
 docker-pylint: docker-run-linotp-pylint
 
-<<<<<<< HEAD
-
-
-
-=======
->>>>>>> cdeebb5c
-##
 .PHONY: docker-build-all docker-linotp docker-run-selenium docker-unit docker-pylint docker-functional
 
 # This is expanded during build to add image tags
@@ -455,61 +448,6 @@
 
 # Run Pylint Code Analysis
 .PHONY: docker-run-linotp-pylint
-<<<<<<< HEAD
- docker-run-linotp-pylint: docker-build-linotp-test-image
-	$(DOCKER_RUN) \
-		--name=$(DOCKER_CONTAINER_NAME)-pylint \
-		--volume=$(PWD):/linotpsrc \
-		-w="/linotpsrc" \
-		--entrypoint="" \
-		--env "LANG=C.UTF-8" \
-		-t linotp_unit_tester \
-	 	pylint --output-format=parseable --reports=y --rcfile=.pylintrc \
-		--disable=E1101,maybe-no-member --ignore tests,functional,integration linotp > pylint.log; exit 0
-
-
-#
-# # Functional Tests
-#
-
-
-# NIGHTLY variable controls, if certain long-runnig tests are skipped
-#
-# NIGHTLY="no" or unset: long-running tests are skipped
-# NIGHTLY="yes" all tests are executed
-#
-# Example:
-# $ export NIGHTLY="yes"
-# $ make docker-run-linotp-functional-test
-
-.PHONY: docker-run-linotp-functional-test
-docker-run-linotp-functional-test: docker-build-linotp-test-image
-	cd $(FUNCTIONAL_TESTS_DIR) && \
-		export NIGHTLY=${NIGHTLY} && \
-		docker-compose --project-directory $(PWD) up \
-			--abort-on-container-exit \
-			--force-recreate
-	$(MAKE) docker-clean-functional-test
-
-.PHONY: docker-clean-functional-test
-docker-clean-functional-test:
-	rm -f linotpd/src/nosetests_*.xml \
-		  linotpd/src/func_test_*.ini \
-		  linotpd/src/private.pem \
-		  linotpd/src/public.pem \
-		  linotpd/src/docker_func_cfg.ini \
-		  linotpd/src/encKey
-
-
-#
-# # Pylint
-#
-
-
-# Run Pylint Code Analysis
-.PHONY: docker-run-linotp-pylint
-=======
->>>>>>> cdeebb5c
 docker-run-linotp-pylint: docker-build-linotp-test-image
 	$(DOCKER_RUN) \
 		--name=$(DOCKER_CONTAINER_NAME)-pylint \
