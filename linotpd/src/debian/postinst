#!/bin/bash

set -e

. /usr/share/debconf/confmodule

NEW_VERSION='@@@DEB_VERSION@@@'

LINOTP_INI=/etc/linotp2/linotp.ini
WHO_INI=/etc/linotp2/who.ini
ENCKEYFILE=/etc/linotp2/encKey
REALM="LinOTP2 admin area"
DIGESTFILE=/etc/linotp2/admins
LOGDIR=/var/log/linotp
CACHEDIR=/etc/linotp2/data
TEMPLATEDIR=/etc/linotp2/custom-templates
DBFILE='\/%(here)s\/token.db'
DBFILE_FS=/etc/linotp2/token.db
RAND_DEVICE=/dev/urandom
FAKE_PASSWORD=This_is_not_the_real_password_we_just_do_not_want_to_be_asked_again_in_case_of_updating_the_package
LSB_RELEASE=`which lsb_release || true`

LINOTP_USER=linotp

msg="LinOTP2: "

echo_prio() {
  t=$(date +"%Y/%m/%d - %T")
  echo >&2 "$t $1 [linotp postinst] $2"
}
echo_info() {
  echo_prio INFO "$1"
}
echo_warn() {
  echo_prio WARNING "$1"
}
echo_error() {
  echo_prio ERROR "$1"
}
echo_log() {
  echo >&2 "${msg}$1"
}

# Try to figure out what we are supposed to do

INSTALL_ACTION=install
if [ -n "$2" ]; then
    INSTALLED_VERSION="$2"
  if dpkg --compare-versions "${NEW_VERSION}" eq "${INSTALLED_VERSION}"; then
    INSTALL_ACTION=reinstall
  elif dpkg --compare-versions "${NEW_VERSION}" gt "${INSTALLED_VERSION}"; then
    INSTALL_ACTION=upgrade
  else
    INSTALL_ACTION=downgrade
  fi
fi

# Currently debconf's postinst script does not use the 'reconfigure' parameter
# but instead sets DEBCONF_RECONFIGURE to 1. The recommended method for dealing
# with this and being future-proof is to support both. See debconf-devel manpage
# for details.

INSTALL_MODE="install"
if [ "$1" = "reconfigure" -o "$DEBCONF_RECONFIGURE" = "1" ]; then
  INSTALL_MODE="reconfigure"
elif [ "$1" = "configure" -a -n "$INSTALLED_VERSION" ]; then
  INSTALL_MODE="reinstall"
fi

echo_info "Installation mode: $INSTALL_MODE"
echo_info "Installed version: ${INSTALLED_VERSION:-(none)}"
echo_info "New version: $NEW_VERSION"
echo_info "Installation action: $INSTALL_ACTION"

#####################
# Utility functions #
#####################

# create_dir MESSAGE NAME [clear]
#
# Checks if a directory exists. If it doesn't, creates it and gives it
# to the $LINOTP_USER user. If the directory already exists and the
# word "clear" is passed as the third parameter, empty the directory
# of all files and subdirectories. The first parameter is an
# explanatory string used in log messages.

create_dir() {
  dirmsg="$1"
  dirname="$2"
  if [ ! -d "$dirname" ]; then
    mkdir -p "$dirname"
    chown -R "$LINOTP_USER" "$dirname"
    echo_log "Created $dirmsg directory: $dirname"
    else
    echo_log "Using existing $dirmsg directory: $dirname"
    if [ "$3" == "clear" ]; then
      echo_log "Clearing $dirname"
      rm -rf "$dirname"/*
    fi
  fi
}

# check_user USERNAME GECOS
#
# Check whether a given user exists, and create the user as a system
# user if necessary.

check_user() {
  user="$1"
  if ! getent passwd "$user" >/dev/null; then
    adduser --system --disabled-login --gecos "$2" \
      --shell /bin/false "$user" >/dev/null
    echo_log "Created user '$user'"
  fi
}

# check_upgrade
#
# Returns 0 if we're doing an upgrade, 1 if not.

check_upgrade() {
  if [ -f /etc/linotp2/we_are_doing_an_upgrade ]; then
    return 0
  fi
  return 1
}

# check_sva3
#
# Returns 1 if we're on the SVA3, 0 if not.

check_sva3() {
  if grep -q SVA3 /etc/issue; then
    return 0
  fi
  return 1
}

# check_apache_disabled
#
# If the file /etc/linotp2/apache_site_disabled exists, return 0 (and
# remove the file), else return 1. (This is weird; the file is created
# by the prerm script but over there it doesn't look like it makes a
# great deal of sense.)

check_apache_disabled() {
  if [ -f /etc/linotp2/apache_site_disabled ]; then
    rm -f /etc/linotp2/apache_site_disabled
    return 0
  fi
  return 1
}

# configure_sql
#
# This incorporates previously-determined SQL configuration
# information into the LINOTP_INI file.

configure_sql() {
  if [ "$DBPASSWORD1" = "" -o "$DBPASSWORD1" = "1234" ]; then
    echo_log "SQL user password empty or known - not changing linotp.ini"
  else
    sed -i -e "s/^sqlalchemy.url.*/${SQLALCHEMY}/" $LINOTP_INI
    if [ "$APPLIANCE_INSTALL" = "true" ]; then
      sed -i -e "s/^#\?linotpAudit.sql.url \?=.*/${SQLAUDIT}/" $LINOTP_INI
    fi
    echo_log "SQL configuration in $LINOTP_INI changed."
  fi
}

# create_tables
#
# Create and setup required SQL database tables

create_tables() {
  echo_log "Trying to create tables"
  python3 -m flask init-db || true
}

# create_grant_strings
#
# Assemble SQL commands that will set up database permissions for
# LinOTP. This should work for MySQL, anyway. It does something that
# one should never do, namely interpolate arbitrary strings into
# SQL command templates (see https://xkcd.com/327/), but we may get
# away with this because the strings are from debconf and system
# administrators will hopefully be reluctant to exploit themselves.

create_grant_strings() {
  # Create the grant string for all hosts
  GRANT_STRING1="GRANT ALL PRIVILEGES ON ${DBNAME}.* TO '${DBUSER}'@'%' IDENTIFIED BY '${DBPASSWORD1}';"
  # Create the grant string for localhost
  GRANT_STRING2="GRANT ALL PRIVILEGES ON ${DBNAME}.* TO '${DBUSER}'@'localhost' IDENTIFIED BY '${DBPASSWORD1}';"
}

# create_enc_key FILENAME
#
# Creates a random 768-bit symmetric encryption key and places it in
# FILENAME, which is then made over to LINOTP_USER and read-protected
# from everybody else.  Uses RAND_DEVICE for randomness, which is
# usually /dev/urandom.

create_enc_key() {
  fn="$1"
  echo_log "Generating encryption key: $fn"
  echo_log "This may take a while ..."
  dd if="$RAND_DEVICE" of="$fn" bs=1 count=96
  chown "$LINOTP_USER" "$fn"
  chmod 400 "$fn"
  echo_log "Encryption key generated"
}

# evaluate_answers
#
# Obtains configuration information from debconf and uses that to
# figure out additional configuration settings.

evaluate_answers() {
  db_get linotp/appliance || true
  APPLIANCE_INSTALL=$RET

  db_get linotp/apache/activate
  APACHE=$RET
  echo_log "I got this key: $APACHE"

  if [ "$APACHE" == "true" ]; then
    db_get linotp/apache/admin_password
    if [ "$RET" != "$FAKE_PASSWORD" ]; then
      # Only update the password if it is not the fake password
      PWDIGEST=$(echo -n "admin:$REALM:$RET" | md5sum | cut -f1 -d ' ')
      echo "admin:$REALM:$PWDIGEST" >"$DIGESTFILE"
    fi
    # delete password from database
    db_set linotp/apache/admin_password "$FAKE_PASSWORD"

    db_get linotp/apache/ssl_create
    APACHE_SSL_CREATE=$RET
    db_set linotp/apache/ssl_create false

    db_get linotp/tokendb/dbtype_apache2
    TOKENDB=$RET
    echo_log "I got these keys: apache: $APACHE_SSL_CREATE, tokendb: $TOKENDB"
  else
    db_get linotp/tokendb/dbtype
    TOKENDB=$RET
  fi

  echo_log "This is my database: $TOKENDB"

  case "$TOKENDB" in
    SQLite)
      DBFILE='\/%(here)s/token.db'
      DBFILE_FS=/etc/linotp2/token.db
      db_get linotp/sqlite/ask_createdb || true
      CREATEDB_SQLITE=$RET
    ;;

    MySQL)
      db_get linotp/tokendb/dbhost
      DBHOST=$RET
      db_get linotp/tokendb/dbname
      DBNAME=$RET
      db_get linotp/tokendb/dbuser
      DBUSER=$RET
      db_get linotp/tokendb/randompw || true
      RANDOMPW=$RET
      if [ "$RANDOMPW" = "true" ]; then
        DBPASSWORD1="$(pwgen 16 1)"
        db_set linotp/tokendb/randompw false
      else
        db_get linotp/tokendb/password
        DBPASSWORD1="$RET"
      fi
      db_get linotp/mysql/ask_createdb || true
      CREATEDB=$RET
      # As we also delete the root password from the debconf DB,
      # we cannot create the database in subsequent runs.
      db_set linotp/mysql/ask_createdb false
      if [ "$CREATEDB" = "true" ]; then
        db_get linotp/mysql/ask_rootpw
        ROOTPW=$RET
        db_set linotp/mysql/ask_rootpw false
      fi
      db_get linotp/mysql/ask_createtables || true
      CREATE_TABLES=$RET
      db_set linotp/mysql/ask_createtables false
    ;;

    *)
      echo_log "'$TOKENDB' is not supported for the token database"
    ;;
  esac
}

# Here's where the actual execution of the postinst file starts.

case "$1" in
<<<<<<< HEAD
  configure)
    # Initialize linotp.ini
    if ! [ -f "$LINOTP_INI" ]; then
      cp /etc/linotp2/linotp.ini.example "$LINOTP_INI"
    fi
=======
    configure)

	# Initialize linotp.ini
	if ! [ -f "$LINOTP_INI" ]; then
	    cp /etc/linotp2/linotp.ini.example "$LINOTP_INI"
	fi

	# Make sure the LinOTP user exists
	check_user "$LINOTP_USER" "LinOTP Server"

	create_dir "log" "$LOGDIR"
	create_dir "cache" "$CACHEDIR" clear
	create_dir "template" "$TEMPLATEDIR"

	SVA3_INSTALL=0

	if check_sva3; then
	    echo_log "Doing installation for SVA3"
	    SVA3_INSTALL=1
	    # The debconf answers can simply be preseeded elsewhere in the SVA3
	    # so we can pick them up here as if they had been entered interactively
	    evaluate_answers
	else
	    echo_log "Doing standard installation"
	    evaluate_answers
	    echo_log "done asking questions...."
	fi

	if [ "$INSTALL_MODE" = "install" -a ! -f "$ENCKEYFILE" ]; then
	    create_enc_key "$ENCKEYFILE"
	fi

	if [ "$SVA3_INSTALL" = "1" ]; then
	    echo_log "Skipping Apache configuration because we're on an SVA3."
	elif [ "$APACHE" = "true" ]; then
	    if ! check_apache_disabled; then
		# Copy virtual host definition for LinOTP to /etc/apache2,
		# depending on the Apache version.
		APACHE2_VERSION=$(dpkg -s apache2 | grep "^Version:" | cut -d' ' -f2)
		if [ -z "$APACHE2_VERSION" ]; then
		    echo_error "Apache requested but apache2 isn't installed, aborting"
		    exit 1
		fi
		if dpkg --compare-versions "${APACHE2_VERSION}" ge 2.4; then
		    config=/etc/linotp2/apache2.4-example/linotp2.conf
		else
		    config=/etc/linotp2/apache2.2-example/linotp2.conf
		fi
		echo_log "Setting up for Apache $APACHE2_VERSION"
		if [ ! -f /etc/apache2/sites-available/linotp2.conf ]; then
		    echo_log "Using configuration file: $config"
		    cp "$config" /etc/apache2/sites-available/linotp2.conf
		else
		    echo_log "Apache already configured, leaving intact."
		fi

		a2ensite linotp2
		for mod in auth_digest wsgi ssl headers; do
		    a2enmod -q $mod
		done
		echo_log "Basic Apache configuration done"
	    fi
	    if [ "$APACHE_SSL_CREATE" = "true" ]; then
		echo_log "Making self-signed certificate"
		# in appliance install these directories do not exist, yet
		[ -d /etc/ssl/private ] || mkdir -p /etc/ssl/private
		[ -d /etc/ssl/certs ] || mkdir -p /etc/ssl/certs
		openssl req -new -x509 -newkey rsa:2048 \
			-subj /CN=`hostname`.`dnsdomainname` -days 768 \
			-out /etc/ssl/certs/linotpserver.pem \
			-keyout /etc/ssl/private/linotpserver.key \
			-nodes
		echo_log "Self-signed certificate created"
	    fi
	    touch $APACHE_CONFIG
	    invoke-rc.d apache2 reload
	    echo_log "done setting up apache with ssl"
	else
	    a2dissite linotp2 || echo_warn "Could not disable Apache linotp2 host"
	fi

	########################################################################
	#
	# Check and create token databases
	#
	# ...if we are within the appliance, we cannot create the database, since
	# the mysql is not running.
	# so we need to do the mysql creating in firstboot!

	case "$TOKENDB" in
	    MySQL)
		echo_log "Setting up MySQL ..."
		SQLALCHEMY="sqlalchemy.url = mysql:\/\/$DBUSER:$DBPASSWORD1@$DBHOST\/$DBNAME"
		SQLAUDIT="linotpAudit.sql.url = mysql:\/\/$DBUSER:$DBPASSWORD1@$DBHOST\/$DBNAME"
		configure_sql
		# The SVA3 configuration process will overwrite this.
		if [ "$CREATEDB" = "true" ]; then
		    if [ "$ROOTPW" = "" -a -f /etc/lseappliance/mysql_root ]; then
			ROOTPW=`cat /etc/lseappliance/mysql_root`
		    fi

		    create_grant_strings
		    INSTALLED=`dpkg -l linotp 2>&1 | grep ^ii | wc -l`
		    echo_log "The result of dpkg -l linotp: $INSTALLED"

		    if [ "$SVA3_INSTALL" = "1" ]; then
			# The database is generated in the appmgr-mod-linotp postinst.
			true
		    # ATM, we will create the database on the first run, which might fail.
		    # On an old appliance, we only create the database on reboot.
		    elif [ "$APPLIANCE_INSTALL" = "true" -a ! -f /etc/lseappliance/mysql_root ]; then
			# The package is not installed, so we will create the database
			# after next reboot
			echo_info "Will setup the database after next reboot"
			echo "$GRANT_STRING1" > /etc/linotp2/linotpcreatedb.sql
			echo "$GRANT_STRING2" >> /etc/linotp2/linotpcreatedb.sql
			touch /etc/rc.local
			cp /etc/rc.local /etc/rc.local.linotp-dpkg
			echo "#!/bin/sh -e" > /etc/rc.local

			# In Debian Jessie, a MySQL systemd service file does not exist.
			# Therefore, we cannot ensure that the rc.local script is
			# executed after MySQL is successfully started. That's why we
			# poll for MySQL.
			DEBIAN_VERSION=`cat /etc/debian_version`
			set -x
			if dpkg --compare-versions "${DEBIAN_VERSION}" ge 8.0 && dpkg --compare-versions "${DEBIAN_VERSION}" lt 9.0; then
			    echo "while ! mysqladmin ping --host=$DBHOST --user=root --password=${ROOTPW}; do" >> /etc/rc.local
			    echo "echo \"MySQL is not running, yet. Waiting...\"" >> /etc/rc.local
			    echo "sleep 1" >> /etc/rc.local
			    echo "done" >> /etc/rc.local
			elif ! dpkg --compare-versions "${DEBIAN_VERSION}" lt 9.0; then
			    # This should really be covered by the SVA3 case above.
			    echo_error "TODO: Check MySQL and systemd on debian 9 appliance install!"
			fi

			echo "mysql --host=$DBHOST --user=root --password=\"${ROOTPW}\" --execute=\"create database $DBNAME default character set 'utf8' default collate 'utf8_general_ci';\" || true" >> /etc/rc.local
			echo "mysql --host=$DBHOST --user=root --password=\"${ROOTPW}\" < /etc/linotp2/linotpcreatedb.sql || true" >> /etc/rc.local
			echo "rm /etc/linotp2/linotpcreatedb.sql" >> /etc/rc.local
			# create tables
			echo "paster setup-app $LINOTP_INI" >> /etc/rc.local
			echo "chown -R \"$LINOTP_USER\" $LOGDIR/*" >> /etc/rc.local
			echo "chown \"$LINOTP_USER\" $ENCKEYFILE" >> /etc/rc.local
			# Finally we would clean the rc.local
			echo "mv /etc/rc.local.linotp-dpkg /etc/rc.local" >> /etc/rc.local
			#echo "echo '#!/bin/sh -e' > /etc/rc.local" >> /etc/rc.local
			#echo "echo 'exit 0'>> /etc/rc.local" >> /etc/rc.local
			echo_log "written this rc.local:"
			cat /etc/rc.local
		    else
			# We can try to create the database now!
			echo_log "Try to set up database, now"
			mysql --host=$DBHOST --user=root --password="${ROOTPW}" --execute="create database if not exists $DBNAME default character set 'utf8' default collate 'utf8_general_ci';" || true
			temp_sql=`mktemp`
			# set password
			if [ "$DBPASSWORD1" != "" -a "$DBPASSWORD1" != "1234" ]; then
			    echo $GRANT_STRING1 > $temp_sql
			    echo $GRANT_STRING2 >> $temp_sql
			    mysql --host=$DBHOST --user=root --password="${ROOTPW}" < $temp_sql || true
			    rm $temp_sql
			fi
		    fi #APPLIANCE_INSTALL
		fi #CREATE_DB

		if [ "$SVA3_INSTALL" = "1" ]; then
		    # LinOTP will create its tables when it actually runs.
		    true
		elif [ "$CREATE_TABLES" = "true" -a "$APPLIANCE_INSTALL" != "true" ]; then
		    # we create the database tables if not an appliance
		    create_tables
		fi
		# On an Appliance we create the tables in case of an upgrade!
		if [ "$APPLIANCE_INSTALL" = "true" ] ; then
		    if check_upgrade; then
			echo_log "Doing an upgrade, creating tables"
			create_tables
		    fi
		fi
		;;
	    SQLite)
		echo_log "Setting up SQLite ..."
		SQLALCHEMY="sqlalchemy.url = sqlite:\/\/$DBFILE"
		SQLAUDIT="linotpAudit.sql.url = sqlite:\/\/$DBFILE"
		configure_sql
		if [ "$CREATEDB_SQLITE" = "true" ]; then
		    if [ -f $DBFILE_FS ]; then
			mv $DBFILE_FS $DBFILE_FS.old
		    fi
		    create_tables
		fi
		create_dir "SQLite" /var/run/linotp
		chown "$LINOTP_USER" /etc/linotp2
		chown "$LINOTP_USER" /etc/linotp2/token.db
	esac #TOKENDB

	# TODO: probably not needed
	chown -R "$LINOTP_USER" "$LOGDIR"

	# adapt who.ini
	sed -ie "s/^secret\ =\ .*/secret\ =\ $(pwgen 16 1)/" "$WHO_INI"
	chown "$LINOTP_USER" "$WHO_INI"
	chmod 600 "$WHO_INI"

	# remove the template cache, as the templates might have changed
	# TODO: probably not needed
	rm -rf "$CACHEDIR"/*

	#
	# create sql Audit trail as default
	#
	PRIVKEY=/etc/linotp2/private.pem
	PUBKEY=/etc/linotp2/public.pem

	if [ ! -f "$PRIVKEY" ];  then
	    echo_log "Creating private/public key pair"
	    # create keypair:
	    openssl genrsa -out "$PRIVKEY" 2048
	    # extract the public key:
	    openssl rsa -in "$PRIVKEY" -pubout -out "$PUBKEY"
	    chmod 600 "$PRIVKEY"
	fi
	chown "$LINOTP_USER" "$PRIVKEY"

	#
	# Finally, if we are in the appliance, we activate the Mysql Audit.
	# We can only do this at the end, otherwise the creation of the database might
	# fail...
	#
	if [ "$APPLIANCE_INSTALL" = "true" ]; then
	    echo_log "Appliance install, activating mysql audit"
	    sed -ie s/"^#linotpAudit.type = linotp.lib.audit.SQLAudit"/"linotpAudit.type = linotp.lib.audit.SQLAudit"/ $LINOTP_INI
	else
	    echo_log "SQLAudit has not been activated."
	fi

	rm -f /etc/linotp2/we_are_doing_an_upgrade
	;;

    abort-upgrade|abort-remove|abort-deconfigure)
	;;
>>>>>>> 804cb383

    # Make sure the LinOTP user exists
    check_user "$LINOTP_USER" "LinOTP Server"

    create_dir "log" "$LOGDIR"
    create_dir "cache" "$CACHEDIR" clear
    create_dir "template" "$TEMPLATEDIR"

    SVA3_INSTALL=0

    if check_sva3; then
      echo_log "Doing installation for SVA3"
      SVA3_INSTALL=1
      # The debconf answers can simply be preseeded elsewhere in the SVA3
      # so we can pick them up here as if they had been entered interactively
      evaluate_answers
    else
      echo_log "Doing standard installation"
      evaluate_answers
      echo_log "done asking questions...."
    fi

    if [ "$INSTALL_MODE" = "install" -a ! -f "$ENCKEYFILE" ]; then
      create_enc_key "$ENCKEYFILE"
    fi

    if [ "$SVA3_INSTALL" = "1" ]; then
      echo_log "Skipping Apache configuration because we're on an SVA3."
    elif [ "$APACHE" = "true" ]; then
      if ! check_apache_disabled; then
        # Copy virtual host definition for LinOTP to /etc/apache2
        APACHE2_VERSION=$(dpkg -s apache2 | grep "^Version:" | cut -d' ' -f2)
        if [ -z "$APACHE2_VERSION" ]; then
          echo_error "Apache requested but apache2 isn't installed, aborting"
          exit 1
        fi

        echo_log "Setting up for Apache $APACHE2_VERSION"
        if [ ! -f /etc/apache2/sites-available/linotp2.conf ]; then
          cp /etc/linotp2/apache2.4-example/linotp2.conf /etc/apache2/sites-available/linotp2.conf
        else
          echo_log "Apache already configured, leaving intact."
        fi

        a2ensite linotp2

        for mod in auth_digest wsgi ssl headers; do
          a2enmod -q $mod
        done

        echo_log "Basic Apache configuration done"
      fi
      if [ "$APACHE_SSL_CREATE" = "true" ]; then
        echo_log "Making self-signed certificate"
        # in appliance install these directories do not exist, yet
        [ -d /etc/ssl/private ] || mkdir -p /etc/ssl/private
        [ -d /etc/ssl/certs ] || mkdir -p /etc/ssl/certs
        openssl req -new -x509 -newkey rsa:2048 \
          -subj /CN=`hostname`.`dnsdomainname` -days 768 \
          -out /etc/ssl/certs/linotpserver.pem \
          -keyout /etc/ssl/private/linotpserver.key \
          -nodes
        echo_log "Self-signed certificate created"
      fi
      invoke-rc.d apache2 reload
      echo_log "done setting up apache with ssl"
    else
      a2dissite linotp2 || echo_warn "Could not disable Apache linotp2 host"
    fi

    ########################################################################
    #
    # Check and create token databases
    #
    # ...if we are within the appliance, we cannot create the database, since
    # the mysql is not running.
    # so we need to do the mysql creating in firstboot!

    case "$TOKENDB" in
      MySQL)
        echo_log "Setting up MySQL ..."
        SQLALCHEMY="sqlalchemy.url = mysql:\/\/$DBUSER:$DBPASSWORD1@$DBHOST\/$DBNAME"
        SQLAUDIT="linotpAudit.sql.url = mysql:\/\/$DBUSER:$DBPASSWORD1@$DBHOST\/$DBNAME"
        configure_sql
        # The SVA3 configuration process will overwrite this.
        if [ "$CREATEDB" = "true" ]; then
          if [ "$ROOTPW" = "" -a -f /etc/lseappliance/mysql_root ]; then
            ROOTPW=`cat /etc/lseappliance/mysql_root`
          fi

          create_grant_strings
          INSTALLED=`dpkg -l linotp 2>&1 | grep ^ii | wc -l`
          echo_log "The result of dpkg -l linotp: $INSTALLED"

          if [ "$SVA3_INSTALL" = "1" ]; then
            # The database is generated in the appmgr-mod-linotp postinst.
            true
            # ATM, we will create the database on the first run, which might fail.
            # On an old appliance, we only create the database on reboot.
          elif [ "$APPLIANCE_INSTALL" = "true" -a ! -f /etc/lseappliance/mysql_root ]; then
            # The package is not installed, so we will create the database
            # after next reboot
            echo_info "Will setup the database after next reboot"
            echo "$GRANT_STRING1" > /etc/linotp2/linotpcreatedb.sql
            echo "$GRANT_STRING2" >> /etc/linotp2/linotpcreatedb.sql
            cp /etc/rc.local /etc/rc.local.linotp-dpkg
            echo "#!/bin/sh -e" > /etc/rc.local

            # In Debian Jessie, a MySQL systemd service file does not exist.
            # Therefore, we cannot ensure that the rc.local script is
            # executed after MySQL is successfully started. That's why we
            # poll for MySQL.
            DEBIAN_VERSION=`cat /etc/debian_version`
            dpkg --compare-versions "${DEBIAN_VERSION}" ge 8.0
            DEB_VER_GE_8=$?
            dpkg --compare-versions "${DEBIAN_VERSION}" lt 9.0
            DEB_VER_LT_9=$?
            if [ ${DEB_VER_GE_8} == 0 -a ${DEB_VER_LT_9} == 0 ]; then
              echo "while ! mysqladmin ping --host=$DBHOST --user=root --password=${ROOTPW}; do" >> /etc/rc.local
              echo "echo \"MySQL is not running, yet. Waiting...\"" >> /etc/rc.local
              echo "sleep 1" >> /etc/rc.local
              echo "done" >> /etc/rc.local
            elif [ ${DEB_VER_LT_9} != 0 ]; then
              # This should really be covered by the SVA3 case above.
              echo_err "TODO: Check MySQL and systemd on debian 9 appliance install!"
            fi

            echo "mysql --host=$DBHOST --user=root --password=\"${ROOTPW}\" --execute=\"create database $DBNAME default character set 'utf8' default collate 'utf8_general_ci';\" || true" >> /etc/rc.local
            echo "mysql --host=$DBHOST --user=root --password=\"${ROOTPW}\" < /etc/linotp2/linotpcreatedb.sql || true" >> /etc/rc.local
            echo "rm /etc/linotp2/linotpcreatedb.sql" >> /etc/rc.local
            # create tables
            echo "python3 -m flask init-db" >> /etc/rc.local
            echo "chown -R \"$LINOTP_USER\" $LOGDIR/*" >> /etc/rc.local
            echo "chown \"$LINOTP_USER\" $ENCKEYFILE" >> /etc/rc.local
            # Finally we would clean the rc.local
            echo "mv /etc/rc.local.linotp-dpkg /etc/rc.local" >> /etc/rc.local
            #echo "echo '#!/bin/sh -e' > /etc/rc.local" >> /etc/rc.local
            #echo "echo 'exit 0'>> /etc/rc.local" >> /etc/rc.local
            echo_log "written this rc.local:"
            cat /etc/rc.local
          else
            # We can try to create the database now!
            echo_log "Try to set up database, now"
            mysql --host=$DBHOST --user=root --password="${ROOTPW}" --execute="create database if not exists $DBNAME default character set 'utf8' default collate 'utf8_general_ci';" || true
            temp_sql=`mktemp`
            # set password
            if [ "$DBPASSWORD1" != "" -a "$DBPASSWORD1" != "1234" ]; then
              echo $GRANT_STRING1 > $temp_sql
              echo $GRANT_STRING2 >> $temp_sql
              mysql --host=$DBHOST --user=root --password="${ROOTPW}" < $temp_sql || true
              rm $temp_sql
            fi
          fi #APPLIANCE_INSTALL
        fi #CREATE_DB

        if [ "$SVA3_INSTALL" = "1" ]; then
          # LinOTP will create its tables when it actually runs.
          true
        elif [ "$CREATE_TABLES" = "true" -a "$APPLIANCE_INSTALL" != "true" ]; then
          # we create the database tables if not an appliance
          create_tables
        fi
        # On an Appliance we create the tables in case of an upgrade!
        if [ "$APPLIANCE_INSTALL" = "true" ] ; then
          if check_upgrade; then
            echo_log "Doing an upgrade, creating tables"
            create_tables
          fi
        fi
      ;;

      SQLite)
        echo_log "Setting up SQLite ..."
        SQLALCHEMY="sqlalchemy.url = sqlite:\/\/$DBFILE"
        SQLAUDIT="linotpAudit.sql.url = sqlite:\/\/$DBFILE"
        configure_sql
        if [ "$CREATEDB_SQLITE" = "true" ]; then
          if [ -f $DBFILE_FS ]; then
            mv $DBFILE_FS $DBFILE_FS.old
          fi
          create_tables
        fi
        create_dir "SQLite" /var/run/linotp
        chown "$LINOTP_USER" /etc/linotp2
        chown "$LINOTP_USER" /etc/linotp2/token.db
      ;;
    esac #TOKENDB

    # TODO: probably not needed
    chown -R "$LINOTP_USER" "$LOGDIR"

    # adapt who.ini
    sed -ie "s/^secret\ =\ .*/secret\ =\ $(pwgen 16 1)/" "$WHO_INI"
    chown "$LINOTP_USER" "$WHO_INI"
    chmod 600 "$WHO_INI"

    # remove the template cache, as the templates might have changed
    # TODO: probably not needed
    rm -rf "$CACHEDIR"/*

    #
    # create sql Audit trail as default
    #
    PRIVKEY=/etc/linotp2/private.pem
    PUBKEY=/etc/linotp2/public.pem

    if [ ! -f "$PRIVKEY" ];  then
      echo_log "Creating private/public key pair"
      # create keypair:
      openssl genrsa -out "$PRIVKEY" 2048
      # extract the public key:
      openssl rsa -in "$PRIVKEY" -pubout -out "$PUBKEY"
      chmod 600 "$PRIVKEY"
    fi
    chown "$LINOTP_USER" "$PRIVKEY"

    #
    # Finally, if we are in the appliance, we activate the Mysql Audit.
    # We can only do this at the end, otherwise the creation of the database might
    # fail...
    #
    if [ "$APPLIANCE_INSTALL" = "true" ]; then
      echo_log "Appliance install, activating mysql audit"
      sed -ie s/"^#linotpAudit.type = linotp.lib.audit.SQLAudit"/"linotpAudit.type = linotp.lib.audit.SQLAudit"/ $LINOTP_INI
    else
      echo_log "SQLAudit has not been activated."
    fi

    rm -f /etc/linotp2/we_are_doing_an_upgrade
  ;;

  abort-upgrade|abort-remove|abort-deconfigure)
  ;;

  *)
    echo "postinst called with unknown argument \`$1'" >&2
    exit 1
  ;;
esac

#DEBHELPER#<|MERGE_RESOLUTION|>--- conflicted
+++ resolved
@@ -295,254 +295,11 @@
 # Here's where the actual execution of the postinst file starts.
 
 case "$1" in
-<<<<<<< HEAD
   configure)
     # Initialize linotp.ini
     if ! [ -f "$LINOTP_INI" ]; then
       cp /etc/linotp2/linotp.ini.example "$LINOTP_INI"
     fi
-=======
-    configure)
-
-	# Initialize linotp.ini
-	if ! [ -f "$LINOTP_INI" ]; then
-	    cp /etc/linotp2/linotp.ini.example "$LINOTP_INI"
-	fi
-
-	# Make sure the LinOTP user exists
-	check_user "$LINOTP_USER" "LinOTP Server"
-
-	create_dir "log" "$LOGDIR"
-	create_dir "cache" "$CACHEDIR" clear
-	create_dir "template" "$TEMPLATEDIR"
-
-	SVA3_INSTALL=0
-
-	if check_sva3; then
-	    echo_log "Doing installation for SVA3"
-	    SVA3_INSTALL=1
-	    # The debconf answers can simply be preseeded elsewhere in the SVA3
-	    # so we can pick them up here as if they had been entered interactively
-	    evaluate_answers
-	else
-	    echo_log "Doing standard installation"
-	    evaluate_answers
-	    echo_log "done asking questions...."
-	fi
-
-	if [ "$INSTALL_MODE" = "install" -a ! -f "$ENCKEYFILE" ]; then
-	    create_enc_key "$ENCKEYFILE"
-	fi
-
-	if [ "$SVA3_INSTALL" = "1" ]; then
-	    echo_log "Skipping Apache configuration because we're on an SVA3."
-	elif [ "$APACHE" = "true" ]; then
-	    if ! check_apache_disabled; then
-		# Copy virtual host definition for LinOTP to /etc/apache2,
-		# depending on the Apache version.
-		APACHE2_VERSION=$(dpkg -s apache2 | grep "^Version:" | cut -d' ' -f2)
-		if [ -z "$APACHE2_VERSION" ]; then
-		    echo_error "Apache requested but apache2 isn't installed, aborting"
-		    exit 1
-		fi
-		if dpkg --compare-versions "${APACHE2_VERSION}" ge 2.4; then
-		    config=/etc/linotp2/apache2.4-example/linotp2.conf
-		else
-		    config=/etc/linotp2/apache2.2-example/linotp2.conf
-		fi
-		echo_log "Setting up for Apache $APACHE2_VERSION"
-		if [ ! -f /etc/apache2/sites-available/linotp2.conf ]; then
-		    echo_log "Using configuration file: $config"
-		    cp "$config" /etc/apache2/sites-available/linotp2.conf
-		else
-		    echo_log "Apache already configured, leaving intact."
-		fi
-
-		a2ensite linotp2
-		for mod in auth_digest wsgi ssl headers; do
-		    a2enmod -q $mod
-		done
-		echo_log "Basic Apache configuration done"
-	    fi
-	    if [ "$APACHE_SSL_CREATE" = "true" ]; then
-		echo_log "Making self-signed certificate"
-		# in appliance install these directories do not exist, yet
-		[ -d /etc/ssl/private ] || mkdir -p /etc/ssl/private
-		[ -d /etc/ssl/certs ] || mkdir -p /etc/ssl/certs
-		openssl req -new -x509 -newkey rsa:2048 \
-			-subj /CN=`hostname`.`dnsdomainname` -days 768 \
-			-out /etc/ssl/certs/linotpserver.pem \
-			-keyout /etc/ssl/private/linotpserver.key \
-			-nodes
-		echo_log "Self-signed certificate created"
-	    fi
-	    touch $APACHE_CONFIG
-	    invoke-rc.d apache2 reload
-	    echo_log "done setting up apache with ssl"
-	else
-	    a2dissite linotp2 || echo_warn "Could not disable Apache linotp2 host"
-	fi
-
-	########################################################################
-	#
-	# Check and create token databases
-	#
-	# ...if we are within the appliance, we cannot create the database, since
-	# the mysql is not running.
-	# so we need to do the mysql creating in firstboot!
-
-	case "$TOKENDB" in
-	    MySQL)
-		echo_log "Setting up MySQL ..."
-		SQLALCHEMY="sqlalchemy.url = mysql:\/\/$DBUSER:$DBPASSWORD1@$DBHOST\/$DBNAME"
-		SQLAUDIT="linotpAudit.sql.url = mysql:\/\/$DBUSER:$DBPASSWORD1@$DBHOST\/$DBNAME"
-		configure_sql
-		# The SVA3 configuration process will overwrite this.
-		if [ "$CREATEDB" = "true" ]; then
-		    if [ "$ROOTPW" = "" -a -f /etc/lseappliance/mysql_root ]; then
-			ROOTPW=`cat /etc/lseappliance/mysql_root`
-		    fi
-
-		    create_grant_strings
-		    INSTALLED=`dpkg -l linotp 2>&1 | grep ^ii | wc -l`
-		    echo_log "The result of dpkg -l linotp: $INSTALLED"
-
-		    if [ "$SVA3_INSTALL" = "1" ]; then
-			# The database is generated in the appmgr-mod-linotp postinst.
-			true
-		    # ATM, we will create the database on the first run, which might fail.
-		    # On an old appliance, we only create the database on reboot.
-		    elif [ "$APPLIANCE_INSTALL" = "true" -a ! -f /etc/lseappliance/mysql_root ]; then
-			# The package is not installed, so we will create the database
-			# after next reboot
-			echo_info "Will setup the database after next reboot"
-			echo "$GRANT_STRING1" > /etc/linotp2/linotpcreatedb.sql
-			echo "$GRANT_STRING2" >> /etc/linotp2/linotpcreatedb.sql
-			touch /etc/rc.local
-			cp /etc/rc.local /etc/rc.local.linotp-dpkg
-			echo "#!/bin/sh -e" > /etc/rc.local
-
-			# In Debian Jessie, a MySQL systemd service file does not exist.
-			# Therefore, we cannot ensure that the rc.local script is
-			# executed after MySQL is successfully started. That's why we
-			# poll for MySQL.
-			DEBIAN_VERSION=`cat /etc/debian_version`
-			set -x
-			if dpkg --compare-versions "${DEBIAN_VERSION}" ge 8.0 && dpkg --compare-versions "${DEBIAN_VERSION}" lt 9.0; then
-			    echo "while ! mysqladmin ping --host=$DBHOST --user=root --password=${ROOTPW}; do" >> /etc/rc.local
-			    echo "echo \"MySQL is not running, yet. Waiting...\"" >> /etc/rc.local
-			    echo "sleep 1" >> /etc/rc.local
-			    echo "done" >> /etc/rc.local
-			elif ! dpkg --compare-versions "${DEBIAN_VERSION}" lt 9.0; then
-			    # This should really be covered by the SVA3 case above.
-			    echo_error "TODO: Check MySQL and systemd on debian 9 appliance install!"
-			fi
-
-			echo "mysql --host=$DBHOST --user=root --password=\"${ROOTPW}\" --execute=\"create database $DBNAME default character set 'utf8' default collate 'utf8_general_ci';\" || true" >> /etc/rc.local
-			echo "mysql --host=$DBHOST --user=root --password=\"${ROOTPW}\" < /etc/linotp2/linotpcreatedb.sql || true" >> /etc/rc.local
-			echo "rm /etc/linotp2/linotpcreatedb.sql" >> /etc/rc.local
-			# create tables
-			echo "paster setup-app $LINOTP_INI" >> /etc/rc.local
-			echo "chown -R \"$LINOTP_USER\" $LOGDIR/*" >> /etc/rc.local
-			echo "chown \"$LINOTP_USER\" $ENCKEYFILE" >> /etc/rc.local
-			# Finally we would clean the rc.local
-			echo "mv /etc/rc.local.linotp-dpkg /etc/rc.local" >> /etc/rc.local
-			#echo "echo '#!/bin/sh -e' > /etc/rc.local" >> /etc/rc.local
-			#echo "echo 'exit 0'>> /etc/rc.local" >> /etc/rc.local
-			echo_log "written this rc.local:"
-			cat /etc/rc.local
-		    else
-			# We can try to create the database now!
-			echo_log "Try to set up database, now"
-			mysql --host=$DBHOST --user=root --password="${ROOTPW}" --execute="create database if not exists $DBNAME default character set 'utf8' default collate 'utf8_general_ci';" || true
-			temp_sql=`mktemp`
-			# set password
-			if [ "$DBPASSWORD1" != "" -a "$DBPASSWORD1" != "1234" ]; then
-			    echo $GRANT_STRING1 > $temp_sql
-			    echo $GRANT_STRING2 >> $temp_sql
-			    mysql --host=$DBHOST --user=root --password="${ROOTPW}" < $temp_sql || true
-			    rm $temp_sql
-			fi
-		    fi #APPLIANCE_INSTALL
-		fi #CREATE_DB
-
-		if [ "$SVA3_INSTALL" = "1" ]; then
-		    # LinOTP will create its tables when it actually runs.
-		    true
-		elif [ "$CREATE_TABLES" = "true" -a "$APPLIANCE_INSTALL" != "true" ]; then
-		    # we create the database tables if not an appliance
-		    create_tables
-		fi
-		# On an Appliance we create the tables in case of an upgrade!
-		if [ "$APPLIANCE_INSTALL" = "true" ] ; then
-		    if check_upgrade; then
-			echo_log "Doing an upgrade, creating tables"
-			create_tables
-		    fi
-		fi
-		;;
-	    SQLite)
-		echo_log "Setting up SQLite ..."
-		SQLALCHEMY="sqlalchemy.url = sqlite:\/\/$DBFILE"
-		SQLAUDIT="linotpAudit.sql.url = sqlite:\/\/$DBFILE"
-		configure_sql
-		if [ "$CREATEDB_SQLITE" = "true" ]; then
-		    if [ -f $DBFILE_FS ]; then
-			mv $DBFILE_FS $DBFILE_FS.old
-		    fi
-		    create_tables
-		fi
-		create_dir "SQLite" /var/run/linotp
-		chown "$LINOTP_USER" /etc/linotp2
-		chown "$LINOTP_USER" /etc/linotp2/token.db
-	esac #TOKENDB
-
-	# TODO: probably not needed
-	chown -R "$LINOTP_USER" "$LOGDIR"
-
-	# adapt who.ini
-	sed -ie "s/^secret\ =\ .*/secret\ =\ $(pwgen 16 1)/" "$WHO_INI"
-	chown "$LINOTP_USER" "$WHO_INI"
-	chmod 600 "$WHO_INI"
-
-	# remove the template cache, as the templates might have changed
-	# TODO: probably not needed
-	rm -rf "$CACHEDIR"/*
-
-	#
-	# create sql Audit trail as default
-	#
-	PRIVKEY=/etc/linotp2/private.pem
-	PUBKEY=/etc/linotp2/public.pem
-
-	if [ ! -f "$PRIVKEY" ];  then
-	    echo_log "Creating private/public key pair"
-	    # create keypair:
-	    openssl genrsa -out "$PRIVKEY" 2048
-	    # extract the public key:
-	    openssl rsa -in "$PRIVKEY" -pubout -out "$PUBKEY"
-	    chmod 600 "$PRIVKEY"
-	fi
-	chown "$LINOTP_USER" "$PRIVKEY"
-
-	#
-	# Finally, if we are in the appliance, we activate the Mysql Audit.
-	# We can only do this at the end, otherwise the creation of the database might
-	# fail...
-	#
-	if [ "$APPLIANCE_INSTALL" = "true" ]; then
-	    echo_log "Appliance install, activating mysql audit"
-	    sed -ie s/"^#linotpAudit.type = linotp.lib.audit.SQLAudit"/"linotpAudit.type = linotp.lib.audit.SQLAudit"/ $LINOTP_INI
-	else
-	    echo_log "SQLAudit has not been activated."
-	fi
-
-	rm -f /etc/linotp2/we_are_doing_an_upgrade
-	;;
-
-    abort-upgrade|abort-remove|abort-deconfigure)
-	;;
->>>>>>> 804cb383
 
     # Make sure the LinOTP user exists
     check_user "$LINOTP_USER" "LinOTP Server"
@@ -648,6 +405,7 @@
             echo_info "Will setup the database after next reboot"
             echo "$GRANT_STRING1" > /etc/linotp2/linotpcreatedb.sql
             echo "$GRANT_STRING2" >> /etc/linotp2/linotpcreatedb.sql
+            touch /etc/rc.local
             cp /etc/rc.local /etc/rc.local.linotp-dpkg
             echo "#!/bin/sh -e" > /etc/rc.local
 
@@ -656,18 +414,14 @@
             # executed after MySQL is successfully started. That's why we
             # poll for MySQL.
             DEBIAN_VERSION=`cat /etc/debian_version`
-            dpkg --compare-versions "${DEBIAN_VERSION}" ge 8.0
-            DEB_VER_GE_8=$?
-            dpkg --compare-versions "${DEBIAN_VERSION}" lt 9.0
-            DEB_VER_LT_9=$?
-            if [ ${DEB_VER_GE_8} == 0 -a ${DEB_VER_LT_9} == 0 ]; then
-              echo "while ! mysqladmin ping --host=$DBHOST --user=root --password=${ROOTPW}; do" >> /etc/rc.local
-              echo "echo \"MySQL is not running, yet. Waiting...\"" >> /etc/rc.local
-              echo "sleep 1" >> /etc/rc.local
-              echo "done" >> /etc/rc.local
-            elif [ ${DEB_VER_LT_9} != 0 ]; then
-              # This should really be covered by the SVA3 case above.
-              echo_err "TODO: Check MySQL and systemd on debian 9 appliance install!"
+            if dpkg --compare-versions "${DEBIAN_VERSION}" ge 8.0 && dpkg --compare-versions "${DEBIAN_VERSION}" lt 9.0; then
+                echo "while ! mysqladmin ping --host=$DBHOST --user=root --password=${ROOTPW}; do" >> /etc/rc.local
+                echo "echo \"MySQL is not running, yet. Waiting...\"" >> /etc/rc.local
+                echo "sleep 1" >> /etc/rc.local
+                echo "done" >> /etc/rc.local
+            elif ! dpkg --compare-versions "${DEBIAN_VERSION}" lt 9.0; then
+                # This should really be covered by the SVA3 case above.
+                echo_error "TODO: Check MySQL and systemd on debian 9 appliance install!"
             fi
 
             echo "mysql --host=$DBHOST --user=root --password=\"${ROOTPW}\" --execute=\"create database $DBNAME default character set 'utf8' default collate 'utf8_general_ci';\" || true" >> /etc/rc.local
