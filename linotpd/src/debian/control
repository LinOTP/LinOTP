--- conflicted
+++ resolved
@@ -20,11 +20,7 @@
 Architecture: all
 Depends: apache2,
          libapache2-mod-wsgi | httpd-wsgi,
-<<<<<<< HEAD
-=======
-         linotp-useridresolver (>=2.7~),
 	 openssl,
->>>>>>> 8451ea6b
          python-pycryptodomex,
          python-pysodium,
          python-requests,
