--- conflicted
+++ resolved
@@ -1,4 +1,3 @@
-<<<<<<< HEAD
 linotp (3.1~0dev-0) experimental; urgency=low
 
   * Set version 3.1~0dev-0
@@ -275,7 +274,7 @@
   * Server: port code from Python 2.7 to Python 3.6
 
  -- KeyIdentity LinOTP Packaging <linotp@keyidentity.com>  Thu, 23 Jan 2020 11:42:00 +0200
-=======
+
 linotp (2.12.4.dev0-1) buster; urgency=medium
 
   Fix:
@@ -299,7 +298,6 @@
     workflow (description and cleanup behaviour).
 
  -- LinOTP Packaging <packaging.linotp@arxes-tolina.de>  Mon, 15 Feb 2021 12:22:00 +0100
->>>>>>> 8c13dafa
 
 linotp (2.12.1-1) buster; urgency=low
 
