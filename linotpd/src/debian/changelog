--- conflicted
+++ resolved
@@ -1,14 +1,10 @@
-<<<<<<< HEAD
 linotp (2.7.1-0.dev0~precise) precise; urgency=low
 
   * Set new version 2.7.1-0.dev0~precise
 
  -- LSE LinOTP2 Packaging <linotp2@lsexperts.de>  Fri, 23 May 2014 16:49:22 +0200
 
-linotp (2.7.0.2-0.rc1~precise) precise; urgency=low
-=======
 linotp (2.7.0.2-0.rc2~precise) precise; urgency=low
->>>>>>> 48376c32
 
   * Fixed PSKC import with plain input
   * Fixed SecretObj cleanup in some corner-cases
