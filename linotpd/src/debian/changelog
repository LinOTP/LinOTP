--- conflicted
+++ resolved
@@ -1,10 +1,9 @@
-<<<<<<< HEAD
 linotp (2.10.1~0dev0-1) jessie; urgency=low
 
   * Set new version 2.10.1~0dev0-1
 
  -- LSE LinOTP2 Packaging <linotp2@lsexperts.de>  Thu, 14 Jun 2018 18:45:22 +0200
-=======
+
 linotp (2.10.0.8-1) jessie; urgency=low
 
   Feature:
@@ -19,7 +18,6 @@
     challenge
 
  -- LSE LinOTP2 Packaging <linotp2@lsexperts.de>  Fri, 22 Jun 2018 15:01:26 +0200
->>>>>>> 908b632c
 
 linotp (2.10.0.6-1) jessie; urgency=low
 
