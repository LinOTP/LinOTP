--- conflicted
+++ resolved
@@ -1,12 +1,9 @@
-<<<<<<< HEAD
 linotp (2.8~0dev0-1) jessie; urgency=low
 
   * Set new version 2.7.3~0dev0-1~precise
 
  -- LSE LinOTP2 Packaging <linotp2@lsexperts.de>  Wed, 06 May 2015 16:09:53 +0200
 
-linotp (2.7.2.2~rc1-1) jessie; urgency=low
-=======
 linotp (2.7.2.3~0dev0-1) jessie; urgency=low
 
   * Set new version 2.7.2.3~0dev0-1
@@ -14,7 +11,6 @@
  -- LSE LinOTP2 Packaging <linotp2@lsexperts.de>  Fri, 28 Aug 2015 09:48:24 +0200
 
 linotp (2.7.2.2-1) jessie; urgency=low
->>>>>>> a8e050e6
 
   Enhancements:
   * UserIdResolver: Add support for odbc_connect in SQLIdResolver
