--- conflicted
+++ resolved
@@ -1,16 +1,14 @@
-<<<<<<< HEAD
 linotp (2.7.2~0dev0-1~precise) precise; urgency=low
 
   * Set new version 2.7.2.dev0
 
  -- LSE LinOTP2 Packaging <linotp2@lsexperts.de>  Mon, 15 Dec 2014 16:56:27 +0100
-=======
+
 linotp (2.7.1.1-1~precise) precise; urgency=low
 
   * Bug Fix: Don't ignore whitespace in license file when calculating signature
 
  -- LSE LinOTP2 Packaging <linotp2@lsexperts.de>  Wed, 21 Jan 2015 09:06:25 +0100
->>>>>>> 1c9f2cca
 
 linotp (2.7.1-1~precise) precise; urgency=low
 
