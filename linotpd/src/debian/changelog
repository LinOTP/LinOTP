--- conflicted
+++ resolved
@@ -1,4 +1,3 @@
-<<<<<<< HEAD
 linotp (2.10.7rc0-1) jessie; urgency=low
 
   * Support for Atlassian’s PBKDF2-based passwords in sqlresolver
@@ -6,7 +5,7 @@
   * Fix php password support in sqlresolver
 
  -- LSE LinOTP2 Packaging <linotp2@lsexperts.de>  Fri, 12 Jul 2019 13:52:12 +0200
-=======
+
 linotp (2.10.6.1-1) jessie; urgency=low
 
   Fix:
@@ -14,7 +13,6 @@
   * Server: add last access info for tokens which failed to verify
 
  --  LSE LinOTP2 Packaging <linotp2@lsexperts.de>  Mon, 09 Sep 2019 12:18:20 +0200
->>>>>>> 50e4e761
 
 linotp (2.10.6-1) jessie; urgency=low
 
