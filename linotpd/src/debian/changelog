--- conflicted
+++ resolved
@@ -1,11 +1,4 @@
-<<<<<<< HEAD
 linotp (2.7.2.3~0dev0-1) jessie; urgency=low
-
-  * Set new version 2.7.2.3~0dev0-1
-
- -- LSE LinOTP2 Packaging <linotp2@lsexperts.de>  Fri, 28 Aug 2015 09:48:24 +0200
-
-linotp (2.7.2.2-1) jessie; urgency=low
 
   Enhancements:
   * UserIdResolver: Add support for odbc_connect in SQLIdResolver
@@ -21,14 +14,13 @@
   * Server: Fix LinOTP on pylons 0.9.7
   * Packaging: Remove nose dependency from linotp install process
 
- -- LSE LinOTP2 Packaging <linotp2@lsexperts.de>  Fri, 28 Aug 2015 10:48:19 +0200
-=======
+ -- LSE LinOTP2 Packaging <linotp2@lsexperts.de>  Fri, 28 Aug 2015 09:48:24 +0200
+
 linotp (2.7.2.2-1) jessie; urgency=low
 
   * Fix XSS vulnerabilities in manage WebUI
 
  -- LSE LinOTP2 Packaging <linotp2@lsexperts.de>  Thu, 12 Nov 2015 11:57:17 +0100
->>>>>>> fdc486db
 
 linotp (2.7.2.1-1) jessie; urgency=low
 
