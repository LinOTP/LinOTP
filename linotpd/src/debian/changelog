--- conflicted
+++ resolved
@@ -1,4 +1,3 @@
-<<<<<<< HEAD
 linotp (2.10.2.0rc0-1) UNRELEASED; urgency=low
 
   Enhancements:
@@ -14,7 +13,7 @@
   * Server: fix for passwd files with empty lines
 
  --  LSE LinOTP2 Packaging <linotp2@lsexperts.de>  Tue, 21 Nov 2018 16:02:19 +0200
-=======
+
 linotp (2.10.1.2-1) jessie; urgency=low
 
   Enhancements:
@@ -27,7 +26,6 @@
   * Server: fixes for the initial config handling
 
  --  LSE LinOTP2 Packaging <linotp2@lsexperts.de>  Tue, 29 Nov 2018 13:52:39 +0200
->>>>>>> bca02dac
 
 linotp (2.10.1.1-1) jessie; urgency=low
 
