--- conflicted
+++ resolved
@@ -1,4 +1,3 @@
-<<<<<<< HEAD
 linotp (3.0~rc1-0dev) buster-dev; urgency=low
 
   * Set new version 3.0~rc1-0dev
@@ -188,7 +187,7 @@
   * Server: port code from Python 2.7 to Python 3.6
 
  -- KeyIdentity LinOTP Packaging <linotp@keyidentity.com>  Thu, 23 Jan 2020 11:42:00 +0200
-=======
+
 linotp (2.12.1-1) buster; urgency=low
 
   Fix:
@@ -203,7 +202,6 @@
   * Update Readme.rst with latest installation instructions
 
  -- LSE LinOTP2 Packaging <linotp2@lsexperts.de>  Fri, 23 Oct 2020 12:04:46 +0200
->>>>>>> 0a13ed43
 
 linotp (2.12-1) buster; urgency=low
 
