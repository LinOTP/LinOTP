--- conflicted
+++ resolved
@@ -1,4 +1,3 @@
-<<<<<<< HEAD
 linotp (2.10~0dev0-1) jessie; urgency=low
 
   Enhancements:
@@ -40,7 +39,7 @@
                      - d5f607cd On LDAP test connection always close dialog
 
  -- LSE LinOTP2 Packaging <linotp2@lsexperts.de>  Tue, 29 Aug 2017 11:29:18 +0200
-=======
+
 linotp (2.9.3.2-1) jessie; urgency=low
 
   Bug Fixes:
@@ -49,7 +48,6 @@
                     split@sign
 
  -- LSE LinOTP2 Packaging <linotp2@lsexperts.de>  Thu, 07 Sep 2017 14:51:10 +0200
->>>>>>> 9f591dfb
 
 linotp (2.9.3.1-1) jessie; urgency=low
 
