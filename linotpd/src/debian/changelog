<<<<<<< HEAD
linotp (2.10.1~rc1-1) jessie; urgency=low

  * Set new version 2.10.1~rc1-1
  * merge TK patches from master

 -- LSE LinOTP2 Packaging <linotp2@lsexperts.de>  Tue, 24 Aug 2018 12:51:05 +0200


linotp (2.10.1~rc0-1) jessie; urgency=low

  * Set new version 2.10.1~rc0-1

 -- LSE LinOTP2 Packaging <linotp2@lsexperts.de>  Tue, 20 Aug 2018 10:55:30 +0200

linotp (2.10.1~0dev1-1) jessie; urgency=low

  * Set new version 2.10.1~0dev1-1

 -- LSE LinOTP2 Packaging <linotp2@lsexperts.de>  Tue, 17 Jul 2018 15:32:43 +0200
=======
linotp (2.10.0.10-1) jessie; urgency=low

  Bug Fix:
  * Fix invalid session cookie in Selfservice

 -- LSE LinOTP2 Packaging <linotp2@lsexperts.de>  Tue, 18 Sep 2018 16:02:38 +0200

linotp (2.10.0.9-1) jessie; urgency=low

  Bug Fix:
  * Fix auto enrollment for SMS token via RADIUS

 -- LSE LinOTP2 Packaging <linotp2@lsexperts.de>  Tue, 23 Jul 2018 14:49:04 +0200
>>>>>>> d5a272f8

linotp (2.10.0.8-1) jessie; urgency=low

  Feature:
  * Support setting http header for e.g. authorization in rest sms provider

 -- LSE LinOTP2 Packaging <linotp2@lsexperts.de>  Tue, 17 Jul 2018 13:10:26 +0200

linotp (2.10.0.7-1) jessie; urgency=low

  Feature:
  * policy enforce_smstext to ignore request param data for sms token
    challenge

 -- LSE LinOTP2 Packaging <linotp2@lsexperts.de>  Fri, 22 Jun 2018 15:01:26 +0200

linotp (2.10.0.6-1) jessie; urgency=low

  Bug Fix:
  * Let Push Token handle multiple active challenges
  * Policy: Fix index error during wildcard value list evaluation by policy

 -- LSE LinOTP2 Packaging <linotp2@lsexperts.de>  Thu, 07 Jun 2018 11:05:54 +0200

linotp (2.10.0.5-1) jessie; urgency=low

  Enhancements:
  * Add redundant challenge service configuration
  * Add new SMS Provider which supports HTTP REST interface

 -- LSE LinOTP2 Packaging <linotp2@lsexperts.de>  Thu, 24 May 2018 15:43:43 +0200

linotp (2.10.0.4-1) jessie; urgency=low

  Bug Fix:
  * Use utc time as base for cookie expiration

 -- LSE LinOTP2 Packaging <linotp2@lsexperts.de>  Mon, 26 Mar 2018 17:51:20 +0200

linotp (2.10.0.3-1) jessie; urgency=low

  Enhancements:
  * Move customisation files location (CSS, logos) to /etc/linotp2/custom-style
   (35198d8f)
  * Replace crypto/pbkdf2 with more uptodate version (aa765bc0)
  * Add German translations (ead85071)

  Bug fixes:
  * Fix /auth/pushtoken test page (bf5835f4, 9417d702)

  Build infrastructure:
  * Add Docker enabled Jenkins Pipeline Script (f72773cc, cd21e3e3, 6a4736ec)
  * Selenium: Updates and fixes to tests (750167fa, 6b526be3, cf7de4f8, 8cfdeecc,
    eedd83a4, 29a92717)

 -- LSE LinOTP2 Packaging <linotp2@lsexperts.de>  Thu, 22 Feb 2018 10:28:26 +0100

linotp (2.10.0.2-1) jessie; urgency=low

  Bug Fix:
  * Tools: Fix exception in linotp-token-usage/tokens-used

 -- LSE LinOTP2 Packaging <linotp2@lsexperts.de>  Fri, 02 Feb 2018 17:12:25 +0100

linotp (2.10.0.1-1) jessie; urgency=low

  Bug Fixes:
  * Server: Restrict the userservice/context API (270527)

 -- LSE LinOTP2 Packaging <linotp2@lsexperts.de>  Tue, 30 Jan 2018 10:24:36 +0100

linotp (2.10-1) jessie; urgency=low
  Debian packaging:
  * Adapted for Debian Stretch
  * Remove Debian dependency python-socksipy python-repoze.who

  Python packaging:
  * Package: Remove unused smpplib dependency (a47a932)

  Token changes:
  * Introduce new token: Voice Token (65656ee2, 395dab25, 7d2124ba, 13fce4cc, 
    341de16c, 4c852ef9, 8925905a, 548d6b9d, 3ceab2cb, 6372fb90, 606b8a7d, 
    765c125b, ee0b53e6, 9ec1458c, 69b476c6, b6a611be, 8ae8bd4d, 16fafefd, 
    9bb47552, b04986a0, bfdbfc0a, 8da9de22)
  * Enhance Push Token (incompatible with previous Push Token version) (1df19db)

  Server changes:
    * Adjust default TransactionId length to 17 (64342d9)
    * Implement explicit-deny for pushtoken (15ab7ab, 8b4d6a8)
    * Add token type specific enrollment limits (8c32fc2)
    * Support loading provider via configuartion in linotp.ini (e4f1ebc)
    * Enable new policy engine by default (dc79830, ed8b5af)
    * Moved tokens to new location in src tree (8c37e1d, 952f311)
    * Support shorter lost token duration (days, hours, and minutes added)
      (b517af2)
    * Autoassign a token if a request arrives with only username (without 
      password) (4f25bcb)
    * Document the otppin policy 3=ignore_pin in the policy UI (27969f0)
    * Removed IE compatibility mode from templates (09d3e5a)
    * Take the already stored mobile number of a token owner (available from 
      UserIdResolver) if it exists, otherwise take the number stored in the 
      token info (a18d46c)
    * Autoassignment without password (4f25bcb)
    * OATH csv import with sha256 + sha512
    
  Web UI changes:
  * Add Auth Demo pages for challenge-response and push token
      * /auth/challenge-response
      * /auth/pushtoken
      (a5b50d3)
  * Add expiration dialog for tokens (109925f)
  * Refactor dialog button icon generation (f9a3179)
  * Performance improvement by removing mouseover effects on Manage-UI (0a0c3d2)
  * Extract custom form validators into seperate files (fe7ac11)
  * Removed IE compatibility mode from templates (27a518f)
  * Update favicon to follow company rename (61fc468)
  * Add UI in manage and selfservice for "static password" token (7a37b52)
  * Improved Selfservice login with MFA support (9c28919, 7ae1849, c116490, 
    7c61edc, 4dd8956, c2eb554, ac9589b, 3d4429, 65c04c, 05ec119, 086467, 
    e44f3be, 78f4d39) 

  Other changes:
  * SMSProvider: Moved the SMSProviders to become part of linotp (b50e5629)
  * UserIdresolver: Moved UserIdresolvers into linotp package (13a3011)


  Bug Fixes:
  * Server: Fix evaluation of forward policy to match most specific
    user definition (4d2dad)
  * Server: Fix password comparison of password token (f87d36)
  * Server: Adjust location of token makos for translation (32a003)
  * Server: Fix typo in getUserFromRequest in case of basic auth (8595b4)
  * Server: Fix missing 'serial' for audit and policy check in
            selfservice.enroll (8910dd)
  * Server: Fix for loading active token modules (bf1abb)
  * Server: On LDAP test connection always close dialog (d5f607cd)     
  * Server: Fix encoding error that prevented Token View from being displayed 
            in the web interface. (75b52f)
  * Server: Fix challenge validation to check only one request at a time. 
            Prevent (positive) double authentication with the same transaction
            ID and OTP. This used to happen when a user submitted the OTP for a
            transaction ID more than once within a very short timeframe 
            (f150d9, d676de)
  * Server: Fix for missing LDAP uft-8 conversion (1a3db9)
  * Server: Fix default hash algorithm. This  was causing issues in the YubiKey
            import (77ab04)
  * Server: Fix wrong audit log entries where "failcounter exceeded" was 
            incorrectly being replaced with "no token found" (e34a96)
  * Server: Fix QRToken to use the tan length defined at enrollment (9ee93d)
  * Server: Fix password and lost token password comparison (dd93fe)
  * Server: Fix to show deactivated policies in Manage UI again. (1a2982)
  * Server: Fix for better user/owner comparison (d65c41)
  * Server: Fix to show inactive policies (0e0400)
  * Server: Fix import of policies with empty realm (1d2c9e)
  * Server: Verify that only active policies are used (0ab7eb)
  * Server: Fix for policy export to export inactive too (a69ed6)
  * Server: Fix for target realm handling on token import (3c44c8)
  * Server: Fix select only active policies for admin policies (0e42454c)
  * Server: Fix getResolverClassName (b5bd7de6)
  * Web UI: Fix UI crash check if backend response is array in ldap
            testconnection (805526)
  * Selfservice: Fix QR token enrollment and activation (57365e)



 -- LSE LinOTP2 Packaging <linotp2@lsexperts.de>  Fri, 12 Jan 2018 09:49:22 +0100

linotp (2.9.3.3-1) jessie; urgency=low

  Bug Fixes:
  * daca96 Server: Fix HMAC-based tokens:
                   - prevent (positive) double authentication with the same
                     OTP. This used to happen when a user submitted the OTP
                     more than once within a very short timeframe.

 -- LSE LinOTP2 Packaging <linotp2@lsexperts.de>  Mon, 18 Sep 2017 17:52:04 +0200

linotp (2.9.3.2-1) jessie; urgency=low

  Bug Fixes:
  * 77ab047 Server: Fix YubiKey import
  * 9101282 Server: Give realm parameter priority over user@realm if not
                    split@sign

 -- LSE LinOTP2 Packaging <linotp2@lsexperts.de>  Thu, 07 Sep 2017 14:51:10 +0200

linotp (2.9.3.1-1) jessie; urgency=low

  Enhancements:
  * b31bd17 Server: Accept DB2 format database urls

  Bug Fixes:
  * 175d54f Policy: Fix support for filtering on <UserIdResolver>: in user field
  * 42c9e68 Web UI: Simplify user import dialog by removing realm section
  * a5b6b81 Server: Fix OTP counter for email token
  * 9fab468 Server: Remove user related data from logs:
                    - 9fab468 Password hash from SQL resolver
                    - 8862f6f User information from user.py

 -- LSE LinOTP2 Packaging <linotp2@lsexperts.de>  Tue, 15 Aug 2017 15:31:53 +0200

linotp (2.9.3-1) jessie; urgency=low

  Enhancements:
  * Server: Add support for QR Token unpairing via API
  * Server: Support for deleting / disabling token if usage exceeded
  * Server: Logging enhancements including unique request IDs and timestamps
  * Server: Logging message cleanup to remove unecessary messages
  * Server: Support Ocra token with current LinOTP
  * Server: Prefer HTTP_X_FORWARDED_HOST to HTTP_HOST for logout_url
  * Server: Use HTTP_AUTHORIZATION to determine login name for Basic auth
  * Server: Support rfc7239 HTTP_X_FORWARDED_FOR to determine client IP
  * Server: Add token issuer to 'otpauth' URLs
  * Server: Add FIPS security provider to comply with some operations
  * Server: Add experimental new policy engine implementation (off by default)
  * Server: Refactor lib.user:
            - changed isEmpty into a property
            - removed methods getRealm, getUser
            - getUserFromParam signature
  * Server: Refactor resolvers:
            - setResolver and testresolver
            - configuration handling
  * Server: Email provider added support for SMTP port configuration
  * Server: Add support for read only (managed) provider configurations

  * Web UI: Version static resources to bust browser caching
  * Web UI: Add support for importing users via flat CSV file
  * Web UI: Add limited support for setting the admin password via the UI
  * Web UI: Improvements to LDAP edit dialog

  * API: Support dynamic logging via new maintainence controller
  * API: Add server healthcheck: maintainence/ok
  * API: Support filtering by token type using token_type parameter

  * Tools: Add CI Jenkins build pipeline
  * Tools: Add central makefile with targets for Docker, packages, tests
  * Tools: Add Docker image build infrastructure
  * Packaging: Soften hard dependency on libapache2-mod-wsgi
  * Packaging: Split auth modules into separate repositories on Github
  * Packaging: Move LinOTP client GUI into separate repository on Github
  * Config examples: Add example Logstash configuration
  * Config examples: Modify logging configuration to prevent duplicate lines

  Bug Fixes:
  * Server: Fix challenge response authentication (Yubikey)
  * Server: Fix enroll of QR Token when username in multiple realms
  * Server: Allow utf-8 filenames in FileSMSProvider configuration
  * Server: Fix for HSM migration problems
  * Server: Fix reusing OTP counter for email token if challenge timed out
  * Server: Fix typo in error message

  * Web UI: Allow more than 80 characters in user field
  * Web UI: Fix filtering in policies tab
  * Web UI: Fix parsing of duration configuration fields
  * Web UI: Fix link to https://keyidentity.com

  * API: Add validation of resolver name in defineResolver
  * Tools: create-pwidresolver-user: Fix phone fields

 -- LSE LinOTP2 Packaging <linotp2@lsexperts.de>  Mon, 31 Jul 2017 14:50:16 +0200

linotp (2.9.1.4-1) jessie; urgency=low

  Bug Fixes:
  * Vasco: Fix token import from file
  * Vasco: Fix authentication
  * Web UI: Fix error if token configuation dialog is cancelled
  * Manage: Remove broken wildcard search using '.' in UserIdResolver searches
  * Migration: Fix migration handling routine
  * Authentication: Fix behaviour of check_status with empty pass and otppin=2

 -- LSE LinOTP2 Packaging <linotp2@lsexperts.de>  Thu, 01 Jun 2017 15:35:52 +0200

linotp (2.9.1.3-1) jessie; urgency=low

  Bug Fixes:
  * Server: Fix realm configuration reset when renaming resolvers

 -- LSE LinOTP2 Packaging <linotp2@lsexperts.de>  Thu, 04 May 2017 12:01:46 +0200

linotp (2.9.1.2-1) jessie; urgency=low

  Bug Fixes:
  * Server: Fix saving issues with long configuration values

 -- LSE LinOTP2 Packaging <linotp2@lsexperts.de>  Tue, 25 Apr 2017 15:06:11 +0200

linotp (2.9.1.1-1) jessie; urgency=low

  Bug Fixes:
  * Server: Fix LDAP configuration issue with long certificates
  * Server: Fix empty user list returned by LDAP backend
  * Server: Allow unicode characters in provider configuration
  * Packaging: Fix openssl installation issue caused by Pre-Depends
    relationship

 -- LSE LinOTP2 Packaging <linotp2@lsexperts.de>  Thu, 13 Apr 2017 14:51:47 +0200

linotp (2.9.1-1) jessie; urgency=low

  Enhancements:
  * Server: New token type: KeyIdentity PushToken
  * Server: Add optional caching of resolver lookups
  * WebUI: Show welcome and update screens
  * WebUI: Add dialog for duplicating resolvers
  * WebUI: Better password handling in resolver dialogs
  * Reporting: Add paging and CSV output for reporting/show
  * API: Use semicolon as CSV column separator by default

  Bug Fixes:
  * Server: Fix remote token
  * Server: Fix evaluating policies for non-existent realms
  * API: Don't localize monitoring json output

 -- LSE LinOTP2 Packaging <linotp2@lsexperts.de>  Wed, 15 Feb 2017 13:17:04 +0100

linotp (2.9.0.5~rc0-1) jessie; urgency=low

  Bug Fixes:
  * Server: Prefer specific policies over wildcard policies
  * WebUI: Reject inequal PINs in set PIN dialogs in addition to the visual
    highlighting
  * WebUI: Display certificate in QRToken configuration
  * Server: Fix QRToken's CT_AUTH case

 -- LSE LinOTP2 Packaging <linotp2@lsexperts.de>  Mon, 05 Dec 2016 11:44:59 +0100

linotp (2.9.0.4-1) jessie; urgency=low

  Bug Fixes:
  * Server: In case of a matching PIN and wrong OTP, increment fail counters of
    PIN-matching tokens only
  * Server: Fix maxtoken policy
  * Server: Fix import of vasco tokens using transport encoding
  * WebUI: Remove policy search bar

 -- LSE LinOTP2 Packaging <linotp2@lsexperts.de>  Mon, 14 Nov 2016 16:56:24 +0100

linotp (2.9.0.3-1) jessie; urgency=low

  Bug Fixes:
  * WebUI: Fix realm creation and editing for IE
  * Server: Various small QRToken changes
  * Server: Fix tokencount handling during assignment

 -- LSE LinOTP2 Packaging <linotp2@lsexperts.de>  Wed, 26 Oct 2016 08:28:19 +0200

linotp (2.9.0.2-1) jessie; urgency=low

  Bug Fixes:
  * Server: Fix token enrollment using the API directly after a server restart

 -- LSE LinOTP2 Packaging <linotp2@lsexperts.de>  Fri, 02 Sep 2016 16:27:13 +0200

linotp (2.9.0.1-1) jessie; urgency=low

  Bug Fixes:
  * Server: Make constant time comparison compatible with python<=2.7.6

 -- LSE LinOTP2 Packaging <linotp2@lsexperts.de>  Wed, 17 Aug 2016 15:33:51 +0200

linotp (2.9-1) jessie; urgency=low

  Enhancements:
  * Server: Add support for offline authentication
  * Server: Add QRToken
  * Server: Add forward token
  * Server: Add reporting controller
  * Server: Add support for multiple providers
  * Server: Add support for long config values
  * Server: Add issuer label to OATH tokens
  * Server: Allow one-time simplepass tokens
  * Server: Allow multiple users with same username in one realm
  * Server: Support migration of resolvers for assigned tokens
  * Server: Add authorization policies for monitoring controller
  * Server: Allow named otppin policies ('token_pin', 'password' and 'only_otp')
  * WebUI: Slightly polished look and feel

  Bug Fixes:
  * WebUI: Hide 'Get OTP' button if getotp is deactivated in config
  * WebUI: Several bug fixes in different dialogs and elements
  * Server: Fix generating transactionids which failed in rare circumstances
  * Server: Handle timestamp rounding instead of truncating in MySQL 5.6
  * Server: Do not copy old PIN on lost simplepass token
  * Packaging: Remove debconf entry 'linotp/generate_enckey'
  * WebUI: Validate resolver configuration on resolver definition
  * WebUI: In realms dialog, alert if no resolver selected

 -- LSE LinOTP2 Packaging <linotp2@lsexperts.de>  Thu, 11 Aug 2016 13:18:26 +0200

linotp (2.8.1.4-1) jessie; urgency=low

  Bug Fixes:
  * WebUI: Fix setting token realm

 -- LSE LinOTP2 Packaging <linotp2@lsexperts.de>  Fri, 05 Aug 2016 17:42:24 +0200

linotp (2.8.1.3-1) jessie; urgency=low

  Bug Fixes:
  * Server: Fix pin handling in email token

 -- LSE LinOTP2 Packaging <linotp2@lsexperts.de>  Fri, 29 Jul 2016 21:34:07 +0200

linotp (2.8.1.2-1) jessie; urgency=low

  Enhancements:
  * Server: Add support for demo licenses

  Bug Fixes:
  * Selfservice: Fix setting tokenlabels
  * Server: Set the first created realm as default realm
  * Server: Fix admin/show using a serial number and an active admin policy
    containing a wildcard
  * Server: Fix import of policies missing scope or action
  * Server: Fix license import using IE

 -- LSE LinOTP2 Packaging <linotp2@lsexperts.de>  Fri, 10 Jun 2016 13:40:40 +0200

linotp (2.8.1.1-1) jessie; urgency=low

  Bug fixes:
  * Server: Fix license decline under certain conditions

 -- LSE LinOTP2 Packaging <linotp2@lsexperts.de>  Fri, 08 Apr 2016 08:49:36 +0200

linotp (2.8.1-1) jessie; urgency=low

  Enhancements:
  * Server: Add monitoring controller
  * Server: Add support for encryption migration (HSM)
  * Server: Add 'forward to server' policy
  * Server: Extended user filter in policies
  * Server: Reduce number of userid authentication calls
  * Server: Enable less services in default configuration
  * Server: Add French, Italian, Spanish and Chinese translations
  * WebUI: Various cosmetic fixes
  * WebUI: Update jQuery, jQuery UI and jed

  Bug fixes:
  * Server: Fix forwarding policy when parameter list is empty
  * Selfservice: Fix access to userservice with UTF-8 characters
  * Selfservice: Fix resolver user wildcard support in extended policy user def
  * WebUI: IE11: Deliver requested language
  * WebUI: Support for IE11 logout and cookie deletion

 -- LSE LinOTP2 Packaging <linotp2@lsexperts.de>  Thu, 24 Mar 2016 13:48:36 +0100

linotp (2.8.0.3-1) jessie; urgency=low

  Bug fixes:
  * Server: Increment 'failCount' even if maxFailCount is reached
  * Server: Fix TOTP tokens with empty timeshift values
  * Server: Fix export of empty token list
  * Server: Fix policy view showing only realm specific policies
  * Server: Fix token settings saving for TOTP and OCRA2 tokens

 -- LSE LinOTP2 Packaging <linotp2@lsexperts.de>  Fri, 05 Feb 2016 08:54:31 +0100

linotp (2.8.0.2-1) jessie; urgency=low

  Bug fixes:
  * Server: Fix for double escaping when using info_box
  * Server: Fix for information disclosure with audit search
  * Server: Prevent enumeration/information leakage in validate/check
  * Server: Remove session id from URL
  * WebUI: Clear PIN input fields on closing the 'Set PIN' dialog
  * Selfservice: Enforce session and cookie check in all userservice actions
  * Selfservice: Add missing session invalidation on selfservice logout
  * Config examples: Set security relevant headers in example apache config
    files
  * Config examples: Set X-Permitted-Cross-Domain-Policies header in example
    Apache config files

 -- LSE LinOTP2 Packaging <linotp2@lsexperts.de>  Thu, 17 Dec 2015 11:07:46 +0100

linotp (2.8.0.1-1) jessie; urgency=low

  Enhancements:
  * Server: Add support for '*' wildcard in policy client definition
  * Server: Add support to set random pin on token import

 -- LSE LinOTP2 Packaging <linotp2@lsexperts.de>  Mon, 30 Nov 2015 09:56:09 +0100

linotp (2.8-1) jessie; urgency=low

  Enhancements:
  * Server: Add FIDO U2F support
  * Selfservice: Enroll FIDO U2F, e-mail and SMS tokens
  * Server: Losttoken: Support enrollment of e-mail and SMS tokens
  * Server: Trigger challenges for multiple challenge-response tokens with one
    request
  * Server: Support deleting multiple policies with one request
  * Server: Rework and improve token counter logic
  * Server: Add policy actions 'emailtext' and 'emailsubject' in scope
    'authentication' to define body and subject of e-mails sent by e-mail
    tokens
  * Server: Add parameter to define SMS messages sent by SMS tokens
  * Server: Add support for defining multiple OCRA2 callback URLs
  * Server: Add optional ability to save last_accessed timestamps for tokens
  * Server: Add crypto migration controller to change in-use cryptographic
    techniques, switch to HSMs or replace in-use HSMs
  * Server: Add support for using UserPrincipalName as username
  * Server: Support wildcard '*' for serial number filter in admin/show
  * Tools: linotp-auth-radius: Support for unicode radius requests
  * Selfservice: Support yubikey tokens with public_uid
  * Server: Add target realm input for token imports
  * Server: Prevent accidental admin lock-out using read-only admin policies
  * Server: Support autoassignment policy without action value

  Bug fixes:
  * Selfservice: Fix getSerialByOtp functionality for yubikey tokens
  * Server: Fix importing yubikey tokens without prefix
  * Server: Fix autoassignment with remote token pointing at yubikey token
  * Server: Fix autoassignment using tokens with different OTP lengths
  * Server: Prevent counter increments of inactive tokens
  * Server: Don't return counter parameter on TOTP enrollment
  * Selfservice: Fix occasional login problems using non-ASCII characters
  * Server: Fix occasional problems sorting userlist with unicode characters
  * Server: Fix usage of otppin policy for remotetoken with local pincheck
  * Server: Don't return error messages on unconfigured autoenrollment
  * Server: Always set OTP length in remote token enrollment
  * Server: Don't return error messages for policy otppin=1 and unassigned
    tokens
  * Server: Reply to OCRA2 challenge providing only transactionid and OTP
  * WebUI: Don't show dialog asking for realm creation if no useridresolver is
    configured
  * WebUI: Fix WebUI for recent Internet Explorer versions
  * WebUI: Clear key and PIN input fields after token enrollment
  * Tools: linotp-create-pwidresolver-user: Fix duplicate and ignored
    command-line arguments
  * Tools: Correctly package linotp-enroll-smstoken tool
  * Tools: Use Digest instead of Basic Authentication in
    linotp-enroll-smstoken
  * Tools: Display an error message in linotp-enroll-smstoken when
    dependencies are missing
  * Tools: Fix linotp-sql-janitor crash when executed without --export option
  * Server: Fix for wildcard search with available unassigned tokens
  * Server: Fix LinOTP on pylons 0.9.7
  * Packaging: Remove nose dependency from linotp install process

 -- LSE LinOTP2 Packaging <linotp2@lsexperts.de>  Wed, 25 Nov 2015 17:30:54 +0100

linotp (2.7.2.2-1) jessie; urgency=low

  * Fix XSS vulnerabilities in manage WebUI

 -- LSE LinOTP2 Packaging <linotp2@lsexperts.de>  Thu, 12 Nov 2015 11:57:17 +0100

linotp (2.7.2.1-1) jessie; urgency=low

  Bug fixes:
  * Server: Token in autoassignment were assigned randomly instead of the one
    that actually matched the OTP value
  * Server: When using check_s the realm context was not correctly set. If the
    token is in a realm, that realm should be used not the default realm
  * Server: Uninitialized variables in remotetoken in case of connection error
  * Server: Always set random PIN during token enroll/assign if the
    corresponding random PIN policy is set
  * Packaging: If a2dissite linotp2 is unsuccessful during package removal the
    uninstallation broke off. Now errors with 'a2dissite' are printed to
    stderr during installation/removal but don't break the scripts
  * Packaging: Add SQLAlchemy<=0.9.99 dependency due to 'SQLAlchemy Migrate'
  * Packaging: Fix for LinOTP installation in a LSE Smart Virtual Appliance on
    Debian Jessie. Since MySQL lacks a systemd service file use polling to
    check when MySQL is brought up
  * Server: Fix erroneous reply message about 'unconfigured autoenrollment'
  * Server: Fix for enrolling tokens via the selfservice webprovision with
    random pin policy set
  * Packaging: Allow WebOb version 1.4 in debian 8 (jessie)
  * Server: Fix for handling users with @ in name (principal name) in
    selfservice access
  * WebUI: Fix for selfservice (Internet Explorer caches GET requests)
  * Server: Fix extended search in Audit Trail

 -- LSE LinOTP2 Packaging <linotp2@lsexperts.de>  Wed, 08 Jul 2015 13:20:31 +0200

linotp (2.7.2-1~precise) precise; urgency=low

  Enhancements:
  * Server: Auto enrollment - enroll an email or sms token if user has no
    token and authentication with password was correct
  * Server: Support 'now()' in LDAP search expressions
  * Selfservice: Split Selfservice into userservice controller and selfservice
    renderer to support remote selfservice interface
  * WebUI: SQL and LDAP resolver mapping validation (needs to be valid JSON)
  * WebUI: E-mail and SMS provider definition validation (needs to be valid
    JSON)
  * Packaging: Support for Ubuntu 14.04 (with Apache 2.4)
  * Packaging/Server: Support for Pylons 1.0.1
  * Packaging: Internal package refactorization to unify structure and version
    number handling
  * Packaging: Apache linotp2 VirtualHost will no longer be overwritten during
    Debian package upgrade. VirtualHost example files are copied to the same
    location where the LinOTP package is installed and only afterwards it is
    moved to /etc/apache2 (if it does not exist already)
  * Packaging: Cleaned up and hardened Apache linotp2 VirtualHost files
  * Tools: Improved linotp-create-pwidresolver-user and
    linotp-create-sqliddresolver-user to to generates more secure passwords
  * Tools: Added tool to massenroll SMS token

  Bug fixes:
  * Server: Fixed support of old licenses, where the expiry is in the date
    entry
  * Server: Fixed error during token unassign (because of setPin call)
  * Server: Fixed searching for a user in multiple realms
  * Server: Fixed exact search for user in tokenlist
  * Server: Fixed sorting of userlist with unicode
  * Selfservice: Fixed selfservice history browsing

 -- LSE LinOTP2 Packaging <linotp2@lsexperts.de>  Wed, 25 Mar 2015 13:46:31 +0100

linotp (2.7.1.2-1~precise) precise; urgency=low

  Server:
  * adjust the copyright date from 2014 to 2015

  Audit:
  * audit query with empty arguments fixed
  * made selfservice history browsing working again

  Tools and Resolver:
  * enhanced password genenerating tool to generate more secure passwords
    entries for usage via passwd and sql resolvers

  Web UI:
  * added ui hints for the sms and email token config
  * use radius token config defaults for radius token enrollment
  * use remote token config defaults for remote token enrollment
  * searching for unknown users in tokenview, showed all tokens that had no
    user assigned.

 -- LSE LinOTP2 Packaging <linotp2@lsexperts.de>  Fri, 13 Feb 2015 11:40:24 +0100

linotp (2.7.1.1-1~precise) precise; urgency=low

  * Bug Fix: Don't ignore whitespace in license file when calculating signature

 -- LSE LinOTP2 Packaging <linotp2@lsexperts.de>  Wed, 21 Jan 2015 09:06:25 +0100

linotp (2.7.1-1~precise) precise; urgency=low

  Enhancements:
  * Server: Added check for optional support and subscription license
  * WebUI: Show warnings when the support and subscription has expired or
    number of supported tokens has been exceeded
  * WebUI: Editing the token config in the WebUI will only save what has been edited
  * WebUI: PIN setting is now part of the 'enroll' dialog instead of being in a
    separate dialog
  * WebUI: Don't allow setting the token PIN in the token enrollment dialog when the
    'random_pin' policy is set
  * WebUI/Server: Added translation of selfservice and policy messages
  * WebUI: Enabled JavaScript localisation (jed based) for 'manage' and
    'selfservice' UI
  * Server: Added Yubikey token support for uppercase OTP values
  * Server: Added support for Yubikey token resync
  * WebUI: Info and error boxes in the 'manage' UI now stack instead of
    overlaying (hiding the older ones). When displaying more than one box a
    'Close all' link is shown
  * WebUI: Improve CSS styling for info and error boxes in 'manage' UI
  * WebUI: Adapted the 'selfservice' and 'auth' interfaces to the 'manage' UI style
  * WebUI: Improved display of currently selected user and token
  * WebUI: Restricted the selection to a single user
  * Server: Added system/getPolicy support for 'user' as filter criteria
  * Server: Added system/getPolicy support for 'action' as filter criteria
  * WebUI: Preset LDAPUserIdResolver AD with objectGUID instead of DN
  * WebUI: Rework the selfservice Google web provisioning to refer to FreeOTP
    and other softokens as well
  * Server: Include OTP length and hash algorithm used in the 'otpauth' URL
    generated when enrolling HOTP or TOTP tokens
  * WebUI: Display the generated seed in the enrollment tabs in a copyable form
  * WebUI: Extendend the eToken dat import to display start date support with hh:mm:ss
  * Server: Added configuration options to selectively disable parts of LinOTP
    (manage, selfservice, validate)
  * WebUI: Added 'clear' button to policy form
  * WebUI: Made policies 'active' by default
  * Server: Initialize repoze.who with a random secret during server startup
    or restart (old 'selfservice' sessions become invalidated)
  * Server/Tools: Added the ability to dump the audit data before deletion
  * Packaging: Removed obsolete SQLAlchemy <0.8.0b2 restriction
  * Server: Random generation: switched to more secure randrange and choice methods
  * WebUI: Updated jQuery to v1.11.1 and all plugins and JS libraries
    (Superfish, jQuery Cookie, jQuery Validation, ...) to their latest version
  * WebUI: Simplified selfservice tokenlist handling
  * WebUI: Added warning to auth forms when Javascript is disabled in the
    browser
  * WebUI: Improved auth form handling of JS errors
  * Server: Removed deprecated /auth/requestsms form because SMS can be
    requested using the regular /auth/index form (by doing challenge-response)

  Bug Fixes:
  * Packaging: Fixed ask_createdb debconf question that kept being asked on
    upgrade of the Debian packages
  * WebUI: Cleaned up selfservice mOTP Token enrollment
  * WebUI: Some fixes for localisation and wrong validation of seed input field
  * Server: Fixed the search for ee-resolver tokens and user
  * Server: Raise exception for empty 'user' in 'system' or 'admin' policy
  * Server: Load the HSM before the LinOTP config, so that the config can hold decrypted values
  * Server: Fixed help_url to always use linotp.org site with version
  * Server: Added support for migrating old linotpee resolvers entries
  * Server: Fixed reinitialisation of Yubikey token
  * Server: Yubikey checkOtp should not raise exception if the OTP is too short
  * Server: Fixed bug in Yubikey CSV import
  * Server: Fixed padding and unpadding code for PKCS11 module
  * Server: Fixed padding and unpadding code for YubiHSM module
  * Server: Added LinOTP config options 'pkcs11.accept_invalid_padding' and
    'yubihsm.accept_invalid_padding'
  * Server: Fixed token import to support ocra2 token
  * WebUI: Fixed small display error when deleting or modifying multiple
    tokens in the 'manage' UI
  * WebUI: Fixed selfservice enroll of mOTP token
  * Server: Fixed token serial not appearing in the audit log in some cases

 -- LSE LinOTP2 Packaging <linotp2@lsexperts.de>  Fri, 12 Dec 2014 15:28:36 +0100

linotp (2.7.0.2-1~precise) precise; urgency=low

  * Fixed PSKC import with plain input
  * Fixed SecretObj cleanup in some corner-cases
  * Cleaned up default parameters in functions to prevent memory leaks
  * Added late binding to ORM mapping
  * Fixed several issues with Oracle databases such as: reserved words in
    columns, None/empty values not being mapped correctly to Python objects,
    Unicode handling
  * Made significant modifications to SQLAudit to fix a memory leak
  * Fixed checkPolicyPost() in admin/init without serial (#12603)
  * Added /:no realm:/ search option for token list
  * Removed empty token config tabs in the WebUI (#12634)
  * Added linotpAudit.error_on_truncation config option to control DB
    behaviour when writing large values to the DB

 -- LSE LinOTP2 Packaging <linotp2@lsexperts.de>  Thu, 31 Jul 2014 14:58:56 +0200

linotp (2.7-1~precise) precise; urgency=low

  * Integrated linotp-ee package into this package, adding:
    - Support for SQL Audit
    - Tools such as: linotp-decrypt-otpkey, linotp-tokens-used, linotp-backup,
      linotp-restore, etc.
    - Support for HSM
    - eTokenDat, PSKC, DPWplain and vasco token import
  * Fixed broken custom-template handling (#12555)
  * Fixed some corner cases of JSON and CSV audit output (#12550, #12556)
  * Fixed erroneous QR-Code generation
  * Pinned WebOb version to < 1.4 due to incompatibility with Pylons (#12586)
  * WebUI: Moved 'License' menu entry to 'Help/Support'
  * WebUI: Added 'Help/About' dialog
  * WebUI: Cleaned up a little and exchanged the LinOTP logos

 -- LSE LinOTP2 Packaging <linotp2@lsexperts.de>  Tue, 20 May 2014 18:31:52 +0200

linotp (2.6.1.1-1) precise; urgency=low

  * Fixed Yubikey token so it supports LinOTP/RADIUS challenge-response
  * Removed 'const' JS variable that broke IE9
  * Added Yubikey public ID to token description when importing CSV file
    (#12417)
  * Fixed erroneous active-token-count in WebUI (#12523)

 -- LSE LinOTP2 Packaging <linotp2@lsexperts.de>  Tue, 08 Apr 2014 15:17:40 +0200

linotp (2.6.1-1) precise; urgency=low

  * Added support for BasicAuthentication to HttpSMSProvider
  * Prevent resolver creation with same name (and different case)
  * Improved /auth/index forms and deprecated /auth/requestsms
  * Improve entropy by using /dev/urandom (#12243)
  * Added streaming output to audit/search JSON and CSV (#12392)
  * Made wildcard search in SQL Resolver more precise (#12135)
  * Small graphical WebUI fixes (#12229)
  * Added possibility to change the phone number of SMS token (#2953)
  * Require * for wildcard token search (#2838)
  * Removed PIL as a hard dependency (you may use pillow-pil) (#12409)
  * Only enable apache site on first installation (not upgrade) (#12246,
    #12457)
  * Supress error during installation if no 'lse_release' exists #(12237)
  * Shorten UserIdResolver display string in UserView (#2678)
  * Added python-httplib2 dependency
  * Added challenge-response and http-POST to remote token (#12433, #12451)
  * Added challenge-response to RADIUS token (#12432)
  * Added client information to audit log (#12417)
  * Enable 'Enter' key in auth/index forms (#12103, #12446)
  * Allow SmtpSMSProvider to raise exceptions (#12419)
  * Several challenge-response error handling fixes (#12416, #12420, #12427)
  * Several OpenID fixes (#12415, #12428, #12265, #12190, #12264)
  * Fix hostname/port FQDN splitting (#12410)
  * Added man page for linotp-auth-radius
  * Removed obsolete log warnings and errors (#12396, #12443)
  * Prevent challenges from being sent when multiple tokens match (#12413)
  * Fixed check_yubikey so that it supports two slots (#12477)
  * Enabled realm assignment during Yubikey enrollment
  * Added autoassignment for Yubikeys
  * Added new policy 'ignore_autoassignment_pin'
  * Removed newlines in token CSV export (#12465)

 -- LSE LinOTP2 Packaging <linotp2@lsexperts.de>  Thu, 27 Mar 2014 14:19:12 +0100

linotp (2.6.0.3-1) precise; urgency=low

  * Fix problem with LDAPS connection (#12431)
  * Catch token exceptions to prevent errors when processing several tokens (#12416)

 -- LSE LinOTP2 Packaging <linotp2@lsexperts.de>  Wed, 19 Feb 2014 14:18:32 +0100

linotp (2.6.0.2-1) precise; urgency=low

  * Fixed the module exception in community edition. (#12424)

 -- LSE LinOTP2 Packaging <linotp2@lsexperts.de>  Fri, 14 Feb 2014 08:28:05 +0100

linotp (2.6.0.1-2) precise; urgency=low

  * Fixed the ownership of /etc/linotp2/private.pem

 -- LSE LinOTP2 Packaging <linotp2@lsexperts.de>  Tue, 11 Feb 2014 15:38:05 +0100

linotp (2.6.0.1-1) precise; urgency=low

  * Added radius client tool "linotp-auth-radius", which supports challenge response
  * Fix the otppin=2 (no pin) problems with email and totptoken (#12399 #12398)
  * Fix for email token to support otppin=2 (closes #12398)
  * Fix 'Logout' button (closes #12371)

 -- LSE LinOTP2 Packaging <linotp2@lsexperts.de>  Fri, 07 Feb 2014 15:38:05 +0100

linotp (2.6-1) precise; urgency=low

  * Added Challenge Response functionality for all tokens.
  * Added Challenge Response Policy (#12234)
  * Searching for tokens in the WebUI now uses wildcards.
  **  To find "benjamin" you will have to search for "ben*".
  **  "ben" will return nothing.
  * Added UserPassOnNoToken Policy (#12145)
  * Export token list to csv (#2963)
  * Add additional user attributes in the token list api (#12187)
  * Export audit list to csv (#2963)
  * Added /auth/index3 with 3 lines (#12138)
  * Use Yubikey with prefix like the serial number (#12039)
  * Enroll Yubikey with Challenge Response and Yubikey NEO (#12186)
  * SMS-Token: The mobile number can now be used in the mailto field (#12151)
  * Add non-blocking behaviour when sending SMS OTP (#2986)
  * The token description can be set in the WebUI (#12163)
  * The Resolver dialog now start the realm dialog if no realm is defined (#12160)
  * The yubikey in Yubivo mode (with 44 characters output) is supported (#2989)
  * Import Yubico CSV in Yubico mode for Yubikeys, that were generated with the
  **  Yubico personalization tool (#12326)
  * The token type list is sorted when enrolling in the management WebUI (#12231)
  * The authorize policies can contain regular expressions for the token
  **  serial number (#12197)
  * Added script 'linotp-token-usage' for token statistics (#12299)
  * Added severals cripts for simpler installation and maintenance:
  **  linotp-create-certificate, linotp-create-enckey, linotp-create-auditkeys,
  **  linotp-fix-access-rights (#2883)
  * /validate/check can return addition token details of the authenticated token.
  **  Configured by the policy 'detail_on_success' (#2661)
  * Support for eToken dat file import (#12124)
  * Policies can now be deactivated and activated (#2903)
  * Added new token type E-mail token, that sends OTP via smtp (#2704, #12332)
  * Improve pam_linotp for build process and challenge response support (#12176)
  * Using POST instead of GET requests in selfservice UI (#12161)
  * Improved the HTML online help, to be available online from linotp.org
  **  or installed on the server
  * Removed several misleading error messages during installation
  * Improved several error messages
  * rlm_linotp now also builds on Ubuntu 12.04 (#12154)
  * Improved the certificate handling for the LDAP resolver (#12089)
  * Improved the performance when loading many users in the WebUI (#12076)
  * Fixed a padding problem in the OCRA token (#12202)
  * Fixed the logout link in the management Web UI (#12022)
  * Fixed SMS token without serial number (#12322)
  * Fixed the signature checking in the SQL audit module (#12267, #2700)
  * Fixed apache config to use secure cookies (#12148)

 -- LSE LinOTP2 Packaging <linotp2@lsexperts.de>  Mon, 23 Dec 2013 15:19:09 +0100

linotp (2.5.2.1-1) precise; urgency=low

  * Change RC8 to the release version

 -- LSE LinOTP2 Packaging <linotp2@lsexperts.de>  Fri, 02 Aug 2013 11:28:37 +0200

linotp (2.5.2-1.rc8) lucid; urgency=low

  * Fixed multiple selected policies 	                    #12114
  * Fixed for user with special char for access to selfservice #12110
  * Fixed export of policy with user with special chars   #12107
  * Fixed of missing manpage for source distribution      #12100
  * Fixed export of empty policies                        #12099
  * Fixed of weird PKG-INFO from build                    #12098
  * Fixed for ad users with special char in dn for access to selfservice #12090


 -- LSE LinOTP2 Packaging <linotp2@lsexperts.de>  Fri, 12 Jul 2013 00:53:29 +0200

linotp (2.5.2-1.rc7) precise; urgency=low

  * Fixed ignored timeStep from enrollment dialog #12080
  * Fixed access for AD user with special characters to selfservice #12090
  * Added required package entry for configobj in glinotpadm #12088


 -- LSE LinOTP2 Packaging <linotp2@lsexperts.de>  Mon, 08 Jul 2013 11:34:22 +0200

linotp (2.5.2-1) precise; urgency=low

  * release community edition

 -- LSE LinOTP2 Packaging <linotp2@lsexperts.de>  Fri, 05 Jul 2013 11:56:52 +0200

linotp (2.5.2-0.rc6) precise; urgency=low

  * Fixed wrong positiv response during OCRA rollout #12058
  * Fixed enrolling Yubikeys in GTK client #12070
  * Fixed default getFromConfig #12067
  * Added index to token table #12061
  * Fixed documentation #12075
  * Added more unittests
  * Fixed OCRAChallengeTimeout #12069
  * Fixed the UI of the TOTP enrollment to honour the timestep #12080
  * Fixed the dependency for repoze.who #12081
  * Added multiple LDAPS useridresolvers #12065

 -- LSE LinOTP2 Packaging <linotp2@lsexperts.de>  Thu, 04 Jul 2013 00:41:13 +0200

linotp (2.5.2-0.rc5) precise; urgency=low

  * fixed LDAP encoding (#12062)
  * fixed tokenclass type (#12054)

 -- LSE LinOTP2 Packaging <linotp2@lsexperts.de>  Tue, 02 Jul 2013 12:00:06 +0200


linotp (2.5.2-0.rc4) precise; urgency=low

  * fixed unicode in LDAP-Resolver
  * fixed JSON object handling in webUI

 -- LSE LinOTP2 Packaging <linotp2@lsexperts.de>  Fri, 28 Jun 2013 15:02:06 +0200


linotp (2.5.2-0.rc3) precise; urgency=low

  * Bug #12026 Closed (fixed) WebUI: SyncWindows and CounterWindow could not be set
  * Bug #12018 Closed (fixed) otplen is not honoured by /admin/init
  * Bug #12015 Closed (fixed) Hide help button in CE
  * Bug #12014 Closed (fixed) LinOTP Logo
  * Bug #12011 Closed (fixed) Typos in translation
  * Bug #3003, #3000 Closed (fixed) Wrong wsgi file in documentation
  * Bug #3002 Closed (fixed) Added info for creating certificates
  * Bug #2999, #2998, #2996, #2995, #2994, #2992, #2991 Closed (fixed) Improved documentation for manual installation
  * Bug #2975 Closed (fixed)  removed link to linotp-register
  * Bug #2969 Closed (fixed)  rewrite string handling in logging
  * Enhancement #2909 Closed (fixed) Better handling of HSM errors
  * Bug Closed #2864 (fixed)  Tokenrealm does not work with sqlite

 -- LSE LinOTP2 Packaging <linotp2@lsexperts.de>  Wed, 26 Jun 2013 16:10:06 +0200



linotp (2.5.2-0.rc2) precise; urgency=low

  * fixed #998

 -- LSE LinOTP2 Packaging <linotp2@lsexperts.de>  Wed, 19 Jun 2013 17:44:00 +0200

linotp (2.5.2-0.rc1) precise; urgency=low

  * added possibility to display action history in selfservice
  * added a script (linotp-pip-update) to update a pip installation (#882)
  * added authentication to ocra controller (#873)
  * added dynamic selfservice actions
  * added feitian library, that can create the feitian challenge
  * added hook for setup defaults in the manage enrolment gui (#925)
  * added label for enrollmen of OCRA token
  * added labels into selfservice UI (#842)
  * added labels tags to html UI for better usage (#842)
  * added missing vasco token
  * added policy import to WebUI (#858)
  * added policy support for dynamic tokens
  * added several tools (#883) to make the installation like pip install easier.
  * added the dynamic hmac and sms token implementation + rendering
  * added the dynamic motp token
  * added the dynamic version of the totp token
  * added the possiblity to export the policies in the WebUI and in the GTK client (part of #774 and #858).
  * added the user and realm to the enrollment of dynamic tokens.
  * added transition packages to rename the debian archives (#844)
  * added users and resolvers to policies in selfservice, authentication, enrollment and authorization (#856). cool!
  * added WebUI and Doku for #872: The policy checker
  * added yubikey in orignial yubikey mode (44 characters) to authenticate with the yubico online cloud service
  * add missing genkey in the ocra selfservice
  * add the policy definitions of the dynamic tokens
  * assign Token by OTP value (#666): Added to selfservice
  * closed #895: More detailed information when the SMS is sent via /validate/check of /validate/smspin.
  * closed #924 and #942: The preset of the mobile number for an SMS token is now contained in the token.mako file.
  * closed #932: The user was not able to authenticate to selfservice
  * closed #935: Deprecation Information about searching tokens
  * closed #938: Use SecureFormatter in linotp.ini
  * closed #939: The sms text from the policy is used to send the sms
  * closed #947: We require python 2.6.
  * closed #950: added dependency for python repoze.who
  * closed #952: make sure that genkey is in defined range
  * correct audit entry, when the userpassword (otppin=1) is wrong. (#843)
  * dynamic PASSWORD token
  * dynamic RADIUS token
  * dynamic Remote token
  * dynamic token
  * extended the template lookup path to support dynamic token definitions
  * first implementation for #871 to support feitian c601 token.
  * fix #874 and provide the documentation statically.
  * fix and test for ticket #864 - sqlite: assign realms to token
  * fixed #737 and added a search button to flexigrid.
  * fixed #875: added SecureFormatter to be able to remove non printable characters from the log args
  * fixed #876: the redirect will only be done, if the login was successful.
  * fixed #879: The audit trail does not show entries with sqlalchemy 0.8.0
  * fixed (#890): The setting of the OCRA PIN does not work in the WebUI.
  * fixed #893: We added more tests for the HttpSMSProvider.
  * fixed #898: The CA certificate from the LDAP Resolvers gets written only on the first request.
  * fixed #911, use a default token list if linotpTokenModules is not defined.
  * fixed #931: If the useridresolveree is not present or the LDAP or SQL resolver can not be loaded, we now added an error message.
  * fixed #948: return space instead of empty string in case of MS SQL server
  * fixed #954: problems with redundant MS SQL server.
  * fixed an issue with userassign and added policy tests. (#863)
  * fixed missing dependency for configobj (#888)
  * fixed missing urllib import for ocra token.
  * fixed problem, that an admin was not able to view the users in the realm he has rights to
  * fixed the broken FileAudit module
  * fixed the possiblity to do cross site scripting in the doc controller.
  * fixed user enumeration with validate/smsping (#869)
  * fix for #923 - delete of undefined tokentype object
  * fix for #933 - restore noreferrals status
  * fix for #940 hmac vaerification + more debug token info
  * fix for #945: You may either specify genkey or otpkey but not both
  * fix for defaultRealm() in ocra/check_t (value instead of function)
  * fix for encoding problem in qr image #930
  * fix for SQLAlchemy unicode warning
  * fix for ticket #920 - put request identifier in the log output
  * fix for tokeniterator exact user match
  * fix permissions for SSL privkey and who.ini (#A756)
  * fix problem #848: The system settings are not stored, it data on another tab is missing.
  * fix the counter reset in case of the model setType() call
  * fix the OCRA bug for missing leading zeros - truncation to last digit
  * implemented additional API to to a get_serial_by_otp in selfservice (#666)
  * implemented (with tests) the controller /system/checkPolicy (#872)
  * improved #679, the usage of clients in policies: exclude clients
  * improved PSKC import to import OCRA suites (#823)
  * increase font size (style italic) to make it easier to assign a token to a user...
  * integration test adjustments for py2.6
  * limit size of realm and resolver dialogs. If hundret resolvers or realms are defined, the dialog is too big
  * make it easy installable on Univention Corporate Server.
  * make the cookie a secure cookie, means it must be transferred via SSL
  * migrated Vasco token (#927)
  * migrate simple pass token and tagespasswort to dynamic token module
  * moved etoken enrollment tool from server to EE client (#834)
  * performance fix - reduce userid lookup
  * renamed the webprovissionOCRA to activateQR #912
  * resolver init hook -  #941
  * reverted to the timeStepping=30 for the setup
  * set maximum auth count and validity period. (#743)
  * solve 2.6. compatibilty issue for time2float
  * the mobile number (instead of phone) will now be used in selfservice for SMS token

 -- LSE LinOTP2 Packaging <linotp2@lsexperts.de>  Wed, 02 Jun 2013 12:44:00 +0200

linotp (2.5.1-1) lucid; urgency=low

  * fix in WebUI for System settings and IE compatiblity
  * fixed tokenview in selfservice (#852)
  * Work in Progress for release 2.5.1
  * improved python PIP installation
  * Define the contents of the lost password token (#806)
  * Only active tokens are counted for the licensing (#810)
  * Fixed translation
  * Added alert-box (pop under)
  * Improved performance with dynamic token classes
  * added QR-Code image to reply
  * added QR-Code enrollment in management web UI and selfserivce portal
  * added online help/manual
  * acced import OCRA seeds via CSV
  * Possibility to send 500er HTTP error instead of status:false
  * fixed broken totp resync

 -- LSE LinOTP2 Packaging <linotp2@lsexperts.de>  Fri, 22 Feb 2013 14:25:14 +0200

linotp (2.5.0-9) lucid; urgency=low

  * fixed location of config files

 -- LSE LinOTP2 Packaging <linotp2@lsexperts.de>  Wed, 17 Dec 2012 08:12:14 +0200

linotp (2.5.0-8) lucid; urgency=low

  * TOTP token now honours defaultOtpLength
  * fixed TOTP accept second OTP

 -- LSE LinOTP2 Packaging <linotp2@lsexperts.de>  Wed, 12 Dec 2012 14:26:14 +0200

linotp (2.5.0-7) lucid; urgency=low

  * change to encrypt data by label not handle

 -- LSE LinOTP2 Packaging <linotp2@lsexperts.de>  Mon, 03 Dec 2012 11:26:14 +0200

linotp (2.5.0-6) lucid; urgency=low
  * fixed the possibility to have more than one slot connected in pkcs11 security provider

 -- LSE LinOTP2 Packaging <linotp2@lsexperts.de>  Thu, 22 Nov 2012 14:14:14 +0200

linotp (2.5.0-5) lucid; urgency=low

  * fixed ocra resync

 -- LSE LinOTP2 Packaging <linotp2@lsexperts.de>  Thu, 22 Nov 2012 14:14:14 +0200

linotp (2.5.0-4) lucid; urgency=low
  * fix log output in case of missing sha224

 -- LSE LinOTP2 Packaging <linotp2@lsexperts.de>  Wed, 21 Nov 2012 12:23:14 +0200

linotp (2.5.0-3) lucid; urgency=low

  * normalize activationcode

 -- LSE LinOTP2 Packaging <linotp2@lsexperts.de>  Tue, 20 Nov 2012 20:09:14 +0200

linotp (2.5.0-2) lucid; urgency=low

  * fixed the HSM session pool

 -- LSE LinOTP2 Packaging <linotp2@lsexperts.de>  Wed, 14 Nov 2012 20:09:14 +0200

linotp (2.5.0-1) lucid; urgency=low

  * added limit to sqlresolver

 -- LSE LinOTP2 Packaging <linotp2@lsexperts.de>  Wed, 07 Nov 2012 18:09:14 +0200

linotp (2.4.4-ocra-12) lucid; urgency=low

  * fixed unpadding of empfy string

 -- LSE LinOTP2 Packaging <linotp2@lsexperts.de>  Mon, 05 Nov 2012 18:09:14 +0200

linotp (2.4.4-ocra-11) lucid; urgency=low

  * improved setting of security module password
  * added first draft of YubiHSM module

 -- LSE LinOTP2 Packaging <linotp2@lsexperts.de>  Sun, 04 Nov 2012 12:45:14 +0200

linotp (2.4.4-ocra-10) lucid; urgency=low

  * fixed setting of securitymodule password

 -- LSE LinOTP2 Packaging <linotp2@lsexperts.de>  Thu, 01 Nov 2012 16:11:14 +0200

linotp (2.4.4-ocra-9) lucid; urgency=low

  * added creation of AES Key
  * fixed usage of DB2 as UserIdResolver

 -- LSE LinOTP2 Packaging <linotp2@lsexperts.de>  Mon, 29 Oct 2012 11:11:14 +0200


linotp (2.4.4-ocra-8) lucid; urgency=low

  * fixed Name of QrOcraDefaultSuite

 -- LSE LinOTP2 Packaging <linotp2@lsexperts.de>  Mon, 29 Oct 2012 11:11:14 +0200

linotp (2.4.4-ocra-7) lucid; urgency=low

  * fixed Umlaute with Apache

 -- LSE LinOTP2 Packaging <linotp2@lsexperts.de>  Mon, 24 Oct 2012 13:30:14 +0200

linotp (2.4.4-ocra-6) lucid; urgency=low

  * improved automatic update

 -- LSE LinOTP2 Packaging <linotp2@lsexperts.de>  Mon, 22 Oct 2012 15:30:14 +0200

linotp (2.4.4-ocra-5) lucid; urgency=low

  * applilance update fix

 -- LSE LinOTP2 Packaging <linotp2@lsexperts.de>  Fri, 12 Oct 2012 15:30:14 +0200

linotp (2.4.4-ocra-4) lucid; urgency=low

  * HSM integration

 -- LSE LinOTP2 Packaging <linotp2@lsexperts.de>  Thu, 10 Oct 2012 19:40:14 +0200


linotp (2.4.4-ocra-3) lucid; urgency=low

  * delivery version with python 2.6 fix

 -- LSE LinOTP2 Packaging <linotp2@lsexperts.de>  Thu, 09 Oct 2012 10:50:14 +0200


linotp (2.4.4-ocra-2) lucid; urgency=low

  * first implementation of OCRA
  * i18n for selfservice

 -- LSE LinOTP2 Packaging <linotp2@lsexperts.de>  Thu, 21 Sep 2012 16:20:14 +0200

linotp (2.4.4-1) lucid; urgency=low

  * fix in lib/user that make the GTk GUI fail when enrolling tokens for users

 -- LSE LinOTP2 Packaging <linotp2@lsexperts.de>  Thu, 27 Jul 2012 16:20:14 +0200

linotp (2.4.4) lucid; urgency=low

  * Added SMTP SMS gateway support
  * Added Authorization based on authenticating client IP address
  * Added functionality to retrieve OTPs to print One Time Password lists
  * Added test button to SQL Resolver
  * Improved dynamic token class loading
  * SMS OTP can be sent with customized text
  * Import eToken Pass: automatic SHA type detection
  * Improved the Unicode support in SQL Resolver and LDAP resolver
  * Improved search capabilitiestokenview and userview (WebUI)
  * Added possibility to turn off session protection
  * Added possibility to prefix name of audit table
  * Improved the Oracle support
  * Several minor fixes

 -- LSE LinOTP2 Packaging <linotp2@lsexperts.de>  Thu, 25 Jul 2012 11:20:14 +0200

linotp (2.4.3-5) lucid; urgency=low

  * merged the dynamic token class
  * added noSessionCheck to disable session protection
  * WebUI: Improved filtering in Tokenview and Userview

 -- LSE LinOTP2 Packaging <linotp2@lsexperts.de>  Mon, 14 May 2012 16:43:00 +0200

linotp (2.4.3-4) lucid; urgency=low

  * ORACE special release

 -- LSE LinOTP2 Packaging <linotp2@lsexperts.de>  Fri, 04 May 2012 15:44:00 +0200

linotp (2.4.3-3) lucid; urgency=low

  * fixed bugs in test suite, policy-lib and remote-token

 -- LSE LinOTP2 Packaging <linotp2@lsexperts.de>  Mon, 23 Apr 2012 15:44:00 +0200

linotp (2.4.3-2) lucid; urgency=low

  * improved the documentation of the admin and system controller

 -- LSE LinOTP2 Packaging <linotp2@lsexperts.de>  Wed, 18 Apr 2012 10:44:00 +0200

linotp (2.4.3-1) lucid; urgency=low

  * fixed import error in case of non-existing profile module
  * added LDAP axample for Apache

 -- LSE LinOTP2 Packaging <linotp2@lsexperts.de>  Mon, 16 Apr 2012 10:30:00 +0200

linotp (2.4.3) lucid; urgency=low

  * added loading of csv OATH files (#653)

 -- LSE LinOTP2 Packaging <linotp2@lsexperts.de>  Sat, 28 Jan 2012 20:00:00 +0200

linotp (2.4.2-2) lucid; urgency=low

  * added the linotp/tokendb/password_pw "yes" to generate a random linotpDB password

 -- LSE LinOTP2 Packaging <linotp2@lsexperts.de>  Wed, 19 Jan 2012 10:00:00 +0200

linotp (2.4.2-1) lucid; urgency=low

  * changed the python version from 2.5,2.6 to 2.6,2.7

 -- LSE LinOTP2 Packaging <linotp2@lsexperts.de>  Mon, 09 Jan 2012 12:00:00 +0200

linotp (2.4.2) lucid; urgency=low

  * added possibility to send SMS by entering PIN
  * added auto assigning functionality
  * fixed the session protection of loadtokens
  * fixed upload of license in webui
  * fixed minor bug in radius token
  * Added configuration of chasing referrals

 -- LSE LinOTP2 Packaging <linotp2@lsexperts.de>  Thu, 10 Nov 2011 12:03:33 +0200

linotp (2.4.1) lucid; urgency=low

  * storing sizelimit with ldap resolver
  * changed gethostbyaddr to only gethostname. If the DNS reverse resolving does not work well, this produces an error!
  * added delete and unassign to self service portal
  * added imprint for self service

 -- LSE LinOTP2 Packaging <linotp2@lsexperts.de>  Tue, 18 Oct 2011 12:03:33 +0200

linotp (2.4) lucid; urgency=low

  * New authentication protocols supported: RADIUS Server Radiator, SAML, OpenID
  * New tokens supported: TOTP (OATH), LinOTP Remote Token, LinOTP Radius Token, Tagespasswort Token
  * Support for HMAC with SHA1 and SHA256
  * Support for audit trail
  * OATH certified, including PSKC import
  * Passwords in Config are now being encrypted
  * OTP Pins can be stored hashed or encrypted

 -- LSE LinOTP2 Packaging <linotp2@lsexperts.de>  Thu, 15 Sep 2011 16:03:33 +0200

linotp (2.4-rc3) lucid; urgency=low

  * reworked pin poliy

 -- LSE LinOTP2 Packaging <linotp2@lsexperts.de>  Mon, 05 Sep 2011 09:35:26 +0200

linotp (2.4-rc2) lucid; urgency=low

  *  2nd release candidate

 -- LSE LinOTP2 Packaging <linotp2@lsexperts.de>  Wed, 17 Aug 2011 13:21:50 +0200

linotp (2.4-rc1) lucid; urgency=low

  * frist feature complete version

 -- LSE LinOTP2 Packaging <linotp2@lsexperts.de>  Thu, 04 Aug 2011 09:08:32 +0200

linotp (2.4-pre2) lucid; urgency=low

  * Added Audit Trail etc.

 -- LSE LinOTP2 Packaging <linotp2@lsexperts.de>  Tue, 31 May 2011 11:44:30 +0200

linotp (2.4-pre1) unstable; urgency=low

  * Pre1

 -- LSE LinOTP2 Packaging <linotp2@lsexperts.de>  Mon, 07 Mar 2011 12:00:00 +0200




linotp (2.3-rc2) unstable; urgency=low

  * RC2

 -- LSE LinOTP2 Packaging <linotp2@lsexperts.de>  Mon, 10 Mar 2011 12:00:00 +0200

linotp (2.3-pre2) unstable; urgency=low

  * Pre release 2

 -- LSE LinOTP2 Packaging <linotp2@lsexperts.de>  Wed, 02 Feb 2011 12:00:00 +0200

linotp (2.3-pre1) unstable; urgency=low

  * improved error document 500
  * auth at selfservice for PasswdIdResolver
  * Fixed copy paste bug in selfservice portal
  * improved the stability to the env.config access
  * rewrite selfservice portal. now based on jQuery
  * implemented policy definition for selfservice portal

 -- LSE LinOTP2 Packaging <linotp2@lsexperts.de>  Sun, 31 Oct 2010 13:00:00 +0200

linotp (2.2) stable; urgency=low

  * Added new WebUI management client /manage/index with nearly the complete functionality
  * Management Client pyGUI: Added a button for testing LDAP connections
  * Management Client pyGUI: several minor bugfixes (userview, windows client
  * Management Client Windows Installer: improved the windows installer and made it more simple.
  * Management Client Windows Installer: Choosing language English or German
  * Rewrite of Token Class to make it easier to add new token types.
  * Added new Token Type SMS OTP Token / Mobile TAN
  * Added SMS Requester Web form /auth/requestsms
  * Added Authentication Test Web form /auth/index
  * Virtual Appliance/Install-CD: Added ldap-utils for troubleshooting
  * Virtual Appliance/Install-CD: SSL certificate will not be generated anew when updating
  * Virtual Appliance/Install-CD: encKey will not be generated anew when updating
  * Virtual Appliance/Install-CD: All configuration of the LinOTP server and the FreeRADIUS clients
    will be done during Installation. No need of dpkg-reconfigure anymore.
  * Virtual Appliance/Install-CD: Added basic backup and restore scripts.
  * Virtual Appliance/Install-CD: Added openntpd
  * Improved logging
  * Added new user  manual for the self service portal
  * Improved Self servie portal
  * Added checkPass function to useridresolvers. So that authentication to the selfservice portal
    can be made transparent with existing user store passwords
  * LDAP UserIdResolver: Optimized errorhandling to avoid piling up of timeouts.
  * Added the possibility to configure PrependPIN, ResetFailCounter and IncFailCount

 -- LSE LinOTP2 Packaging <linotp2@lsexperts.de>  Thu, 14 Oct 2010 19:30:00 +0200

linotp (2.2-rc2) stable; urgency=low

  * WebUI: Added version information in footer
  * changed to version 2.2 in LDAP response
  * WebUI: Added hour glass during testing LDAP connection
  * Added Test-LDAP-connection interface: /admin/testresolver
  * Fixed the Spass Token so it will _not_ require a PIN during rollout
  * Virtual Appliance: Added ldap-utils to the ISO
  * WebUI: Fixed missing column "phone"
  * WebUI: Fixed presetting of LDAP/AD attributes in the LDAP Resolver Dialog
  * WebUI: Fixed the refresh of the Realm combobox

 -- LSE LinOTP2 Packaging <linotp2@lsexperts.de>  Mon, 04 Oct 2010 09:30:00 +0200


linotp (2.2-pre3) stable; urgency=low

  * SMS Token added

 -- LSE LinOTP2 Packaging <linotp2@lsexperts.de>  Mon, 27 Sep 2010 10:05:00 +0200


linotp (2.2-pre2) stable; urgency=low

  * improved va installer

 -- LSE LinOTP2 Packaging <linotp2@lsexperts.de>  Mon, 13 Sep 2010 21:00:30 +0200

linotp (2.2-pre1) stable; urgency=low

  * Implementing of new features.

 -- LSE LinOTP2 Packaging <linotp2@lsexperts.de>  Fri, 02 Jul 2010 23:54:30 +0200



linotp (2.1) stable; urgency=low

  * Initial release of new debian package building system

 -- LSE LinOTP2 Packaging <linotp2@lsexperts.de>  Fri, 25 Jun 2010 23:54:30 +0200<|MERGE_RESOLUTION|>--- conflicted
+++ resolved
@@ -1,4 +1,3 @@
-<<<<<<< HEAD
 linotp (2.10.1~rc1-1) jessie; urgency=low
 
   * Set new version 2.10.1~rc1-1
@@ -6,7 +5,6 @@
 
  -- LSE LinOTP2 Packaging <linotp2@lsexperts.de>  Tue, 24 Aug 2018 12:51:05 +0200
 
-
 linotp (2.10.1~rc0-1) jessie; urgency=low
 
   * Set new version 2.10.1~rc0-1
@@ -18,7 +16,7 @@
   * Set new version 2.10.1~0dev1-1
 
  -- LSE LinOTP2 Packaging <linotp2@lsexperts.de>  Tue, 17 Jul 2018 15:32:43 +0200
-=======
+
 linotp (2.10.0.10-1) jessie; urgency=low
 
   Bug Fix:
@@ -32,7 +30,6 @@
   * Fix auto enrollment for SMS token via RADIUS
 
  -- LSE LinOTP2 Packaging <linotp2@lsexperts.de>  Tue, 23 Jul 2018 14:49:04 +0200
->>>>>>> d5a272f8
 
 linotp (2.10.0.8-1) jessie; urgency=low
 
@@ -113,9 +110,9 @@
   * Package: Remove unused smpplib dependency (a47a932)
 
   Token changes:
-  * Introduce new token: Voice Token (65656ee2, 395dab25, 7d2124ba, 13fce4cc, 
-    341de16c, 4c852ef9, 8925905a, 548d6b9d, 3ceab2cb, 6372fb90, 606b8a7d, 
-    765c125b, ee0b53e6, 9ec1458c, 69b476c6, b6a611be, 8ae8bd4d, 16fafefd, 
+  * Introduce new token: Voice Token (65656ee2, 395dab25, 7d2124ba, 13fce4cc,
+    341de16c, 4c852ef9, 8925905a, 548d6b9d, 3ceab2cb, 6372fb90, 606b8a7d,
+    765c125b, ee0b53e6, 9ec1458c, 69b476c6, b6a611be, 8ae8bd4d, 16fafefd,
     9bb47552, b04986a0, bfdbfc0a, 8da9de22)
   * Enhance Push Token (incompatible with previous Push Token version) (1df19db)
 
@@ -128,16 +125,16 @@
     * Moved tokens to new location in src tree (8c37e1d, 952f311)
     * Support shorter lost token duration (days, hours, and minutes added)
       (b517af2)
-    * Autoassign a token if a request arrives with only username (without 
+    * Autoassign a token if a request arrives with only username (without
       password) (4f25bcb)
     * Document the otppin policy 3=ignore_pin in the policy UI (27969f0)
     * Removed IE compatibility mode from templates (09d3e5a)
-    * Take the already stored mobile number of a token owner (available from 
-      UserIdResolver) if it exists, otherwise take the number stored in the 
+    * Take the already stored mobile number of a token owner (available from
+      UserIdResolver) if it exists, otherwise take the number stored in the
       token info (a18d46c)
     * Autoassignment without password (4f25bcb)
     * OATH csv import with sha256 + sha512
-    
+
   Web UI changes:
   * Add Auth Demo pages for challenge-response and push token
       * /auth/challenge-response
@@ -150,9 +147,9 @@
   * Removed IE compatibility mode from templates (27a518f)
   * Update favicon to follow company rename (61fc468)
   * Add UI in manage and selfservice for "static password" token (7a37b52)
-  * Improved Selfservice login with MFA support (9c28919, 7ae1849, c116490, 
-    7c61edc, 4dd8956, c2eb554, ac9589b, 3d4429, 65c04c, 05ec119, 086467, 
-    e44f3be, 78f4d39) 
+  * Improved Selfservice login with MFA support (9c28919, 7ae1849, c116490,
+    7c61edc, 4dd8956, c2eb554, ac9589b, 3d4429, 65c04c, 05ec119, 086467,
+    e44f3be, 78f4d39)
 
   Other changes:
   * SMSProvider: Moved the SMSProviders to become part of linotp (b50e5629)
@@ -168,18 +165,18 @@
   * Server: Fix missing 'serial' for audit and policy check in
             selfservice.enroll (8910dd)
   * Server: Fix for loading active token modules (bf1abb)
-  * Server: On LDAP test connection always close dialog (d5f607cd)     
-  * Server: Fix encoding error that prevented Token View from being displayed 
+  * Server: On LDAP test connection always close dialog (d5f607cd)
+  * Server: Fix encoding error that prevented Token View from being displayed
             in the web interface. (75b52f)
-  * Server: Fix challenge validation to check only one request at a time. 
+  * Server: Fix challenge validation to check only one request at a time.
             Prevent (positive) double authentication with the same transaction
             ID and OTP. This used to happen when a user submitted the OTP for a
-            transaction ID more than once within a very short timeframe 
+            transaction ID more than once within a very short timeframe
             (f150d9, d676de)
   * Server: Fix for missing LDAP uft-8 conversion (1a3db9)
   * Server: Fix default hash algorithm. This  was causing issues in the YubiKey
             import (77ab04)
-  * Server: Fix wrong audit log entries where "failcounter exceeded" was 
+  * Server: Fix wrong audit log entries where "failcounter exceeded" was
             incorrectly being replaced with "no token found" (e34a96)
   * Server: Fix QRToken to use the tan length defined at enrollment (9ee93d)
   * Server: Fix password and lost token password comparison (dd93fe)
