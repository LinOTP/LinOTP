<<<<<<< HEAD
linotp (2.11~rc2-1) jessie; urgency=low

  Feature:
  * Server: add api endpoint for helpdesk support

 -- LSE LinOTP2 Packaging <linotp2@lsexperts.de>  Wed, 27 Sep 2019 11:01:04 +0200
=======
linotp (2.10.7.1-1) jessie; urgency=low

  Fix:
   * Server: yubikey token import for otp length 8
   * Server: get otp calculation by using utc as base

 -- LSE LinOTP2 Packaging <linotp2@lsexperts.de>  Fr, 21 Oct 2019 17:15:18 +0200
>>>>>>> bdc0583f

linotp (2.10.7-1) jessie; urgency=low

  * Support for Atlassian’s PBKDF2-based passwords in sqlresolver
  * Support for BCrypt based passwords in sqlresolver
  * Fix php password support in sqlresolver

 -- LSE LinOTP2 Packaging <linotp2@lsexperts.de>  Wed, 18 Sep 2019 10:27:06 +0200

linotp (2.10.6.1-1) jessie; urgency=low

  Fix:
  * Server: double failcounter increment
  * Server: add last access info for tokens which failed to verify

 --  LSE LinOTP2 Packaging <linotp2@lsexperts.de>  Mon, 09 Sep 2019 12:18:20 +0200

linotp (2.10.6-1) jessie; urgency=low

  Feature:
  * Server: support ssl/tls and start_tls with emailprovider

 --  LSE LinOTP2 Packaging <linotp2@lsexperts.de>  Thu, 21 Aug 2019 10:43:02 +0200

linotp (2.10.5.3-1) jessie; urgency=high

  * Fix for TOTP replay using auto-resync

 --  LSE LinOTP2 Packaging <linotp2@lsexperts.de>  Wed, 19 Jun 2019 17:02:31 +0200

linotp (2.10.5.2-1) jessie; urgency=low

  Fix:
  * Server: preserve leading zeros of qrtoken offline tan
  * Server: minor syntax error in setup.py

 --  LSE LinOTP2 Packaging <linotp2@lsexperts.de>  Wed, 13 May 2019 10:13:21 +0200

linotp (2.10.5.1-1) jessie; urgency=low

  Fix:
  * Server: prevent dirty cache if resolver is not available
  * Server: resolver and realm cache is wiped when the cache is switched off

 --  LSE LinOTP2 Packaging <linotp2@lsexperts.de>  Wed, 30 Apr 2019 19:05:13 +0200

linotp (2.10.4-1) jessie; urgency=low

  Enhancement:
  * Server: sms provider failover

 --  LSE LinOTP2 Packaging <linotp2@lsexperts.de>  Tue, 26 Feb 2019 17:57:22 +0200

linotp (2.10.3.1-1) jessie; urgency=low

  Bug Fixes:
  * Server: using the rollout token outside of the selfservice scope
            should not increment the failcounter

 -- LSE LinOTP2 Packaging <linotp2@lsexperts.de>  Wed, 13 Feb 2019 11:10:13 +0200

linotp (2.10.3-1) jessie; urgency=low

  Enhancement:
  * Server: public release of rollout token

 --  LSE LinOTP2 Packaging <linotp2@lsexperts.de>  Fri, 25 Jan 2018 19:40:21 +0200

linotp (2.10.2-1) jessie; urgency=low

  Enhancements:
  * Server: support for rollout token declaration, so that a token
            can only be used for the selfservice login - the token
            will have the default description 'rollout token'.
            According to the declared policy, the rollout tokens will
            automatically be removed after the first authentication with
            a different token, which will be annotated in the audit log.

  Bug Fixes:
  * Server: fix the sqlalchemy warnings about unicode conversion
  * Server: fix for missing translation function pointer in exception
  * Server: fix for passwd files with empty lines

 --  LSE LinOTP2 Packaging <linotp2@lsexperts.de>  Tue, 21 Nov 2018 16:02:19 +0200

linotp (2.10.1.4-1) jessie; urgency=low

  Bug Fixes:
  * Server: fix a problem regarding the ldap connection- and response timeouts

 -- LSE LinOTP2 Packaging <linotp2@lsexperts.de>  Wed, 23 Jan 2019 18:12:11 +0200

linotp (2.10.1.3-1) jessie; urgency=low

  Bug Fixes:
  * Server: support database migration from any previous version
  * Server: fix for yubico verification url to be configurable,
            by default use the new https:// verification urls
            and support connection fallback and blocking

 -- LSE LinOTP2 Packaging <linotp2@lsexperts.de>  Fri, 3 Jan 2019 11:05:23 +0200

linotp (2.10.1.2-1) jessie; urgency=low

  Enhancements:
  * Server: make the pushtoken enrollment more robust for the case that
            the challenge service callback would fail
  * Server: support large challenges using blobs

  Bug Fixes:
  * Server: show up serial and token type in audit log for pushtoken enrollment
  * Server: fixes for the initial config handling

 --  LSE LinOTP2 Packaging <linotp2@lsexperts.de>  Tue, 29 Nov 2018 13:52:39 +0200

linotp (2.10.1.1-1) jessie; urgency=low

  Bug Fixes:
  * Server: validate/check_status query with user parameter now returns token serial
  * Server: Use userid instead of user name to identify open challenges.
            This mitigates the usage of capitals in user names with Active Directory
            as UserIdResolver backend.

 -- LSE LinOTP2 Packaging <linotp2@lsexperts.de>  Fri, 02 Nov 2018 10:26:17 +0100

linotp (2.10.1-1) jessie; urgency=low

  Enhancements:
  * Server: LDAPUserIdResolver failover:
            stay with working LDAP-Servers for an incrementing time
            before retrying the first server
  * Server: Add charset/collate clauses to database generation commands:
            ensures compatibility with recent versions of MariaDB
  * Server: New policy 'forward_on_no_token' to forward request
            to server if user has no token
  * Server: Allow configuration of the challenge prompt via
            system/setConfig?SMS_CHALLENGE_PROMPT=MESSAGE
  * Server: New policy 'enforce_smstext' to ignore request param data
  * Server: Support to configure HTTP headers in Rest SMS Provider
  * API: Show token enrollment status in userservice/usertokenlist
  * API: Support check_status without user parameter
  * Web UI: Add hint about timezones to manage tokeninfo
  * Web UI: Update visuals for manage tokeninfo
  * Selfservice Portal: Support optional landing page for selfservice portal
  * Selfservice Portal: Show token details in selfservice portal


  Bug Fixes:
  * Server: Fix LDAPUserIdResolver failover
  * Server: Fix RADIUS Forward Token
  * Server: Search token list with userPrincipalName
  * Server: String 'ignore_pin' instead of '3' is now correctly processed
            for 'otppin' policy action
  * Server: LinOTP server now handles forward proxy definition correctly
  * Server: Fix storing of timeout tuples within the DefaultPushProvider
  * Server: Fix backend for setExpiration UI dialog which failed in some cases
  * Server: Provide error message if the setup of a license fails
  * Server: Set default time zone to make time-based tokens work in all setups
  * Server: Support for SQLUserIdResolvers where the user id is defined as int.
            This fixes actions in the selfservice portal.
  * Web UI: Default for splitAtSign is now correctly displayed in the UI


 --  LSE LinOTP2 Packaging <linotp2@lsexperts.de>  Wed, 10 Oct 2018 15:33:39 +0200

linotp (2.10.0.10-1) jessie; urgency=low

  Bug Fix:
  * Fix invalid session cookie in Selfservice

 -- LSE LinOTP2 Packaging <linotp2@lsexperts.de>  Tue, 18 Sep 2018 16:02:38 +0200

linotp (2.10.0.9-1) jessie; urgency=low

  Bug Fix:
  * Fix auto enrollment for SMS token via RADIUS

 -- LSE LinOTP2 Packaging <linotp2@lsexperts.de>  Tue, 23 Jul 2018 14:49:04 +0200

linotp (2.10.0.8-1) jessie; urgency=low

  Feature:
  * Support setting http header for e.g. authorization in rest sms provider

 -- LSE LinOTP2 Packaging <linotp2@lsexperts.de>  Tue, 17 Jul 2018 13:10:26 +0200

linotp (2.10.0.7-1) jessie; urgency=low

  Feature:
  * policy enforce_smstext to ignore request param data for sms token
    challenge

 -- LSE LinOTP2 Packaging <linotp2@lsexperts.de>  Fri, 22 Jun 2018 15:01:26 +0200

linotp (2.10.0.6-1) jessie; urgency=low

  Bug Fix:
  * Let Push Token handle multiple active challenges
  * Policy: Fix index error during wildcard value list evaluation by policy

 -- LSE LinOTP2 Packaging <linotp2@lsexperts.de>  Thu, 07 Jun 2018 11:05:54 +0200

linotp (2.10.0.5-1) jessie; urgency=low

  Enhancements:
  * Add redundant challenge service configuration
  * Add new SMS Provider which supports HTTP REST interface

 -- LSE LinOTP2 Packaging <linotp2@lsexperts.de>  Thu, 24 May 2018 15:43:43 +0200

linotp (2.10.0.4-1) jessie; urgency=low

  Bug Fix:
  * Use utc time as base for cookie expiration

 -- LSE LinOTP2 Packaging <linotp2@lsexperts.de>  Mon, 26 Mar 2018 17:51:20 +0200

linotp (2.10.0.3-1) jessie; urgency=low

  Enhancements:
  * Move customisation files location (CSS, logos) to /etc/linotp2/custom-style
  * Replace crypto/pbkdf2 with more uptodate version
  * Add German translations

  Bug fixes:
  * Fix /auth/pushtoken test page

  Build infrastructure:
  * Add Docker enabled Jenkins Pipeline Script
  * Selenium: Updates and fixes to tests

 -- LSE LinOTP2 Packaging <linotp2@lsexperts.de>  Thu, 22 Feb 2018 10:28:26 +0100

linotp (2.10.0.2-1) jessie; urgency=low

  Bug Fix:
  * Tools: Fix exception in linotp-token-usage/tokens-used

 -- LSE LinOTP2 Packaging <linotp2@lsexperts.de>  Fri, 02 Feb 2018 17:12:25 +0100

linotp (2.10.0.1-1) jessie; urgency=low

  Bug Fixes:
  * Server: Restrict the userservice/context API

 -- LSE LinOTP2 Packaging <linotp2@lsexperts.de>  Tue, 30 Jan 2018 10:24:36 +0100

linotp (2.10-1) jessie; urgency=low
  Debian packaging:
  * Adapted for Debian Stretch
  * Remove Debian dependency python-socksipy python-repoze.who

  Python packaging:
  * Package: Remove unused smpplib dependency

  Token changes:
  * Introduce new token: Voice Token
  * Enhance Push Token (incompatible with previous Push Token version)

  Server changes:
    * Adjust default TransactionId length to 17
    * Implement explicit-deny for pushtoken
    * Add token type specific enrollment limits
    * Support loading provider via configuartion in linotp.ini
    * Enable new policy engine by default
    * Moved tokens to new location in src tree
    * Support shorter lost token duration (days, hours, and minutes added)
    * Autoassign a token if a request arrives with only username (without
      password)
    * Document the otppin policy 3=ignore_pin in the policy UI
    * Removed IE compatibility mode from templates
    * Take the already stored mobile number of a token owner (available from
      UserIdResolver) if it exists, otherwise take the number stored in the
      token info
    * Autoassignment without password
    * OATH csv import with sha256 + sha512

  Web UI changes:
  * Add Auth Demo pages for challenge-response and push token
      * /auth/challenge-response
      * /auth/pushtoken
  * Add expiration dialog for tokens
  * Refactor dialog button icon generation
  * Performance improvement by removing mouseover effects on Manage-UI
  * Extract custom form validators into seperate files
  * Removed IE compatibility mode from templates
  * Update favicon to follow company rename
  * Add UI in manage and selfservice for "static password" token
  * Improved Selfservice login with MFA support

  Other changes:
  * SMSProvider: Moved the SMSProviders to become part of linotp
  * UserIdresolver: Moved UserIdresolvers into linotp package

  Bug Fixes:
  * Server: Fix evaluation of forward policy to match most specific
    user definition
  * Server: Fix password comparison of password token
  * Server: Adjust location of token makos for translation
  * Server: Fix typo in getUserFromRequest in case of basic auth
  * Server: Fix missing 'serial' for audit and policy check in
            selfservice.enroll
  * Server: Fix for loading active token modules
  * Server: On LDAP test connection always close dialog
  * Server: Fix encoding error that prevented Token View from being displayed
            in the web interface.
  * Server: Fix challenge validation to check only one request at a time.
            Prevent (positive) double authentication with the same transaction
            ID and OTP. This used to happen when a user submitted the OTP for a
            transaction ID more than once within a very short timeframe
  * Server: Fix for missing LDAP uft-8 conversion
  * Server: Fix default hash algorithm. This  was causing issues in the YubiKey
            import
  * Server: Fix wrong audit log entries where "failcounter exceeded" was
            incorrectly being replaced with "no token found"
  * Server: Fix QRToken to use the tan length defined at enrollment
  * Server: Fix password and lost token password comparison
  * Server: Fix to show deactivated policies in Manage UI again.
  * Server: Fix for better user/owner comparison
  * Server: Fix to show inactive policies
  * Server: Fix import of policies with empty realm
  * Server: Verify that only active policies are used
  * Server: Fix for policy export to export inactive too
  * Server: Fix for target realm handling on token import
  * Server: Fix select only active policies for admin policies
  * Server: Fix getResolverClassName
  * Web UI: Fix UI crash check if backend response is array in ldap
            testconnection
  * Selfservice: Fix QR token enrollment and activation



 -- LSE LinOTP2 Packaging <linotp2@lsexperts.de>  Fri, 12 Jan 2018 09:49:22 +0100

linotp (2.9.3.3-1) jessie; urgency=low

  Bug Fixes:
  * Server: Fix HMAC-based tokens:
                   - prevent (positive) double authentication with the same
                     OTP. This used to happen when a user submitted the OTP
                     more than once within a very short timeframe.

 -- LSE LinOTP2 Packaging <linotp2@lsexperts.de>  Mon, 18 Sep 2017 17:52:04 +0200

linotp (2.9.3.2-1) jessie; urgency=low

  Bug Fixes:
  * Server: Fix YubiKey import
  * Server: Give realm parameter priority over user@realm if not
            split@sign

 -- LSE LinOTP2 Packaging <linotp2@lsexperts.de>  Thu, 07 Sep 2017 14:51:10 +0200

linotp (2.9.3.1-1) jessie; urgency=low

  Enhancements:
  * Server: Accept DB2 format database urls

  Bug Fixes:
  * Policy: Fix support for filtering on <UserIdResolver>: in user field
  * Web UI: Simplify user import dialog by removing realm section
  * Server: Fix OTP counter for email token
  * Server: Remove user related data from logs:
                    - Password hash from SQL resolver
                    - User information from user.py

 -- LSE LinOTP2 Packaging <linotp2@lsexperts.de>  Tue, 15 Aug 2017 15:31:53 +0200

linotp (2.9.3-1) jessie; urgency=low

  Enhancements:
  * Server: Add support for QR Token unpairing via API
  * Server: Support for deleting / disabling token if usage exceeded
  * Server: Logging enhancements including unique request IDs and timestamps
  * Server: Logging message cleanup to remove unecessary messages
  * Server: Support Ocra token with current LinOTP
  * Server: Prefer HTTP_X_FORWARDED_HOST to HTTP_HOST for logout_url
  * Server: Use HTTP_AUTHORIZATION to determine login name for Basic auth
  * Server: Support rfc7239 HTTP_X_FORWARDED_FOR to determine client IP
  * Server: Add token issuer to 'otpauth' URLs
  * Server: Add FIPS security provider to comply with some operations
  * Server: Add experimental new policy engine implementation (off by default)
  * Server: Refactor lib.user:
            - changed isEmpty into a property
            - removed methods getRealm, getUser
            - getUserFromParam signature
  * Server: Refactor resolvers:
            - setResolver and testresolver
            - configuration handling
  * Server: Email provider added support for SMTP port configuration
  * Server: Add support for read only (managed) provider configurations

  * Web UI: Version static resources to bust browser caching
  * Web UI: Add support for importing users via flat CSV file
  * Web UI: Add limited support for setting the admin password via the UI
  * Web UI: Improvements to LDAP edit dialog

  * API: Support dynamic logging via new maintainence controller
  * API: Add server healthcheck: maintainence/ok
  * API: Support filtering by token type using token_type parameter

  * Tools: Add CI Jenkins build pipeline
  * Tools: Add central makefile with targets for Docker, packages, tests
  * Tools: Add Docker image build infrastructure
  * Packaging: Soften hard dependency on libapache2-mod-wsgi
  * Packaging: Split auth modules into separate repositories on Github
  * Packaging: Move LinOTP client GUI into separate repository on Github
  * Config examples: Add example Logstash configuration
  * Config examples: Modify logging configuration to prevent duplicate lines

  Bug Fixes:
  * Server: Fix challenge response authentication (Yubikey)
  * Server: Fix enroll of QR Token when username in multiple realms
  * Server: Allow utf-8 filenames in FileSMSProvider configuration
  * Server: Fix for HSM migration problems
  * Server: Fix reusing OTP counter for email token if challenge timed out
  * Server: Fix typo in error message

  * Web UI: Allow more than 80 characters in user field
  * Web UI: Fix filtering in policies tab
  * Web UI: Fix parsing of duration configuration fields
  * Web UI: Fix link to https://keyidentity.com

  * API: Add validation of resolver name in defineResolver
  * Tools: create-pwidresolver-user: Fix phone fields

 -- LSE LinOTP2 Packaging <linotp2@lsexperts.de>  Mon, 31 Jul 2017 14:50:16 +0200

linotp (2.9.1.4-1) jessie; urgency=low

  Bug Fixes:
  * Vasco: Fix token import from file
  * Vasco: Fix authentication
  * Web UI: Fix error if token configuation dialog is cancelled
  * Manage: Remove broken wildcard search using '.' in UserIdResolver searches
  * Migration: Fix migration handling routine
  * Authentication: Fix behaviour of check_status with empty pass and otppin=2

 -- LSE LinOTP2 Packaging <linotp2@lsexperts.de>  Thu, 01 Jun 2017 15:35:52 +0200

linotp (2.9.1.3-1) jessie; urgency=low

  Bug Fixes:
  * Server: Fix realm configuration reset when renaming resolvers

 -- LSE LinOTP2 Packaging <linotp2@lsexperts.de>  Thu, 04 May 2017 12:01:46 +0200

linotp (2.9.1.2-1) jessie; urgency=low

  Bug Fixes:
  * Server: Fix saving issues with long configuration values

 -- LSE LinOTP2 Packaging <linotp2@lsexperts.de>  Tue, 25 Apr 2017 15:06:11 +0200

linotp (2.9.1.1-1) jessie; urgency=low

  Bug Fixes:
  * Server: Fix LDAP configuration issue with long certificates
  * Server: Fix empty user list returned by LDAP backend
  * Server: Allow unicode characters in provider configuration
  * Packaging: Fix openssl installation issue caused by Pre-Depends
    relationship

 -- LSE LinOTP2 Packaging <linotp2@lsexperts.de>  Thu, 13 Apr 2017 14:51:47 +0200

linotp (2.9.1-1) jessie; urgency=low

  Enhancements:
  * Server: New token type: KeyIdentity PushToken
  * Server: Add optional caching of resolver lookups
  * WebUI: Show welcome and update screens
  * WebUI: Add dialog for duplicating resolvers
  * WebUI: Better password handling in resolver dialogs
  * Reporting: Add paging and CSV output for reporting/show
  * API: Use semicolon as CSV column separator by default

  Bug Fixes:
  * Server: Fix remote token
  * Server: Fix evaluating policies for non-existent realms
  * API: Don't localize monitoring json output

 -- LSE LinOTP2 Packaging <linotp2@lsexperts.de>  Wed, 15 Feb 2017 13:17:04 +0100

linotp (2.9.0.5~rc0-1) jessie; urgency=low

  Bug Fixes:
  * Server: Prefer specific policies over wildcard policies
  * WebUI: Reject inequal PINs in set PIN dialogs in addition to the visual
    highlighting
  * WebUI: Display certificate in QRToken configuration
  * Server: Fix QRToken's CT_AUTH case

 -- LSE LinOTP2 Packaging <linotp2@lsexperts.de>  Mon, 05 Dec 2016 11:44:59 +0100

linotp (2.9.0.4-1) jessie; urgency=low

  Bug Fixes:
  * Server: In case of a matching PIN and wrong OTP, increment fail counters of
    PIN-matching tokens only
  * Server: Fix maxtoken policy
  * Server: Fix import of vasco tokens using transport encoding
  * WebUI: Remove policy search bar

 -- LSE LinOTP2 Packaging <linotp2@lsexperts.de>  Mon, 14 Nov 2016 16:56:24 +0100

linotp (2.9.0.3-1) jessie; urgency=low

  Bug Fixes:
  * WebUI: Fix realm creation and editing for IE
  * Server: Various small QRToken changes
  * Server: Fix tokencount handling during assignment

 -- LSE LinOTP2 Packaging <linotp2@lsexperts.de>  Wed, 26 Oct 2016 08:28:19 +0200

linotp (2.9.0.2-1) jessie; urgency=low

  Bug Fixes:
  * Server: Fix token enrollment using the API directly after a server restart

 -- LSE LinOTP2 Packaging <linotp2@lsexperts.de>  Fri, 02 Sep 2016 16:27:13 +0200

linotp (2.9.0.1-1) jessie; urgency=low

  Bug Fixes:
  * Server: Make constant time comparison compatible with python<=2.7.6

 -- LSE LinOTP2 Packaging <linotp2@lsexperts.de>  Wed, 17 Aug 2016 15:33:51 +0200

linotp (2.9-1) jessie; urgency=low

  Enhancements:
  * Server: Add support for offline authentication
  * Server: Add QRToken
  * Server: Add forward token
  * Server: Add reporting controller
  * Server: Add support for multiple providers
  * Server: Add support for long config values
  * Server: Add issuer label to OATH tokens
  * Server: Allow one-time simplepass tokens
  * Server: Allow multiple users with same username in one realm
  * Server: Support migration of resolvers for assigned tokens
  * Server: Add authorization policies for monitoring controller
  * Server: Allow named otppin policies ('token_pin', 'password' and 'only_otp')
  * WebUI: Slightly polished look and feel

  Bug Fixes:
  * WebUI: Hide 'Get OTP' button if getotp is deactivated in config
  * WebUI: Several bug fixes in different dialogs and elements
  * Server: Fix generating transactionids which failed in rare circumstances
  * Server: Handle timestamp rounding instead of truncating in MySQL 5.6
  * Server: Do not copy old PIN on lost simplepass token
  * Packaging: Remove debconf entry 'linotp/generate_enckey'
  * WebUI: Validate resolver configuration on resolver definition
  * WebUI: In realms dialog, alert if no resolver selected

 -- LSE LinOTP2 Packaging <linotp2@lsexperts.de>  Thu, 11 Aug 2016 13:18:26 +0200

linotp (2.8.1.4-1) jessie; urgency=low

  Bug Fixes:
  * WebUI: Fix setting token realm

 -- LSE LinOTP2 Packaging <linotp2@lsexperts.de>  Fri, 05 Aug 2016 17:42:24 +0200

linotp (2.8.1.3-1) jessie; urgency=low

  Bug Fixes:
  * Server: Fix pin handling in email token

 -- LSE LinOTP2 Packaging <linotp2@lsexperts.de>  Fri, 29 Jul 2016 21:34:07 +0200

linotp (2.8.1.2-1) jessie; urgency=low

  Enhancements:
  * Server: Add support for demo licenses

  Bug Fixes:
  * Selfservice: Fix setting tokenlabels
  * Server: Set the first created realm as default realm
  * Server: Fix admin/show using a serial number and an active admin policy
    containing a wildcard
  * Server: Fix import of policies missing scope or action
  * Server: Fix license import using IE

 -- LSE LinOTP2 Packaging <linotp2@lsexperts.de>  Fri, 10 Jun 2016 13:40:40 +0200

linotp (2.8.1.1-1) jessie; urgency=low

  Bug fixes:
  * Server: Fix license decline under certain conditions

 -- LSE LinOTP2 Packaging <linotp2@lsexperts.de>  Fri, 08 Apr 2016 08:49:36 +0200

linotp (2.8.1-1) jessie; urgency=low

  Enhancements:
  * Server: Add monitoring controller
  * Server: Add support for encryption migration (HSM)
  * Server: Add 'forward to server' policy
  * Server: Extended user filter in policies
  * Server: Reduce number of userid authentication calls
  * Server: Enable less services in default configuration
  * Server: Add French, Italian, Spanish and Chinese translations
  * WebUI: Various cosmetic fixes
  * WebUI: Update jQuery, jQuery UI and jed

  Bug fixes:
  * Server: Fix forwarding policy when parameter list is empty
  * Selfservice: Fix access to userservice with UTF-8 characters
  * Selfservice: Fix resolver user wildcard support in extended policy user def
  * WebUI: IE11: Deliver requested language
  * WebUI: Support for IE11 logout and cookie deletion

 -- LSE LinOTP2 Packaging <linotp2@lsexperts.de>  Thu, 24 Mar 2016 13:48:36 +0100

linotp (2.8.0.3-1) jessie; urgency=low

  Bug fixes:
  * Server: Increment 'failCount' even if maxFailCount is reached
  * Server: Fix TOTP tokens with empty timeshift values
  * Server: Fix export of empty token list
  * Server: Fix policy view showing only realm specific policies
  * Server: Fix token settings saving for TOTP and OCRA2 tokens

 -- LSE LinOTP2 Packaging <linotp2@lsexperts.de>  Fri, 05 Feb 2016 08:54:31 +0100

linotp (2.8.0.2-1) jessie; urgency=low

  Bug fixes:
  * Server: Fix for double escaping when using info_box
  * Server: Fix for information disclosure with audit search
  * Server: Prevent enumeration/information leakage in validate/check
  * Server: Remove session id from URL
  * WebUI: Clear PIN input fields on closing the 'Set PIN' dialog
  * Selfservice: Enforce session and cookie check in all userservice actions
  * Selfservice: Add missing session invalidation on selfservice logout
  * Config examples: Set security relevant headers in example apache config
    files
  * Config examples: Set X-Permitted-Cross-Domain-Policies header in example
    Apache config files

 -- LSE LinOTP2 Packaging <linotp2@lsexperts.de>  Thu, 17 Dec 2015 11:07:46 +0100

linotp (2.8.0.1-1) jessie; urgency=low

  Enhancements:
  * Server: Add support for '*' wildcard in policy client definition
  * Server: Add support to set random pin on token import

 -- LSE LinOTP2 Packaging <linotp2@lsexperts.de>  Mon, 30 Nov 2015 09:56:09 +0100

linotp (2.8-1) jessie; urgency=low

  Enhancements:
  * Server: Add FIDO U2F support
  * Selfservice: Enroll FIDO U2F, e-mail and SMS tokens
  * Server: Losttoken: Support enrollment of e-mail and SMS tokens
  * Server: Trigger challenges for multiple challenge-response tokens with one
    request
  * Server: Support deleting multiple policies with one request
  * Server: Rework and improve token counter logic
  * Server: Add policy actions 'emailtext' and 'emailsubject' in scope
    'authentication' to define body and subject of e-mails sent by e-mail
    tokens
  * Server: Add parameter to define SMS messages sent by SMS tokens
  * Server: Add support for defining multiple OCRA2 callback URLs
  * Server: Add optional ability to save last_accessed timestamps for tokens
  * Server: Add crypto migration controller to change in-use cryptographic
    techniques, switch to HSMs or replace in-use HSMs
  * Server: Add support for using UserPrincipalName as username
  * Server: Support wildcard '*' for serial number filter in admin/show
  * Tools: linotp-auth-radius: Support for unicode radius requests
  * Selfservice: Support yubikey tokens with public_uid
  * Server: Add target realm input for token imports
  * Server: Prevent accidental admin lock-out using read-only admin policies
  * Server: Support autoassignment policy without action value

  Bug fixes:
  * Selfservice: Fix getSerialByOtp functionality for yubikey tokens
  * Server: Fix importing yubikey tokens without prefix
  * Server: Fix autoassignment with remote token pointing at yubikey token
  * Server: Fix autoassignment using tokens with different OTP lengths
  * Server: Prevent counter increments of inactive tokens
  * Server: Don't return counter parameter on TOTP enrollment
  * Selfservice: Fix occasional login problems using non-ASCII characters
  * Server: Fix occasional problems sorting userlist with unicode characters
  * Server: Fix usage of otppin policy for remotetoken with local pincheck
  * Server: Don't return error messages on unconfigured autoenrollment
  * Server: Always set OTP length in remote token enrollment
  * Server: Don't return error messages for policy otppin=1 and unassigned
    tokens
  * Server: Reply to OCRA2 challenge providing only transactionid and OTP
  * WebUI: Don't show dialog asking for realm creation if no useridresolver is
    configured
  * WebUI: Fix WebUI for recent Internet Explorer versions
  * WebUI: Clear key and PIN input fields after token enrollment
  * Tools: linotp-create-pwidresolver-user: Fix duplicate and ignored
    command-line arguments
  * Tools: Correctly package linotp-enroll-smstoken tool
  * Tools: Use Digest instead of Basic Authentication in
    linotp-enroll-smstoken
  * Tools: Display an error message in linotp-enroll-smstoken when
    dependencies are missing
  * Tools: Fix linotp-sql-janitor crash when executed without --export option
  * Server: Fix for wildcard search with available unassigned tokens
  * Server: Fix LinOTP on pylons 0.9.7
  * Packaging: Remove nose dependency from linotp install process

 -- LSE LinOTP2 Packaging <linotp2@lsexperts.de>  Wed, 25 Nov 2015 17:30:54 +0100

linotp (2.7.2.2-1) jessie; urgency=low

  * Fix XSS vulnerabilities in manage WebUI

 -- LSE LinOTP2 Packaging <linotp2@lsexperts.de>  Thu, 12 Nov 2015 11:57:17 +0100

linotp (2.7.2.1-1) jessie; urgency=low

  Bug fixes:
  * Server: Token in autoassignment were assigned randomly instead of the one
    that actually matched the OTP value
  * Server: When using check_s the realm context was not correctly set. If the
    token is in a realm, that realm should be used not the default realm
  * Server: Uninitialized variables in remotetoken in case of connection error
  * Server: Always set random PIN during token enroll/assign if the
    corresponding random PIN policy is set
  * Packaging: If a2dissite linotp2 is unsuccessful during package removal the
    uninstallation broke off. Now errors with 'a2dissite' are printed to
    stderr during installation/removal but don't break the scripts
  * Packaging: Add SQLAlchemy<=0.9.99 dependency due to 'SQLAlchemy Migrate'
  * Packaging: Fix for LinOTP installation in a LSE Smart Virtual Appliance on
    Debian Jessie. Since MySQL lacks a systemd service file use polling to
    check when MySQL is brought up
  * Server: Fix erroneous reply message about 'unconfigured autoenrollment'
  * Server: Fix for enrolling tokens via the selfservice webprovision with
    random pin policy set
  * Packaging: Allow WebOb version 1.4 in debian 8 (jessie)
  * Server: Fix for handling users with @ in name (principal name) in
    selfservice access
  * WebUI: Fix for selfservice (Internet Explorer caches GET requests)
  * Server: Fix extended search in Audit Trail

 -- LSE LinOTP2 Packaging <linotp2@lsexperts.de>  Wed, 08 Jul 2015 13:20:31 +0200

linotp (2.7.2-1~precise) precise; urgency=low

  Enhancements:
  * Server: Auto enrollment - enroll an email or sms token if user has no
    token and authentication with password was correct
  * Server: Support 'now()' in LDAP search expressions
  * Selfservice: Split Selfservice into userservice controller and selfservice
    renderer to support remote selfservice interface
  * WebUI: SQL and LDAP resolver mapping validation (needs to be valid JSON)
  * WebUI: E-mail and SMS provider definition validation (needs to be valid
    JSON)
  * Packaging: Support for Ubuntu 14.04 (with Apache 2.4)
  * Packaging/Server: Support for Pylons 1.0.1
  * Packaging: Internal package refactorization to unify structure and version
    number handling
  * Packaging: Apache linotp2 VirtualHost will no longer be overwritten during
    Debian package upgrade. VirtualHost example files are copied to the same
    location where the LinOTP package is installed and only afterwards it is
    moved to /etc/apache2 (if it does not exist already)
  * Packaging: Cleaned up and hardened Apache linotp2 VirtualHost files
  * Tools: Improved linotp-create-pwidresolver-user and
    linotp-create-sqliddresolver-user to to generates more secure passwords
  * Tools: Added tool to massenroll SMS token

  Bug fixes:
  * Server: Fixed support of old licenses, where the expiry is in the date
    entry
  * Server: Fixed error during token unassign (because of setPin call)
  * Server: Fixed searching for a user in multiple realms
  * Server: Fixed exact search for user in tokenlist
  * Server: Fixed sorting of userlist with unicode
  * Selfservice: Fixed selfservice history browsing

 -- LSE LinOTP2 Packaging <linotp2@lsexperts.de>  Wed, 25 Mar 2015 13:46:31 +0100

linotp (2.7.1.2-1~precise) precise; urgency=low

  Server:
  * adjust the copyright date from 2014 to 2015

  Audit:
  * audit query with empty arguments fixed
  * made selfservice history browsing working again

  Tools and Resolver:
  * enhanced password genenerating tool to generate more secure passwords
    entries for usage via passwd and sql resolvers

  Web UI:
  * added ui hints for the sms and email token config
  * use radius token config defaults for radius token enrollment
  * use remote token config defaults for remote token enrollment
  * searching for unknown users in tokenview, showed all tokens that had no
    user assigned.

 -- LSE LinOTP2 Packaging <linotp2@lsexperts.de>  Fri, 13 Feb 2015 11:40:24 +0100

linotp (2.7.1.1-1~precise) precise; urgency=low

  * Bug Fix: Don't ignore whitespace in license file when calculating signature

 -- LSE LinOTP2 Packaging <linotp2@lsexperts.de>  Wed, 21 Jan 2015 09:06:25 +0100

linotp (2.7.1-1~precise) precise; urgency=low

  Enhancements:
  * Server: Added check for optional support and subscription license
  * WebUI: Show warnings when the support and subscription has expired or
    number of supported tokens has been exceeded
  * WebUI: Editing the token config in the WebUI will only save what has been edited
  * WebUI: PIN setting is now part of the 'enroll' dialog instead of being in a
    separate dialog
  * WebUI: Don't allow setting the token PIN in the token enrollment dialog when the
    'random_pin' policy is set
  * WebUI/Server: Added translation of selfservice and policy messages
  * WebUI: Enabled JavaScript localisation (jed based) for 'manage' and
    'selfservice' UI
  * Server: Added Yubikey token support for uppercase OTP values
  * Server: Added support for Yubikey token resync
  * WebUI: Info and error boxes in the 'manage' UI now stack instead of
    overlaying (hiding the older ones). When displaying more than one box a
    'Close all' link is shown
  * WebUI: Improve CSS styling for info and error boxes in 'manage' UI
  * WebUI: Adapted the 'selfservice' and 'auth' interfaces to the 'manage' UI style
  * WebUI: Improved display of currently selected user and token
  * WebUI: Restricted the selection to a single user
  * Server: Added system/getPolicy support for 'user' as filter criteria
  * Server: Added system/getPolicy support for 'action' as filter criteria
  * WebUI: Preset LDAPUserIdResolver AD with objectGUID instead of DN
  * WebUI: Rework the selfservice Google web provisioning to refer to FreeOTP
    and other softokens as well
  * Server: Include OTP length and hash algorithm used in the 'otpauth' URL
    generated when enrolling HOTP or TOTP tokens
  * WebUI: Display the generated seed in the enrollment tabs in a copyable form
  * WebUI: Extendend the eToken dat import to display start date support with hh:mm:ss
  * Server: Added configuration options to selectively disable parts of LinOTP
    (manage, selfservice, validate)
  * WebUI: Added 'clear' button to policy form
  * WebUI: Made policies 'active' by default
  * Server: Initialize repoze.who with a random secret during server startup
    or restart (old 'selfservice' sessions become invalidated)
  * Server/Tools: Added the ability to dump the audit data before deletion
  * Packaging: Removed obsolete SQLAlchemy <0.8.0b2 restriction
  * Server: Random generation: switched to more secure randrange and choice methods
  * WebUI: Updated jQuery to v1.11.1 and all plugins and JS libraries
    (Superfish, jQuery Cookie, jQuery Validation, ...) to their latest version
  * WebUI: Simplified selfservice tokenlist handling
  * WebUI: Added warning to auth forms when Javascript is disabled in the
    browser
  * WebUI: Improved auth form handling of JS errors
  * Server: Removed deprecated /auth/requestsms form because SMS can be
    requested using the regular /auth/index form (by doing challenge-response)

  Bug Fixes:
  * Packaging: Fixed ask_createdb debconf question that kept being asked on
    upgrade of the Debian packages
  * WebUI: Cleaned up selfservice mOTP Token enrollment
  * WebUI: Some fixes for localisation and wrong validation of seed input field
  * Server: Fixed the search for ee-resolver tokens and user
  * Server: Raise exception for empty 'user' in 'system' or 'admin' policy
  * Server: Load the HSM before the LinOTP config, so that the config can hold decrypted values
  * Server: Fixed help_url to always use linotp.org site with version
  * Server: Added support for migrating old linotpee resolvers entries
  * Server: Fixed reinitialisation of Yubikey token
  * Server: Yubikey checkOtp should not raise exception if the OTP is too short
  * Server: Fixed bug in Yubikey CSV import
  * Server: Fixed padding and unpadding code for PKCS11 module
  * Server: Fixed padding and unpadding code for YubiHSM module
  * Server: Added LinOTP config options 'pkcs11.accept_invalid_padding' and
    'yubihsm.accept_invalid_padding'
  * Server: Fixed token import to support ocra2 token
  * WebUI: Fixed small display error when deleting or modifying multiple
    tokens in the 'manage' UI
  * WebUI: Fixed selfservice enroll of mOTP token
  * Server: Fixed token serial not appearing in the audit log in some cases

 -- LSE LinOTP2 Packaging <linotp2@lsexperts.de>  Fri, 12 Dec 2014 15:28:36 +0100

linotp (2.7.0.2-1~precise) precise; urgency=low

  * Fixed PSKC import with plain input
  * Fixed SecretObj cleanup in some corner-cases
  * Cleaned up default parameters in functions to prevent memory leaks
  * Added late binding to ORM mapping
  * Fixed several issues with Oracle databases such as: reserved words in
    columns, None/empty values not being mapped correctly to Python objects,
    Unicode handling
  * Made significant modifications to SQLAudit to fix a memory leak
  * Fixed checkPolicyPost() in admin/init without serial (#12603)
  * Added /:no realm:/ search option for token list
  * Removed empty token config tabs in the WebUI (#12634)
  * Added linotpAudit.error_on_truncation config option to control DB
    behaviour when writing large values to the DB

 -- LSE LinOTP2 Packaging <linotp2@lsexperts.de>  Thu, 31 Jul 2014 14:58:56 +0200

linotp (2.7-1~precise) precise; urgency=low

  * Integrated linotp-ee package into this package, adding:
    - Support for SQL Audit
    - Tools such as: linotp-decrypt-otpkey, linotp-tokens-used, linotp-backup,
      linotp-restore, etc.
    - Support for HSM
    - eTokenDat, PSKC, DPWplain and vasco token import
  * Fixed broken custom-template handling (#12555)
  * Fixed some corner cases of JSON and CSV audit output (#12550, #12556)
  * Fixed erroneous QR-Code generation
  * Pinned WebOb version to < 1.4 due to incompatibility with Pylons (#12586)
  * WebUI: Moved 'License' menu entry to 'Help/Support'
  * WebUI: Added 'Help/About' dialog
  * WebUI: Cleaned up a little and exchanged the LinOTP logos

 -- LSE LinOTP2 Packaging <linotp2@lsexperts.de>  Tue, 20 May 2014 18:31:52 +0200

linotp (2.6.1.1-1) precise; urgency=low

  * Fixed Yubikey token so it supports LinOTP/RADIUS challenge-response
  * Removed 'const' JS variable that broke IE9
  * Added Yubikey public ID to token description when importing CSV file
    (#12417)
  * Fixed erroneous active-token-count in WebUI (#12523)

 -- LSE LinOTP2 Packaging <linotp2@lsexperts.de>  Tue, 08 Apr 2014 15:17:40 +0200

linotp (2.6.1-1) precise; urgency=low

  * Added support for BasicAuthentication to HttpSMSProvider
  * Prevent resolver creation with same name (and different case)
  * Improved /auth/index forms and deprecated /auth/requestsms
  * Improve entropy by using /dev/urandom (#12243)
  * Added streaming output to audit/search JSON and CSV (#12392)
  * Made wildcard search in SQL Resolver more precise (#12135)
  * Small graphical WebUI fixes (#12229)
  * Added possibility to change the phone number of SMS token (#2953)
  * Require * for wildcard token search (#2838)
  * Removed PIL as a hard dependency (you may use pillow-pil) (#12409)
  * Only enable apache site on first installation (not upgrade) (#12246,
    #12457)
  * Supress error during installation if no 'lse_release' exists #(12237)
  * Shorten UserIdResolver display string in UserView (#2678)
  * Added python-httplib2 dependency
  * Added challenge-response and http-POST to remote token (#12433, #12451)
  * Added challenge-response to RADIUS token (#12432)
  * Added client information to audit log (#12417)
  * Enable 'Enter' key in auth/index forms (#12103, #12446)
  * Allow SmtpSMSProvider to raise exceptions (#12419)
  * Several challenge-response error handling fixes (#12416, #12420, #12427)
  * Several OpenID fixes (#12415, #12428, #12265, #12190, #12264)
  * Fix hostname/port FQDN splitting (#12410)
  * Added man page for linotp-auth-radius
  * Removed obsolete log warnings and errors (#12396, #12443)
  * Prevent challenges from being sent when multiple tokens match (#12413)
  * Fixed check_yubikey so that it supports two slots (#12477)
  * Enabled realm assignment during Yubikey enrollment
  * Added autoassignment for Yubikeys
  * Added new policy 'ignore_autoassignment_pin'
  * Removed newlines in token CSV export (#12465)

 -- LSE LinOTP2 Packaging <linotp2@lsexperts.de>  Thu, 27 Mar 2014 14:19:12 +0100

linotp (2.6.0.3-1) precise; urgency=low

  * Fix problem with LDAPS connection (#12431)
  * Catch token exceptions to prevent errors when processing several tokens (#12416)

 -- LSE LinOTP2 Packaging <linotp2@lsexperts.de>  Wed, 19 Feb 2014 14:18:32 +0100

linotp (2.6.0.2-1) precise; urgency=low

  * Fixed the module exception in community edition. (#12424)

 -- LSE LinOTP2 Packaging <linotp2@lsexperts.de>  Fri, 14 Feb 2014 08:28:05 +0100

linotp (2.6.0.1-2) precise; urgency=low

  * Fixed the ownership of /etc/linotp2/private.pem

 -- LSE LinOTP2 Packaging <linotp2@lsexperts.de>  Tue, 11 Feb 2014 15:38:05 +0100

linotp (2.6.0.1-1) precise; urgency=low

  * Added radius client tool "linotp-auth-radius", which supports challenge response
  * Fix the otppin=2 (no pin) problems with email and totptoken (#12399 #12398)
  * Fix for email token to support otppin=2 (closes #12398)
  * Fix 'Logout' button (closes #12371)

 -- LSE LinOTP2 Packaging <linotp2@lsexperts.de>  Fri, 07 Feb 2014 15:38:05 +0100

linotp (2.6-1) precise; urgency=low

  * Added Challenge Response functionality for all tokens.
  * Added Challenge Response Policy (#12234)
  * Searching for tokens in the WebUI now uses wildcards.
  **  To find "benjamin" you will have to search for "ben*".
  **  "ben" will return nothing.
  * Added UserPassOnNoToken Policy (#12145)
  * Export token list to csv (#2963)
  * Add additional user attributes in the token list api (#12187)
  * Export audit list to csv (#2963)
  * Added /auth/index3 with 3 lines (#12138)
  * Use Yubikey with prefix like the serial number (#12039)
  * Enroll Yubikey with Challenge Response and Yubikey NEO (#12186)
  * SMS-Token: The mobile number can now be used in the mailto field (#12151)
  * Add non-blocking behaviour when sending SMS OTP (#2986)
  * The token description can be set in the WebUI (#12163)
  * The Resolver dialog now start the realm dialog if no realm is defined (#12160)
  * The yubikey in Yubivo mode (with 44 characters output) is supported (#2989)
  * Import Yubico CSV in Yubico mode for Yubikeys, that were generated with the
  **  Yubico personalization tool (#12326)
  * The token type list is sorted when enrolling in the management WebUI (#12231)
  * The authorize policies can contain regular expressions for the token
  **  serial number (#12197)
  * Added script 'linotp-token-usage' for token statistics (#12299)
  * Added severals cripts for simpler installation and maintenance:
  **  linotp-create-certificate, linotp-create-enckey, linotp-create-auditkeys,
  **  linotp-fix-access-rights (#2883)
  * /validate/check can return addition token details of the authenticated token.
  **  Configured by the policy 'detail_on_success' (#2661)
  * Support for eToken dat file import (#12124)
  * Policies can now be deactivated and activated (#2903)
  * Added new token type E-mail token, that sends OTP via smtp (#2704, #12332)
  * Improve pam_linotp for build process and challenge response support (#12176)
  * Using POST instead of GET requests in selfservice UI (#12161)
  * Improved the HTML online help, to be available online from linotp.org
  **  or installed on the server
  * Removed several misleading error messages during installation
  * Improved several error messages
  * rlm_linotp now also builds on Ubuntu 12.04 (#12154)
  * Improved the certificate handling for the LDAP resolver (#12089)
  * Improved the performance when loading many users in the WebUI (#12076)
  * Fixed a padding problem in the OCRA token (#12202)
  * Fixed the logout link in the management Web UI (#12022)
  * Fixed SMS token without serial number (#12322)
  * Fixed the signature checking in the SQL audit module (#12267, #2700)
  * Fixed apache config to use secure cookies (#12148)

 -- LSE LinOTP2 Packaging <linotp2@lsexperts.de>  Mon, 23 Dec 2013 15:19:09 +0100

linotp (2.5.2.1-1) precise; urgency=low

  * Change RC8 to the release version

 -- LSE LinOTP2 Packaging <linotp2@lsexperts.de>  Fri, 02 Aug 2013 11:28:37 +0200

linotp (2.5.2-1.rc8) lucid; urgency=low

  * Fixed multiple selected policies 	                    #12114
  * Fixed for user with special char for access to selfservice #12110
  * Fixed export of policy with user with special chars   #12107
  * Fixed of missing manpage for source distribution      #12100
  * Fixed export of empty policies                        #12099
  * Fixed of weird PKG-INFO from build                    #12098
  * Fixed for ad users with special char in dn for access to selfservice #12090


 -- LSE LinOTP2 Packaging <linotp2@lsexperts.de>  Fri, 12 Jul 2013 00:53:29 +0200

linotp (2.5.2-1.rc7) precise; urgency=low

  * Fixed ignored timeStep from enrollment dialog #12080
  * Fixed access for AD user with special characters to selfservice #12090
  * Added required package entry for configobj in glinotpadm #12088


 -- LSE LinOTP2 Packaging <linotp2@lsexperts.de>  Mon, 08 Jul 2013 11:34:22 +0200

linotp (2.5.2-1) precise; urgency=low

  * release community edition

 -- LSE LinOTP2 Packaging <linotp2@lsexperts.de>  Fri, 05 Jul 2013 11:56:52 +0200

linotp (2.5.2-0.rc6) precise; urgency=low

  * Fixed wrong positiv response during OCRA rollout #12058
  * Fixed enrolling Yubikeys in GTK client #12070
  * Fixed default getFromConfig #12067
  * Added index to token table #12061
  * Fixed documentation #12075
  * Added more unittests
  * Fixed OCRAChallengeTimeout #12069
  * Fixed the UI of the TOTP enrollment to honour the timestep #12080
  * Fixed the dependency for repoze.who #12081
  * Added multiple LDAPS useridresolvers #12065

 -- LSE LinOTP2 Packaging <linotp2@lsexperts.de>  Thu, 04 Jul 2013 00:41:13 +0200

linotp (2.5.2-0.rc5) precise; urgency=low

  * fixed LDAP encoding (#12062)
  * fixed tokenclass type (#12054)

 -- LSE LinOTP2 Packaging <linotp2@lsexperts.de>  Tue, 02 Jul 2013 12:00:06 +0200


linotp (2.5.2-0.rc4) precise; urgency=low

  * fixed unicode in LDAP-Resolver
  * fixed JSON object handling in webUI

 -- LSE LinOTP2 Packaging <linotp2@lsexperts.de>  Fri, 28 Jun 2013 15:02:06 +0200


linotp (2.5.2-0.rc3) precise; urgency=low

  * Bug #12026 Closed (fixed) WebUI: SyncWindows and CounterWindow could not be set
  * Bug #12018 Closed (fixed) otplen is not honoured by /admin/init
  * Bug #12015 Closed (fixed) Hide help button in CE
  * Bug #12014 Closed (fixed) LinOTP Logo
  * Bug #12011 Closed (fixed) Typos in translation
  * Bug #3003, #3000 Closed (fixed) Wrong wsgi file in documentation
  * Bug #3002 Closed (fixed) Added info for creating certificates
  * Bug #2999, #2998, #2996, #2995, #2994, #2992, #2991 Closed (fixed) Improved documentation for manual installation
  * Bug #2975 Closed (fixed)  removed link to linotp-register
  * Bug #2969 Closed (fixed)  rewrite string handling in logging
  * Enhancement #2909 Closed (fixed) Better handling of HSM errors
  * Bug Closed #2864 (fixed)  Tokenrealm does not work with sqlite

 -- LSE LinOTP2 Packaging <linotp2@lsexperts.de>  Wed, 26 Jun 2013 16:10:06 +0200



linotp (2.5.2-0.rc2) precise; urgency=low

  * fixed #998

 -- LSE LinOTP2 Packaging <linotp2@lsexperts.de>  Wed, 19 Jun 2013 17:44:00 +0200

linotp (2.5.2-0.rc1) precise; urgency=low

  * added possibility to display action history in selfservice
  * added a script (linotp-pip-update) to update a pip installation (#882)
  * added authentication to ocra controller (#873)
  * added dynamic selfservice actions
  * added feitian library, that can create the feitian challenge
  * added hook for setup defaults in the manage enrolment gui (#925)
  * added label for enrollmen of OCRA token
  * added labels into selfservice UI (#842)
  * added labels tags to html UI for better usage (#842)
  * added missing vasco token
  * added policy import to WebUI (#858)
  * added policy support for dynamic tokens
  * added several tools (#883) to make the installation like pip install easier.
  * added the dynamic hmac and sms token implementation + rendering
  * added the dynamic motp token
  * added the dynamic version of the totp token
  * added the possiblity to export the policies in the WebUI and in the GTK client (part of #774 and #858).
  * added the user and realm to the enrollment of dynamic tokens.
  * added transition packages to rename the debian archives (#844)
  * added users and resolvers to policies in selfservice, authentication, enrollment and authorization (#856). cool!
  * added WebUI and Doku for #872: The policy checker
  * added yubikey in orignial yubikey mode (44 characters) to authenticate with the yubico online cloud service
  * add missing genkey in the ocra selfservice
  * add the policy definitions of the dynamic tokens
  * assign Token by OTP value (#666): Added to selfservice
  * closed #895: More detailed information when the SMS is sent via /validate/check of /validate/smspin.
  * closed #924 and #942: The preset of the mobile number for an SMS token is now contained in the token.mako file.
  * closed #932: The user was not able to authenticate to selfservice
  * closed #935: Deprecation Information about searching tokens
  * closed #938: Use SecureFormatter in linotp.ini
  * closed #939: The sms text from the policy is used to send the sms
  * closed #947: We require python 2.6.
  * closed #950: added dependency for python repoze.who
  * closed #952: make sure that genkey is in defined range
  * correct audit entry, when the userpassword (otppin=1) is wrong. (#843)
  * dynamic PASSWORD token
  * dynamic RADIUS token
  * dynamic Remote token
  * dynamic token
  * extended the template lookup path to support dynamic token definitions
  * first implementation for #871 to support feitian c601 token.
  * fix #874 and provide the documentation statically.
  * fix and test for ticket #864 - sqlite: assign realms to token
  * fixed #737 and added a search button to flexigrid.
  * fixed #875: added SecureFormatter to be able to remove non printable characters from the log args
  * fixed #876: the redirect will only be done, if the login was successful.
  * fixed #879: The audit trail does not show entries with sqlalchemy 0.8.0
  * fixed (#890): The setting of the OCRA PIN does not work in the WebUI.
  * fixed #893: We added more tests for the HttpSMSProvider.
  * fixed #898: The CA certificate from the LDAP Resolvers gets written only on the first request.
  * fixed #911, use a default token list if linotpTokenModules is not defined.
  * fixed #931: If the useridresolveree is not present or the LDAP or SQL resolver can not be loaded, we now added an error message.
  * fixed #948: return space instead of empty string in case of MS SQL server
  * fixed #954: problems with redundant MS SQL server.
  * fixed an issue with userassign and added policy tests. (#863)
  * fixed missing dependency for configobj (#888)
  * fixed missing urllib import for ocra token.
  * fixed problem, that an admin was not able to view the users in the realm he has rights to
  * fixed the broken FileAudit module
  * fixed the possiblity to do cross site scripting in the doc controller.
  * fixed user enumeration with validate/smsping (#869)
  * fix for #923 - delete of undefined tokentype object
  * fix for #933 - restore noreferrals status
  * fix for #940 hmac vaerification + more debug token info
  * fix for #945: You may either specify genkey or otpkey but not both
  * fix for defaultRealm() in ocra/check_t (value instead of function)
  * fix for encoding problem in qr image #930
  * fix for SQLAlchemy unicode warning
  * fix for ticket #920 - put request identifier in the log output
  * fix for tokeniterator exact user match
  * fix permissions for SSL privkey and who.ini (#A756)
  * fix problem #848: The system settings are not stored, it data on another tab is missing.
  * fix the counter reset in case of the model setType() call
  * fix the OCRA bug for missing leading zeros - truncation to last digit
  * implemented additional API to to a get_serial_by_otp in selfservice (#666)
  * implemented (with tests) the controller /system/checkPolicy (#872)
  * improved #679, the usage of clients in policies: exclude clients
  * improved PSKC import to import OCRA suites (#823)
  * increase font size (style italic) to make it easier to assign a token to a user...
  * integration test adjustments for py2.6
  * limit size of realm and resolver dialogs. If hundret resolvers or realms are defined, the dialog is too big
  * make it easy installable on Univention Corporate Server.
  * make the cookie a secure cookie, means it must be transferred via SSL
  * migrated Vasco token (#927)
  * migrate simple pass token and tagespasswort to dynamic token module
  * moved etoken enrollment tool from server to EE client (#834)
  * performance fix - reduce userid lookup
  * renamed the webprovissionOCRA to activateQR #912
  * resolver init hook -  #941
  * reverted to the timeStepping=30 for the setup
  * set maximum auth count and validity period. (#743)
  * solve 2.6. compatibilty issue for time2float
  * the mobile number (instead of phone) will now be used in selfservice for SMS token

 -- LSE LinOTP2 Packaging <linotp2@lsexperts.de>  Wed, 02 Jun 2013 12:44:00 +0200

linotp (2.5.1-1) lucid; urgency=low

  * fix in WebUI for System settings and IE compatiblity
  * fixed tokenview in selfservice (#852)
  * Work in Progress for release 2.5.1
  * improved python PIP installation
  * Define the contents of the lost password token (#806)
  * Only active tokens are counted for the licensing (#810)
  * Fixed translation
  * Added alert-box (pop under)
  * Improved performance with dynamic token classes
  * added QR-Code image to reply
  * added QR-Code enrollment in management web UI and selfserivce portal
  * added online help/manual
  * acced import OCRA seeds via CSV
  * Possibility to send 500er HTTP error instead of status:false
  * fixed broken totp resync

 -- LSE LinOTP2 Packaging <linotp2@lsexperts.de>  Fri, 22 Feb 2013 14:25:14 +0200

linotp (2.5.0-9) lucid; urgency=low

  * fixed location of config files

 -- LSE LinOTP2 Packaging <linotp2@lsexperts.de>  Wed, 17 Dec 2012 08:12:14 +0200

linotp (2.5.0-8) lucid; urgency=low

  * TOTP token now honours defaultOtpLength
  * fixed TOTP accept second OTP

 -- LSE LinOTP2 Packaging <linotp2@lsexperts.de>  Wed, 12 Dec 2012 14:26:14 +0200

linotp (2.5.0-7) lucid; urgency=low

  * change to encrypt data by label not handle

 -- LSE LinOTP2 Packaging <linotp2@lsexperts.de>  Mon, 03 Dec 2012 11:26:14 +0200

linotp (2.5.0-6) lucid; urgency=low
  * fixed the possibility to have more than one slot connected in pkcs11 security provider

 -- LSE LinOTP2 Packaging <linotp2@lsexperts.de>  Thu, 22 Nov 2012 14:14:14 +0200

linotp (2.5.0-5) lucid; urgency=low

  * fixed ocra resync

 -- LSE LinOTP2 Packaging <linotp2@lsexperts.de>  Thu, 22 Nov 2012 14:14:14 +0200

linotp (2.5.0-4) lucid; urgency=low
  * fix log output in case of missing sha224

 -- LSE LinOTP2 Packaging <linotp2@lsexperts.de>  Wed, 21 Nov 2012 12:23:14 +0200

linotp (2.5.0-3) lucid; urgency=low

  * normalize activationcode

 -- LSE LinOTP2 Packaging <linotp2@lsexperts.de>  Tue, 20 Nov 2012 20:09:14 +0200

linotp (2.5.0-2) lucid; urgency=low

  * fixed the HSM session pool

 -- LSE LinOTP2 Packaging <linotp2@lsexperts.de>  Wed, 14 Nov 2012 20:09:14 +0200

linotp (2.5.0-1) lucid; urgency=low

  * added limit to sqlresolver

 -- LSE LinOTP2 Packaging <linotp2@lsexperts.de>  Wed, 07 Nov 2012 18:09:14 +0200

linotp (2.4.4-ocra-12) lucid; urgency=low

  * fixed unpadding of empfy string

 -- LSE LinOTP2 Packaging <linotp2@lsexperts.de>  Mon, 05 Nov 2012 18:09:14 +0200

linotp (2.4.4-ocra-11) lucid; urgency=low

  * improved setting of security module password
  * added first draft of YubiHSM module

 -- LSE LinOTP2 Packaging <linotp2@lsexperts.de>  Sun, 04 Nov 2012 12:45:14 +0200

linotp (2.4.4-ocra-10) lucid; urgency=low

  * fixed setting of securitymodule password

 -- LSE LinOTP2 Packaging <linotp2@lsexperts.de>  Thu, 01 Nov 2012 16:11:14 +0200

linotp (2.4.4-ocra-9) lucid; urgency=low

  * added creation of AES Key
  * fixed usage of DB2 as UserIdResolver

 -- LSE LinOTP2 Packaging <linotp2@lsexperts.de>  Mon, 29 Oct 2012 11:11:14 +0200


linotp (2.4.4-ocra-8) lucid; urgency=low

  * fixed Name of QrOcraDefaultSuite

 -- LSE LinOTP2 Packaging <linotp2@lsexperts.de>  Mon, 29 Oct 2012 11:11:14 +0200

linotp (2.4.4-ocra-7) lucid; urgency=low

  * fixed Umlaute with Apache

 -- LSE LinOTP2 Packaging <linotp2@lsexperts.de>  Mon, 24 Oct 2012 13:30:14 +0200

linotp (2.4.4-ocra-6) lucid; urgency=low

  * improved automatic update

 -- LSE LinOTP2 Packaging <linotp2@lsexperts.de>  Mon, 22 Oct 2012 15:30:14 +0200

linotp (2.4.4-ocra-5) lucid; urgency=low

  * applilance update fix

 -- LSE LinOTP2 Packaging <linotp2@lsexperts.de>  Fri, 12 Oct 2012 15:30:14 +0200

linotp (2.4.4-ocra-4) lucid; urgency=low

  * HSM integration

 -- LSE LinOTP2 Packaging <linotp2@lsexperts.de>  Thu, 10 Oct 2012 19:40:14 +0200


linotp (2.4.4-ocra-3) lucid; urgency=low

  * delivery version with python 2.6 fix

 -- LSE LinOTP2 Packaging <linotp2@lsexperts.de>  Thu, 09 Oct 2012 10:50:14 +0200


linotp (2.4.4-ocra-2) lucid; urgency=low

  * first implementation of OCRA
  * i18n for selfservice

 -- LSE LinOTP2 Packaging <linotp2@lsexperts.de>  Thu, 21 Sep 2012 16:20:14 +0200

linotp (2.4.4-1) lucid; urgency=low

  * fix in lib/user that make the GTk GUI fail when enrolling tokens for users

 -- LSE LinOTP2 Packaging <linotp2@lsexperts.de>  Thu, 27 Jul 2012 16:20:14 +0200

linotp (2.4.4) lucid; urgency=low

  * Added SMTP SMS gateway support
  * Added Authorization based on authenticating client IP address
  * Added functionality to retrieve OTPs to print One Time Password lists
  * Added test button to SQL Resolver
  * Improved dynamic token class loading
  * SMS OTP can be sent with customized text
  * Import eToken Pass: automatic SHA type detection
  * Improved the Unicode support in SQL Resolver and LDAP resolver
  * Improved search capabilitiestokenview and userview (WebUI)
  * Added possibility to turn off session protection
  * Added possibility to prefix name of audit table
  * Improved the Oracle support
  * Several minor fixes

 -- LSE LinOTP2 Packaging <linotp2@lsexperts.de>  Thu, 25 Jul 2012 11:20:14 +0200

linotp (2.4.3-5) lucid; urgency=low

  * merged the dynamic token class
  * added noSessionCheck to disable session protection
  * WebUI: Improved filtering in Tokenview and Userview

 -- LSE LinOTP2 Packaging <linotp2@lsexperts.de>  Mon, 14 May 2012 16:43:00 +0200

linotp (2.4.3-4) lucid; urgency=low

  * ORACE special release

 -- LSE LinOTP2 Packaging <linotp2@lsexperts.de>  Fri, 04 May 2012 15:44:00 +0200

linotp (2.4.3-3) lucid; urgency=low

  * fixed bugs in test suite, policy-lib and remote-token

 -- LSE LinOTP2 Packaging <linotp2@lsexperts.de>  Mon, 23 Apr 2012 15:44:00 +0200

linotp (2.4.3-2) lucid; urgency=low

  * improved the documentation of the admin and system controller

 -- LSE LinOTP2 Packaging <linotp2@lsexperts.de>  Wed, 18 Apr 2012 10:44:00 +0200

linotp (2.4.3-1) lucid; urgency=low

  * fixed import error in case of non-existing profile module
  * added LDAP axample for Apache

 -- LSE LinOTP2 Packaging <linotp2@lsexperts.de>  Mon, 16 Apr 2012 10:30:00 +0200

linotp (2.4.3) lucid; urgency=low

  * added loading of csv OATH files (#653)

 -- LSE LinOTP2 Packaging <linotp2@lsexperts.de>  Sat, 28 Jan 2012 20:00:00 +0200

linotp (2.4.2-2) lucid; urgency=low

  * added the linotp/tokendb/password_pw "yes" to generate a random linotpDB password

 -- LSE LinOTP2 Packaging <linotp2@lsexperts.de>  Wed, 19 Jan 2012 10:00:00 +0200

linotp (2.4.2-1) lucid; urgency=low

  * changed the python version from 2.5,2.6 to 2.6,2.7

 -- LSE LinOTP2 Packaging <linotp2@lsexperts.de>  Mon, 09 Jan 2012 12:00:00 +0200

linotp (2.4.2) lucid; urgency=low

  * added possibility to send SMS by entering PIN
  * added auto assigning functionality
  * fixed the session protection of loadtokens
  * fixed upload of license in webui
  * fixed minor bug in radius token
  * Added configuration of chasing referrals

 -- LSE LinOTP2 Packaging <linotp2@lsexperts.de>  Thu, 10 Nov 2011 12:03:33 +0200

linotp (2.4.1) lucid; urgency=low

  * storing sizelimit with ldap resolver
  * changed gethostbyaddr to only gethostname. If the DNS reverse resolving does not work well, this produces an error!
  * added delete and unassign to self service portal
  * added imprint for self service

 -- LSE LinOTP2 Packaging <linotp2@lsexperts.de>  Tue, 18 Oct 2011 12:03:33 +0200

linotp (2.4) lucid; urgency=low

  * New authentication protocols supported: RADIUS Server Radiator, SAML, OpenID
  * New tokens supported: TOTP (OATH), LinOTP Remote Token, LinOTP Radius Token, Tagespasswort Token
  * Support for HMAC with SHA1 and SHA256
  * Support for audit trail
  * OATH certified, including PSKC import
  * Passwords in Config are now being encrypted
  * OTP Pins can be stored hashed or encrypted

 -- LSE LinOTP2 Packaging <linotp2@lsexperts.de>  Thu, 15 Sep 2011 16:03:33 +0200

linotp (2.4-rc3) lucid; urgency=low

  * reworked pin poliy

 -- LSE LinOTP2 Packaging <linotp2@lsexperts.de>  Mon, 05 Sep 2011 09:35:26 +0200

linotp (2.4-rc2) lucid; urgency=low

  *  2nd release candidate

 -- LSE LinOTP2 Packaging <linotp2@lsexperts.de>  Wed, 17 Aug 2011 13:21:50 +0200

linotp (2.4-rc1) lucid; urgency=low

  * frist feature complete version

 -- LSE LinOTP2 Packaging <linotp2@lsexperts.de>  Thu, 04 Aug 2011 09:08:32 +0200

linotp (2.4-pre2) lucid; urgency=low

  * Added Audit Trail etc.

 -- LSE LinOTP2 Packaging <linotp2@lsexperts.de>  Tue, 31 May 2011 11:44:30 +0200

linotp (2.4-pre1) unstable; urgency=low

  * Pre1

 -- LSE LinOTP2 Packaging <linotp2@lsexperts.de>  Mon, 07 Mar 2011 12:00:00 +0200




linotp (2.3-rc2) unstable; urgency=low

  * RC2

 -- LSE LinOTP2 Packaging <linotp2@lsexperts.de>  Mon, 10 Mar 2011 12:00:00 +0200

linotp (2.3-pre2) unstable; urgency=low

  * Pre release 2

 -- LSE LinOTP2 Packaging <linotp2@lsexperts.de>  Wed, 02 Feb 2011 12:00:00 +0200

linotp (2.3-pre1) unstable; urgency=low

  * improved error document 500
  * auth at selfservice for PasswdIdResolver
  * Fixed copy paste bug in selfservice portal
  * improved the stability to the env.config access
  * rewrite selfservice portal. now based on jQuery
  * implemented policy definition for selfservice portal

 -- LSE LinOTP2 Packaging <linotp2@lsexperts.de>  Sun, 31 Oct 2010 13:00:00 +0200

linotp (2.2) stable; urgency=low

  * Added new WebUI management client /manage/index with nearly the complete functionality
  * Management Client pyGUI: Added a button for testing LDAP connections
  * Management Client pyGUI: several minor bugfixes (userview, windows client
  * Management Client Windows Installer: improved the windows installer and made it more simple.
  * Management Client Windows Installer: Choosing language English or German
  * Rewrite of Token Class to make it easier to add new token types.
  * Added new Token Type SMS OTP Token / Mobile TAN
  * Added SMS Requester Web form /auth/requestsms
  * Added Authentication Test Web form /auth/index
  * Virtual Appliance/Install-CD: Added ldap-utils for troubleshooting
  * Virtual Appliance/Install-CD: SSL certificate will not be generated anew when updating
  * Virtual Appliance/Install-CD: encKey will not be generated anew when updating
  * Virtual Appliance/Install-CD: All configuration of the LinOTP server and the FreeRADIUS clients
    will be done during Installation. No need of dpkg-reconfigure anymore.
  * Virtual Appliance/Install-CD: Added basic backup and restore scripts.
  * Virtual Appliance/Install-CD: Added openntpd
  * Improved logging
  * Added new user  manual for the self service portal
  * Improved Self servie portal
  * Added checkPass function to useridresolvers. So that authentication to the selfservice portal
    can be made transparent with existing user store passwords
  * LDAP UserIdResolver: Optimized errorhandling to avoid piling up of timeouts.
  * Added the possibility to configure PrependPIN, ResetFailCounter and IncFailCount

 -- LSE LinOTP2 Packaging <linotp2@lsexperts.de>  Thu, 14 Oct 2010 19:30:00 +0200

linotp (2.2-rc2) stable; urgency=low

  * WebUI: Added version information in footer
  * changed to version 2.2 in LDAP response
  * WebUI: Added hour glass during testing LDAP connection
  * Added Test-LDAP-connection interface: /admin/testresolver
  * Fixed the Spass Token so it will _not_ require a PIN during rollout
  * Virtual Appliance: Added ldap-utils to the ISO
  * WebUI: Fixed missing column "phone"
  * WebUI: Fixed presetting of LDAP/AD attributes in the LDAP Resolver Dialog
  * WebUI: Fixed the refresh of the Realm combobox

 -- LSE LinOTP2 Packaging <linotp2@lsexperts.de>  Mon, 04 Oct 2010 09:30:00 +0200


linotp (2.2-pre3) stable; urgency=low

  * SMS Token added

 -- LSE LinOTP2 Packaging <linotp2@lsexperts.de>  Mon, 27 Sep 2010 10:05:00 +0200


linotp (2.2-pre2) stable; urgency=low

  * improved va installer

 -- LSE LinOTP2 Packaging <linotp2@lsexperts.de>  Mon, 13 Sep 2010 21:00:30 +0200

linotp (2.2-pre1) stable; urgency=low

  * Implementing of new features.

 -- LSE LinOTP2 Packaging <linotp2@lsexperts.de>  Fri, 02 Jul 2010 23:54:30 +0200



linotp (2.1) stable; urgency=low

  * Initial release of new debian package building system

 -- LSE LinOTP2 Packaging <linotp2@lsexperts.de>  Fri, 25 Jun 2010 23:54:30 +0200<|MERGE_RESOLUTION|>--- conflicted
+++ resolved
@@ -1,11 +1,10 @@
-<<<<<<< HEAD
 linotp (2.11~rc2-1) jessie; urgency=low
 
   Feature:
   * Server: add api endpoint for helpdesk support
 
  -- LSE LinOTP2 Packaging <linotp2@lsexperts.de>  Wed, 27 Sep 2019 11:01:04 +0200
-=======
+
 linotp (2.10.7.1-1) jessie; urgency=low
 
   Fix:
@@ -13,7 +12,6 @@
    * Server: get otp calculation by using utc as base
 
  -- LSE LinOTP2 Packaging <linotp2@lsexperts.de>  Fr, 21 Oct 2019 17:15:18 +0200
->>>>>>> bdc0583f
 
 linotp (2.10.7-1) jessie; urgency=low
 
