--- conflicted
+++ resolved
@@ -1,5 +1,3 @@
-<<<<<<< HEAD
-=======
 linotp (2.10.1~rc1-1) jessie; urgency=low
 
   * Set new version 2.10.1~rc1-1
@@ -7,7 +5,6 @@
 
  -- LSE LinOTP2 Packaging <linotp2@lsexperts.de>  Tue, 24 Aug 2018 12:51:05 +0200
 
->>>>>>> 33177406
 linotp (2.10.1~rc0-1) jessie; urgency=low
 
   * Set new version 2.10.1~rc0-1
