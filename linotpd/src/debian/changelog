<<<<<<< HEAD
linotp (2.9.1~0dev0-1) jessie; urgency=low

  * Set new version 2.9.1~0dev0-1

 -- LSE LinOTP2 Packaging <linotp2@lsexperts.de>  Fri, 26 Aug 2016 17:26:58 +0200
=======
linotp (2.9.0.5~rc0-1) jessie; urgency=low

  Bug Fixes:
  * Server: Prefer specific policies over wildcard policies
  * WebUI: Reject inequal PINs in set PIN dialogs in addition to the visual
    highlighting
  * WebUI: Display certificate in QRToken configuration
  * Server: Fix QRToken's CT_AUTH case

 -- LSE LinOTP2 Packaging <linotp2@lsexperts.de>  Mon, 05 Dec 2016 11:44:59 +0100

linotp (2.9.0.4-1) jessie; urgency=low

  Bug Fixes:
  * Server: In case of a matching PIN and wrong OTP, increment fail counters of
    PIN-matching tokens only
  * Server: Fix maxtoken policy
  * Server: Fix import of vasco tokens using transport encoding
  * WebUI: Remove policy search bar

 -- LSE LinOTP2 Packaging <linotp2@lsexperts.de>  Mon, 14 Nov 2016 16:56:24 +0100

linotp (2.9.0.3-1) jessie; urgency=low

  Bug Fixes:
  * WebUI: Fix realm creation and editing for IE
  * Server: Various small QRToken changes
  * Server: Fix tokencount handling during assignment

 -- LSE LinOTP2 Packaging <linotp2@lsexperts.de>  Wed, 26 Oct 2016 08:28:19 +0200

linotp (2.9.0.2-1) jessie; urgency=low

  Bug Fixes:
  * Server: Fix token enrollment using the API directly after a server restart

 -- LSE LinOTP2 Packaging <linotp2@lsexperts.de>  Fri, 02 Sep 2016 16:27:13 +0200
>>>>>>> 153384e1

linotp (2.9.0.1-1) jessie; urgency=low

  Bug Fixes:
  * Server: Make constant time comparison compatible with python<=2.7.6

 -- LSE LinOTP2 Packaging <linotp2@lsexperts.de>  Wed, 17 Aug 2016 15:33:51 +0200

linotp (2.9-1) jessie; urgency=low

  Enhancements:
  * Server: Add support for offline authentication
  * Server: Add QRToken
  * Server: Add forward token
  * Server: Add reporting controller
  * Server: Add support for multiple providers
  * Server: Add support for long config values
  * Server: Add issuer label to OATH tokens
  * Server: Allow one-time simplepass tokens
  * Server: Allow multiple users with same username in one realm
  * Server: Support migration of resolvers for assigned tokens
  * Server: Add authorization policies for monitoring controller
  * Server: Allow named otppin policies ('token_pin', 'password' and 'only_otp')
  * WebUI: Slightly polished look and feel

  Bug Fixes:
  * WebUI: Hide 'Get OTP' button if getotp is deactivated in config
  * WebUI: Several bug fixes in different dialogs and elements
  * Server: Fix generating transactionids which failed in rare circumstances
  * Server: Handle timestamp rounding instead of truncating in MySQL 5.6
  * Server: Do not copy old PIN on lost simplepass token
  * Packaging: Remove debconf entry 'linotp/generate_enckey'
  * WebUI: Validate resolver configuration on resolver definition
  * WebUI: In realms dialog, alert if no resolver selected

 -- LSE LinOTP2 Packaging <linotp2@lsexperts.de>  Thu, 11 Aug 2016 13:18:26 +0200

linotp (2.8.1.4-1) jessie; urgency=low

  Bug Fixes:
  * WebUI: Fix setting token realm

 -- LSE LinOTP2 Packaging <linotp2@lsexperts.de>  Fri, 05 Aug 2016 17:42:24 +0200

linotp (2.8.1.3-1) jessie; urgency=low

  Bug Fixes:
  * Server: Fix pin handling in email token

 -- LSE LinOTP2 Packaging <linotp2@lsexperts.de>  Fri, 29 Jul 2016 21:34:07 +0200

linotp (2.8.1.2-1) jessie; urgency=low

  Enhancements:
  * Server: Add support for demo licenses

  Bug Fixes:
  * Selfservice: Fix setting tokenlabels
  * Server: Set the first created realm as default realm
  * Server: Fix admin/show using a serial number and an active admin policy
    containing a wildcard
  * Server: Fix import of policies missing scope or action
  * Server: Fix license import using IE

 -- LSE LinOTP2 Packaging <linotp2@lsexperts.de>  Fri, 10 Jun 2016 13:40:40 +0200

linotp (2.8.1.1-1) jessie; urgency=low

  Bug fixes:
  * Server: Fix license decline under certain conditions

 -- LSE LinOTP2 Packaging <linotp2@lsexperts.de>  Fri, 08 Apr 2016 08:49:36 +0200

linotp (2.8.1-1) jessie; urgency=low

  Enhancements:
  * Server: Add monitoring controller
  * Server: Add support for encryption migration (HSM)
  * Server: Add 'forward to server' policy
  * Server: Extended user filter in policies
  * Server: Reduce number of userid authentication calls
  * Server: Enable less services in default configuration
  * Server: Add French, Italian, Spanish and Chinese translations
  * WebUI: Various cosmetic fixes
  * WebUI: Update jQuery, jQuery UI and jed

  Bug fixes:
  * Server: Fix forwarding policy when parameter list is empty
  * Selfservice: Fix access to userservice with UTF-8 characters
  * Selfservice: Fix resolver user wildcard support in extended policy user def
  * WebUI: IE11: Deliver requested language
  * WebUI: Support for IE11 logout and cookie deletion

 -- LSE LinOTP2 Packaging <linotp2@lsexperts.de>  Thu, 24 Mar 2016 13:48:36 +0100

linotp (2.8.0.3-1) jessie; urgency=low

  Bug fixes:
  * Server: Increment 'failCount' even if maxFailCount is reached
  * Server: Fix TOTP tokens with empty timeshift values
  * Server: Fix export of empty token list
  * Server: Fix policy view showing only realm specific policies
  * Server: Fix token settings saving for TOTP and OCRA2 tokens

 -- LSE LinOTP2 Packaging <linotp2@lsexperts.de>  Fri, 05 Feb 2016 08:54:31 +0100

linotp (2.8.0.2-1) jessie; urgency=low

  Bug fixes:
  * Server: Fix for double escaping when using info_box
  * Server: Fix for information disclosure with audit search
  * Server: Prevent enumeration/information leakage in validate/check
  * Server: Remove session id from URL
  * WebUI: Clear PIN input fields on closing the 'Set PIN' dialog
  * Selfservice: Enforce session and cookie check in all userservice actions
  * Selfservice: Add missing session invalidation on selfservice logout
  * Config examples: Set security relevant headers in example apache config
    files
  * Config examples: Set X-Permitted-Cross-Domain-Policies header in example
    Apache config files

 -- LSE LinOTP2 Packaging <linotp2@lsexperts.de>  Thu, 17 Dec 2015 11:07:46 +0100

linotp (2.8.0.1-1) jessie; urgency=low

  Enhancements:
  * Server: Add support for '*' wildcard in policy client definition
  * Server: Add support to set random pin on token import

 -- LSE LinOTP2 Packaging <linotp2@lsexperts.de>  Mon, 30 Nov 2015 09:56:09 +0100

linotp (2.8-1) jessie; urgency=low

  Enhancements:
  * Server: Add FIDO U2F support
  * Selfservice: Enroll FIDO U2F, e-mail and SMS tokens
  * Server: Losttoken: Support enrollment of e-mail and SMS tokens
  * Server: Trigger challenges for multiple challenge-response tokens with one
    request
  * Server: Support deleting multiple policies with one request
  * Server: Rework and improve token counter logic
  * Server: Add policy actions 'emailtext' and 'emailsubject' in scope
    'authentication' to define body and subject of e-mails sent by e-mail
    tokens
  * Server: Add parameter to define SMS messages sent by SMS tokens
  * Server: Add support for defining multiple OCRA2 callback URLs
  * Server: Add optional ability to save last_accessed timestamps for tokens
  * Server: Add crypto migration controller to change in-use cryptographic
    techniques, switch to HSMs or replace in-use HSMs
  * Server: Add support for using UserPrincipalName as username
  * Server: Support wildcard '*' for serial number filter in admin/show
  * Tools: linotp-auth-radius: Support for unicode radius requests
  * Selfservice: Support yubikey tokens with public_uid
  * Server: Add target realm input for token imports
  * Server: Prevent accidental admin lock-out using read-only admin policies
  * Server: Support autoassignment policy without action value

  Bug fixes:
  * Selfservice: Fix getSerialByOtp functionality for yubikey tokens
  * Server: Fix importing yubikey tokens without prefix
  * Server: Fix autoassignment with remote token pointing at yubikey token
  * Server: Fix autoassignment using tokens with different OTP lengths
  * Server: Prevent counter increments of inactive tokens
  * Server: Don't return counter parameter on TOTP enrollment
  * Selfservice: Fix occasional login problems using non-ASCII characters
  * Server: Fix occasional problems sorting userlist with unicode characters
  * Server: Fix usage of otppin policy for remotetoken with local pincheck
  * Server: Don't return error messages on unconfigured autoenrollment
  * Server: Always set OTP length in remote token enrollment
  * Server: Don't return error messages for policy otppin=1 and unassigned
    tokens
  * Server: Reply to OCRA2 challenge providing only transactionid and OTP
  * WebUI: Don't show dialog asking for realm creation if no useridresolver is
    configured
  * WebUI: Fix WebUI for recent Internet Explorer versions
  * WebUI: Clear key and PIN input fields after token enrollment
  * Tools: linotp-create-pwidresolver-user: Fix duplicate and ignored
    command-line arguments
  * Tools: Correctly package linotp-enroll-smstoken tool
  * Tools: Use Digest instead of Basic Authentication in
    linotp-enroll-smstoken
  * Tools: Display an error message in linotp-enroll-smstoken when
    dependencies are missing
  * Tools: Fix linotp-sql-janitor crash when executed without --export option
  * Server: Fix for wildcard search with available unassigned tokens
  * Server: Fix LinOTP on pylons 0.9.7
  * Packaging: Remove nose dependency from linotp install process

 -- LSE LinOTP2 Packaging <linotp2@lsexperts.de>  Wed, 25 Nov 2015 17:30:54 +0100

linotp (2.7.2.2-1) jessie; urgency=low

  * Fix XSS vulnerabilities in manage WebUI

 -- LSE LinOTP2 Packaging <linotp2@lsexperts.de>  Thu, 12 Nov 2015 11:57:17 +0100

linotp (2.7.2.1-1) jessie; urgency=low

  Bug fixes:
  * Server: Token in autoassignment were assigned randomly instead of the one
    that actually matched the OTP value
  * Server: When using check_s the realm context was not correctly set. If the
    token is in a realm, that realm should be used not the default realm
  * Server: Uninitialized variables in remotetoken in case of connection error
  * Server: Always set random PIN during token enroll/assign if the
    corresponding random PIN policy is set
  * Packaging: If a2dissite linotp2 is unsuccessful during package removal the
    uninstallation broke off. Now errors with 'a2dissite' are printed to
    stderr during installation/removal but don't break the scripts
  * Packaging: Add SQLAlchemy<=0.9.99 dependency due to 'SQLAlchemy Migrate'
  * Packaging: Fix for LinOTP installation in a LSE Smart Virtual Appliance on
    Debian Jessie. Since MySQL lacks a systemd service file use polling to
    check when MySQL is brought up
  * Server: Fix erroneous reply message about 'unconfigured autoenrollment'
  * Server: Fix for enrolling tokens via the selfservice webprovision with
    random pin policy set
  * Packaging: Allow WebOb version 1.4 in debian 8 (jessie)
  * Server: Fix for handling users with @ in name (principal name) in
    selfservice access
  * WebUI: Fix for selfservice (Internet Explorer caches GET requests)
  * Server: Fix extended search in Audit Trail

 -- LSE LinOTP2 Packaging <linotp2@lsexperts.de>  Wed, 08 Jul 2015 13:20:31 +0200

linotp (2.7.2-1~precise) precise; urgency=low

  Enhancements:
  * Server: Auto enrollment - enroll an email or sms token if user has no
    token and authentication with password was correct
  * Server: Support 'now()' in LDAP search expressions
  * Selfservice: Split Selfservice into userservice controller and selfservice
    renderer to support remote selfservice interface
  * WebUI: SQL and LDAP resolver mapping validation (needs to be valid JSON)
  * WebUI: E-mail and SMS provider definition validation (needs to be valid
    JSON)
  * Packaging: Support for Ubuntu 14.04 (with Apache 2.4)
  * Packaging/Server: Support for Pylons 1.0.1
  * Packaging: Internal package refactorization to unify structure and version
    number handling
  * Packaging: Apache linotp2 VirtualHost will no longer be overwritten during
    Debian package upgrade. VirtualHost example files are copied to the same
    location where the LinOTP package is installed and only afterwards it is
    moved to /etc/apache2 (if it does not exist already)
  * Packaging: Cleaned up and hardened Apache linotp2 VirtualHost files
  * Tools: Improved linotp-create-pwidresolver-user and
    linotp-create-sqliddresolver-user to to generates more secure passwords
  * Tools: Added tool to massenroll SMS token

  Bug fixes:
  * Server: Fixed support of old licenses, where the expiry is in the date
    entry
  * Server: Fixed error during token unassign (because of setPin call)
  * Server: Fixed searching for a user in multiple realms
  * Server: Fixed exact search for user in tokenlist
  * Server: Fixed sorting of userlist with unicode
  * Selfservice: Fixed selfservice history browsing

 -- LSE LinOTP2 Packaging <linotp2@lsexperts.de>  Wed, 25 Mar 2015 13:46:31 +0100

linotp (2.7.1.2-1~precise) precise; urgency=low

  Server:
  * adjust the copyright date from 2014 to 2015

  Audit:
  * audit query with empty arguments fixed
  * made selfservice history browsing working again

  Tools and Resolver:
  * enhanced password genenerating tool to generate more secure passwords
    entries for usage via passwd and sql resolvers

  Web UI:
  * added ui hints for the sms and email token config
  * use radius token config defaults for radius token enrollment
  * use remote token config defaults for remote token enrollment
  * searching for unknown users in tokenview, showed all tokens that had no
    user assigned.

 -- LSE LinOTP2 Packaging <linotp2@lsexperts.de>  Fri, 13 Feb 2015 11:40:24 +0100

linotp (2.7.1.1-1~precise) precise; urgency=low

  * Bug Fix: Don't ignore whitespace in license file when calculating signature

 -- LSE LinOTP2 Packaging <linotp2@lsexperts.de>  Wed, 21 Jan 2015 09:06:25 +0100

linotp (2.7.1-1~precise) precise; urgency=low

  Enhancements:
  * Server: Added check for optional support and subscription license
  * WebUI: Show warnings when the support and subscription has expired or
    number of supported tokens has been exceeded
  * WebUI: Editing the token config in the WebUI will only save what has been edited
  * WebUI: PIN setting is now part of the 'enroll' dialog instead of being in a
    separate dialog
  * WebUI: Don't allow setting the token PIN in the token enrollment dialog when the
    'random_pin' policy is set
  * WebUI/Server: Added translation of selfservice and policy messages
  * WebUI: Enabled JavaScript localisation (jed based) for 'manage' and
    'selfservice' UI
  * Server: Added Yubikey token support for uppercase OTP values
  * Server: Added support for Yubikey token resync
  * WebUI: Info and error boxes in the 'manage' UI now stack instead of
    overlaying (hiding the older ones). When displaying more than one box a
    'Close all' link is shown
  * WebUI: Improve CSS styling for info and error boxes in 'manage' UI
  * WebUI: Adapted the 'selfservice' and 'auth' interfaces to the 'manage' UI style
  * WebUI: Improved display of currently selected user and token
  * WebUI: Restricted the selection to a single user
  * Server: Added system/getPolicy support for 'user' as filter criteria
  * Server: Added system/getPolicy support for 'action' as filter criteria
  * WebUI: Preset LDAPUserIdResolver AD with objectGUID instead of DN
  * WebUI: Rework the selfservice Google web provisioning to refer to FreeOTP
    and other softokens as well
  * Server: Include OTP length and hash algorithm used in the 'otpauth' URL
    generated when enrolling HOTP or TOTP tokens
  * WebUI: Display the generated seed in the enrollment tabs in a copyable form
  * WebUI: Extendend the eToken dat import to display start date support with hh:mm:ss
  * Server: Added configuration options to selectively disable parts of LinOTP
    (manage, selfservice, validate)
  * WebUI: Added 'clear' button to policy form
  * WebUI: Made policies 'active' by default
  * Server: Initialize repoze.who with a random secret during server startup
    or restart (old 'selfservice' sessions become invalidated)
  * Server/Tools: Added the ability to dump the audit data before deletion
  * Packaging: Removed obsolete SQLAlchemy <0.8.0b2 restriction
  * Server: Random generation: switched to more secure randrange and choice methods
  * WebUI: Updated jQuery to v1.11.1 and all plugins and JS libraries
    (Superfish, jQuery Cookie, jQuery Validation, ...) to their latest version
  * WebUI: Simplified selfservice tokenlist handling
  * WebUI: Added warning to auth forms when Javascript is disabled in the
    browser
  * WebUI: Improved auth form handling of JS errors
  * Server: Removed deprecated /auth/requestsms form because SMS can be
    requested using the regular /auth/index form (by doing challenge-response)

  Bug Fixes:
  * Packaging: Fixed ask_createdb debconf question that kept being asked on
    upgrade of the Debian packages
  * WebUI: Cleaned up selfservice mOTP Token enrollment
  * WebUI: Some fixes for localisation and wrong validation of seed input field
  * Server: Fixed the search for ee-resolver tokens and user
  * Server: Raise exception for empty 'user' in 'system' or 'admin' policy
  * Server: Load the HSM before the LinOTP config, so that the config can hold decrypted values
  * Server: Fixed help_url to always use linotp.org site with version
  * Server: Added support for migrating old linotpee resolvers entries
  * Server: Fixed reinitialisation of Yubikey token
  * Server: Yubikey checkOtp should not raise exception if the OTP is too short
  * Server: Fixed bug in Yubikey CSV import
  * Server: Fixed padding and unpadding code for PKCS11 module
  * Server: Fixed padding and unpadding code for YubiHSM module
  * Server: Added LinOTP config options 'pkcs11.accept_invalid_padding' and
    'yubihsm.accept_invalid_padding'
  * Server: Fixed token import to support ocra2 token
  * WebUI: Fixed small display error when deleting or modifying multiple
    tokens in the 'manage' UI
  * WebUI: Fixed selfservice enroll of mOTP token
  * Server: Fixed token serial not appearing in the audit log in some cases

 -- LSE LinOTP2 Packaging <linotp2@lsexperts.de>  Fri, 12 Dec 2014 15:28:36 +0100

linotp (2.7.0.2-1~precise) precise; urgency=low

  * Fixed PSKC import with plain input
  * Fixed SecretObj cleanup in some corner-cases
  * Cleaned up default parameters in functions to prevent memory leaks
  * Added late binding to ORM mapping
  * Fixed several issues with Oracle databases such as: reserved words in
    columns, None/empty values not being mapped correctly to Python objects,
    Unicode handling
  * Made significant modifications to SQLAudit to fix a memory leak
  * Fixed checkPolicyPost() in admin/init without serial (#12603)
  * Added /:no realm:/ search option for token list
  * Removed empty token config tabs in the WebUI (#12634)
  * Added linotpAudit.error_on_truncation config option to control DB
    behaviour when writing large values to the DB

 -- LSE LinOTP2 Packaging <linotp2@lsexperts.de>  Thu, 31 Jul 2014 14:58:56 +0200

linotp (2.7-1~precise) precise; urgency=low

  * Integrated linotp-ee package into this package, adding:
    - Support for SQL Audit
    - Tools such as: linotp-decrypt-otpkey, linotp-tokens-used, linotp-backup,
      linotp-restore, etc.
    - Support for HSM
    - eTokenDat, PSKC, DPWplain and vasco token import
  * Fixed broken custom-template handling (#12555)
  * Fixed some corner cases of JSON and CSV audit output (#12550, #12556)
  * Fixed erroneous QR-Code generation
  * Pinned WebOb version to < 1.4 due to incompatibility with Pylons (#12586)
  * WebUI: Moved 'License' menu entry to 'Help/Support'
  * WebUI: Added 'Help/About' dialog
  * WebUI: Cleaned up a little and exchanged the LinOTP logos

 -- LSE LinOTP2 Packaging <linotp2@lsexperts.de>  Tue, 20 May 2014 18:31:52 +0200

linotp (2.6.1.1-1) precise; urgency=low

  * Fixed Yubikey token so it supports LinOTP/RADIUS challenge-response
  * Removed 'const' JS variable that broke IE9
  * Added Yubikey public ID to token description when importing CSV file
    (#12417)
  * Fixed erroneous active-token-count in WebUI (#12523)

 -- LSE LinOTP2 Packaging <linotp2@lsexperts.de>  Tue, 08 Apr 2014 15:17:40 +0200

linotp (2.6.1-1) precise; urgency=low

  * Added support for BasicAuthentication to HttpSMSProvider
  * Prevent resolver creation with same name (and different case)
  * Improved /auth/index forms and deprecated /auth/requestsms
  * Improve entropy by using /dev/urandom (#12243)
  * Added streaming output to audit/search JSON and CSV (#12392)
  * Made wildcard search in SQL Resolver more precise (#12135)
  * Small graphical WebUI fixes (#12229)
  * Added possibility to change the phone number of SMS token (#2953)
  * Require * for wildcard token search (#2838)
  * Removed PIL as a hard dependency (you may use pillow-pil) (#12409)
  * Only enable apache site on first installation (not upgrade) (#12246,
    #12457)
  * Supress error during installation if no 'lse_release' exists #(12237)
  * Shorten UserIdResolver display string in UserView (#2678)
  * Added python-httplib2 dependency
  * Added challenge-response and http-POST to remote token (#12433, #12451)
  * Added challenge-response to RADIUS token (#12432)
  * Added client information to audit log (#12417)
  * Enable 'Enter' key in auth/index forms (#12103, #12446)
  * Allow SmtpSMSProvider to raise exceptions (#12419)
  * Several challenge-response error handling fixes (#12416, #12420, #12427)
  * Several OpenID fixes (#12415, #12428, #12265, #12190, #12264)
  * Fix hostname/port FQDN splitting (#12410)
  * Added man page for linotp-auth-radius
  * Removed obsolete log warnings and errors (#12396, #12443)
  * Prevent challenges from being sent when multiple tokens match (#12413)
  * Fixed check_yubikey so that it supports two slots (#12477)
  * Enabled realm assignment during Yubikey enrollment
  * Added autoassignment for Yubikeys
  * Added new policy 'ignore_autoassignment_pin'
  * Removed newlines in token CSV export (#12465)

 -- LSE LinOTP2 Packaging <linotp2@lsexperts.de>  Thu, 27 Mar 2014 14:19:12 +0100

linotp (2.6.0.3-1) precise; urgency=low

  * Fix problem with LDAPS connection (#12431)
  * Catch token exceptions to prevent errors when processing several tokens (#12416)

 -- LSE LinOTP2 Packaging <linotp2@lsexperts.de>  Wed, 19 Feb 2014 14:18:32 +0100

linotp (2.6.0.2-1) precise; urgency=low

  * Fixed the module exception in community edition. (#12424)

 -- LSE LinOTP2 Packaging <linotp2@lsexperts.de>  Fri, 14 Feb 2014 08:28:05 +0100

linotp (2.6.0.1-2) precise; urgency=low

  * Fixed the ownership of /etc/linotp2/private.pem

 -- LSE LinOTP2 Packaging <linotp2@lsexperts.de>  Tue, 11 Feb 2014 15:38:05 +0100

linotp (2.6.0.1-1) precise; urgency=low

  * Added radius client tool "linotp-auth-radius", which supports challenge response
  * Fix the otppin=2 (no pin) problems with email and totptoken (#12399 #12398)
  * Fix for email token to support otppin=2 (closes #12398)
  * Fix 'Logout' button (closes #12371)

 -- LSE LinOTP2 Packaging <linotp2@lsexperts.de>  Fri, 07 Feb 2014 15:38:05 +0100

linotp (2.6-1) precise; urgency=low

  * Added Challenge Response functionality for all tokens.
  * Added Challenge Response Policy (#12234)
  * Searching for tokens in the WebUI now uses wildcards.
  **  To find "benjamin" you will have to search for "ben*".
  **  "ben" will return nothing.
  * Added UserPassOnNoToken Policy (#12145)
  * Export token list to csv (#2963)
  * Add additional user attributes in the token list api (#12187)
  * Export audit list to csv (#2963)
  * Added /auth/index3 with 3 lines (#12138)
  * Use Yubikey with prefix like the serial number (#12039)
  * Enroll Yubikey with Challenge Response and Yubikey NEO (#12186)
  * SMS-Token: The mobile number can now be used in the mailto field (#12151)
  * Add non-blocking behaviour when sending SMS OTP (#2986)
  * The token description can be set in the WebUI (#12163)
  * The Resolver dialog now start the realm dialog if no realm is defined (#12160)
  * The yubikey in Yubivo mode (with 44 characters output) is supported (#2989)
  * Import Yubico CSV in Yubico mode for Yubikeys, that were generated with the
  **  Yubico personalization tool (#12326)
  * The token type list is sorted when enrolling in the management WebUI (#12231)
  * The authorize policies can contain regular expressions for the token
  **  serial number (#12197)
  * Added script 'linotp-token-usage' for token statistics (#12299)
  * Added severals cripts for simpler installation and maintenance:
  **  linotp-create-certificate, linotp-create-enckey, linotp-create-auditkeys,
  **  linotp-fix-access-rights (#2883)
  * /validate/check can return addition token details of the authenticated token.
  **  Configured by the policy 'detail_on_success' (#2661)
  * Support for eToken dat file import (#12124)
  * Policies can now be deactivated and activated (#2903)
  * Added new token type E-mail token, that sends OTP via smtp (#2704, #12332)
  * Improve pam_linotp for build process and challenge response support (#12176)
  * Using POST instead of GET requests in selfservice UI (#12161)
  * Improved the HTML online help, to be available online from linotp.org
  **  or installed on the server
  * Removed several misleading error messages during installation
  * Improved several error messages
  * rlm_linotp now also builds on Ubuntu 12.04 (#12154)
  * Improved the certificate handling for the LDAP resolver (#12089)
  * Improved the performance when loading many users in the WebUI (#12076)
  * Fixed a padding problem in the OCRA token (#12202)
  * Fixed the logout link in the management Web UI (#12022)
  * Fixed SMS token without serial number (#12322)
  * Fixed the signature checking in the SQL audit module (#12267, #2700)
  * Fixed apache config to use secure cookies (#12148)

 -- LSE LinOTP2 Packaging <linotp2@lsexperts.de>  Mon, 23 Dec 2013 15:19:09 +0100

linotp (2.5.2.1-1) precise; urgency=low

  * Change RC8 to the release version

 -- LSE LinOTP2 Packaging <linotp2@lsexperts.de>  Fri, 02 Aug 2013 11:28:37 +0200

linotp (2.5.2-1.rc8) lucid; urgency=low

  * Fixed multiple selected policies 	                    #12114
  * Fixed for user with special char for access to selfservice #12110
  * Fixed export of policy with user with special chars   #12107
  * Fixed of missing manpage for source distribution      #12100
  * Fixed export of empty policies                        #12099
  * Fixed of weird PKG-INFO from build                    #12098
  * Fixed for ad users with special char in dn for access to selfservice #12090


 -- LSE LinOTP2 Packaging <linotp2@lsexperts.de>  Fri, 12 Jul 2013 00:53:29 +0200

linotp (2.5.2-1.rc7) precise; urgency=low

  * Fixed ignored timeStep from enrollment dialog #12080
  * Fixed access for AD user with special characters to selfservice #12090
  * Added required package entry for configobj in glinotpadm #12088


 -- LSE LinOTP2 Packaging <linotp2@lsexperts.de>  Mon, 08 Jul 2013 11:34:22 +0200

linotp (2.5.2-1) precise; urgency=low

  * release community edition

 -- LSE LinOTP2 Packaging <linotp2@lsexperts.de>  Fri, 05 Jul 2013 11:56:52 +0200

linotp (2.5.2-0.rc6) precise; urgency=low

  * Fixed wrong positiv response during OCRA rollout #12058
  * Fixed enrolling Yubikeys in GTK client #12070
  * Fixed default getFromConfig #12067
  * Added index to token table #12061
  * Fixed documentation #12075
  * Added more unittests
  * Fixed OCRAChallengeTimeout #12069
  * Fixed the UI of the TOTP enrollment to honour the timestep #12080
  * Fixed the dependency for repoze.who #12081
  * Added multiple LDAPS useridresolvers #12065

 -- LSE LinOTP2 Packaging <linotp2@lsexperts.de>  Thu, 04 Jul 2013 00:41:13 +0200

linotp (2.5.2-0.rc5) precise; urgency=low

  * fixed LDAP encoding (#12062)
  * fixed tokenclass type (#12054)

 -- LSE LinOTP2 Packaging <linotp2@lsexperts.de>  Tue, 02 Jul 2013 12:00:06 +0200


linotp (2.5.2-0.rc4) precise; urgency=low

  * fixed unicode in LDAP-Resolver
  * fixed JSON object handling in webUI

 -- LSE LinOTP2 Packaging <linotp2@lsexperts.de>  Fri, 28 Jun 2013 15:02:06 +0200


linotp (2.5.2-0.rc3) precise; urgency=low

  * Bug #12026 Closed (fixed) WebUI: SyncWindows and CounterWindow could not be set
  * Bug #12018 Closed (fixed) otplen is not honoured by /admin/init
  * Bug #12015 Closed (fixed) Hide help button in CE
  * Bug #12014 Closed (fixed) LinOTP Logo
  * Bug #12011 Closed (fixed) Typos in translation
  * Bug #3003, #3000 Closed (fixed) Wrong wsgi file in documentation
  * Bug #3002 Closed (fixed) Added info for creating certificates
  * Bug #2999, #2998, #2996, #2995, #2994, #2992, #2991 Closed (fixed) Improved documentation for manual installation
  * Bug #2975 Closed (fixed)  removed link to linotp-register
  * Bug #2969 Closed (fixed)  rewrite string handling in logging
  * Enhancement #2909 Closed (fixed) Better handling of HSM errors
  * Bug Closed #2864 (fixed)  Tokenrealm does not work with sqlite

 -- LSE LinOTP2 Packaging <linotp2@lsexperts.de>  Wed, 26 Jun 2013 16:10:06 +0200



linotp (2.5.2-0.rc2) precise; urgency=low

  * fixed #998

 -- LSE LinOTP2 Packaging <linotp2@lsexperts.de>  Wed, 19 Jun 2013 17:44:00 +0200

linotp (2.5.2-0.rc1) precise; urgency=low

  * added possibility to display action history in selfservice
  * added a script (linotp-pip-update) to update a pip installation (#882)
  * added authentication to ocra controller (#873)
  * added dynamic selfservice actions
  * added feitian library, that can create the feitian challenge
  * added hook for setup defaults in the manage enrolment gui (#925)
  * added label for enrollmen of OCRA token
  * added labels into selfservice UI (#842)
  * added labels tags to html UI for better usage (#842)
  * added missing vasco token
  * added policy import to WebUI (#858)
  * added policy support for dynamic tokens
  * added several tools (#883) to make the installation like pip install easier.
  * added the dynamic hmac and sms token implementation + rendering
  * added the dynamic motp token
  * added the dynamic version of the totp token
  * added the possiblity to export the policies in the WebUI and in the GTK client (part of #774 and #858).
  * added the user and realm to the enrollment of dynamic tokens.
  * added transition packages to rename the debian archives (#844)
  * added users and resolvers to policies in selfservice, authentication, enrollment and authorization (#856). cool!
  * added WebUI and Doku for #872: The policy checker
  * added yubikey in orignial yubikey mode (44 characters) to authenticate with the yubico online cloud service
  * add missing genkey in the ocra selfservice
  * add the policy definitions of the dynamic tokens
  * assign Token by OTP value (#666): Added to selfservice
  * closed #895: More detailed information when the SMS is sent via /validate/check of /validate/smspin.
  * closed #924 and #942: The preset of the mobile number for an SMS token is now contained in the token.mako file.
  * closed #932: The user was not able to authenticate to selfservice
  * closed #935: Deprecation Information about searching tokens
  * closed #938: Use SecureFormatter in linotp.ini
  * closed #939: The sms text from the policy is used to send the sms
  * closed #947: We require python 2.6.
  * closed #950: added dependency for python repoze.who
  * closed #952: make sure that genkey is in defined range
  * correct audit entry, when the userpassword (otppin=1) is wrong. (#843)
  * dynamic PASSWORD token
  * dynamic RADIUS token
  * dynamic Remote token
  * dynamic token
  * extended the template lookup path to support dynamic token definitions
  * first implementation for #871 to support feitian c601 token.
  * fix #874 and provide the documentation statically.
  * fix and test for ticket #864 - sqlite: assign realms to token
  * fixed #737 and added a search button to flexigrid.
  * fixed #875: added SecureFormatter to be able to remove non printable characters from the log args
  * fixed #876: the redirect will only be done, if the login was successful.
  * fixed #879: The audit trail does not show entries with sqlalchemy 0.8.0
  * fixed (#890): The setting of the OCRA PIN does not work in the WebUI.
  * fixed #893: We added more tests for the HttpSMSProvider.
  * fixed #898: The CA certificate from the LDAP Resolvers gets written only on the first request.
  * fixed #911, use a default token list if linotpTokenModules is not defined.
  * fixed #931: If the useridresolveree is not present or the LDAP or SQL resolver can not be loaded, we now added an error message.
  * fixed #948: return space instead of empty string in case of MS SQL server
  * fixed #954: problems with redundant MS SQL server.
  * fixed an issue with userassign and added policy tests. (#863)
  * fixed missing dependency for configobj (#888)
  * fixed missing urllib import for ocra token.
  * fixed problem, that an admin was not able to view the users in the realm he has rights to
  * fixed the broken FileAudit module
  * fixed the possiblity to do cross site scripting in the doc controller.
  * fixed user enumeration with validate/smsping (#869)
  * fix for #923 - delete of undefined tokentype object
  * fix for #933 - restore noreferrals status
  * fix for #940 hmac vaerification + more debug token info
  * fix for #945: You may either specify genkey or otpkey but not both
  * fix for defaultRealm() in ocra/check_t (value instead of function)
  * fix for encoding problem in qr image #930
  * fix for SQLAlchemy unicode warning
  * fix for ticket #920 - put request identifier in the log output
  * fix for tokeniterator exact user match
  * fix permissions for SSL privkey and who.ini (#A756)
  * fix problem #848: The system settings are not stored, it data on another tab is missing.
  * fix the counter reset in case of the model setType() call
  * fix the OCRA bug for missing leading zeros - truncation to last digit
  * implemented additional API to to a get_serial_by_otp in selfservice (#666)
  * implemented (with tests) the controller /system/checkPolicy (#872)
  * improved #679, the usage of clients in policies: exclude clients
  * improved PSKC import to import OCRA suites (#823)
  * increase font size (style italic) to make it easier to assign a token to a user...
  * integration test adjustments for py2.6
  * limit size of realm and resolver dialogs. If hundret resolvers or realms are defined, the dialog is too big
  * make it easy installable on Univention Corporate Server.
  * make the cookie a secure cookie, means it must be transferred via SSL
  * migrated Vasco token (#927)
  * migrate simple pass token and tagespasswort to dynamic token module
  * moved etoken enrollment tool from server to EE client (#834)
  * performance fix - reduce userid lookup
  * renamed the webprovissionOCRA to activateQR #912
  * resolver init hook -  #941
  * reverted to the timeStepping=30 for the setup
  * set maximum auth count and validity period. (#743)
  * solve 2.6. compatibilty issue for time2float
  * the mobile number (instead of phone) will now be used in selfservice for SMS token

 -- LSE LinOTP2 Packaging <linotp2@lsexperts.de>  Wed, 02 Jun 2013 12:44:00 +0200

linotp (2.5.1-1) lucid; urgency=low

  * fix in WebUI for System settings and IE compatiblity
  * fixed tokenview in selfservice (#852)
  * Work in Progress for release 2.5.1
  * improved python PIP installation
  * Define the contents of the lost password token (#806)
  * Only active tokens are counted for the licensing (#810)
  * Fixed translation
  * Added alert-box (pop under)
  * Improved performance with dynamic token classes
  * added QR-Code image to reply
  * added QR-Code enrollment in management web UI and selfserivce portal
  * added online help/manual
  * acced import OCRA seeds via CSV
  * Possibility to send 500er HTTP error instead of status:false
  * fixed broken totp resync

 -- LSE LinOTP2 Packaging <linotp2@lsexperts.de>  Fri, 22 Feb 2013 14:25:14 +0200

linotp (2.5.0-9) lucid; urgency=low

  * fixed location of config files

 -- LSE LinOTP2 Packaging <linotp2@lsexperts.de>  Wed, 17 Dec 2012 08:12:14 +0200

linotp (2.5.0-8) lucid; urgency=low

  * TOTP token now honours defaultOtpLength
  * fixed TOTP accept second OTP

 -- LSE LinOTP2 Packaging <linotp2@lsexperts.de>  Wed, 12 Dec 2012 14:26:14 +0200

linotp (2.5.0-7) lucid; urgency=low

  * change to encrypt data by label not handle

 -- LSE LinOTP2 Packaging <linotp2@lsexperts.de>  Mon, 03 Dec 2012 11:26:14 +0200

linotp (2.5.0-6) lucid; urgency=low
  * fixed the possibility to have more than one slot connected in pkcs11 security provider

 -- LSE LinOTP2 Packaging <linotp2@lsexperts.de>  Thu, 22 Nov 2012 14:14:14 +0200

linotp (2.5.0-5) lucid; urgency=low

  * fixed ocra resync

 -- LSE LinOTP2 Packaging <linotp2@lsexperts.de>  Thu, 22 Nov 2012 14:14:14 +0200

linotp (2.5.0-4) lucid; urgency=low
  * fix log output in case of missing sha224

 -- LSE LinOTP2 Packaging <linotp2@lsexperts.de>  Wed, 21 Nov 2012 12:23:14 +0200

linotp (2.5.0-3) lucid; urgency=low

  * normalize activationcode

 -- LSE LinOTP2 Packaging <linotp2@lsexperts.de>  Tue, 20 Nov 2012 20:09:14 +0200

linotp (2.5.0-2) lucid; urgency=low

  * fixed the HSM session pool

 -- LSE LinOTP2 Packaging <linotp2@lsexperts.de>  Wed, 14 Nov 2012 20:09:14 +0200

linotp (2.5.0-1) lucid; urgency=low

  * added limit to sqlresolver

 -- LSE LinOTP2 Packaging <linotp2@lsexperts.de>  Wed, 07 Nov 2012 18:09:14 +0200

linotp (2.4.4-ocra-12) lucid; urgency=low

  * fixed unpadding of empfy string

 -- LSE LinOTP2 Packaging <linotp2@lsexperts.de>  Mon, 05 Nov 2012 18:09:14 +0200

linotp (2.4.4-ocra-11) lucid; urgency=low

  * improved setting of security module password
  * added first draft of YubiHSM module

 -- LSE LinOTP2 Packaging <linotp2@lsexperts.de>  Sun, 04 Nov 2012 12:45:14 +0200

linotp (2.4.4-ocra-10) lucid; urgency=low

  * fixed setting of securitymodule password

 -- LSE LinOTP2 Packaging <linotp2@lsexperts.de>  Thu, 01 Nov 2012 16:11:14 +0200

linotp (2.4.4-ocra-9) lucid; urgency=low

  * added creation of AES Key
  * fixed usage of DB2 as UserIdResolver

 -- LSE LinOTP2 Packaging <linotp2@lsexperts.de>  Mon, 29 Oct 2012 11:11:14 +0200


linotp (2.4.4-ocra-8) lucid; urgency=low

  * fixed Name of QrOcraDefaultSuite

 -- LSE LinOTP2 Packaging <linotp2@lsexperts.de>  Mon, 29 Oct 2012 11:11:14 +0200

linotp (2.4.4-ocra-7) lucid; urgency=low

  * fixed Umlaute with Apache

 -- LSE LinOTP2 Packaging <linotp2@lsexperts.de>  Mon, 24 Oct 2012 13:30:14 +0200

linotp (2.4.4-ocra-6) lucid; urgency=low

  * improved automatic update

 -- LSE LinOTP2 Packaging <linotp2@lsexperts.de>  Mon, 22 Oct 2012 15:30:14 +0200

linotp (2.4.4-ocra-5) lucid; urgency=low

  * applilance update fix

 -- LSE LinOTP2 Packaging <linotp2@lsexperts.de>  Fri, 12 Oct 2012 15:30:14 +0200

linotp (2.4.4-ocra-4) lucid; urgency=low

  * HSM integration

 -- LSE LinOTP2 Packaging <linotp2@lsexperts.de>  Thu, 10 Oct 2012 19:40:14 +0200


linotp (2.4.4-ocra-3) lucid; urgency=low

  * delivery version with python 2.6 fix

 -- LSE LinOTP2 Packaging <linotp2@lsexperts.de>  Thu, 09 Oct 2012 10:50:14 +0200


linotp (2.4.4-ocra-2) lucid; urgency=low

  * first implementation of OCRA
  * i18n for selfservice

 -- LSE LinOTP2 Packaging <linotp2@lsexperts.de>  Thu, 21 Sep 2012 16:20:14 +0200

linotp (2.4.4-1) lucid; urgency=low

  * fix in lib/user that make the GTk GUI fail when enrolling tokens for users

 -- LSE LinOTP2 Packaging <linotp2@lsexperts.de>  Thu, 27 Jul 2012 16:20:14 +0200

linotp (2.4.4) lucid; urgency=low

  * Added SMTP SMS gateway support
  * Added Authorization based on authenticating client IP address
  * Added functionality to retrieve OTPs to print One Time Password lists
  * Added test button to SQL Resolver
  * Improved dynamic token class loading
  * SMS OTP can be sent with customized text
  * Import eToken Pass: automatic SHA type detection
  * Improved the Unicode support in SQL Resolver and LDAP resolver
  * Improved search capabilitiestokenview and userview (WebUI)
  * Added possibility to turn off session protection
  * Added possibility to prefix name of audit table
  * Improved the Oracle support
  * Several minor fixes

 -- LSE LinOTP2 Packaging <linotp2@lsexperts.de>  Thu, 25 Jul 2012 11:20:14 +0200

linotp (2.4.3-5) lucid; urgency=low

  * merged the dynamic token class
  * added noSessionCheck to disable session protection
  * WebUI: Improved filtering in Tokenview and Userview

 -- LSE LinOTP2 Packaging <linotp2@lsexperts.de>  Mon, 14 May 2012 16:43:00 +0200

linotp (2.4.3-4) lucid; urgency=low

  * ORACE special release

 -- LSE LinOTP2 Packaging <linotp2@lsexperts.de>  Fri, 04 May 2012 15:44:00 +0200

linotp (2.4.3-3) lucid; urgency=low

  * fixed bugs in test suite, policy-lib and remote-token

 -- LSE LinOTP2 Packaging <linotp2@lsexperts.de>  Mon, 23 Apr 2012 15:44:00 +0200

linotp (2.4.3-2) lucid; urgency=low

  * improved the documentation of the admin and system controller

 -- LSE LinOTP2 Packaging <linotp2@lsexperts.de>  Wed, 18 Apr 2012 10:44:00 +0200

linotp (2.4.3-1) lucid; urgency=low

  * fixed import error in case of non-existing profile module
  * added LDAP axample for Apache

 -- LSE LinOTP2 Packaging <linotp2@lsexperts.de>  Mon, 16 Apr 2012 10:30:00 +0200

linotp (2.4.3) lucid; urgency=low

  * added loading of csv OATH files (#653)

 -- LSE LinOTP2 Packaging <linotp2@lsexperts.de>  Sat, 28 Jan 2012 20:00:00 +0200

linotp (2.4.2-2) lucid; urgency=low

  * added the linotp/tokendb/password_pw "yes" to generate a random linotpDB password

 -- LSE LinOTP2 Packaging <linotp2@lsexperts.de>  Wed, 19 Jan 2012 10:00:00 +0200

linotp (2.4.2-1) lucid; urgency=low

  * changed the python version from 2.5,2.6 to 2.6,2.7

 -- LSE LinOTP2 Packaging <linotp2@lsexperts.de>  Mon, 09 Jan 2012 12:00:00 +0200

linotp (2.4.2) lucid; urgency=low

  * added possibility to send SMS by entering PIN
  * added auto assigning functionality
  * fixed the session protection of loadtokens
  * fixed upload of license in webui
  * fixed minor bug in radius token
  * Added configuration of chasing referrals

 -- LSE LinOTP2 Packaging <linotp2@lsexperts.de>  Thu, 10 Nov 2011 12:03:33 +0200

linotp (2.4.1) lucid; urgency=low

  * storing sizelimit with ldap resolver
  * changed gethostbyaddr to only gethostname. If the DNS reverse resolving does not work well, this produces an error!
  * added delete and unassign to self service portal
  * added imprint for self service

 -- LSE LinOTP2 Packaging <linotp2@lsexperts.de>  Tue, 18 Oct 2011 12:03:33 +0200

linotp (2.4) lucid; urgency=low

  * New authentication protocols supported: RADIUS Server Radiator, SAML, OpenID
  * New tokens supported: TOTP (OATH), LinOTP Remote Token, LinOTP Radius Token, Tagespasswort Token
  * Support for HMAC with SHA1 and SHA256
  * Support for audit trail
  * OATH certified, including PSKC import
  * Passwords in Config are now being encrypted
  * OTP Pins can be stored hashed or encrypted

 -- LSE LinOTP2 Packaging <linotp2@lsexperts.de>  Thu, 15 Sep 2011 16:03:33 +0200

linotp (2.4-rc3) lucid; urgency=low

  * reworked pin poliy

 -- LSE LinOTP2 Packaging <linotp2@lsexperts.de>  Mon, 05 Sep 2011 09:35:26 +0200

linotp (2.4-rc2) lucid; urgency=low

  *  2nd release candidate

 -- LSE LinOTP2 Packaging <linotp2@lsexperts.de>  Wed, 17 Aug 2011 13:21:50 +0200

linotp (2.4-rc1) lucid; urgency=low

  * frist feature complete version

 -- LSE LinOTP2 Packaging <linotp2@lsexperts.de>  Thu, 04 Aug 2011 09:08:32 +0200

linotp (2.4-pre2) lucid; urgency=low

  * Added Audit Trail etc.

 -- LSE LinOTP2 Packaging <linotp2@lsexperts.de>  Tue, 31 May 2011 11:44:30 +0200

linotp (2.4-pre1) unstable; urgency=low

  * Pre1

 -- LSE LinOTP2 Packaging <linotp2@lsexperts.de>  Mon, 07 Mar 2011 12:00:00 +0200




linotp (2.3-rc2) unstable; urgency=low

  * RC2

 -- LSE LinOTP2 Packaging <linotp2@lsexperts.de>  Mon, 10 Mar 2011 12:00:00 +0200

linotp (2.3-pre2) unstable; urgency=low

  * Pre release 2

 -- LSE LinOTP2 Packaging <linotp2@lsexperts.de>  Wed, 02 Feb 2011 12:00:00 +0200

linotp (2.3-pre1) unstable; urgency=low

  * improved error document 500
  * auth at selfservice for PasswdIdResolver
  * Fixed copy paste bug in selfservice portal
  * improved the stability to the env.config access
  * rewrite selfservice portal. now based on jQuery
  * implemented policy definition for selfservice portal

 -- LSE LinOTP2 Packaging <linotp2@lsexperts.de>  Sun, 31 Oct 2010 13:00:00 +0200

linotp (2.2) stable; urgency=low

  * Added new WebUI management client /manage/index with nearly the complete functionality
  * Management Client pyGUI: Added a button for testing LDAP connections
  * Management Client pyGUI: several minor bugfixes (userview, windows client
  * Management Client Windows Installer: improved the windows installer and made it more simple.
  * Management Client Windows Installer: Choosing language English or German
  * Rewrite of Token Class to make it easier to add new token types.
  * Added new Token Type SMS OTP Token / Mobile TAN
  * Added SMS Requester Web form /auth/requestsms
  * Added Authentication Test Web form /auth/index
  * Virtual Appliance/Install-CD: Added ldap-utils for troubleshooting
  * Virtual Appliance/Install-CD: SSL certificate will not be generated anew when updating
  * Virtual Appliance/Install-CD: encKey will not be generated anew when updating
  * Virtual Appliance/Install-CD: All configuration of the LinOTP server and the FreeRADIUS clients
    will be done during Installation. No need of dpkg-reconfigure anymore.
  * Virtual Appliance/Install-CD: Added basic backup and restore scripts.
  * Virtual Appliance/Install-CD: Added openntpd
  * Improved logging
  * Added new user  manual for the self service portal
  * Improved Self servie portal
  * Added checkPass function to useridresolvers. So that authentication to the selfservice portal
    can be made transparent with existing user store passwords
  * LDAP UserIdResolver: Optimized errorhandling to avoid piling up of timeouts.
  * Added the possibility to configure PrependPIN, ResetFailCounter and IncFailCount

 -- LSE LinOTP2 Packaging <linotp2@lsexperts.de>  Thu, 14 Oct 2010 19:30:00 +0200

linotp (2.2-rc2) stable; urgency=low

  * WebUI: Added version information in footer
  * changed to version 2.2 in LDAP response
  * WebUI: Added hour glass during testing LDAP connection
  * Added Test-LDAP-connection interface: /admin/testresolver
  * Fixed the Spass Token so it will _not_ require a PIN during rollout
  * Virtual Appliance: Added ldap-utils to the ISO
  * WebUI: Fixed missing column "phone"
  * WebUI: Fixed presetting of LDAP/AD attributes in the LDAP Resolver Dialog
  * WebUI: Fixed the refresh of the Realm combobox

 -- LSE LinOTP2 Packaging <linotp2@lsexperts.de>  Mon, 04 Oct 2010 09:30:00 +0200


linotp (2.2-pre3) stable; urgency=low

  * SMS Token added

 -- LSE LinOTP2 Packaging <linotp2@lsexperts.de>  Mon, 27 Sep 2010 10:05:00 +0200


linotp (2.2-pre2) stable; urgency=low

  * improved va installer

 -- LSE LinOTP2 Packaging <linotp2@lsexperts.de>  Mon, 13 Sep 2010 21:00:30 +0200

linotp (2.2-pre1) stable; urgency=low

  * Implementing of new features.

 -- LSE LinOTP2 Packaging <linotp2@lsexperts.de>  Fri, 02 Jul 2010 23:54:30 +0200



linotp (2.1) stable; urgency=low

  * Initial release of new debian package building system

 -- LSE LinOTP2 Packaging <linotp2@lsexperts.de>  Fri, 25 Jun 2010 23:54:30 +0200<|MERGE_RESOLUTION|>--- conflicted
+++ resolved
@@ -1,10 +1,9 @@
-<<<<<<< HEAD
 linotp (2.9.1~0dev0-1) jessie; urgency=low
 
   * Set new version 2.9.1~0dev0-1
 
  -- LSE LinOTP2 Packaging <linotp2@lsexperts.de>  Fri, 26 Aug 2016 17:26:58 +0200
-=======
+
 linotp (2.9.0.5~rc0-1) jessie; urgency=low
 
   Bug Fixes:
@@ -42,7 +41,6 @@
   * Server: Fix token enrollment using the API directly after a server restart
 
  -- LSE LinOTP2 Packaging <linotp2@lsexperts.de>  Fri, 02 Sep 2016 16:27:13 +0200
->>>>>>> 153384e1
 
 linotp (2.9.0.1-1) jessie; urgency=low
 
