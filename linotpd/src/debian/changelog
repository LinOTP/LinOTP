<<<<<<< HEAD
linotp (2.10.2-1) jessie; urgency=low

  Enhancements:
  * Server: support for rollout token declaration, so that a token
            can only be used for the selfservice login - the token
            will have the default description 'rollout token'.
            According to the declared policy, the rollout tokens will
            automatically be removed after the first authentication with
            a different token, which will be annotated in the audit log.

  Bug Fixes:
  * Server: fix the sqlalchemy warnings about unicode conversion
  * Server: fix for missing translation function pointer in exception
  * Server: fix for passwd files with empty lines

 --  LSE LinOTP2 Packaging <linotp2@lsexperts.de>  Tue, 21 Nov 2018 16:02:19 +0200
=======
linotp (2.10.1.4-1) jessie; urgency=low

  Bug Fixes:
  * Server: fix a problem regarding the ldap connection- and response timeouts

 -- LSE LinOTP2 Packaging <linotp2@lsexperts.de>  Wed, 23 Jan 2019 18:12:11 +0200

linotp (2.10.1.3-1) jessie; urgency=low

  Bug Fixes:
  * Server: support database migration from any previous version
  * Server: fix for yubico verification url to be configurable,
            by default use the new https:// verification urls
            and support connection fallback and blocking

 -- LSE LinOTP2 Packaging <linotp2@lsexperts.de>  Fri, 3 Jan 2019 11:05:23 +0200
>>>>>>> 2facd40f

linotp (2.10.1.2-1) jessie; urgency=low

  Enhancements:
  * Server: make the pushtoken enrollment more robust for the case that
            the challenge service callback would fail
  * Server: support large challenges using blobs

  Bug Fixes:
  * Server: show up serial and token type in audit log for pushtoken enrollment
  * Server: fixes for the initial config handling

 --  LSE LinOTP2 Packaging <linotp2@lsexperts.de>  Tue, 29 Nov 2018 13:52:39 +0200

linotp (2.10.1.1-1) jessie; urgency=low

  Bug Fixes:
  * Server: validate/check_status query with user parameter now returns token serial
  * Server: Use userid instead of user name to identify open challenges.
            This mitigates the usage of capitals in user names with Active Directory
            as UserIdResolver backend.

 -- LSE LinOTP2 Packaging <linotp2@lsexperts.de>  Fri, 02 Nov 2018 10:26:17 +0100

linotp (2.10.1-1) jessie; urgency=low

  Enhancements:
  * Server: LDAPUserIdResolver failover:
            stay with working LDAP-Servers for an incrementing time
            before retrying the first server
  * Server: Add charset/collate clauses to database generation commands:
            ensures compatibility with recent versions of MariaDB
  * Server: New policy 'forward_on_no_token' to forward request
            to server if user has no token
  * Server: Allow configuration of the challenge prompt via
            system/setConfig?SMS_CHALLENGE_PROMPT=MESSAGE
  * Server: New policy 'enforce_smstext' to ignore request param data
  * Server: Support to configure HTTP headers in Rest SMS Provider
  * API: Show token enrollment status in userservice/usertokenlist
  * API: Support check_status without user parameter
  * Web UI: Add hint about timezones to manage tokeninfo
  * Web UI: Update visuals for manage tokeninfo
  * Selfservice Portal: Support optional landing page for selfservice portal
  * Selfservice Portal: Show token details in selfservice portal


  Bug Fixes:
  * Server: Fix LDAPUserIdResolver failover
  * Server: Fix RADIUS Forward Token
  * Server: Search token list with userPrincipalName
  * Server: String 'ignore_pin' instead of '3' is now correctly processed
            for 'otppin' policy action
  * Server: LinOTP server now handles forward proxy definition correctly
  * Server: Fix storing of timeout tuples within the DefaultPushProvider
  * Server: Fix backend for setExpiration UI dialog which failed in some cases
  * Server: Provide error message if the setup of a license fails
  * Server: Set default time zone to make time-based tokens work in all setups
  * Server: Support for SQLUserIdResolvers where the user id is defined as int.
            This fixes actions in the selfservice portal.
  * Web UI: Default for splitAtSign is now correctly displayed in the UI


 --  LSE LinOTP2 Packaging <linotp2@lsexperts.de>  Wed, 10 Oct 2018 15:33:39 +0200

linotp (2.10.0.10-1) jessie; urgency=low

  Bug Fix:
  * Fix invalid session cookie in Selfservice

 -- LSE LinOTP2 Packaging <linotp2@lsexperts.de>  Tue, 18 Sep 2018 16:02:38 +0200

linotp (2.10.0.9-1) jessie; urgency=low

  Bug Fix:
  * Fix auto enrollment for SMS token via RADIUS

 -- LSE LinOTP2 Packaging <linotp2@lsexperts.de>  Tue, 23 Jul 2018 14:49:04 +0200

linotp (2.10.0.8-1) jessie; urgency=low

  Feature:
  * Support setting http header for e.g. authorization in rest sms provider

 -- LSE LinOTP2 Packaging <linotp2@lsexperts.de>  Tue, 17 Jul 2018 13:10:26 +0200

linotp (2.10.0.7-1) jessie; urgency=low

  Feature:
  * policy enforce_smstext to ignore request param data for sms token
    challenge

 -- LSE LinOTP2 Packaging <linotp2@lsexperts.de>  Fri, 22 Jun 2018 15:01:26 +0200

linotp (2.10.0.6-1) jessie; urgency=low

  Bug Fix:
  * Let Push Token handle multiple active challenges
  * Policy: Fix index error during wildcard value list evaluation by policy

 -- LSE LinOTP2 Packaging <linotp2@lsexperts.de>  Thu, 07 Jun 2018 11:05:54 +0200

linotp (2.10.0.5-1) jessie; urgency=low

  Enhancements:
  * Add redundant challenge service configuration
  * Add new SMS Provider which supports HTTP REST interface

 -- LSE LinOTP2 Packaging <linotp2@lsexperts.de>  Thu, 24 May 2018 15:43:43 +0200

linotp (2.10.0.4-1) jessie; urgency=low

  Bug Fix:
  * Use utc time as base for cookie expiration

 -- LSE LinOTP2 Packaging <linotp2@lsexperts.de>  Mon, 26 Mar 2018 17:51:20 +0200

linotp (2.10.0.3-1) jessie; urgency=low

  Enhancements:
  * Move customisation files location (CSS, logos) to /etc/linotp2/custom-style
  * Replace crypto/pbkdf2 with more uptodate version
  * Add German translations

  Bug fixes:
  * Fix /auth/pushtoken test page

  Build infrastructure:
  * Add Docker enabled Jenkins Pipeline Script
  * Selenium: Updates and fixes to tests

 -- LSE LinOTP2 Packaging <linotp2@lsexperts.de>  Thu, 22 Feb 2018 10:28:26 +0100

linotp (2.10.0.2-1) jessie; urgency=low

  Bug Fix:
  * Tools: Fix exception in linotp-token-usage/tokens-used

 -- LSE LinOTP2 Packaging <linotp2@lsexperts.de>  Fri, 02 Feb 2018 17:12:25 +0100

linotp (2.10.0.1-1) jessie; urgency=low

  Bug Fixes:
  * Server: Restrict the userservice/context API

 -- LSE LinOTP2 Packaging <linotp2@lsexperts.de>  Tue, 30 Jan 2018 10:24:36 +0100

linotp (2.10-1) jessie; urgency=low
  Debian packaging:
  * Adapted for Debian Stretch
  * Remove Debian dependency python-socksipy python-repoze.who

  Python packaging:
  * Package: Remove unused smpplib dependency

  Token changes:
  * Introduce new token: Voice Token
  * Enhance Push Token (incompatible with previous Push Token version)

  Server changes:
    * Adjust default TransactionId length to 17
    * Implement explicit-deny for pushtoken
    * Add token type specific enrollment limits
    * Support loading provider via configuartion in linotp.ini
    * Enable new policy engine by default
    * Moved tokens to new location in src tree
    * Support shorter lost token duration (days, hours, and minutes added)
    * Autoassign a token if a request arrives with only username (without
      password)
    * Document the otppin policy 3=ignore_pin in the policy UI
    * Removed IE compatibility mode from templates
    * Take the already stored mobile number of a token owner (available from
      UserIdResolver) if it exists, otherwise take the number stored in the
      token info
    * Autoassignment without password
    * OATH csv import with sha256 + sha512

  Web UI changes:
  * Add Auth Demo pages for challenge-response and push token
      * /auth/challenge-response
      * /auth/pushtoken
  * Add expiration dialog for tokens
  * Refactor dialog button icon generation
  * Performance improvement by removing mouseover effects on Manage-UI
  * Extract custom form validators into seperate files
  * Removed IE compatibility mode from templates
  * Update favicon to follow company rename
  * Add UI in manage and selfservice for "static password" token
  * Improved Selfservice login with MFA support

  Other changes:
  * SMSProvider: Moved the SMSProviders to become part of linotp
  * UserIdresolver: Moved UserIdresolvers into linotp package

  Bug Fixes:
  * Server: Fix evaluation of forward policy to match most specific
    user definition
  * Server: Fix password comparison of password token
  * Server: Adjust location of token makos for translation
  * Server: Fix typo in getUserFromRequest in case of basic auth
  * Server: Fix missing 'serial' for audit and policy check in
            selfservice.enroll
  * Server: Fix for loading active token modules
  * Server: On LDAP test connection always close dialog
  * Server: Fix encoding error that prevented Token View from being displayed
            in the web interface.
  * Server: Fix challenge validation to check only one request at a time.
            Prevent (positive) double authentication with the same transaction
            ID and OTP. This used to happen when a user submitted the OTP for a
            transaction ID more than once within a very short timeframe
  * Server: Fix for missing LDAP uft-8 conversion
  * Server: Fix default hash algorithm. This  was causing issues in the YubiKey
            import
  * Server: Fix wrong audit log entries where "failcounter exceeded" was
            incorrectly being replaced with "no token found"
  * Server: Fix QRToken to use the tan length defined at enrollment
  * Server: Fix password and lost token password comparison
  * Server: Fix to show deactivated policies in Manage UI again.
  * Server: Fix for better user/owner comparison
  * Server: Fix to show inactive policies
  * Server: Fix import of policies with empty realm
  * Server: Verify that only active policies are used
  * Server: Fix for policy export to export inactive too
  * Server: Fix for target realm handling on token import
  * Server: Fix select only active policies for admin policies
  * Server: Fix getResolverClassName
  * Web UI: Fix UI crash check if backend response is array in ldap
            testconnection
  * Selfservice: Fix QR token enrollment and activation



 -- LSE LinOTP2 Packaging <linotp2@lsexperts.de>  Fri, 12 Jan 2018 09:49:22 +0100

linotp (2.9.3.3-1) jessie; urgency=low

  Bug Fixes:
  * Server: Fix HMAC-based tokens:
                   - prevent (positive) double authentication with the same
                     OTP. This used to happen when a user submitted the OTP
                     more than once within a very short timeframe.

 -- LSE LinOTP2 Packaging <linotp2@lsexperts.de>  Mon, 18 Sep 2017 17:52:04 +0200

linotp (2.9.3.2-1) jessie; urgency=low

  Bug Fixes:
  * Server: Fix YubiKey import
  * Server: Give realm parameter priority over user@realm if not
            split@sign

 -- LSE LinOTP2 Packaging <linotp2@lsexperts.de>  Thu, 07 Sep 2017 14:51:10 +0200

linotp (2.9.3.1-1) jessie; urgency=low

  Enhancements:
  * Server: Accept DB2 format database urls

  Bug Fixes:
  * Policy: Fix support for filtering on <UserIdResolver>: in user field
  * Web UI: Simplify user import dialog by removing realm section
  * Server: Fix OTP counter for email token
  * Server: Remove user related data from logs:
                    - Password hash from SQL resolver
                    - User information from user.py

 -- LSE LinOTP2 Packaging <linotp2@lsexperts.de>  Tue, 15 Aug 2017 15:31:53 +0200

linotp (2.9.3-1) jessie; urgency=low

  Enhancements:
  * Server: Add support for QR Token unpairing via API
  * Server: Support for deleting / disabling token if usage exceeded
  * Server: Logging enhancements including unique request IDs and timestamps
  * Server: Logging message cleanup to remove unecessary messages
  * Server: Support Ocra token with current LinOTP
  * Server: Prefer HTTP_X_FORWARDED_HOST to HTTP_HOST for logout_url
  * Server: Use HTTP_AUTHORIZATION to determine login name for Basic auth
  * Server: Support rfc7239 HTTP_X_FORWARDED_FOR to determine client IP
  * Server: Add token issuer to 'otpauth' URLs
  * Server: Add FIPS security provider to comply with some operations
  * Server: Add experimental new policy engine implementation (off by default)
  * Server: Refactor lib.user:
            - changed isEmpty into a property
            - removed methods getRealm, getUser
            - getUserFromParam signature
  * Server: Refactor resolvers:
            - setResolver and testresolver
            - configuration handling
  * Server: Email provider added support for SMTP port configuration
  * Server: Add support for read only (managed) provider configurations

  * Web UI: Version static resources to bust browser caching
  * Web UI: Add support for importing users via flat CSV file
  * Web UI: Add limited support for setting the admin password via the UI
  * Web UI: Improvements to LDAP edit dialog

  * API: Support dynamic logging via new maintainence controller
  * API: Add server healthcheck: maintainence/ok
  * API: Support filtering by token type using token_type parameter

  * Tools: Add CI Jenkins build pipeline
  * Tools: Add central makefile with targets for Docker, packages, tests
  * Tools: Add Docker image build infrastructure
  * Packaging: Soften hard dependency on libapache2-mod-wsgi
  * Packaging: Split auth modules into separate repositories on Github
  * Packaging: Move LinOTP client GUI into separate repository on Github
  * Config examples: Add example Logstash configuration
  * Config examples: Modify logging configuration to prevent duplicate lines

  Bug Fixes:
  * Server: Fix challenge response authentication (Yubikey)
  * Server: Fix enroll of QR Token when username in multiple realms
  * Server: Allow utf-8 filenames in FileSMSProvider configuration
  * Server: Fix for HSM migration problems
  * Server: Fix reusing OTP counter for email token if challenge timed out
  * Server: Fix typo in error message

  * Web UI: Allow more than 80 characters in user field
  * Web UI: Fix filtering in policies tab
  * Web UI: Fix parsing of duration configuration fields
  * Web UI: Fix link to https://keyidentity.com

  * API: Add validation of resolver name in defineResolver
  * Tools: create-pwidresolver-user: Fix phone fields

 -- LSE LinOTP2 Packaging <linotp2@lsexperts.de>  Mon, 31 Jul 2017 14:50:16 +0200

linotp (2.9.1.4-1) jessie; urgency=low

  Bug Fixes:
  * Vasco: Fix token import from file
  * Vasco: Fix authentication
  * Web UI: Fix error if token configuation dialog is cancelled
  * Manage: Remove broken wildcard search using '.' in UserIdResolver searches
  * Migration: Fix migration handling routine
  * Authentication: Fix behaviour of check_status with empty pass and otppin=2

 -- LSE LinOTP2 Packaging <linotp2@lsexperts.de>  Thu, 01 Jun 2017 15:35:52 +0200

linotp (2.9.1.3-1) jessie; urgency=low

  Bug Fixes:
  * Server: Fix realm configuration reset when renaming resolvers

 -- LSE LinOTP2 Packaging <linotp2@lsexperts.de>  Thu, 04 May 2017 12:01:46 +0200

linotp (2.9.1.2-1) jessie; urgency=low

  Bug Fixes:
  * Server: Fix saving issues with long configuration values

 -- LSE LinOTP2 Packaging <linotp2@lsexperts.de>  Tue, 25 Apr 2017 15:06:11 +0200

linotp (2.9.1.1-1) jessie; urgency=low

  Bug Fixes:
  * Server: Fix LDAP configuration issue with long certificates
  * Server: Fix empty user list returned by LDAP backend
  * Server: Allow unicode characters in provider configuration
  * Packaging: Fix openssl installation issue caused by Pre-Depends
    relationship

 -- LSE LinOTP2 Packaging <linotp2@lsexperts.de>  Thu, 13 Apr 2017 14:51:47 +0200

linotp (2.9.1-1) jessie; urgency=low

  Enhancements:
  * Server: New token type: KeyIdentity PushToken
  * Server: Add optional caching of resolver lookups
  * WebUI: Show welcome and update screens
  * WebUI: Add dialog for duplicating resolvers
  * WebUI: Better password handling in resolver dialogs
  * Reporting: Add paging and CSV output for reporting/show
  * API: Use semicolon as CSV column separator by default

  Bug Fixes:
  * Server: Fix remote token
  * Server: Fix evaluating policies for non-existent realms
  * API: Don't localize monitoring json output

 -- LSE LinOTP2 Packaging <linotp2@lsexperts.de>  Wed, 15 Feb 2017 13:17:04 +0100

linotp (2.9.0.5~rc0-1) jessie; urgency=low

  Bug Fixes:
  * Server: Prefer specific policies over wildcard policies
  * WebUI: Reject inequal PINs in set PIN dialogs in addition to the visual
    highlighting
  * WebUI: Display certificate in QRToken configuration
  * Server: Fix QRToken's CT_AUTH case

 -- LSE LinOTP2 Packaging <linotp2@lsexperts.de>  Mon, 05 Dec 2016 11:44:59 +0100

linotp (2.9.0.4-1) jessie; urgency=low

  Bug Fixes:
  * Server: In case of a matching PIN and wrong OTP, increment fail counters of
    PIN-matching tokens only
  * Server: Fix maxtoken policy
  * Server: Fix import of vasco tokens using transport encoding
  * WebUI: Remove policy search bar

 -- LSE LinOTP2 Packaging <linotp2@lsexperts.de>  Mon, 14 Nov 2016 16:56:24 +0100

linotp (2.9.0.3-1) jessie; urgency=low

  Bug Fixes:
  * WebUI: Fix realm creation and editing for IE
  * Server: Various small QRToken changes
  * Server: Fix tokencount handling during assignment

 -- LSE LinOTP2 Packaging <linotp2@lsexperts.de>  Wed, 26 Oct 2016 08:28:19 +0200

linotp (2.9.0.2-1) jessie; urgency=low

  Bug Fixes:
  * Server: Fix token enrollment using the API directly after a server restart

 -- LSE LinOTP2 Packaging <linotp2@lsexperts.de>  Fri, 02 Sep 2016 16:27:13 +0200

linotp (2.9.0.1-1) jessie; urgency=low

  Bug Fixes:
  * Server: Make constant time comparison compatible with python<=2.7.6

 -- LSE LinOTP2 Packaging <linotp2@lsexperts.de>  Wed, 17 Aug 2016 15:33:51 +0200

linotp (2.9-1) jessie; urgency=low

  Enhancements:
  * Server: Add support for offline authentication
  * Server: Add QRToken
  * Server: Add forward token
  * Server: Add reporting controller
  * Server: Add support for multiple providers
  * Server: Add support for long config values
  * Server: Add issuer label to OATH tokens
  * Server: Allow one-time simplepass tokens
  * Server: Allow multiple users with same username in one realm
  * Server: Support migration of resolvers for assigned tokens
  * Server: Add authorization policies for monitoring controller
  * Server: Allow named otppin policies ('token_pin', 'password' and 'only_otp')
  * WebUI: Slightly polished look and feel

  Bug Fixes:
  * WebUI: Hide 'Get OTP' button if getotp is deactivated in config
  * WebUI: Several bug fixes in different dialogs and elements
  * Server: Fix generating transactionids which failed in rare circumstances
  * Server: Handle timestamp rounding instead of truncating in MySQL 5.6
  * Server: Do not copy old PIN on lost simplepass token
  * Packaging: Remove debconf entry 'linotp/generate_enckey'
  * WebUI: Validate resolver configuration on resolver definition
  * WebUI: In realms dialog, alert if no resolver selected

 -- LSE LinOTP2 Packaging <linotp2@lsexperts.de>  Thu, 11 Aug 2016 13:18:26 +0200

linotp (2.8.1.4-1) jessie; urgency=low

  Bug Fixes:
  * WebUI: Fix setting token realm

 -- LSE LinOTP2 Packaging <linotp2@lsexperts.de>  Fri, 05 Aug 2016 17:42:24 +0200

linotp (2.8.1.3-1) jessie; urgency=low

  Bug Fixes:
  * Server: Fix pin handling in email token

 -- LSE LinOTP2 Packaging <linotp2@lsexperts.de>  Fri, 29 Jul 2016 21:34:07 +0200

linotp (2.8.1.2-1) jessie; urgency=low

  Enhancements:
  * Server: Add support for demo licenses

  Bug Fixes:
  * Selfservice: Fix setting tokenlabels
  * Server: Set the first created realm as default realm
  * Server: Fix admin/show using a serial number and an active admin policy
    containing a wildcard
  * Server: Fix import of policies missing scope or action
  * Server: Fix license import using IE

 -- LSE LinOTP2 Packaging <linotp2@lsexperts.de>  Fri, 10 Jun 2016 13:40:40 +0200

linotp (2.8.1.1-1) jessie; urgency=low

  Bug fixes:
  * Server: Fix license decline under certain conditions

 -- LSE LinOTP2 Packaging <linotp2@lsexperts.de>  Fri, 08 Apr 2016 08:49:36 +0200

linotp (2.8.1-1) jessie; urgency=low

  Enhancements:
  * Server: Add monitoring controller
  * Server: Add support for encryption migration (HSM)
  * Server: Add 'forward to server' policy
  * Server: Extended user filter in policies
  * Server: Reduce number of userid authentication calls
  * Server: Enable less services in default configuration
  * Server: Add French, Italian, Spanish and Chinese translations
  * WebUI: Various cosmetic fixes
  * WebUI: Update jQuery, jQuery UI and jed

  Bug fixes:
  * Server: Fix forwarding policy when parameter list is empty
  * Selfservice: Fix access to userservice with UTF-8 characters
  * Selfservice: Fix resolver user wildcard support in extended policy user def
  * WebUI: IE11: Deliver requested language
  * WebUI: Support for IE11 logout and cookie deletion

 -- LSE LinOTP2 Packaging <linotp2@lsexperts.de>  Thu, 24 Mar 2016 13:48:36 +0100

linotp (2.8.0.3-1) jessie; urgency=low

  Bug fixes:
  * Server: Increment 'failCount' even if maxFailCount is reached
  * Server: Fix TOTP tokens with empty timeshift values
  * Server: Fix export of empty token list
  * Server: Fix policy view showing only realm specific policies
  * Server: Fix token settings saving for TOTP and OCRA2 tokens

 -- LSE LinOTP2 Packaging <linotp2@lsexperts.de>  Fri, 05 Feb 2016 08:54:31 +0100

linotp (2.8.0.2-1) jessie; urgency=low

  Bug fixes:
  * Server: Fix for double escaping when using info_box
  * Server: Fix for information disclosure with audit search
  * Server: Prevent enumeration/information leakage in validate/check
  * Server: Remove session id from URL
  * WebUI: Clear PIN input fields on closing the 'Set PIN' dialog
  * Selfservice: Enforce session and cookie check in all userservice actions
  * Selfservice: Add missing session invalidation on selfservice logout
  * Config examples: Set security relevant headers in example apache config
    files
  * Config examples: Set X-Permitted-Cross-Domain-Policies header in example
    Apache config files

 -- LSE LinOTP2 Packaging <linotp2@lsexperts.de>  Thu, 17 Dec 2015 11:07:46 +0100

linotp (2.8.0.1-1) jessie; urgency=low

  Enhancements:
  * Server: Add support for '*' wildcard in policy client definition
  * Server: Add support to set random pin on token import

 -- LSE LinOTP2 Packaging <linotp2@lsexperts.de>  Mon, 30 Nov 2015 09:56:09 +0100

linotp (2.8-1) jessie; urgency=low

  Enhancements:
  * Server: Add FIDO U2F support
  * Selfservice: Enroll FIDO U2F, e-mail and SMS tokens
  * Server: Losttoken: Support enrollment of e-mail and SMS tokens
  * Server: Trigger challenges for multiple challenge-response tokens with one
    request
  * Server: Support deleting multiple policies with one request
  * Server: Rework and improve token counter logic
  * Server: Add policy actions 'emailtext' and 'emailsubject' in scope
    'authentication' to define body and subject of e-mails sent by e-mail
    tokens
  * Server: Add parameter to define SMS messages sent by SMS tokens
  * Server: Add support for defining multiple OCRA2 callback URLs
  * Server: Add optional ability to save last_accessed timestamps for tokens
  * Server: Add crypto migration controller to change in-use cryptographic
    techniques, switch to HSMs or replace in-use HSMs
  * Server: Add support for using UserPrincipalName as username
  * Server: Support wildcard '*' for serial number filter in admin/show
  * Tools: linotp-auth-radius: Support for unicode radius requests
  * Selfservice: Support yubikey tokens with public_uid
  * Server: Add target realm input for token imports
  * Server: Prevent accidental admin lock-out using read-only admin policies
  * Server: Support autoassignment policy without action value

  Bug fixes:
  * Selfservice: Fix getSerialByOtp functionality for yubikey tokens
  * Server: Fix importing yubikey tokens without prefix
  * Server: Fix autoassignment with remote token pointing at yubikey token
  * Server: Fix autoassignment using tokens with different OTP lengths
  * Server: Prevent counter increments of inactive tokens
  * Server: Don't return counter parameter on TOTP enrollment
  * Selfservice: Fix occasional login problems using non-ASCII characters
  * Server: Fix occasional problems sorting userlist with unicode characters
  * Server: Fix usage of otppin policy for remotetoken with local pincheck
  * Server: Don't return error messages on unconfigured autoenrollment
  * Server: Always set OTP length in remote token enrollment
  * Server: Don't return error messages for policy otppin=1 and unassigned
    tokens
  * Server: Reply to OCRA2 challenge providing only transactionid and OTP
  * WebUI: Don't show dialog asking for realm creation if no useridresolver is
    configured
  * WebUI: Fix WebUI for recent Internet Explorer versions
  * WebUI: Clear key and PIN input fields after token enrollment
  * Tools: linotp-create-pwidresolver-user: Fix duplicate and ignored
    command-line arguments
  * Tools: Correctly package linotp-enroll-smstoken tool
  * Tools: Use Digest instead of Basic Authentication in
    linotp-enroll-smstoken
  * Tools: Display an error message in linotp-enroll-smstoken when
    dependencies are missing
  * Tools: Fix linotp-sql-janitor crash when executed without --export option
  * Server: Fix for wildcard search with available unassigned tokens
  * Server: Fix LinOTP on pylons 0.9.7
  * Packaging: Remove nose dependency from linotp install process

 -- LSE LinOTP2 Packaging <linotp2@lsexperts.de>  Wed, 25 Nov 2015 17:30:54 +0100

linotp (2.7.2.2-1) jessie; urgency=low

  * Fix XSS vulnerabilities in manage WebUI

 -- LSE LinOTP2 Packaging <linotp2@lsexperts.de>  Thu, 12 Nov 2015 11:57:17 +0100

linotp (2.7.2.1-1) jessie; urgency=low

  Bug fixes:
  * Server: Token in autoassignment were assigned randomly instead of the one
    that actually matched the OTP value
  * Server: When using check_s the realm context was not correctly set. If the
    token is in a realm, that realm should be used not the default realm
  * Server: Uninitialized variables in remotetoken in case of connection error
  * Server: Always set random PIN during token enroll/assign if the
    corresponding random PIN policy is set
  * Packaging: If a2dissite linotp2 is unsuccessful during package removal the
    uninstallation broke off. Now errors with 'a2dissite' are printed to
    stderr during installation/removal but don't break the scripts
  * Packaging: Add SQLAlchemy<=0.9.99 dependency due to 'SQLAlchemy Migrate'
  * Packaging: Fix for LinOTP installation in a LSE Smart Virtual Appliance on
    Debian Jessie. Since MySQL lacks a systemd service file use polling to
    check when MySQL is brought up
  * Server: Fix erroneous reply message about 'unconfigured autoenrollment'
  * Server: Fix for enrolling tokens via the selfservice webprovision with
    random pin policy set
  * Packaging: Allow WebOb version 1.4 in debian 8 (jessie)
  * Server: Fix for handling users with @ in name (principal name) in
    selfservice access
  * WebUI: Fix for selfservice (Internet Explorer caches GET requests)
  * Server: Fix extended search in Audit Trail

 -- LSE LinOTP2 Packaging <linotp2@lsexperts.de>  Wed, 08 Jul 2015 13:20:31 +0200

linotp (2.7.2-1~precise) precise; urgency=low

  Enhancements:
  * Server: Auto enrollment - enroll an email or sms token if user has no
    token and authentication with password was correct
  * Server: Support 'now()' in LDAP search expressions
  * Selfservice: Split Selfservice into userservice controller and selfservice
    renderer to support remote selfservice interface
  * WebUI: SQL and LDAP resolver mapping validation (needs to be valid JSON)
  * WebUI: E-mail and SMS provider definition validation (needs to be valid
    JSON)
  * Packaging: Support for Ubuntu 14.04 (with Apache 2.4)
  * Packaging/Server: Support for Pylons 1.0.1
  * Packaging: Internal package refactorization to unify structure and version
    number handling
  * Packaging: Apache linotp2 VirtualHost will no longer be overwritten during
    Debian package upgrade. VirtualHost example files are copied to the same
    location where the LinOTP package is installed and only afterwards it is
    moved to /etc/apache2 (if it does not exist already)
  * Packaging: Cleaned up and hardened Apache linotp2 VirtualHost files
  * Tools: Improved linotp-create-pwidresolver-user and
    linotp-create-sqliddresolver-user to to generates more secure passwords
  * Tools: Added tool to massenroll SMS token

  Bug fixes:
  * Server: Fixed support of old licenses, where the expiry is in the date
    entry
  * Server: Fixed error during token unassign (because of setPin call)
  * Server: Fixed searching for a user in multiple realms
  * Server: Fixed exact search for user in tokenlist
  * Server: Fixed sorting of userlist with unicode
  * Selfservice: Fixed selfservice history browsing

 -- LSE LinOTP2 Packaging <linotp2@lsexperts.de>  Wed, 25 Mar 2015 13:46:31 +0100

linotp (2.7.1.2-1~precise) precise; urgency=low

  Server:
  * adjust the copyright date from 2014 to 2015

  Audit:
  * audit query with empty arguments fixed
  * made selfservice history browsing working again

  Tools and Resolver:
  * enhanced password genenerating tool to generate more secure passwords
    entries for usage via passwd and sql resolvers

  Web UI:
  * added ui hints for the sms and email token config
  * use radius token config defaults for radius token enrollment
  * use remote token config defaults for remote token enrollment
  * searching for unknown users in tokenview, showed all tokens that had no
    user assigned.

 -- LSE LinOTP2 Packaging <linotp2@lsexperts.de>  Fri, 13 Feb 2015 11:40:24 +0100

linotp (2.7.1.1-1~precise) precise; urgency=low

  * Bug Fix: Don't ignore whitespace in license file when calculating signature

 -- LSE LinOTP2 Packaging <linotp2@lsexperts.de>  Wed, 21 Jan 2015 09:06:25 +0100

linotp (2.7.1-1~precise) precise; urgency=low

  Enhancements:
  * Server: Added check for optional support and subscription license
  * WebUI: Show warnings when the support and subscription has expired or
    number of supported tokens has been exceeded
  * WebUI: Editing the token config in the WebUI will only save what has been edited
  * WebUI: PIN setting is now part of the 'enroll' dialog instead of being in a
    separate dialog
  * WebUI: Don't allow setting the token PIN in the token enrollment dialog when the
    'random_pin' policy is set
  * WebUI/Server: Added translation of selfservice and policy messages
  * WebUI: Enabled JavaScript localisation (jed based) for 'manage' and
    'selfservice' UI
  * Server: Added Yubikey token support for uppercase OTP values
  * Server: Added support for Yubikey token resync
  * WebUI: Info and error boxes in the 'manage' UI now stack instead of
    overlaying (hiding the older ones). When displaying more than one box a
    'Close all' link is shown
  * WebUI: Improve CSS styling for info and error boxes in 'manage' UI
  * WebUI: Adapted the 'selfservice' and 'auth' interfaces to the 'manage' UI style
  * WebUI: Improved display of currently selected user and token
  * WebUI: Restricted the selection to a single user
  * Server: Added system/getPolicy support for 'user' as filter criteria
  * Server: Added system/getPolicy support for 'action' as filter criteria
  * WebUI: Preset LDAPUserIdResolver AD with objectGUID instead of DN
  * WebUI: Rework the selfservice Google web provisioning to refer to FreeOTP
    and other softokens as well
  * Server: Include OTP length and hash algorithm used in the 'otpauth' URL
    generated when enrolling HOTP or TOTP tokens
  * WebUI: Display the generated seed in the enrollment tabs in a copyable form
  * WebUI: Extendend the eToken dat import to display start date support with hh:mm:ss
  * Server: Added configuration options to selectively disable parts of LinOTP
    (manage, selfservice, validate)
  * WebUI: Added 'clear' button to policy form
  * WebUI: Made policies 'active' by default
  * Server: Initialize repoze.who with a random secret during server startup
    or restart (old 'selfservice' sessions become invalidated)
  * Server/Tools: Added the ability to dump the audit data before deletion
  * Packaging: Removed obsolete SQLAlchemy <0.8.0b2 restriction
  * Server: Random generation: switched to more secure randrange and choice methods
  * WebUI: Updated jQuery to v1.11.1 and all plugins and JS libraries
    (Superfish, jQuery Cookie, jQuery Validation, ...) to their latest version
  * WebUI: Simplified selfservice tokenlist handling
  * WebUI: Added warning to auth forms when Javascript is disabled in the
    browser
  * WebUI: Improved auth form handling of JS errors
  * Server: Removed deprecated /auth/requestsms form because SMS can be
    requested using the regular /auth/index form (by doing challenge-response)

  Bug Fixes:
  * Packaging: Fixed ask_createdb debconf question that kept being asked on
    upgrade of the Debian packages
  * WebUI: Cleaned up selfservice mOTP Token enrollment
  * WebUI: Some fixes for localisation and wrong validation of seed input field
  * Server: Fixed the search for ee-resolver tokens and user
  * Server: Raise exception for empty 'user' in 'system' or 'admin' policy
  * Server: Load the HSM before the LinOTP config, so that the config can hold decrypted values
  * Server: Fixed help_url to always use linotp.org site with version
  * Server: Added support for migrating old linotpee resolvers entries
  * Server: Fixed reinitialisation of Yubikey token
  * Server: Yubikey checkOtp should not raise exception if the OTP is too short
  * Server: Fixed bug in Yubikey CSV import
  * Server: Fixed padding and unpadding code for PKCS11 module
  * Server: Fixed padding and unpadding code for YubiHSM module
  * Server: Added LinOTP config options 'pkcs11.accept_invalid_padding' and
    'yubihsm.accept_invalid_padding'
  * Server: Fixed token import to support ocra2 token
  * WebUI: Fixed small display error when deleting or modifying multiple
    tokens in the 'manage' UI
  * WebUI: Fixed selfservice enroll of mOTP token
  * Server: Fixed token serial not appearing in the audit log in some cases

 -- LSE LinOTP2 Packaging <linotp2@lsexperts.de>  Fri, 12 Dec 2014 15:28:36 +0100

linotp (2.7.0.2-1~precise) precise; urgency=low

  * Fixed PSKC import with plain input
  * Fixed SecretObj cleanup in some corner-cases
  * Cleaned up default parameters in functions to prevent memory leaks
  * Added late binding to ORM mapping
  * Fixed several issues with Oracle databases such as: reserved words in
    columns, None/empty values not being mapped correctly to Python objects,
    Unicode handling
  * Made significant modifications to SQLAudit to fix a memory leak
  * Fixed checkPolicyPost() in admin/init without serial (#12603)
  * Added /:no realm:/ search option for token list
  * Removed empty token config tabs in the WebUI (#12634)
  * Added linotpAudit.error_on_truncation config option to control DB
    behaviour when writing large values to the DB

 -- LSE LinOTP2 Packaging <linotp2@lsexperts.de>  Thu, 31 Jul 2014 14:58:56 +0200

linotp (2.7-1~precise) precise; urgency=low

  * Integrated linotp-ee package into this package, adding:
    - Support for SQL Audit
    - Tools such as: linotp-decrypt-otpkey, linotp-tokens-used, linotp-backup,
      linotp-restore, etc.
    - Support for HSM
    - eTokenDat, PSKC, DPWplain and vasco token import
  * Fixed broken custom-template handling (#12555)
  * Fixed some corner cases of JSON and CSV audit output (#12550, #12556)
  * Fixed erroneous QR-Code generation
  * Pinned WebOb version to < 1.4 due to incompatibility with Pylons (#12586)
  * WebUI: Moved 'License' menu entry to 'Help/Support'
  * WebUI: Added 'Help/About' dialog
  * WebUI: Cleaned up a little and exchanged the LinOTP logos

 -- LSE LinOTP2 Packaging <linotp2@lsexperts.de>  Tue, 20 May 2014 18:31:52 +0200

linotp (2.6.1.1-1) precise; urgency=low

  * Fixed Yubikey token so it supports LinOTP/RADIUS challenge-response
  * Removed 'const' JS variable that broke IE9
  * Added Yubikey public ID to token description when importing CSV file
    (#12417)
  * Fixed erroneous active-token-count in WebUI (#12523)

 -- LSE LinOTP2 Packaging <linotp2@lsexperts.de>  Tue, 08 Apr 2014 15:17:40 +0200

linotp (2.6.1-1) precise; urgency=low

  * Added support for BasicAuthentication to HttpSMSProvider
  * Prevent resolver creation with same name (and different case)
  * Improved /auth/index forms and deprecated /auth/requestsms
  * Improve entropy by using /dev/urandom (#12243)
  * Added streaming output to audit/search JSON and CSV (#12392)
  * Made wildcard search in SQL Resolver more precise (#12135)
  * Small graphical WebUI fixes (#12229)
  * Added possibility to change the phone number of SMS token (#2953)
  * Require * for wildcard token search (#2838)
  * Removed PIL as a hard dependency (you may use pillow-pil) (#12409)
  * Only enable apache site on first installation (not upgrade) (#12246,
    #12457)
  * Supress error during installation if no 'lse_release' exists #(12237)
  * Shorten UserIdResolver display string in UserView (#2678)
  * Added python-httplib2 dependency
  * Added challenge-response and http-POST to remote token (#12433, #12451)
  * Added challenge-response to RADIUS token (#12432)
  * Added client information to audit log (#12417)
  * Enable 'Enter' key in auth/index forms (#12103, #12446)
  * Allow SmtpSMSProvider to raise exceptions (#12419)
  * Several challenge-response error handling fixes (#12416, #12420, #12427)
  * Several OpenID fixes (#12415, #12428, #12265, #12190, #12264)
  * Fix hostname/port FQDN splitting (#12410)
  * Added man page for linotp-auth-radius
  * Removed obsolete log warnings and errors (#12396, #12443)
  * Prevent challenges from being sent when multiple tokens match (#12413)
  * Fixed check_yubikey so that it supports two slots (#12477)
  * Enabled realm assignment during Yubikey enrollment
  * Added autoassignment for Yubikeys
  * Added new policy 'ignore_autoassignment_pin'
  * Removed newlines in token CSV export (#12465)

 -- LSE LinOTP2 Packaging <linotp2@lsexperts.de>  Thu, 27 Mar 2014 14:19:12 +0100

linotp (2.6.0.3-1) precise; urgency=low

  * Fix problem with LDAPS connection (#12431)
  * Catch token exceptions to prevent errors when processing several tokens (#12416)

 -- LSE LinOTP2 Packaging <linotp2@lsexperts.de>  Wed, 19 Feb 2014 14:18:32 +0100

linotp (2.6.0.2-1) precise; urgency=low

  * Fixed the module exception in community edition. (#12424)

 -- LSE LinOTP2 Packaging <linotp2@lsexperts.de>  Fri, 14 Feb 2014 08:28:05 +0100

linotp (2.6.0.1-2) precise; urgency=low

  * Fixed the ownership of /etc/linotp2/private.pem

 -- LSE LinOTP2 Packaging <linotp2@lsexperts.de>  Tue, 11 Feb 2014 15:38:05 +0100

linotp (2.6.0.1-1) precise; urgency=low

  * Added radius client tool "linotp-auth-radius", which supports challenge response
  * Fix the otppin=2 (no pin) problems with email and totptoken (#12399 #12398)
  * Fix for email token to support otppin=2 (closes #12398)
  * Fix 'Logout' button (closes #12371)

 -- LSE LinOTP2 Packaging <linotp2@lsexperts.de>  Fri, 07 Feb 2014 15:38:05 +0100

linotp (2.6-1) precise; urgency=low

  * Added Challenge Response functionality for all tokens.
  * Added Challenge Response Policy (#12234)
  * Searching for tokens in the WebUI now uses wildcards.
  **  To find "benjamin" you will have to search for "ben*".
  **  "ben" will return nothing.
  * Added UserPassOnNoToken Policy (#12145)
  * Export token list to csv (#2963)
  * Add additional user attributes in the token list api (#12187)
  * Export audit list to csv (#2963)
  * Added /auth/index3 with 3 lines (#12138)
  * Use Yubikey with prefix like the serial number (#12039)
  * Enroll Yubikey with Challenge Response and Yubikey NEO (#12186)
  * SMS-Token: The mobile number can now be used in the mailto field (#12151)
  * Add non-blocking behaviour when sending SMS OTP (#2986)
  * The token description can be set in the WebUI (#12163)
  * The Resolver dialog now start the realm dialog if no realm is defined (#12160)
  * The yubikey in Yubivo mode (with 44 characters output) is supported (#2989)
  * Import Yubico CSV in Yubico mode for Yubikeys, that were generated with the
  **  Yubico personalization tool (#12326)
  * The token type list is sorted when enrolling in the management WebUI (#12231)
  * The authorize policies can contain regular expressions for the token
  **  serial number (#12197)
  * Added script 'linotp-token-usage' for token statistics (#12299)
  * Added severals cripts for simpler installation and maintenance:
  **  linotp-create-certificate, linotp-create-enckey, linotp-create-auditkeys,
  **  linotp-fix-access-rights (#2883)
  * /validate/check can return addition token details of the authenticated token.
  **  Configured by the policy 'detail_on_success' (#2661)
  * Support for eToken dat file import (#12124)
  * Policies can now be deactivated and activated (#2903)
  * Added new token type E-mail token, that sends OTP via smtp (#2704, #12332)
  * Improve pam_linotp for build process and challenge response support (#12176)
  * Using POST instead of GET requests in selfservice UI (#12161)
  * Improved the HTML online help, to be available online from linotp.org
  **  or installed on the server
  * Removed several misleading error messages during installation
  * Improved several error messages
  * rlm_linotp now also builds on Ubuntu 12.04 (#12154)
  * Improved the certificate handling for the LDAP resolver (#12089)
  * Improved the performance when loading many users in the WebUI (#12076)
  * Fixed a padding problem in the OCRA token (#12202)
  * Fixed the logout link in the management Web UI (#12022)
  * Fixed SMS token without serial number (#12322)
  * Fixed the signature checking in the SQL audit module (#12267, #2700)
  * Fixed apache config to use secure cookies (#12148)

 -- LSE LinOTP2 Packaging <linotp2@lsexperts.de>  Mon, 23 Dec 2013 15:19:09 +0100

linotp (2.5.2.1-1) precise; urgency=low

  * Change RC8 to the release version

 -- LSE LinOTP2 Packaging <linotp2@lsexperts.de>  Fri, 02 Aug 2013 11:28:37 +0200

linotp (2.5.2-1.rc8) lucid; urgency=low

  * Fixed multiple selected policies 	                    #12114
  * Fixed for user with special char for access to selfservice #12110
  * Fixed export of policy with user with special chars   #12107
  * Fixed of missing manpage for source distribution      #12100
  * Fixed export of empty policies                        #12099
  * Fixed of weird PKG-INFO from build                    #12098
  * Fixed for ad users with special char in dn for access to selfservice #12090


 -- LSE LinOTP2 Packaging <linotp2@lsexperts.de>  Fri, 12 Jul 2013 00:53:29 +0200

linotp (2.5.2-1.rc7) precise; urgency=low

  * Fixed ignored timeStep from enrollment dialog #12080
  * Fixed access for AD user with special characters to selfservice #12090
  * Added required package entry for configobj in glinotpadm #12088


 -- LSE LinOTP2 Packaging <linotp2@lsexperts.de>  Mon, 08 Jul 2013 11:34:22 +0200

linotp (2.5.2-1) precise; urgency=low

  * release community edition

 -- LSE LinOTP2 Packaging <linotp2@lsexperts.de>  Fri, 05 Jul 2013 11:56:52 +0200

linotp (2.5.2-0.rc6) precise; urgency=low

  * Fixed wrong positiv response during OCRA rollout #12058
  * Fixed enrolling Yubikeys in GTK client #12070
  * Fixed default getFromConfig #12067
  * Added index to token table #12061
  * Fixed documentation #12075
  * Added more unittests
  * Fixed OCRAChallengeTimeout #12069
  * Fixed the UI of the TOTP enrollment to honour the timestep #12080
  * Fixed the dependency for repoze.who #12081
  * Added multiple LDAPS useridresolvers #12065

 -- LSE LinOTP2 Packaging <linotp2@lsexperts.de>  Thu, 04 Jul 2013 00:41:13 +0200

linotp (2.5.2-0.rc5) precise; urgency=low

  * fixed LDAP encoding (#12062)
  * fixed tokenclass type (#12054)

 -- LSE LinOTP2 Packaging <linotp2@lsexperts.de>  Tue, 02 Jul 2013 12:00:06 +0200


linotp (2.5.2-0.rc4) precise; urgency=low

  * fixed unicode in LDAP-Resolver
  * fixed JSON object handling in webUI

 -- LSE LinOTP2 Packaging <linotp2@lsexperts.de>  Fri, 28 Jun 2013 15:02:06 +0200


linotp (2.5.2-0.rc3) precise; urgency=low

  * Bug #12026 Closed (fixed) WebUI: SyncWindows and CounterWindow could not be set
  * Bug #12018 Closed (fixed) otplen is not honoured by /admin/init
  * Bug #12015 Closed (fixed) Hide help button in CE
  * Bug #12014 Closed (fixed) LinOTP Logo
  * Bug #12011 Closed (fixed) Typos in translation
  * Bug #3003, #3000 Closed (fixed) Wrong wsgi file in documentation
  * Bug #3002 Closed (fixed) Added info for creating certificates
  * Bug #2999, #2998, #2996, #2995, #2994, #2992, #2991 Closed (fixed) Improved documentation for manual installation
  * Bug #2975 Closed (fixed)  removed link to linotp-register
  * Bug #2969 Closed (fixed)  rewrite string handling in logging
  * Enhancement #2909 Closed (fixed) Better handling of HSM errors
  * Bug Closed #2864 (fixed)  Tokenrealm does not work with sqlite

 -- LSE LinOTP2 Packaging <linotp2@lsexperts.de>  Wed, 26 Jun 2013 16:10:06 +0200



linotp (2.5.2-0.rc2) precise; urgency=low

  * fixed #998

 -- LSE LinOTP2 Packaging <linotp2@lsexperts.de>  Wed, 19 Jun 2013 17:44:00 +0200

linotp (2.5.2-0.rc1) precise; urgency=low

  * added possibility to display action history in selfservice
  * added a script (linotp-pip-update) to update a pip installation (#882)
  * added authentication to ocra controller (#873)
  * added dynamic selfservice actions
  * added feitian library, that can create the feitian challenge
  * added hook for setup defaults in the manage enrolment gui (#925)
  * added label for enrollmen of OCRA token
  * added labels into selfservice UI (#842)
  * added labels tags to html UI for better usage (#842)
  * added missing vasco token
  * added policy import to WebUI (#858)
  * added policy support for dynamic tokens
  * added several tools (#883) to make the installation like pip install easier.
  * added the dynamic hmac and sms token implementation + rendering
  * added the dynamic motp token
  * added the dynamic version of the totp token
  * added the possiblity to export the policies in the WebUI and in the GTK client (part of #774 and #858).
  * added the user and realm to the enrollment of dynamic tokens.
  * added transition packages to rename the debian archives (#844)
  * added users and resolvers to policies in selfservice, authentication, enrollment and authorization (#856). cool!
  * added WebUI and Doku for #872: The policy checker
  * added yubikey in orignial yubikey mode (44 characters) to authenticate with the yubico online cloud service
  * add missing genkey in the ocra selfservice
  * add the policy definitions of the dynamic tokens
  * assign Token by OTP value (#666): Added to selfservice
  * closed #895: More detailed information when the SMS is sent via /validate/check of /validate/smspin.
  * closed #924 and #942: The preset of the mobile number for an SMS token is now contained in the token.mako file.
  * closed #932: The user was not able to authenticate to selfservice
  * closed #935: Deprecation Information about searching tokens
  * closed #938: Use SecureFormatter in linotp.ini
  * closed #939: The sms text from the policy is used to send the sms
  * closed #947: We require python 2.6.
  * closed #950: added dependency for python repoze.who
  * closed #952: make sure that genkey is in defined range
  * correct audit entry, when the userpassword (otppin=1) is wrong. (#843)
  * dynamic PASSWORD token
  * dynamic RADIUS token
  * dynamic Remote token
  * dynamic token
  * extended the template lookup path to support dynamic token definitions
  * first implementation for #871 to support feitian c601 token.
  * fix #874 and provide the documentation statically.
  * fix and test for ticket #864 - sqlite: assign realms to token
  * fixed #737 and added a search button to flexigrid.
  * fixed #875: added SecureFormatter to be able to remove non printable characters from the log args
  * fixed #876: the redirect will only be done, if the login was successful.
  * fixed #879: The audit trail does not show entries with sqlalchemy 0.8.0
  * fixed (#890): The setting of the OCRA PIN does not work in the WebUI.
  * fixed #893: We added more tests for the HttpSMSProvider.
  * fixed #898: The CA certificate from the LDAP Resolvers gets written only on the first request.
  * fixed #911, use a default token list if linotpTokenModules is not defined.
  * fixed #931: If the useridresolveree is not present or the LDAP or SQL resolver can not be loaded, we now added an error message.
  * fixed #948: return space instead of empty string in case of MS SQL server
  * fixed #954: problems with redundant MS SQL server.
  * fixed an issue with userassign and added policy tests. (#863)
  * fixed missing dependency for configobj (#888)
  * fixed missing urllib import for ocra token.
  * fixed problem, that an admin was not able to view the users in the realm he has rights to
  * fixed the broken FileAudit module
  * fixed the possiblity to do cross site scripting in the doc controller.
  * fixed user enumeration with validate/smsping (#869)
  * fix for #923 - delete of undefined tokentype object
  * fix for #933 - restore noreferrals status
  * fix for #940 hmac vaerification + more debug token info
  * fix for #945: You may either specify genkey or otpkey but not both
  * fix for defaultRealm() in ocra/check_t (value instead of function)
  * fix for encoding problem in qr image #930
  * fix for SQLAlchemy unicode warning
  * fix for ticket #920 - put request identifier in the log output
  * fix for tokeniterator exact user match
  * fix permissions for SSL privkey and who.ini (#A756)
  * fix problem #848: The system settings are not stored, it data on another tab is missing.
  * fix the counter reset in case of the model setType() call
  * fix the OCRA bug for missing leading zeros - truncation to last digit
  * implemented additional API to to a get_serial_by_otp in selfservice (#666)
  * implemented (with tests) the controller /system/checkPolicy (#872)
  * improved #679, the usage of clients in policies: exclude clients
  * improved PSKC import to import OCRA suites (#823)
  * increase font size (style italic) to make it easier to assign a token to a user...
  * integration test adjustments for py2.6
  * limit size of realm and resolver dialogs. If hundret resolvers or realms are defined, the dialog is too big
  * make it easy installable on Univention Corporate Server.
  * make the cookie a secure cookie, means it must be transferred via SSL
  * migrated Vasco token (#927)
  * migrate simple pass token and tagespasswort to dynamic token module
  * moved etoken enrollment tool from server to EE client (#834)
  * performance fix - reduce userid lookup
  * renamed the webprovissionOCRA to activateQR #912
  * resolver init hook -  #941
  * reverted to the timeStepping=30 for the setup
  * set maximum auth count and validity period. (#743)
  * solve 2.6. compatibilty issue for time2float
  * the mobile number (instead of phone) will now be used in selfservice for SMS token

 -- LSE LinOTP2 Packaging <linotp2@lsexperts.de>  Wed, 02 Jun 2013 12:44:00 +0200

linotp (2.5.1-1) lucid; urgency=low

  * fix in WebUI for System settings and IE compatiblity
  * fixed tokenview in selfservice (#852)
  * Work in Progress for release 2.5.1
  * improved python PIP installation
  * Define the contents of the lost password token (#806)
  * Only active tokens are counted for the licensing (#810)
  * Fixed translation
  * Added alert-box (pop under)
  * Improved performance with dynamic token classes
  * added QR-Code image to reply
  * added QR-Code enrollment in management web UI and selfserivce portal
  * added online help/manual
  * acced import OCRA seeds via CSV
  * Possibility to send 500er HTTP error instead of status:false
  * fixed broken totp resync

 -- LSE LinOTP2 Packaging <linotp2@lsexperts.de>  Fri, 22 Feb 2013 14:25:14 +0200

linotp (2.5.0-9) lucid; urgency=low

  * fixed location of config files

 -- LSE LinOTP2 Packaging <linotp2@lsexperts.de>  Wed, 17 Dec 2012 08:12:14 +0200

linotp (2.5.0-8) lucid; urgency=low

  * TOTP token now honours defaultOtpLength
  * fixed TOTP accept second OTP

 -- LSE LinOTP2 Packaging <linotp2@lsexperts.de>  Wed, 12 Dec 2012 14:26:14 +0200

linotp (2.5.0-7) lucid; urgency=low

  * change to encrypt data by label not handle

 -- LSE LinOTP2 Packaging <linotp2@lsexperts.de>  Mon, 03 Dec 2012 11:26:14 +0200

linotp (2.5.0-6) lucid; urgency=low
  * fixed the possibility to have more than one slot connected in pkcs11 security provider

 -- LSE LinOTP2 Packaging <linotp2@lsexperts.de>  Thu, 22 Nov 2012 14:14:14 +0200

linotp (2.5.0-5) lucid; urgency=low

  * fixed ocra resync

 -- LSE LinOTP2 Packaging <linotp2@lsexperts.de>  Thu, 22 Nov 2012 14:14:14 +0200

linotp (2.5.0-4) lucid; urgency=low
  * fix log output in case of missing sha224

 -- LSE LinOTP2 Packaging <linotp2@lsexperts.de>  Wed, 21 Nov 2012 12:23:14 +0200

linotp (2.5.0-3) lucid; urgency=low

  * normalize activationcode

 -- LSE LinOTP2 Packaging <linotp2@lsexperts.de>  Tue, 20 Nov 2012 20:09:14 +0200

linotp (2.5.0-2) lucid; urgency=low

  * fixed the HSM session pool

 -- LSE LinOTP2 Packaging <linotp2@lsexperts.de>  Wed, 14 Nov 2012 20:09:14 +0200

linotp (2.5.0-1) lucid; urgency=low

  * added limit to sqlresolver

 -- LSE LinOTP2 Packaging <linotp2@lsexperts.de>  Wed, 07 Nov 2012 18:09:14 +0200

linotp (2.4.4-ocra-12) lucid; urgency=low

  * fixed unpadding of empfy string

 -- LSE LinOTP2 Packaging <linotp2@lsexperts.de>  Mon, 05 Nov 2012 18:09:14 +0200

linotp (2.4.4-ocra-11) lucid; urgency=low

  * improved setting of security module password
  * added first draft of YubiHSM module

 -- LSE LinOTP2 Packaging <linotp2@lsexperts.de>  Sun, 04 Nov 2012 12:45:14 +0200

linotp (2.4.4-ocra-10) lucid; urgency=low

  * fixed setting of securitymodule password

 -- LSE LinOTP2 Packaging <linotp2@lsexperts.de>  Thu, 01 Nov 2012 16:11:14 +0200

linotp (2.4.4-ocra-9) lucid; urgency=low

  * added creation of AES Key
  * fixed usage of DB2 as UserIdResolver

 -- LSE LinOTP2 Packaging <linotp2@lsexperts.de>  Mon, 29 Oct 2012 11:11:14 +0200


linotp (2.4.4-ocra-8) lucid; urgency=low

  * fixed Name of QrOcraDefaultSuite

 -- LSE LinOTP2 Packaging <linotp2@lsexperts.de>  Mon, 29 Oct 2012 11:11:14 +0200

linotp (2.4.4-ocra-7) lucid; urgency=low

  * fixed Umlaute with Apache

 -- LSE LinOTP2 Packaging <linotp2@lsexperts.de>  Mon, 24 Oct 2012 13:30:14 +0200

linotp (2.4.4-ocra-6) lucid; urgency=low

  * improved automatic update

 -- LSE LinOTP2 Packaging <linotp2@lsexperts.de>  Mon, 22 Oct 2012 15:30:14 +0200

linotp (2.4.4-ocra-5) lucid; urgency=low

  * applilance update fix

 -- LSE LinOTP2 Packaging <linotp2@lsexperts.de>  Fri, 12 Oct 2012 15:30:14 +0200

linotp (2.4.4-ocra-4) lucid; urgency=low

  * HSM integration

 -- LSE LinOTP2 Packaging <linotp2@lsexperts.de>  Thu, 10 Oct 2012 19:40:14 +0200


linotp (2.4.4-ocra-3) lucid; urgency=low

  * delivery version with python 2.6 fix

 -- LSE LinOTP2 Packaging <linotp2@lsexperts.de>  Thu, 09 Oct 2012 10:50:14 +0200


linotp (2.4.4-ocra-2) lucid; urgency=low

  * first implementation of OCRA
  * i18n for selfservice

 -- LSE LinOTP2 Packaging <linotp2@lsexperts.de>  Thu, 21 Sep 2012 16:20:14 +0200

linotp (2.4.4-1) lucid; urgency=low

  * fix in lib/user that make the GTk GUI fail when enrolling tokens for users

 -- LSE LinOTP2 Packaging <linotp2@lsexperts.de>  Thu, 27 Jul 2012 16:20:14 +0200

linotp (2.4.4) lucid; urgency=low

  * Added SMTP SMS gateway support
  * Added Authorization based on authenticating client IP address
  * Added functionality to retrieve OTPs to print One Time Password lists
  * Added test button to SQL Resolver
  * Improved dynamic token class loading
  * SMS OTP can be sent with customized text
  * Import eToken Pass: automatic SHA type detection
  * Improved the Unicode support in SQL Resolver and LDAP resolver
  * Improved search capabilitiestokenview and userview (WebUI)
  * Added possibility to turn off session protection
  * Added possibility to prefix name of audit table
  * Improved the Oracle support
  * Several minor fixes

 -- LSE LinOTP2 Packaging <linotp2@lsexperts.de>  Thu, 25 Jul 2012 11:20:14 +0200

linotp (2.4.3-5) lucid; urgency=low

  * merged the dynamic token class
  * added noSessionCheck to disable session protection
  * WebUI: Improved filtering in Tokenview and Userview

 -- LSE LinOTP2 Packaging <linotp2@lsexperts.de>  Mon, 14 May 2012 16:43:00 +0200

linotp (2.4.3-4) lucid; urgency=low

  * ORACE special release

 -- LSE LinOTP2 Packaging <linotp2@lsexperts.de>  Fri, 04 May 2012 15:44:00 +0200

linotp (2.4.3-3) lucid; urgency=low

  * fixed bugs in test suite, policy-lib and remote-token

 -- LSE LinOTP2 Packaging <linotp2@lsexperts.de>  Mon, 23 Apr 2012 15:44:00 +0200

linotp (2.4.3-2) lucid; urgency=low

  * improved the documentation of the admin and system controller

 -- LSE LinOTP2 Packaging <linotp2@lsexperts.de>  Wed, 18 Apr 2012 10:44:00 +0200

linotp (2.4.3-1) lucid; urgency=low

  * fixed import error in case of non-existing profile module
  * added LDAP axample for Apache

 -- LSE LinOTP2 Packaging <linotp2@lsexperts.de>  Mon, 16 Apr 2012 10:30:00 +0200

linotp (2.4.3) lucid; urgency=low

  * added loading of csv OATH files (#653)

 -- LSE LinOTP2 Packaging <linotp2@lsexperts.de>  Sat, 28 Jan 2012 20:00:00 +0200

linotp (2.4.2-2) lucid; urgency=low

  * added the linotp/tokendb/password_pw "yes" to generate a random linotpDB password

 -- LSE LinOTP2 Packaging <linotp2@lsexperts.de>  Wed, 19 Jan 2012 10:00:00 +0200

linotp (2.4.2-1) lucid; urgency=low

  * changed the python version from 2.5,2.6 to 2.6,2.7

 -- LSE LinOTP2 Packaging <linotp2@lsexperts.de>  Mon, 09 Jan 2012 12:00:00 +0200

linotp (2.4.2) lucid; urgency=low

  * added possibility to send SMS by entering PIN
  * added auto assigning functionality
  * fixed the session protection of loadtokens
  * fixed upload of license in webui
  * fixed minor bug in radius token
  * Added configuration of chasing referrals

 -- LSE LinOTP2 Packaging <linotp2@lsexperts.de>  Thu, 10 Nov 2011 12:03:33 +0200

linotp (2.4.1) lucid; urgency=low

  * storing sizelimit with ldap resolver
  * changed gethostbyaddr to only gethostname. If the DNS reverse resolving does not work well, this produces an error!
  * added delete and unassign to self service portal
  * added imprint for self service

 -- LSE LinOTP2 Packaging <linotp2@lsexperts.de>  Tue, 18 Oct 2011 12:03:33 +0200

linotp (2.4) lucid; urgency=low

  * New authentication protocols supported: RADIUS Server Radiator, SAML, OpenID
  * New tokens supported: TOTP (OATH), LinOTP Remote Token, LinOTP Radius Token, Tagespasswort Token
  * Support for HMAC with SHA1 and SHA256
  * Support for audit trail
  * OATH certified, including PSKC import
  * Passwords in Config are now being encrypted
  * OTP Pins can be stored hashed or encrypted

 -- LSE LinOTP2 Packaging <linotp2@lsexperts.de>  Thu, 15 Sep 2011 16:03:33 +0200

linotp (2.4-rc3) lucid; urgency=low

  * reworked pin poliy

 -- LSE LinOTP2 Packaging <linotp2@lsexperts.de>  Mon, 05 Sep 2011 09:35:26 +0200

linotp (2.4-rc2) lucid; urgency=low

  *  2nd release candidate

 -- LSE LinOTP2 Packaging <linotp2@lsexperts.de>  Wed, 17 Aug 2011 13:21:50 +0200

linotp (2.4-rc1) lucid; urgency=low

  * frist feature complete version

 -- LSE LinOTP2 Packaging <linotp2@lsexperts.de>  Thu, 04 Aug 2011 09:08:32 +0200

linotp (2.4-pre2) lucid; urgency=low

  * Added Audit Trail etc.

 -- LSE LinOTP2 Packaging <linotp2@lsexperts.de>  Tue, 31 May 2011 11:44:30 +0200

linotp (2.4-pre1) unstable; urgency=low

  * Pre1

 -- LSE LinOTP2 Packaging <linotp2@lsexperts.de>  Mon, 07 Mar 2011 12:00:00 +0200




linotp (2.3-rc2) unstable; urgency=low

  * RC2

 -- LSE LinOTP2 Packaging <linotp2@lsexperts.de>  Mon, 10 Mar 2011 12:00:00 +0200

linotp (2.3-pre2) unstable; urgency=low

  * Pre release 2

 -- LSE LinOTP2 Packaging <linotp2@lsexperts.de>  Wed, 02 Feb 2011 12:00:00 +0200

linotp (2.3-pre1) unstable; urgency=low

  * improved error document 500
  * auth at selfservice for PasswdIdResolver
  * Fixed copy paste bug in selfservice portal
  * improved the stability to the env.config access
  * rewrite selfservice portal. now based on jQuery
  * implemented policy definition for selfservice portal

 -- LSE LinOTP2 Packaging <linotp2@lsexperts.de>  Sun, 31 Oct 2010 13:00:00 +0200

linotp (2.2) stable; urgency=low

  * Added new WebUI management client /manage/index with nearly the complete functionality
  * Management Client pyGUI: Added a button for testing LDAP connections
  * Management Client pyGUI: several minor bugfixes (userview, windows client
  * Management Client Windows Installer: improved the windows installer and made it more simple.
  * Management Client Windows Installer: Choosing language English or German
  * Rewrite of Token Class to make it easier to add new token types.
  * Added new Token Type SMS OTP Token / Mobile TAN
  * Added SMS Requester Web form /auth/requestsms
  * Added Authentication Test Web form /auth/index
  * Virtual Appliance/Install-CD: Added ldap-utils for troubleshooting
  * Virtual Appliance/Install-CD: SSL certificate will not be generated anew when updating
  * Virtual Appliance/Install-CD: encKey will not be generated anew when updating
  * Virtual Appliance/Install-CD: All configuration of the LinOTP server and the FreeRADIUS clients
    will be done during Installation. No need of dpkg-reconfigure anymore.
  * Virtual Appliance/Install-CD: Added basic backup and restore scripts.
  * Virtual Appliance/Install-CD: Added openntpd
  * Improved logging
  * Added new user  manual for the self service portal
  * Improved Self servie portal
  * Added checkPass function to useridresolvers. So that authentication to the selfservice portal
    can be made transparent with existing user store passwords
  * LDAP UserIdResolver: Optimized errorhandling to avoid piling up of timeouts.
  * Added the possibility to configure PrependPIN, ResetFailCounter and IncFailCount

 -- LSE LinOTP2 Packaging <linotp2@lsexperts.de>  Thu, 14 Oct 2010 19:30:00 +0200

linotp (2.2-rc2) stable; urgency=low

  * WebUI: Added version information in footer
  * changed to version 2.2 in LDAP response
  * WebUI: Added hour glass during testing LDAP connection
  * Added Test-LDAP-connection interface: /admin/testresolver
  * Fixed the Spass Token so it will _not_ require a PIN during rollout
  * Virtual Appliance: Added ldap-utils to the ISO
  * WebUI: Fixed missing column "phone"
  * WebUI: Fixed presetting of LDAP/AD attributes in the LDAP Resolver Dialog
  * WebUI: Fixed the refresh of the Realm combobox

 -- LSE LinOTP2 Packaging <linotp2@lsexperts.de>  Mon, 04 Oct 2010 09:30:00 +0200


linotp (2.2-pre3) stable; urgency=low

  * SMS Token added

 -- LSE LinOTP2 Packaging <linotp2@lsexperts.de>  Mon, 27 Sep 2010 10:05:00 +0200


linotp (2.2-pre2) stable; urgency=low

  * improved va installer

 -- LSE LinOTP2 Packaging <linotp2@lsexperts.de>  Mon, 13 Sep 2010 21:00:30 +0200

linotp (2.2-pre1) stable; urgency=low

  * Implementing of new features.

 -- LSE LinOTP2 Packaging <linotp2@lsexperts.de>  Fri, 02 Jul 2010 23:54:30 +0200



linotp (2.1) stable; urgency=low

  * Initial release of new debian package building system

 -- LSE LinOTP2 Packaging <linotp2@lsexperts.de>  Fri, 25 Jun 2010 23:54:30 +0200<|MERGE_RESOLUTION|>--- conflicted
+++ resolved
@@ -1,4 +1,3 @@
-<<<<<<< HEAD
 linotp (2.10.2-1) jessie; urgency=low
 
   Enhancements:
@@ -15,7 +14,7 @@
   * Server: fix for passwd files with empty lines
 
  --  LSE LinOTP2 Packaging <linotp2@lsexperts.de>  Tue, 21 Nov 2018 16:02:19 +0200
-=======
+
 linotp (2.10.1.4-1) jessie; urgency=low
 
   Bug Fixes:
@@ -32,7 +31,6 @@
             and support connection fallback and blocking
 
  -- LSE LinOTP2 Packaging <linotp2@lsexperts.de>  Fri, 3 Jan 2019 11:05:23 +0200
->>>>>>> 2facd40f
 
 linotp (2.10.1.2-1) jessie; urgency=low
 
