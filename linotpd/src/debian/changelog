--- conflicted
+++ resolved
@@ -1,4 +1,3 @@
-<<<<<<< HEAD
 linotp (3.0.dev0-1) buster-dev; urgency=low
 
   * Set new version 3.0.dev0
@@ -15,7 +14,7 @@
   * Server: port code from Python 2.7 to Python 3.6
 
  -- KeyIdentity LinOTP Packaging <linotp@keyidentity.com>  Thu, 23 Jan 2020 11:42:00 +0200
-=======
+
 linotp (2.12-1) buster; urgency=low
 
   Feature:
@@ -40,7 +39,6 @@
             userservice cookie handling
 
  -- LinOTP Packaging <packaging.linotp@arxes-tolina.de>  Tue, 28 Jul 2020 15:42:14 +0200
->>>>>>> aebc7f75
 
 linotp (2.11.2-1) jessie; urgency=low
 
