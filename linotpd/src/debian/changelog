--- conflicted
+++ resolved
@@ -1,4 +1,3 @@
-<<<<<<< HEAD
 linotp (2.9~rc2-1) jessie; urgency=low
 
   Enhancements:
@@ -27,7 +26,7 @@
   * WebUI: In realms dialog, alert if no resolver selected
 
  -- LSE LinOTP2 Packaging <linotp2@lsexperts.de>  Thu, 14 Jul 2016 13:50:37 +0200
-=======
+
 linotp (2.8.1.4-1) jessie; urgency=low
 
   Bug Fixes:
@@ -41,7 +40,6 @@
   * Server: Fix pin handling in email token
 
  -- LSE LinOTP2 Packaging <linotp2@lsexperts.de>  Fri, 29 Jul 2016 21:34:07 +0200
->>>>>>> 0c692bfe
 
 linotp (2.8.1.2-1) jessie; urgency=low
 
