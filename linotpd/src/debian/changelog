--- conflicted
+++ resolved
@@ -1,4 +1,3 @@
-<<<<<<< HEAD
 linotp (2.10~0dev0-1) jessie; urgency=low
 
   Enhancements:
@@ -40,7 +39,7 @@
                      - d5f607cd On LDAP test connection always close dialog
 
  -- LSE LinOTP2 Packaging <linotp2@lsexperts.de>  Tue, 29 Aug 2017 11:29:18 +0200
-=======
+
 linotp (2.9.3.4~rc1-1) jessie; urgency=low
 
   Bug Fixes:
@@ -64,7 +63,6 @@
                      more than once within a very short timeframe.
 
  -- LSE LinOTP2 Packaging <linotp2@lsexperts.de>  Mon, 18 Sep 2017 17:52:04 +0200
->>>>>>> 5549b271
 
 linotp (2.9.3.2-1) jessie; urgency=low
 
