--- conflicted
+++ resolved
@@ -1,14 +1,10 @@
-<<<<<<< HEAD
 linotp (2.8.1~0dev0-1) jessie; urgency=low
 
   * Set new version 2.8.1~0dev0-1
 
  -- LSE LinOTP2 Packaging <linotp2@lsexperts.de>  Thu, 17 Dec 2015 17:48:09 +0100
 
-linotp (2.8.0.3~rc2-1) jessie; urgency=low
-=======
 linotp (2.8.0.3-1) jessie; urgency=low
->>>>>>> 0dc4e811
 
   Bug fixes:
   * Server: Increment 'failCount' even if maxFailCount is reached
@@ -17,11 +13,7 @@
   * Server: Fix policy view showing only realm specific policies
   * Server: Fix token settings saving for TOTP and OCRA2 tokens
 
-<<<<<<< HEAD
- -- LSE LinOTP2 Packaging <linotp2@lsexperts.de>  Mon, 25 Jan 2016 16:48:21 +0100
-=======
  -- LSE LinOTP2 Packaging <linotp2@lsexperts.de>  Fri, 05 Feb 2016 08:54:31 +0100
->>>>>>> 0dc4e811
 
 linotp (2.8.0.2-1) jessie; urgency=low
 
