# -*- coding: utf-8 -*-
#
#    LinOTP - the open source solution for two factor authentication
#    Copyright (C) 2016 - 2018 KeyIdentity GmbH
#
#    This file is part of LinOTP server.
#
#    This program is free software: you can redistribute it and/or
#    modify it under the terms of the GNU Affero General Public
#    License, version 3, as published by the Free Software Foundation.
#
#    This program is distributed in the hope that it will be useful,
#    but WITHOUT ANY WARRANTY; without even the implied warranty of
#    MERCHANTABILITY or FITNESS FOR A PARTICULAR PURPOSE.  See the
#    GNU Affero General Public License for more details.
#
#    You should have received a copy of the
#               GNU Affero General Public License
#    along with this program.  If not, see <http://www.gnu.org/licenses/>.
#
#
#    E-mail: linotp@keyidentity.com
#    Contact: www.linotp.org
#    Support: www.keyidentity.com
#
#
# LinOTP Docker build script

FROM debian:jessie

ARG DEBIAN_MIRROR=deb.debian.org
ARG LINOTP_MIRROR=www.linotp.org

# The following environment variables can be set to
# configure the runtime behaviour of the container.
# Most of these should be self explanitory.
#
# To disable HTTP authentication for the manage UI,
# set LINOTP_APACHE_AUTH=false.
#
# To use a MySQL database:
#  LINOTP_DB_TYPE=mysql
# and also substitute suitable values:
#  LINOTP_DB_HOST=hostname
#  LINOTP_DB_PORT=3306
#  LINOTP_DB_USER=user
#  LINOTP_DB_PASSWORD=password
#  LINOTP_DB_NAME=database-name
#
# Unencrypted healthchecks can be performed by
# checking http://HOSTNAME:81/validate/ok
#
# To send LinOTP logs directly to
# Logstash, set LOGSTASH_HOST and
# LOGSTASH_PORT to point to your
# Logstash collector. You can optionally
# add additional tags with the
# LOGSTASH_TAGS setting. This is a Python
# list. For example:
#   LOGSTASH_HOST=logstash1
#   LOGSTASH_PORT=5000
#   LOGSTASH_TAGS=('instance1', 'server1')
#
# To change the location of the database
# encryption key file, set
#   SECRET_FILE_LOCATION=/path/to/encKey

ENV TZ="Europe/Berlin" \
<<<<<<< HEAD
    	LINOTP_USER=linotp \
=======
	LINOTP_USER=linotp \
>>>>>>> cdeebb5c
	LINOTP_DB_TYPE=sqlite \
	LINOTP_DB_NAME=//tmp/linotp.db \
	LINOTP_DB_HOST=dbhost \
	LINOTP_DB_PORT=3306 \
	LINOTP_DB_USER=dbuser \
	LINOTP_DB_PASSWORD=dbpass \
	LINOTP_ADMIN_USER=admin \
	LINOTP_ADMIN_PASSWORD=admin \
	LINOTP_APACHE_AUTH=true \
	LINOTP_APACHE_SSL=true \
	LINOTP_APACHE_HSTS=true \
	LINOTP_LOGLEVEL=INFO \
	LINOTP_CONSOLE_LOGLEVEL=DEBUG \
	SQLALCHEMY_LOGLEVEL=ERROR \
	APACHE_LOGLEVEL=info \
	LOGSTASH_HOST= \
	LOGSTASH_PORT= \
	LOGSTASH_TAGS=() \
	SECRET_FILE_LOCATION=

# Internal environment variables used by the docker images
ENV LINOTP_INI_TEMPLATE=/etc/linotp/linotp-docker.ini.tmpl \
	LINOTP_HOME=/opt/linotp \
	DEBIAN_FRONTEND=noninteractive

RUN echo 'APT::Install-Recommends "0"; \n\
			APT::Get::Assume-Yes "true"; \n\
			APT::Install-Suggests "0";' \
		> /etc/apt/apt.conf.d/01buildconfig

RUN sed "s#http://deb\.debian\.org/#http://${DEBIAN_MIRROR}/#" \
    < /etc/apt/sources.list > /etc/apt/sources.list.new && mv -f /etc/apt/sources.list.new /etc/apt/sources.list

# Add LinOTP packaging key to keyring in order to install
# dependencies
RUN apt-key adv --keyserver hkp://keyserver.ubuntu.com:80 \
		--recv-keys 913DFF12F86258E5

# Install some dependencies which will be cached. This does not
# need to be an exhaustive list because apt will install any
# missing packages.
RUN \
    echo "deb http://${LINOTP_MIRROR}/apt/debian jessie linotp" > /etc/apt/sources.list.d/linotp.list \
    && apt-get update \
    && extraPackages=' \
	make \
	python-psycopg2 \
    ' \
    && apt-get install \
		$extraPackages \
		adduser debconf openssl pwgen python-beaker python-configobj \
		python-decorator python-docutils python-formencode python-httplib2 \
		python-ldap python-m2crypto python-mako python-mysqldb python-netaddr \
		python-paste python-pastedeploy python-pastescript python-pygments python-pylons \
		python-pyrad python-qrcode python-routes python-simplejson \
		python-sqlalchemy python-tempita python-weberror python-webhelpers python-webob \
		apache2 libapache2-mod-wsgi python-pycryptodomex python-pysodium python-requests

# Install linotp packages from local files.
COPY apt /opt/linotp/apt

RUN echo "linotp linotp/apache/activate boolean true" > /opt/linotp/apt/debconf-selections \
	&& echo "linotp linotp/apache/ssl_create boolean true" >> /opt/linotp/apt/debconf-selections \
	&& debconf-set-selections /opt/linotp/apt/debconf-selections \
	&& echo "deb [trusted=yes] file:/opt/linotp/apt ./" > /etc/apt/sources.list.d/linotp-local.list \
	&& (echo "Package: *"; echo "Pin: origin \"\""; echo "Pin-Priority: 900") > /etc/apt/preferences.d/linotp \
	&& apt-get update \
	&& apt-get install linotp python-logstash \
	&& rm /etc/apt/sources.list.d/linotp-local.list \
	&& rm -r /opt/linotp/apt /etc/apache2/sites-enabled/000-default.conf \
	&& rm /etc/linotp2/linotp.ini /etc/linotp2/encKey /etc/linotp2/*.pem

WORKDIR $LINOTP_HOME

# Get dockerfy and configuration template files from build context
COPY *.tmpl /etc/linotp2/
COPY dockerfy /usr/local/bin/
COPY linotp-create-htdigest /usr/local/bin/
RUN chmod 755 /usr/local/bin/linotp-create-htdigest

ENTRYPOINT [ "/usr/local/bin/dockerfy", \
     "--template", "/etc/linotp2/linotp-docker.ini.tmpl:/etc/linotp2/linotp.ini", \
     "--template", "/etc/linotp2/apache-docker.conf.tmpl:/etc/apache2/sites-enabled/linotp2.conf", \
     "--run", "/var/lib/dpkg/info/linotp.postinst", "configure", "--", \
     "--run", "/bin/grep", "url", "/etc/linotp2/linotp.ini", "--", \
     "--run", "mkdir", "-p", "/etc/ssl/private", "/etc/ssl/certs", "--", \
     "--run", "/bin/sh", "-c", \
        "openssl req -new -x509 -newkey rsa:2048 -subj /CN=`hostname`.`dnsdomainname` -days 768 -out /etc/ssl/certs/linotpserver.pem  -keyout /etc/ssl/private/linotpserver.key -nodes", \
        "--", \
     "--run", "/usr/local/bin/linotp-create-htdigest", "{{ .Env.LINOTP_ADMIN_USER }}", "{{ .Env.LINOTP_ADMIN_PASSWORD }}", "--", \
     "--run", "/bin/sh", "-c", \
        "if [ {{ .Env.LINOTP_DB_TYPE }} != sqlite ]; then /usr/local/bin/dockerfy --wait tcp://{{ .Env.LINOTP_DB_HOST }}:{{ .Env.LINOTP_DB_PORT }} --timeout 30s; fi", \
        "--", \
     "--run", "/bin/su", "linotp", "-s", "/bin/sh", "-c", "paster setup-app /etc/linotp2/linotp.ini", "--" \
     ]

CMD [ \
	"/usr/sbin/apache2ctl", "-DFOREGROUND" \
	]

COPY ./se_mypasswd /etc/se_mypasswd

# Listen on apache port (https 443 by default - see LINOTP_APACHE_SSL and APACHE_PORT)
EXPOSE 80 81 443<|MERGE_RESOLUTION|>--- conflicted
+++ resolved
@@ -66,11 +66,7 @@
 #   SECRET_FILE_LOCATION=/path/to/encKey
 
 ENV TZ="Europe/Berlin" \
-<<<<<<< HEAD
-    	LINOTP_USER=linotp \
-=======
 	LINOTP_USER=linotp \
->>>>>>> cdeebb5c
 	LINOTP_DB_TYPE=sqlite \
 	LINOTP_DB_NAME=//tmp/linotp.db \
 	LINOTP_DB_HOST=dbhost \
