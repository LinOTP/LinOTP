# -*- coding: utf-8 -*-
#
#    LinOTP - the open source solution for two factor authentication
#    Copyright (C) 2010 - 2016 LSE Leading Security Experts GmbH
#
#    This file is part of LinOTP server.
#
#    This program is free software: you can redistribute it and/or
#    modify it under the terms of the GNU Affero General Public
#    License, version 3, as published by the Free Software Foundation.
#
#    This program is distributed in the hope that it will be useful,
#    but WITHOUT ANY WARRANTY; without even the implied warranty of
#    MERCHANTABILITY or FITNESS FOR A PARTICULAR PURPOSE.  See the
#    GNU Affero General Public License for more details.
#
#    You should have received a copy of the
#               GNU Affero General Public License
#    along with this program.  If not, see <http://www.gnu.org/licenses/>.
#
#
#    E-mail: linotp@lsexperts.de
#    Contact: www.linotp.org
#    Support: www.lsexperts.de
#
try:
    from setuptools import setup, find_packages
except ImportError:
    from ez_setup import use_setuptools
    use_setuptools()
    from setuptools import setup, find_packages

import os
import sys

from linotp import __version__

# Taken from kennethreitz/requests/setup.py
package_directory = os.path.realpath(os.path.dirname(__file__))

def get_file_contents(file_path):
    """Get the context of the file using full path name."""
    content = ""
    try:
        full_path = os.path.join(package_directory, file_path)
        content = open(full_path, 'r').read()
    except:
        print >> sys.stderr, "### could not open file: %r" % file_path
    return content

def get_debian_package():
    """
    returns the slash, if we do a debian installation
    Set the environment variable LINOTP_DEBIAN_PACKAGE_PREFIX
    """
    check_file = os.path.join(package_directory, "LINOTP_DEBIAN_PACKAGE")
    print
    print check_file
    print
    if os.path.isfile(check_file):
        return "/"
    return ""


setup(
    name='LinOTP',
    version=__version__,
    description='LinOTP Service',
    author='LSE Leading Security Experts GmbH',
    license='AGPL v3, (C) LSE Leading Security Experts GmbH',
    author_email='linotp@lsexperts.de',
    url='http://www.linotp.org',
    install_requires=[
        "Pylons>=0.9.7",
<<<<<<< HEAD
        "WebOb",
        "SQLAlchemy>=0.6,<=0.9.99",
=======
        "WebOb<1.4",
        "SQLAlchemy>=0.6",
>>>>>>> 0eaf6b9b
        "docutils>=0.4",
        "simplejson>=2.0",
        "pycryptodomex>=3.4",
        "repoze.who<=1.1",
        "pyrad>=1.1",
        "LinOtpUserIdResolver>=2.7",
        "netaddr",
        "qrcode>=2.4",
        "configobj>=4.6.0",
        "httplib2",
        "pysodium>=0.6.8",
        # We also need M2Crypto. But this package is so problematic on many
        # distributions, that we do not require it here!
<<<<<<< HEAD
        "pysodium>=0.6.8",
        "sqlalchemy-migrate",
=======
>>>>>>> 0eaf6b9b
    ],
    scripts=[
        'tools/linotp-convert-token',
        'tools/linotp-create-pwidresolver-user',
        'tools/linotp-create-sqlidresolver-user',
        'tools/linotp-migrate',
        'tools/linotp-setpins',
        'tools/linotp-pip-update',
        'tools/linotp-create-enckey',
        'tools/linotp-create-auditkeys',
        'tools/linotp-create-certificate',
        'tools/linotp-create-database',
        'tools/linotp-fix-access-rights',
        'tools/totp-token',
        'tools/linotp-token-usage',
        'tools/linotp-create-ad-users',
        'tools/linotp-auth-radius',
        'tools/linotp-sql-janitor',
        'tools/linotp-tokens-used',
        'tools/linotp-backup',
        'tools/linotp-decrypt-otpkey',
        'tools/linotp-convert-gemalto',
        'tools/linotp-restore',
        'tools/linotp-enroll-smstoken',
        'tools/linotp-ini-configurator',
        ],
    setup_requires=[
        'PasteScript>=1.6.3',
        ],
    packages=find_packages(exclude=['ez_setup']),
    include_package_data=True,
    data_files=[
        (
            get_debian_package() + 'etc/linotp2/',
            [
                'config/linotp.ini.example',
                'config/linotp.ini.paster',
                'config/linotpapp.wsgi',
                'config/who.ini',
                'config/dictionary'
                ]
            ),
        (
            get_debian_package() + 'etc/linotp2/apache2.2-example/',
            [
                'config/apache2.2-example/linotp2',
                'config/apache2.2-example/linotp2-radius',
                'config/apache2.2-example/linotp2-certs',
                'config/apache2.2-example/linotp2-ldap',
                ]
            ),
        (
            get_debian_package() + 'etc/linotp2/apache2.4-example/',
            [
                'config/apache2.4-example/linotp2.conf',
                ]
            ),
        (
            get_debian_package() + 'etc/init.d/',
            [
                'config/linotp2-paster'
                ]
            ),
        (
            'share/doc/linotp/',
            [
                "tools/README-migrate.txt"
                ]
            ),
        (
            'share/man/man1',
            [
                "tools/linotp-convert-token.1",
                "tools/linotp-create-pwidresolver-user.1",
                "tools/linotp-create-sqlidresolver-user.1",
                "tools/totp-token.1",
                "tools/linotp-migrate.1",
                "tools/linotp-setpins.1",
                "tools/linotp-pip-update.1",
                "tools/linotp-create-enckey.1",
                "tools/linotp-create-auditkeys.1",
                "tools/linotp-create-certificate.1",
                "tools/linotp-create-database.1",
                "tools/linotp-fix-access-rights.1",
                "tools/linotp-token-usage.1",
                "tools/linotp-sql-janitor.1",
                "tools/linotp-tokens-used.1",
                "tools/linotp-backup.1",
                "tools/linotp-decrypt-otpkey.1",
                "tools/linotp-convert-gemalto.1",
                "tools/linotp-restore.1"
                ]
            ),
        (
            'share/linotp',
            [
                'tools/LinotpLDAPProxy.pm'
                ]
            ),
        ],
    classifiers=[
        "Framework :: Pylons",
        "License :: OSI Approved :: GNU Affero General Public License v3",
        "Programming Language :: Python",
        "Topic :: Internet",
        "Topic :: Security",
        "Topic :: System :: Systems Administration :: Authentication/Directory"
    ],
    message_extractors={
        'linotp': [
            (
                '**.py',
                'python',
                None
                ),
            (
                'templates/**.mako',
                'mako',
                {
                    'input_encoding': 'utf-8'
                    }
                ),
            (
                'lib/tokens/*.mako',
                'mako',
                {
                    'input_encoding': 'utf-8'
                    }
                ),
            (
                'public/js/manage.js',
                'javascript',
                {
                    'input_encoding': 'utf-8'
                    }
                ),
            (
                'public/js/tools.js',
                'javascript',
                {
                    'input_encoding': 'utf-8'
                    }
                ),
            (
                'public/js/selfservice.js',
                'javascript',
                {
                    'input_encoding': 'utf-8'
                    }
                ),
            (
                'public/js/linotp_utils.js',
                'javascript',
                {
                    'input_encoding': 'utf-8'
                    }
                ),
            (
                'public/**',
                'ignore',
                None
                )
            ]
        },
    zip_safe=False,
    paster_plugins=['PasteScript', 'Pylons'],
    # The entry point for nose.plugins is required because otherwise nosetests
    # complains "no such option 'with-pylons'".
    # https://github.com/Pylons/pylons/issues/13
    entry_points="""
    [paste.app_factory]
    main = linotp.config.middleware:make_app

    [paste.app_install]
    main = pylons.util:PylonsInstaller

    [nose.plugins]
    pylons = pylons.test:PylonsPlugin
    """,
    long_description=get_file_contents('DESCRIPTION')

)<|MERGE_RESOLUTION|>--- conflicted
+++ resolved
@@ -72,13 +72,8 @@
     url='http://www.linotp.org',
     install_requires=[
         "Pylons>=0.9.7",
-<<<<<<< HEAD
-        "WebOb",
-        "SQLAlchemy>=0.6,<=0.9.99",
-=======
         "WebOb<1.4",
         "SQLAlchemy>=0.6",
->>>>>>> 0eaf6b9b
         "docutils>=0.4",
         "simplejson>=2.0",
         "pycryptodomex>=3.4",
@@ -92,11 +87,6 @@
         "pysodium>=0.6.8",
         # We also need M2Crypto. But this package is so problematic on many
         # distributions, that we do not require it here!
-<<<<<<< HEAD
-        "pysodium>=0.6.8",
-        "sqlalchemy-migrate",
-=======
->>>>>>> 0eaf6b9b
     ],
     scripts=[
         'tools/linotp-convert-token',
