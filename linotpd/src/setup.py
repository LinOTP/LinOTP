# -*- coding: utf-8 -*-
#
#    LinOTP - the open source solution for two factor authentication
#    Copyright (C) 2010 - 2019 KeyIdentity GmbH
#
#    This file is part of LinOTP server.
#
#    This program is free software: you can redistribute it and/or
#    modify it under the terms of the GNU Affero General Public
#    License, version 3, as published by the Free Software Foundation.
#
#    This program is distributed in the hope that it will be useful,
#    but WITHOUT ANY WARRANTY; without even the implied warranty of
#    MERCHANTABILITY or FITNESS FOR A PARTICULAR PURPOSE.  See the
#    GNU Affero General Public License for more details.
#
#    You should have received a copy of the
#               GNU Affero General Public License
#    along with this program.  If not, see <http://www.gnu.org/licenses/>.
#
#
#    E-mail: linotp@keyidentity.com
#    Contact: www.linotp.org
#    Support: www.keyidentity.com
#

import os
import sys

try:
    from setuptools import setup, find_packages
except ImportError:
    from ez_setup import use_setuptools
    use_setuptools()
    from setuptools import setup, find_packages
from setuptools.command.build_py import build_py

from linotp import __version__

# Taken from kennethreitz/requests/setup.py
package_directory = os.path.realpath(os.path.dirname(__file__))


# Inspired by http://www.mattlayman.com/2015/i18n.html
class Build(build_py):
    """
    Custom ``build_py`` command to ensure that mo files are always created.
    """

    def run(self):
        self.run_command('compile_catalog')
        # build_py is an old style class so super cannot be used.
        build_py.run(self)


def get_file_contents(file_path):
    """Get the context of the file using full path name."""
    content = ""
    try:
        full_path = os.path.join(package_directory, file_path)
        content = open(full_path, 'r').read()
    except Exception as exx:
        print >> sys.stderr, "### exception happend %r" % exx
        print >> sys.stderr, "### could not open file: %r" % file_path
    return content


setup(
    name='LinOTP',
    version=__version__,
    description='LinOTP Service',
    author='KeyIdentity GmbH',
    license='AGPL v3, (C) KeyIdentity GmbH',
    author_email='linotp@keyidentity.com',
    url='https://www.linotp.org',
    install_requires=[
        "Pylons>=0.9.7",
        "PasteScript<=1.7.5",
        "WebOb",
        "SQLAlchemy>=0.6",
        "docutils>=0.4",
        "simplejson>=2.0",
        "pycryptodomex>=3.4",
        "pyrad>=1.1",
        "netaddr",
        "qrcode>=2.4",
        "configobj>=4.6.0",
        "httplib2",
        "requests",
        "passlib",
        "pysodium>=0.6.8",
        "python-ldap",
<<<<<<< HEAD
        "passlib",
        # We also need M2Crypto. But this package is so problematic on many
        # distributions, that we do not require it here!
=======
        # We also need bcrypt and M2Crypto. But these packages are so
        # problematic on many distributions, that we do not require it here!
>>>>>>> acc15b5e
    ],
    scripts=[
        'tools/linotp-convert-token',
        'tools/linotp-create-pwidresolver-user',
        'tools/linotp-create-sqlidresolver-user',
        'tools/linotp-migrate',
        'tools/linotp-setpins',
        'tools/linotp-pip-update',
        'tools/linotp-create-enckey',
        'tools/linotp-create-auditkeys',
        'tools/linotp-create-certificate',
        'tools/linotp-create-database',
        'tools/linotp-fix-access-rights',
        'tools/totp-token',
        'tools/linotp-token-usage',
        'tools/linotp-create-ad-users',
        'tools/linotp-auth-radius',
        'tools/linotp-sql-janitor',
        'tools/linotp-tokens-used',
        'tools/linotp-backup',
        'tools/linotp-decrypt-otpkey',
        'tools/linotp-convert-gemalto',
        'tools/linotp-restore',
        'tools/linotp-enroll-smstoken',
    ],
    setup_requires=[
        'PasteScript>=1.6.3',
        'Babel'
    ],
    packages=find_packages(exclude=['ez_setup']),
    include_package_data=True,
    package_data={'linotp': ['linotp/i18n/*/LC_MESSAGES/*.mo']},
    data_files=[
        (
            'etc/linotp2/',
            [
                # 'alembic.ini',
                'config/linotp.ini.example',
                'config/linotp.ini.paster',
                'config/linotpapp.wsgi',
                'config/who.ini',
                'config/dictionary',
                'config/keyidentity-push-ca-bundle.crt'
            ]
        ),
        (
            'etc/linotp2/apache2.2-example/',
            [
                'config/apache2.2-example/linotp2',
                'config/apache2.2-example/linotp2-radius',
                'config/apache2.2-example/linotp2-certs',
                'config/apache2.2-example/linotp2-ldap',
            ]
        ),
        (
            'etc/linotp2/apache2.4-example/',
            [
                'config/apache2.4-example/linotp2.conf',
            ]
        ),
        (
            'etc/init.d/',
            [
                'config/linotp2-paster'
            ]
        ),
        (
            'share/doc/linotp/',
            [
                "tools/README-migrate.txt"
            ]
        ),
        (
            'share/man/man1',
            [
                "tools/linotp-convert-token.1",
                "tools/linotp-create-pwidresolver-user.1",
                "tools/linotp-create-sqlidresolver-user.1",
                "tools/totp-token.1",
                "tools/linotp-migrate.1",
                "tools/linotp-setpins.1",
                "tools/linotp-pip-update.1",
                "tools/linotp-create-enckey.1",
                "tools/linotp-create-auditkeys.1",
                "tools/linotp-create-certificate.1",
                "tools/linotp-create-database.1",
                "tools/linotp-fix-access-rights.1",
                "tools/linotp-token-usage.1",
                "tools/linotp-sql-janitor.1",
                "tools/linotp-tokens-used.1",
                "tools/linotp-backup.1",
                "tools/linotp-decrypt-otpkey.1",
                "tools/linotp-convert-gemalto.1",
                "tools/linotp-restore.1"
            ]
        ),
        (
            'share/linotp',
            [
                'tools/LinotpLDAPProxy.pm'
            ]
        ),
    ],
    classifiers=[
        "Framework :: Pylons",
        "License :: OSI Approved :: GNU Affero General Public License v3",
        "Programming Language :: Python",
        "Topic :: Internet",
        "Topic :: Security",
        "Topic :: System :: Systems Administration :: Authentication/Directory"
    ],
    message_extractors={
        'linotp': [
            (
                '**.py',
                'python',
                None
            ),
            (
                'templates/**.mako',
                'mako',
                {
                    'input_encoding': 'utf-8'
                }
            ),
            (
                'tokens/**.mako',
                'mako',
                {
                    'input_encoding': 'utf-8'
                }
            ),
            (
                'public/js/manage.js',
                'javascript',
                {
                    'input_encoding': 'utf-8'
                }
            ),
            (
                'public/js/tools.js',
                'javascript',
                {
                    'input_encoding': 'utf-8'
                }
            ),
            (
                'public/js/selfservice.js',
                'javascript',
                {
                    'input_encoding': 'utf-8'
                }
            ),
            (
                'public/js/linotp_utils.js',
                'javascript',
                {
                    'input_encoding': 'utf-8'
                }
            ),
            (
                'public/**',
                'ignore',
                None
            )
        ]
    },
    zip_safe=False,
    paster_plugins=['PasteScript', 'Pylons'],
    # The entry point for nose.plugins is required because otherwise nosetests
    # complains "no such option 'with-pylons'".
    # https://github.com/Pylons/pylons/issues/13
    entry_points="""
    [paste.app_factory]
    main = linotp.config.middleware:make_app

    [paste.app_install]
    main = pylons.util:PylonsInstaller

    [nose.plugins]
    pylons = pylons.test:PylonsPlugin
    """,
    long_description=get_file_contents('DESCRIPTION'),
    cmdclass={'build_py': Build}

)<|MERGE_RESOLUTION|>--- conflicted
+++ resolved
@@ -90,14 +90,9 @@
         "passlib",
         "pysodium>=0.6.8",
         "python-ldap",
-<<<<<<< HEAD
         "passlib",
         # We also need M2Crypto. But this package is so problematic on many
         # distributions, that we do not require it here!
-=======
-        # We also need bcrypt and M2Crypto. But these packages are so
-        # problematic on many distributions, that we do not require it here!
->>>>>>> acc15b5e
     ],
     scripts=[
         'tools/linotp-convert-token',
