# Flask application initialisation for LinOTP.

# LinOTP3's basic configuration comes from the following sources (in
# that order):
#
#   - Hard-coded defaults in one of the configuration classes in
#     `linotp3.settings`, selected by the content of the `LINOTP3_CONFIG`
#     environment variable (if it exists) or else the content of the
#     `FLASK_ENV` environment variable (if it exists; the only official
#     values are `development` and `production`) or else `default`.
#
#   - Settings in the file whose name is given by the content of the
#     `LINOTP3_CONFIG_FILE` environment variable (if it exists) or else
#     the `linotp.cfg` file in the top-level directory of the
#     distribution.
#
# Note that this is only the Flask end of things; these configuration
# settings are not to be confused with the actual configuration for
# what LinOTP is doing, which is kept in the SQL database.



import importlib
import logging
from logging.config import dictConfig as logging_dictConfig
import re
import os
import time

from datetime import datetime
from uuid import uuid4

from flask import Flask, g as flask_g, jsonify, Blueprint, redirect
from flask_mako import MakoTemplates

from beaker.cache import CacheManager
from beaker.util import parse_cache_config_options

from .lib.config import getLinotpConfig
from .lib.config.db_api import _retrieveAllConfigDB
from .lib.config.global_api import getGlobalObject

from .lib.context import request_context

from .lib.crypto.utils import init_key_partition

from .lib.error import LinotpError

from .lib.logs import init_logging_config
from .lib.logs import log_request_timedelta

from .lib.policy.util import parse_policies

from .lib.resolver import initResolvers
from .lib.resolver import setupResolvers
from .lib.resolver import closeResolvers
from .lib.resolver import getResolverList

from .lib.user import getUserFromRequest

from .lib.realm import getDefaultRealm
from .lib.realm import getRealms
from .lib.reply import sendError

from .lib.type_utils import boolean

from .lib.util import get_client

#
# manual schema migration
# - should become part of schema migration tool like alembic
from .model.migrate import run_data_model_migration
from .model import meta

from . import __version__
from .flap import LanguageError, config, set_config, set_lang, tmpl_context as c, request, _ as translate
from .config.defaults import set_defaults
from .config.environment import load_environment
from .settings import configs
from .tokens import reload_classes as reload_token_classes
from .lib.audit.base import getAudit
from .lib.config.global_api import initGlobalObject
from .lib.ImportOTP.vasco import init_vasco

from sqlalchemy import create_engine
from .model import init_model, meta         # FIXME: Flask-SQLAlchemy
from .model.migrate import run_data_model_migration

log = logging.getLogger(__name__)

start_time = time.time()
this_dir = os.path.dirname(os.path.abspath(__file__))

CONFIG_FILE_ENVVAR = "LINOTP_CONFIG_FILE"  # DRY
CONFIG_FILE_NAME = os.path.join(os.path.dirname(this_dir), "linotp.cfg")
if os.getenv(CONFIG_FILE_ENVVAR) is None:
    os.environ[CONFIG_FILE_ENVVAR] = CONFIG_FILE_NAME

mako = MakoTemplates()

# HTTP-ACCEPT-LANGUAGE strings are in the form of i.e.
# de-DE, de; q=0.7, en; q=0.3
accept_language_regexp = re.compile(r'\s*([^\s;,]+)\s*[;\s*q=[0-9.]*]?\s*,?')

class ConfigurationError(Exception):
    pass

class LinOTPApp(Flask):
    """
    The main LinOTP Flask application instance
    """

    cache = None
    """Beaker cache for this app"""

    enabled_controllers = []
    """Currently activated controller names"""

    def __init__(self):
        super(LinOTPApp, self).__init__(__name__, static_folder='public', static_url_path='/static')

    def _run_setup(self):
        """
        Set up the app and database context for a request. Some of this is
        intended to be done only once and could be refactored into a
        before_first_request function
        """

        # TODO - language
        #self.set_language(request.headers)

        try:
            hsm = self.security_provider.getSecurityModule()
            self.hsm = hsm
            c.hsm = hsm
        except Exception as exx:
            log.exception('failed to assign hsm device: %r' % exx)
            raise exx

        l_config = getLinotpConfig()

        # initialize the elliptic curve secret + public key for the qrtoken
        self.secret_key = l_config.get('SecretKey.Partition.0', False)

        resolver_setup_done = config.get('resolver_setup_done', False)
        if resolver_setup_done is False:
            try:
                cache_dir = config.get("app_conf", {}).get("cache_dir", None)
                setupResolvers(config=l_config, cache_dir=cache_dir)
                config['resolver_setup_done'] = True
            except Exception as exx:
                config['resolver_setup_done'] = False
                log.error("Failed to setup resolver: %r", exx)
                raise exx

        # TODO: verify merge dropped
        # initResolvers()

    @property
    def security_provider(self):
        """
        Return the security provider, which is an instance of SecurityProvider
        """
        return flask_g.app_globals.security_provider

    def check_license(self):
        """
        if we are in the setup cycle, we check for the linotpLicenseFile
        """
        if "linotpLicenseFile" in config and 'license' not in config:
            license_str = ''
            filename = config.get("linotpLicenseFile", '')
            try:
                with open(filename) as f:
                    license_str = f.read()
            except IOError:
                log.error("could not open licence file: %s", filename)

            if not license_str:
                log.error("empty license file: %s", filename)
            else:
                request_context['translate'] = translate

                import linotp.lib.support
                res, msg = linotp.lib.support.setSupportLicense(
                    license_str)
                if res is False:
                    log.error("failed to load license: %s: %s",
                                license_str, msg)

                else:
                    log.info("license successfully loaded")

    def load_providers(self):
        config_file = self.config.get('provider.config_file')
        if config_file:
            from linotp.provider import load_provider_ini
            load_provider_ini(config_file)

    def start_session(self):

        # we add a unique request id to the request enviroment
        # so we can trace individual requests in the logging

        request.environ['REQUEST_ID'] = str(uuid4())
        request.environ['REQUEST_START_TIMESTAMP'] = datetime.now()

        self.create_context(request, request.environ)

        try:
            user_desc = getUserFromRequest(request)
            self.base_auth_user = user_desc.get('login', '')
        except UnicodeDecodeError as exx:
            # we supress Exception here as it will be handled in the
            # controller which will return corresponding response
            self.base_auth_user = ''
            log.warning('Failed to identify user due to %r' % exx)

    def finalise_request(self, exc):
        meta.Session.remove()
        # free the lock on the scurityPovider if any
        if c.get('sep'):
            c.sep.dropSecurityModule()
        closeResolvers()

        # hint for the garbage collector to make the dishes
        data_objects = ["resolvers_loaded",
                        "resolver_clazzes", "linotpConfig", "audit", "hsm"]
        for data_obj in data_objects:
            if hasattr(c, data_obj):
                data = getattr(c, data_obj)
                del data

        log_request_timedelta(log)

    def set_language(self, headers):
        '''Invoke before everything else. And set the translation language'''
        languages = headers.get('Accept-Language', '')

        found_lang = False

        for match in accept_language_regexp.finditer(languages):
            # make sure we have a correct language code format
            language = match.group(1)
            if not language:
                continue
            language = language.replace('_', '-').lower()

            # en is the default language
            if language.split('-')[0] == 'en':
                found_lang = True
                break

            try:
                set_lang(language.split('-')[0])
                found_lang = True
                break
            except LanguageError:
                log.debug("Cannot set requested language: %s. Trying next"
                          " language if available.", language)

        if not found_lang and languages:
            log.warning("Cannot set preferred language: %r", languages)

        return

    def create_context(self, request, environment):
        """
        create the request context for all controllers
        """

        linotp_config = getLinotpConfig()

        # make the request id available in the request context
        request_context['RequestId'] = environment['REQUEST_ID']

        # a request local cache to get the user info from the resolver
        request_context['UserLookup'] = {}

        # a request local cache to get the resolver from user and realm
        request_context['UserRealmLookup'] = {}

        request_context['Config'] = linotp_config
        request_context['Policies'] = parse_policies(linotp_config)
        request_context['translate'] = translate

        request_context['CacheManager'] = self.cache

        request_context['Path'] = request.path

        # ------------------------------------------------------------------------

        # setup the knowlege where we are

        request_context['action'] = None
        request_context['controller'] = None

        path = request.path.strip().strip('/').split('/')

        if path[0]:
            request_context['controller'] = path[0]

        request_context['action'] = 'index' if len(path) == 1 else path[1]

        # ------------------------------------------------------------------------

        initResolvers()

        client = None
        try:
            client = get_client(request=request)
        except UnicodeDecodeError as exx:
            log.error("Failed to decode request parameters %r" % exx)

        request_context['Client'] = client

        Audit = config['audit']
        request_context['Audit'] = Audit
        request_context['audit'] = Audit.initialize(request, client=client)

        authUser = None
        try:
            authUser = getUserFromRequest(request)
        except UnicodeDecodeError as exx:
            log.error("Failed to decode request parameters %r" % exx)

        request_context['AuthUser'] = authUser
        request_context['UserLookup'] = {}

        # ------------------------------------------------------------------ --
        # get the current resolvers

        resolvers = []
        try:
            resolvers = getResolverList(config=linotp_config)
        except UnicodeDecodeError as exx:
            log.error("Failed to decode request parameters %r" % exx)

        request_context['Resolvers'] = resolvers

        # ------------------------------------------------------------------ --
        # get the current realms

        realms = {}
        try:
            realms = getRealms()
        except UnicodeDecodeError as exx:
            log.error("Failed to decode request parameters %r" % exx)

        request_context['Realms'] = realms

        # ------------------------------------------------------------------ --

        defaultRealm = ""
        try:
            defaultRealm = getDefaultRealm(linotp_config)
        except UnicodeDecodeError as exx:
            log.error("Failed to decode request parameters %r" % exx)

        request_context['defaultRealm'] = defaultRealm

        # ------------------------------------------------------------------ --
        # load the providers

        from linotp.provider import Provider_types
        from linotp.provider import getProvider

        provider = {}
        for provider_type in list(Provider_types.keys()):
            provider[provider_type] = getProvider(provider_type)

        request_context['Provider'] = provider

        # ------------------------------------------------------------------ --

        # for the setup of encrypted data, we require the hsm is instatiated
        # and available in the request context

        if not self.secret_key:
            init_key_partition(linotp_config, partition=0)

    def getRadiusDictionaryPath(self):
        """
        get the radius dictionary path

        The dictionary file should be placed in the linotp configuration directory.
        If the file does not exist, an error is logged

        :return: path to dictionary file
        """

        dict_file = os.path.join(self.getConfigRootDirectory(), 'dictionary')

<<<<<<< HEAD
        sysconfig = {}
        for key, default in list(syskeys.items()):
            sysconfig[key] = config.get(key, default)
=======
        if not os.path.isfile(dict_file):
            log.error("Radius settings setup failed - missing dictionary file: %s", dict_file)
>>>>>>> c619c923

        return dict_file

    def getConfigRootDirectory(self):
        """
        Get root directory for local configuration files. This directory
        is used for storing files such as the DB secret key.

        An exception is thrown if the directory does not exist.
        """
        rootdir = config.get('ROOT_DIR')

        if not rootdir:
            raise ConfigurationError("Root directory (ROOT_DIR) is not set")

        if not os.path.exists(rootdir):
            raise ConfigurationError("Root directory {} does not exist")

        return rootdir

    def getCacheManager(self):
        """
        Get cache manager instance for caching classes

        A warning is logged if the cache manager is not available in the config
        """
        cache_manager = request_context['CacheManager']
        if not cache_manager:
            import traceback
            log.warning("[%s] Could not initialise cache due to missing manager", traceback.format_stack(None, 1))

        return cache_manager

    def getRequestParams(self):
        """
        Parses the request params from the request objects body / params
        dependent on request content_type.
        """
        try:
            if request.is_json:
                request_params = request.json
            else:
                request_params = {}
                for key in request.values:
                    if(key.endswith('[]')):
                        request_params[key[:-2]] = request.values.getlist(key)
                    else:
                        request_params[key] = request.values.get(key)
        except UnicodeDecodeError as exx:
            # we supress Exception here as it will be handled in the
            # controller which will return corresponding response
            log.warning('Failed to access request parameters: %r' % exx)

        return request_params

    def setup_controllers(self):
        """
        Initialise controllers and their routing

        `CONTROLLERS` is a string that contains a space-separated list
        of controllers that should be made available. If an entry in
        this list is `foo`, this means that the Python module
        `linotp.controllers.foo` should be loaded and its
        `FooController` class be made available as a Flask blueprint at
        the `/foo` URL prefix. Our dispatch mechanism then ensures that
        a request to `/foo/bar` will be dispatched to the
        `FooController.bar()` view method.

        In general, controllers may be specified as
        `module:url_prefix:class_prefix` (where `url_prefix` and
        `class_prefix` are optional and will be constructed from
        `module` as above if needed).

        This function should be called during application setup
        """
        for ctrl_name in self.config["CONTROLLERS"].split():
            bits = ctrl_name.split(':', 2)
            while len(bits) < 3:
                bits.append('')
            ctrl_name, url_prefix, ctrl_class_name = bits
            self.enable_controller(ctrl_name, url_prefix, ctrl_class_name)

    def enable_controller(self, ctrl_name, url_prefix=None, ctrl_class_name=None):
        """
        Initialise an individual controller and its routing

        :param ctrl_name: The name of the controller
        :param url_prefix: Alternative url prefix. Defaults to /`ctrl_name`
        :param ctrl_class_name: Name of controller class to load. Defaults to CtrlNameController
        """
        if not ctrl_name:
            raise ConfigurationError(
                "no controller module specified: {}".format(ctrl_name))
        if not url_prefix:
            url_prefix = '/' + ctrl_name    # "foobar" => "/foobar"
        if not ctrl_class_name:
            # "foobar" => "FoobarController"
            ctrl_class_name = ctrl_name.title() + 'Controller'

        mod = importlib.import_module('.' + ctrl_name, "linotp.controllers")
        cls = getattr(mod, ctrl_class_name, None)
        if cls is None:
            raise ConfigurationError(
                "{} does not define the '{}' class".format(ctrl_name,
                                                            ctrl_class_name))
        self.logger.debug(
            "Registering {0} class at {1}".format(ctrl_class_name, url_prefix))
        self.register_blueprint(cls(ctrl_name), url_prefix=url_prefix)

        self.enabled_controllers.append(ctrl_name)


def init_logging(app):
    """Sets up logging for LinOTP."""

    if app.config["LOGGING"] is None:
        app.config["LOGGING"] = {
            'version': 1,
            'disable_existing_loggers': False,
            'handlers': {
                'console': {
                    'level': 'DEBUG',
                    'class': 'logging.StreamHandler',
                    'formatter': 'linotp',
                },
                'file': {
                    'level': 'INFO',
                    'class': 'logging.handlers.RotatingFileHandler',
                    'filename': os.path.join(
                        app.config["LOGFILE_DIR"], app.config["LOGFILE_NAME"]),
                    'maxBytes': app.config["LOGFILE_MAX_LENGTH"],
                    'backupCount': app.config["LOGFILE_MAX_VERSIONS"],
                },
            },
            'formatters': {
                'linotp': {
                    'format': app.config["LOGFILE_FILE_LINE_FORMAT"],
                },
            },
            'loggers': {
                'linotp.app': {
                    'handlers': ['console'],
                    'level': app.config["LOGGING_LEVEL"],
                    'propagate': False,
                },
                'linotp.lib': {
                    'handlers': ['console'],
                    'level': app.config["LOGGING_LEVEL"],
                    'propagate': True,
                },
                'linotp.lib.config.db_api': {
                    'handlers': ['console'],
                    'level': 'INFO',
                    'propagate': True,
                },
                'linotp.lib.security.provider': {
                    'handlers': ['console'],
                    'level': 'INFO',
                    'propagate': True,
                },
                'linotp.lib.ImportOTP.vasco': {
                    'handlers': ['console'],
                    'level': 'ERROR',
                    'propagate': True,
                },
            },
        }

    logfile_dir = app.config["LOGFILE_DIR"]
    if logfile_dir is not None and not os.path.exists(logfile_dir):
        os.mkdir(logfile_dir)

    logging_dictConfig(app.config["LOGGING"])

    app.logger.info("LinOTP {} starting ...".format(__version__))


def setup_cache(app):
    """Initialise the Beaker cache for this app."""

    cache_opts = {}
    cache_opts['cache_type'] = app.config.get("BEAKER_CACHE_TYPE", "memory")
    if cache_opts['cache_type'] == 'file':
        beaker_dir = app.config.get(
            "BEAKER_CACHE_DIR",
            os.path.join(app.getConfigRootDirectory(), "cache"))
        cache_opts['cache.data_dir'] = os.path.join(beaker_dir, 'data')
        cache_opts['cache.lock_dir'] = os.path.join(beaker_dir, 'lock')
    app.cache = CacheManager(**parse_cache_config_options(cache_opts))


def setup_db(app):
    """Set up the database for LinOTP. This used to be part of the
    `lib.base.setup_app()` function.

    FIXME: This is not how we would do this in Flask. We want to
    rewrite it once we get Flask-SQLAlchemy and Flask-Migrate
    working properly."""

    # Initialise the SQLAlchemy engine (this used to be in
    # linotp.config.environment and done once per request (barf)).

    engine = create_engine(app.config.get("SQLALCHEMY_DATABASE_URI"))
    init_model(engine)

    if app.config.get("TESTING_DROP_TABLES", False):
        app.logger.debug("Deleting previous tables ...")
        meta.metadata.drop_all(bind=meta.engine)

    # Create database tables if they don't already exist

    app.logger.info("Creating tables ...")
    meta.metadata.create_all(bind=meta.engine)

    # For the cloud mode, we require the `admin_user` table to
    # manage the admin users to allow password setting

    admin_username = app.config.get('ADMIN_USERNAME', None)
    admin_password = app.config.get('ADMIN_PASSWORD', None)

    if admin_username is not None and admin_password is not None:
        from .lib.tools.set_password import (
            SetPasswordHandler, DataBaseContext
        )
        db_context = DataBaseContext(sql_url=meta.engine.url)
        SetPasswordHandler.create_table(db_context)
        SetPasswordHandler.create_admin_user(
            db_context,
            username=admin_username, crypted_password=admin_password)

    # Hook for schema upgrade (Don't bother with this for the time being).

    # run_data_model_migration(meta)


def generate_secret_key_file(app):
    """Generate a secret-key file if it doesn't exist."""

    filename = app.config.get("SECRET_FILE", None)
    if filename is not None:
        try:
            open(filename)
        except IOError:
            app.logger.warning(
                "The Linotp Secret File could not be found. "
                "Creating a new one at {}".format(filename))
            with open(filename, "ab+") as f:
                # We're protecting the file before we're writing the
                # secret key material to it in order to avoid a
                # possible race condition.

                os.fchmod(f.fileno(), 0o400)
                secret = os.urandom(32 * 5)
                f.write(secret)
        app.logger.debug("SECRET_FILE: {}".format(filename))


def setup_security_provider(app):
    """
    Set up the security provider (HSM or software). This is straight from
    `load_environment()` and should be rewritten to use Flask-style config
    settings, but this is a huge bowl of spaghetti.
    """
    try:
        flask_g.app_globals.security_provider.load_config(
            flask_g.request_context['config'])
    except Exception as e:
        app.logger.error("Failed to load security provider definition: {}"
                         .format(e))
        raise e


def setup_audit(app):
    """
    Set up audit logging for a request. This is, again, straight from
    `load_environment()` and as such should be looked at with a microscope,
    probably when we're fixing auditing.
    """
    c = flask_g.request_context['config']
    c['audit'] = getAudit(c)


def create_app(config_name='default', config_extra=None):
    """
    Generate a new instance of the Flask app

    This generates and configures the main application instance. Testing
    environments can use `config_extra` to provide extra configuration values
    such as a temporary database URL.

    @param config_name The name of the configuration to load from settings.py
    @param config_extra An optional dict of configuration override values
    """
    app = LinOTPApp()

    app.config.from_object(configs[config_name])
    configs[config_name].init_app(app)

    app.config.from_envvar(CONFIG_FILE_ENVVAR, silent=True)

    if config_extra is not None:
        app.config.update(config_extra)

    mako.init_app(app)
    init_logging(app)

    with app.app_context():
        setup_cache(app)
        setup_db(app)
        set_config()       # ensure `request_context` exists
        initGlobalObject()
        generate_secret_key_file(app)
        set_defaults(app)
        reload_token_classes()
        app.check_license()
        app.load_providers()

    @app.before_request
    def setup_env():
        # The following functions are called here because they're
        # stuffing bits into `flask.g`, which is a per-request global
        # object. Much of what is stuffed into `flask.g` is actually
        # application-wide stuff that has no business being stored in
        # `flask.g` in the first place, but lots of code expects to be
        # able to look at the "request context" and find stuff
        # there. Disentangling the application-wide stuff in the
        # request context from the request-scoped stuff is a major
        # project that will not be undertaken just now, and we're
        # probably doing more work here than we need to. Global
        # variables suck.

        set_config()
        initGlobalObject()
        setup_audit(app)
        setup_security_provider(app)
        init_vasco()

    app.add_url_rule('/healthcheck/status', 'healthcheck', healthcheck)

    # Add pre request handlers
    app.before_first_request(init_logging_config)
    app.before_request(app._run_setup)
    app.before_request(app.start_session)

    # Per controller setup and handlers
    app.setup_controllers()

    if 'selfservice' in app.enabled_controllers:
        @app.route('/')
        def index():
            return redirect('/selfservice')

        @app.route('/account/login')
        def login():
            return redirect('/selfservice/login')

        @app.route('/account/logout')
        def logout():
            return redirect('/selfservice/logout')

    _setup_token_template_path(app)

    # Post handlers
    app.teardown_request(app.finalise_request)

    @app.errorhandler(LinotpError)
    def linotp_error_handler(e):
        """
        Pass LinotpError exceptions to sendError

        If Flask receives an exception which is derived from LinotpError,
        this handler will be called so that an error response can be
        returned to the user.
        """
        return sendError(None, e)

    return app

def _setup_token_template_path(app):
    """
    Add Mako templates from tokens to the template path

    Tokens can bring their own Mako template with them, so
    we want to add the token directory to the template path.
    Flask allows us to do this by defining a Blueprint with
    a template path.

    This function should be called during application setup.
    """
    bp = Blueprint('token_templates', __name__, template_folder="tokens")
    app.register_blueprint(bp)

def healthcheck():
    uptime = time.time() - start_time
    return jsonify(status="alive", version=__version__, uptime=uptime)<|MERGE_RESOLUTION|>--- conflicted
+++ resolved
@@ -391,14 +391,8 @@
 
         dict_file = os.path.join(self.getConfigRootDirectory(), 'dictionary')
 
-<<<<<<< HEAD
-        sysconfig = {}
-        for key, default in list(syskeys.items()):
-            sysconfig[key] = config.get(key, default)
-=======
         if not os.path.isfile(dict_file):
             log.error("Radius settings setup failed - missing dictionary file: %s", dict_file)
->>>>>>> c619c923
 
         return dict_file
 
