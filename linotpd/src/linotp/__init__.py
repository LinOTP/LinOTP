--- conflicted
+++ resolved
@@ -62,18 +62,10 @@
 # indirectly) import any module that might not yet be installed when installing
 # LinOTP.
 
-<<<<<<< HEAD
-__copyright__ = "2010 - 2019 KeyIdentity GmbH\n2019 - 2020 arxes-tolina GmbH"
-=======
 __copyright__ = "Copyright (C) arxes-tolina GmbH"
->>>>>>> aebc7f75
 __product__ = "LinOTP"
 __license__ = "Gnu AGPLv3"
 __contact__ = "www.linotp.org"
 __email__ = "linotp@keyidentity.com"
-<<<<<<< HEAD
 __version__ = '3.0.dev0'
-=======
-__version__ = '2.12'
->>>>>>> aebc7f75
 __api__ = "2.0802"