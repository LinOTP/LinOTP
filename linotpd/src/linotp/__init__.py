# -*- coding: utf-8 -*-
#
#    LinOTP - the open source solution for two factor authentication
#    Copyright (C) 2010 - 2016 LSE Leading Security Experts GmbH
#
#    This file is part of LinOTP server.
#
#    This program is free software: you can redistribute it and/or
#    modify it under the terms of the GNU Affero General Public
#    License, version 3, as published by the Free Software Foundation.
#
#    This program is distributed in the hope that it will be useful,
#    but WITHOUT ANY WARRANTY; without even the implied warranty of
#    MERCHANTABILITY or FITNESS FOR A PARTICULAR PURPOSE.  See the
#    GNU Affero General Public License for more details.
#
#    You should have received a copy of the
#               GNU Affero General Public License
#    along with this program.  If not, see <http://www.gnu.org/licenses/>.
#
#
#    E-mail: linotp@lsexperts.de
#    Contact: www.linotp.org
#    Support: www.lsexperts.de
#


'''
LinOTP is an open solution for strong two-factor authentication
       with One Time Passwords.

LinOTP server is licensed under the AGPLv3, so that you are able to have a
complete working open source solution. But LinOTP 2 is also open as far as its
modular architecture is concerned.
LinOTP 2 aims to not bind you to any decision of the authentication protocol
or it does not dictate you where your user information should be stored. This
is achieved by its new, totally modular architecture.


Tokenclasses
------------

    LinOTP already comes with several tokenclasses defined in linotp.lib.tokens
    But you can simply define your own tokenclass object. Take a look at
    the base class in tokenclass.py

UserIdResolvers
---------------

    LinOTP can use arbitrary methods to look up your user base - the userid
    resolvers. With LinOPT comes a flatfile (passwd), the ldap/active directory
    resolver and a sql resolver.


LinOTP is accessed via a simple http based api, which returns json object
that are easy to integrate into your authetication solution. Or you can use
the simple webui which come with linotp

'''

# IMPORTANT! This file is imported by setup.py, therefore do not (directly or
# indirectly) import any module that might not yet be installed when installing
# LinOTP.

__copyright__ = "2010 - 2016 LSE Leading Security Experts GmbH"
__product__ = "LinOTP"
__license__ = "Gnu AGPLv3"
__contact__ = "www.linotp.org"
__email__ = "linotp@lsexperts.de"
<<<<<<< HEAD
__version__ = '2.8.1.1rc0'
=======
__version__ = '2.8.1.1'
>>>>>>> 8e13cf45
<|MERGE_RESOLUTION|>--- conflicted
+++ resolved
@@ -67,8 +67,4 @@
 __license__ = "Gnu AGPLv3"
 __contact__ = "www.linotp.org"
 __email__ = "linotp@lsexperts.de"
-<<<<<<< HEAD
-__version__ = '2.8.1.1rc0'
-=======
-__version__ = '2.8.1.1'
->>>>>>> 8e13cf45
+__version__ = '2.8.1.1'