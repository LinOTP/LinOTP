# -*- coding: utf-8 -*-
#
#    LinOTP - the open source solution for two factor authentication
#    Copyright (C) 2010 - 2016 LSE Leading Security Experts GmbH
#
#    This file is part of LinOTP server.
#
#    This program is free software: you can redistribute it and/or
#    modify it under the terms of the GNU Affero General Public
#    License, version 3, as published by the Free Software Foundation.
#
#    This program is distributed in the hope that it will be useful,
#    but WITHOUT ANY WARRANTY; without even the implied warranty of
#    MERCHANTABILITY or FITNESS FOR A PARTICULAR PURPOSE.  See the
#    GNU Affero General Public License for more details.
#
#    You should have received a copy of the
#               GNU Affero General Public License
#    along with this program.  If not, see <http://www.gnu.org/licenses/>.
#
#
#    E-mail: linotp@lsexperts.de
#    Contact: www.linotp.org
#    Support: www.lsexperts.de
#


'''
LinOTP is an open solution for strong two-factor authentication
       with One Time Passwords.

LinOTP server is licensed under the AGPLv3, so that you are able to have a
complete working open source solution. But LinOTP 2 is also open as far as its
modular architecture is concerned.
LinOTP 2 aims to not bind you to any decision of the authentication protocol
or it does not dictate you where your user information should be stored. This
is achieved by its new, totally modular architecture.


Tokenclasses
------------

    LinOTP already comes with several tokenclasses defined in linotp.lib.tokens
    But you can simply define your own tokenclass object. Take a look at
    the base class in tokenclass.py

UserIdResolvers
---------------

    LinOTP can use arbitrary methods to look up your user base - the userid
    resolvers. With LinOTP comes a flatfile (passwd), the ldap/active directory
    resolver and a sql resolver.


LinOTP is accessed via a simple http based api, which returns json object
that are easy to integrate into your authentication solution. Or you can use
the simple webui which come with linotp

'''

# IMPORTANT! This file is imported by setup.py, therefore do not (directly or
# indirectly) import any module that might not yet be installed when installing
# LinOTP.

__copyright__ = "2010 - 2016 LSE Leading Security Experts GmbH"
__product__ = "LinOTP"
__license__ = "Gnu AGPLv3"
__contact__ = "www.linotp.org"
__email__ = "linotp@lsexperts.de"
<<<<<<< HEAD
__version__ = '2.8.2.dev0'
__api__ = "2.0802"
=======
__version__ = '2.8.1.2rc2'
>>>>>>> 0eaf6b9b
<|MERGE_RESOLUTION|>--- conflicted
+++ resolved
@@ -48,12 +48,12 @@
 ---------------
 
     LinOTP can use arbitrary methods to look up your user base - the userid
-    resolvers. With LinOTP comes a flatfile (passwd), the ldap/active directory
+    resolvers. With LinOPT comes a flatfile (passwd), the ldap/active directory
     resolver and a sql resolver.
 
 
 LinOTP is accessed via a simple http based api, which returns json object
-that are easy to integrate into your authentication solution. Or you can use
+that are easy to integrate into your authetication solution. Or you can use
 the simple webui which come with linotp
 
 '''
@@ -67,9 +67,5 @@
 __license__ = "Gnu AGPLv3"
 __contact__ = "www.linotp.org"
 __email__ = "linotp@lsexperts.de"
-<<<<<<< HEAD
 __version__ = '2.8.2.dev0'
-__api__ = "2.0802"
-=======
-__version__ = '2.8.1.2rc2'
->>>>>>> 0eaf6b9b
+__api__ = "2.0802"