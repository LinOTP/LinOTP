/*!
 *   LinOTP - the open source solution for two factor authentication
 *   Copyright (C) 2010 - 2016 LSE Leading Security Experts GmbH
 *
 *   This file is part of LinOTP server.
 *
 *   This program is free software: you can redistribute it and/or
 *   modify it under the terms of the GNU Affero General Public
 *   License, version 3, as published by the Free Software Foundation.
 *
 *   This program is distributed in the hope that it will be useful,
 *   but WITHOUT ANY WARRANTY; without even the implied warranty of
 *   MERCHANTABILITY or FITNESS FOR A PARTICULAR PURPOSE.  See the
 *   GNU Affero General Public License for more details.
 *
 *   You should have received a copy of the
 *              GNU Affero General Public License
 *   along with this program.  If not, see <http://www.gnu.org/licenses/>.
 *
 *
 *    E-mail: linotp@lsexperts.de
 *    Contact: www.linotp.org
 *    Support: www.lsexperts.de
 *
 */
window.onerror = error_handling;

/* Use Jed for i18n. The correct JSON file is dynamically loaded later. */
var i18n = new Jed({});
var sprintf = Jed.sprintf;

encodings = [
    "ascii","big5","big5hkscs",
    "cp037","cp424","cp437",
    "cp500","cp720","cp737",
    "cp775","cp850","cp852",
    "cp855","cp856","cp857",
    "cp858","cp860","cp862",
    "cp863","cp864","cp865",
    "cp866","cp869","cp874",
    "cp875","cp932","cp949",
    "cp950","cp1006","cp1026",
    "cp1140","cp1250","cp1251",
    "cp1252","cp1253","cp1254",
    "cp1255","cp1256","cp1257",
    "cp1258","euc_jp","euc_jis_2004",
    "euc_jisx0213","euc_kr",
    "gb2312","gbk","gb18030",
    "hz","iso2022_jp",
    "iso2022_jp_1","iso_2022_jp_2",
    "iso2022_jp_2004",
    "iso2022_jp_3",
    "iso2022_jp_ext",
    "iso2022_kr",
    "latin_1",
    "iso8859_1",
    "iso8859_2",
    "iso8859_3",
    "iso8859_4",
    "iso8859_5",
    "iso8859_6",
    "iso8859_7",
    "iso8859_8",
    "iso8859_9",
    "iso8859_10",
    "iso8859_13",
    "iso8859_14",
    "iso8859_15",
    "iso8859_16",
    "johab",
    "koi8_r","koi8_u",
    "mac_cyrillic",
    "mac_greek",
    "mac_iceland",
    "mac_latin2",
    "mac_roman",
    "mac_turkish",
    "ptcp154",
    "shift_jis",
    "shift_jis_2004",
    "shift_jisx0213",
    "utf_32",
    "utf_32_be",
    "utf_32_le",
    "utf_16",
    "utf_16_be",
    "utf_16_le",
    "utf_7",
    "utf_8",
    "utf_8_sig"
];


function error_handling(message, file, line){
    Fehler = "We are sorry. An internal error occurred:\n" + message + "\nin file:" + file + "\nin line:" + line +
    "\nTo go on, reload this web page.";
    alert(escape(Fehler));
    return true;
}

function Logout(logout_url) {
/* clear the admin cookie and
   * for IE try to clean the ClearAuthenticationCache and reload same page
   * for Firefox/Chrome redirect to a location, with new basic auth in url
*/

    var done = false;
    done = document.execCommand("ClearAuthenticationCache", false);
    $.cookie("admin_session", "invalid", {expires: 0,  path: '/'});

    if (done == true) {
        window.location.href = document.URL;
    } else {
        window.location.href = logout_url;
    }
}

/*
 * add the jquery validation methods
 */
$.validator.addMethod('valid_json', function (value, element, param) {
    var isValid = false;
    try {
        var obj = $.parseJSON(value);
        isValid = true;
    } catch(err) {
        isValid = false;
    }
    return isValid;
    },
    i18n.gettext('Not a valid json string!')
);

jQuery.validator.addMethod("realmname", function(value, element, param){
    return value.match(/^[a-zA-z0-9_\-\.]+$/i);
    },
    i18n.gettext("Please enter a valid realm name. It may contain characters, numbers and '_-.'.")
);

jQuery.validator.addMethod("resolvername", function(value, element, param){
    return value.match(/^[a-zA-z0-9_\-]+$/i);
    },
    i18n.gettext("Please enter a valid resolver name. It may contain characters, numbers and '_-'.")
);

jQuery.validator.addMethod("ldap_uri", function(value, element, param){
    return value.match(param);
    },
    i18n.gettext("Please enter a valid ldap uri. It needs to start with ldap:// or ldaps://")
);
jQuery.validator.addMethod("http_uri", function(value, element, param){
    return value.match(param);
    },
    i18n.gettext("Please enter a valid http uri. It needs to start with http:// or https://")
);
<<<<<<< HEAD
=======

//LDAPTIMEOUT: "(float or number) | (float or number; float or number)"
jQuery.validator.addMethod("ldap_timeout", function(value, element, param){
	var float_tuple = /(^[+]?[0-9]+(\.[0-9]+){0,1}$)|((^[+]?[0-9]+(\.[0-9]+){0,1})\s*;\s*([+]?[0-9]+(\.[0-9]+){0,1}$))/;
    return value.match(float_tuple);
    },
    i18n.gettext("Please enter a timeout like: 5.0; 5.0 ")
);
>>>>>>> 0eaf6b9b

// LDAPSEARCHFILTER: "(sAMAccountName=*)(objectClass=user)"
jQuery.validator.addMethod("ldap_searchfilter", function(value, element, param){
    return value.match(/(\(\S+=(\S+).*\))+/);
    },
    i18n.gettext("Please enter a valid searchfilter like this: (sAMAccountName=*)(objectClass=user)")
);

// LDAPFILTER: "(&(sAMAccountName=%s)(objectClass=user))"
jQuery.validator.addMethod("ldap_userfilter", function(value, element, param){
    return value.match(/\(\&(\(\S+=(\S+).*\))+\)/);
    },
    i18n.gettext("Please enter a valid user searchfilter like this: (&(sAMAccountName=%s)(objectClass=user))")
);

jQuery.validator.addMethod("ldap_mapping", function(value, element, param){
    return value.match(/{.+}/);
    },
    i18n.gettext('Please enter a valid searchfilter like this: \
    { "username": "sAMAccountName", "phone" : "telephoneNumber", "mobile" \
    : "mobile", "email" : "mail", "surname" : "sn", "givenname" : "givenName" }')
);

jQuery.validator.addMethod("ldap_uidtype", function(value,element,param){
    return value.match(/.*/);
    },
    i18n.gettext('Please enter the UID of your LDAP server like DN, entryUUID, objectGUID or GUID')
);

jQuery.validator.addMethod("sql_driver", function(value, element, param){
    return value.match(/(mysql)|(postgres)|(mssql)|(oracle)|(ibm_db_sa\+pyodbc)|(ibm_db_sa)/);
    },
    i18n.gettext("Please enter a valid driver specification like: mysql, postgres, mssql, oracle, ibm_db_sa or ibm_db_sa+pyodbc")
);

jQuery.validator.addMethod("sql_mapping", function(value, element, param){
    return value.match(/{.+}/);
    },
    i18n.gettext('Please enter a valid searchfilter like this: \
    { "username": "usercolumn", "password":"pw", "salt": "salt", "phone" : "telephoneNumber", "mobile" \
    : "mobile", "email" : "mail", "surname" : "sn", "givenname" : "givenName" }')
);


// We need this dialogs globally, so that we do not create more than one instance!

var $dialog_ldap_resolver;
var $dialog_http_resolver;
var $dialog_file_resolver;
var $dialog_sql_resolver;
var $dialog_edit_realms;
var $dialog_ask_new_resolvertype;
var $dialog_resolvers;
var $dialog_realms;
var $dialog_resolver_ask_delete;
var $dialog_realm_ask_delete;
var $dialog_show_enroll_url;
var $dialog_token_info;
var $dialog_setpin_token;
var $dialog_view_temporary_token;


var $dialog_import_policy;
var $dialog_tokeninfo_set;

var $tokentypes;

var $tokenConfigCallbacks = {};
var $tokenConfigInbacks = {};

// FIXME: global variable should be worked out
var g = {};
    g.display_genkey = false;
    g.running_requests = 0;
    g.resolver_to_edit = "";
    g.realm_to_edit = "";
    g.resolvers_in_realm_to_edit = "";
    g.realms_of_token = new Array();

ERROR = "error";

var support_license_dict = {
    'comment' : i18n.gettext('Description'),
    'issuer' : i18n.gettext('Issuer'),
    'token-num' : i18n.gettext('Number of tokens'),
    'licensee' : i18n.gettext('Licensee'),
    'address' : i18n.gettext('Address'),
    'contact-name' : i18n.gettext('Contact name'),
    'contact-email' : i18n.gettext('Contact EMail'),
    'contact-phone' : i18n.gettext('Contact phone'),
    'date' : i18n.gettext('Date'),
    'expire' : i18n.gettext('Expiration'),
    'subscription' : i18n.gettext('Subscription'),
    'version' : i18n.gettext('Version'),
};

function len(obj) {
  var len = obj.length ? --obj.length : -1;
    for (var k in obj)
      len++;
  return len;
}


function error_flexi(data){
    // we might do some mods here...
    alert_info_text({'text': "text_error_fetching_list",
                     "type": ERROR,
                    'is_escaped': true});
}

function pre_flexi(data){
    // adjust the input for the linotp api version >= 2.0
    if (data.result) {
        if (data.result.status === false) {
            alert_info_text({'text': escape(data.result.error.message),
                            'is_escaped': true});
            return;
        } else if (data.jsonrpc) {
            var api_version = parseFloat(data.jsonrpc);
            if (api_version >= 2.0) {
                return data.result.value;
            }
        }
    }
    return data;
}

function on_submit_flexi(){
/*
 * callback, to add in parameters to the flexi grid
 */
    var active_realm = $('#realm').val();
    var session = getsession();

    var params = [
        {name: 'realm', value: active_realm},
        {name: 'session', value: session},
        ];

    var policy_params = [
        {name: 'session', value: session},
        ];

    $('#user_table').flexOptions({params: params});
    $('#audit_table').flexOptions({params: params});
    $('#token_table').flexOptions({params: params});
    $('#policy_table').flexOptions({params: policy_params});

    return true;
}

function alert_info_text(params) {
/*
 * write tnto the report line
 * :param params: dicttionary with
 * text - If the parameter is the ID of an element, we pass the text
 *       of this very element
 * param - replace parameter
 * display_type: report or ERROR
 */

    var s = params['text'] || '';
    var text_container = params['param'] || '';
    var display_type = params['type'] || '';
    var is_escaped = params['is_escaped'] || false;

    if (is_escaped == false)
    {
        text_container = escape(text_container);
        s = escape(s);
    }
    /*
     * If the parameter is the ID of an element, we pass the text from this very element
     */
    str = s;
    try {
        if (text_container) {
            $('#'+s+' .text_param1').html(text_container);
        }
        if ( $('#'+s).length > 0 ) { // Element exists!
            s = $('#'+s).html();
        } else {
            s = str;
        }

    }
    catch (e) {
        s = str;
    }

    new_info_bar = $('#info_bar').clone(true,true)
    new_info_bar.removeAttr('id');
    new_info_bar.children('span').removeAttr('id');

    pp = $('#info_bar').parent();
    new_info_bar.appendTo(pp);

    if (display_type == ERROR) {
        new_info_bar.addClass("error_box");
        new_info_bar.removeClass("info_box");
    } else {
        new_info_bar.addClass("info_box");
        new_info_bar.removeClass("error_box");
    }

    new_info_bar.children('span').html(s);
    new_info_bar.show()

    toggle_close_all_link();

    $('#info_box').show();
}

function toggle_close_all_link() {
    /*
     * This function counts the number of visible info boxes and error boxes and
     * if more than 1 are displayed it shows the "Close all" link. Otherwise it
     * hides the link.
     */
    visible_boxes = $("#info_box > div").filter(":visible");
    close_all = $("a.close_all");
    if (visible_boxes.length > 1) {
        close_all.click(function( event ) {
            event.preventDefault();
            visible_boxes.hide('blind', {}, 500);
            $(this).hide('blind', {}, 500);
        });
        close_all.show('blind', {}, 500);
        close_all.css("display", "block");
    }
    else {
       close_all.hide('blind', {}, 500);
    }
}

function alert_box(params) {
/*
 * pop up an alert box
 * :param params: dicttionary
 * s - If the parameter is the ID of an element, we pass the text
 *     of this very element
 */

    var escaped = params['is_escaped'] || false;
    var title = params['title'] || '';
    var s = params['text'] || '';
    var param1 = params['param'] || '';

    if (escaped == false)
    {
        title = escape(title);
        s = escape(s);
        param1 = escape(param1);
    }

    str = s;
    try {
        if (param1) {
            $('#'+s+' .text_param1').html(param1);
        }
        if ( $('#'+s).length > 0 ) { // Element exists!
            s=$('#'+s).html();
        } else {
            s = str;
        }

    }
    catch (e) {
        s = str;
    }
    title_t = title;
    try {
        if ($('#'+title).length > 0 ) {
            title_t=$('#'+title).text();
        } else {
            title_t = title;
        }
    } catch(e) {
        title_t = title;
    }

     $('#alert_box').dialog("option", "title", title_t);
     $('#alert_box_text').html(s);
     $('#alert_box').dialog("open");

}

// ####################################################
//
//  functions for seletected tokens and selected users
//

function get_selected_tokens(){
    var selectedTokenItems = new Array();
    var tt = $("#token_table");
    $('.trSelected', tt).each(function(){
        var id = $(this).attr('id');
        var serial = id.replace(/row/, "");
        //var serial = $(this).attr('cells')[0].textContent;
        selectedTokenItems.push(serial);
    });
    return selectedTokenItems;
}

function get_selected_user(){
    /*
     * This function returns the list of selected users.
     * Each list element is an object with
     *  - login
     *  - resolver
     */
    var selectedUserItems = new Array();
    var tt = $("#user_table");
    var selected = $('.trSelected', tt);
    if (selected.length > 1){
        // unselect all selected users - as the last selected could not be identified easily
        selected.removeClass('trSelected');
        alert_box({'title': i18n.gettext("User selection:"),
                   'text' : i18n.gettext("Selection of more than one user is not supported!")+"<p>"
                            + i18n.gettext("Please select only one user.") + "</p>",
                   'is_escaped': true});
        return selectedUserItems;
    }
    var actual_realm = $('#realm').val();
    selected.each(function(){
        var user = new Object();
        user = { resolver:"" , login:"" , realm:actual_realm };
        column = $('td', $(this));
        column.each(function(){
            var attr = $(this).attr("abbr");
            if (attr == "useridresolver") {
                var loc = $('div', $(this)).html();
                var resolver = escape(loc.split('.'));
                user.resolver = resolver[resolver.length-1];
            }
        });

        var id = $(this).attr('id');
        user.login = id.replace(/row/, "");
        selectedUserItems.push(user);
    });
    return selectedUserItems;
}

function get_selected_policy(){
    var selectedPolicy = new Array();
    var pt = $('#policy_table');
    $('.trSelected', pt).each(function(){
        var id = $(this).attr('id');
        var policy = id.replace(/row/, "");
        selectedPolicy.push(policy);
    });
    return selectedPolicy;
}

function get_scope_actions(scope) {
    /*
     * This function returns the allowed actions within a scope
     */
    var actions = Array();
    var resp = clientUrlFetchSync("/system/getPolicyDef",
                                  {"scope" : scope},
                                  true, "Error fetching policy definitions:");
    var obj = jQuery.parseJSON(resp);
    if (obj.result.status) {
            for (var k in obj.result.value) {
                action = k;
                if ("int"==obj.result.value[k].type) {
                    action = k+"=<int>";
                } else
                if ("str"==obj.result.value[k].type) {
                    action = k+"=<string>";
                } else
                if ("set"==obj.result.value[k].type) {
                    var values = obj.result.value[k].value;
                    var arrayLength = values.length;
                    var desc = "";
                    var sep = ""
                    for (var i = 0; i < arrayLength; i++) {
                        if (i != 0) { sep = ", "; }
                        desc = desc + sep + "<" +values[i] + ">";
                    }
                    action = k+ "= <" + desc + ">";
                };
                actions.push(action);
            }
    }
    return actions.sort();
}

function get_policy(definition) {
    /*
     * This function returns the policies which conform to the
     * set of definitions: scope, action, user, realm
     */
    var policies = Array();
    var resp = clientUrlFetchSync("/system/getPolicy",
                                  definition,
                                  true, "Error fetching policy definitions:");
    var obj = jQuery.parseJSON(resp);
    if (obj.result.status) {
            for (var k in obj.result.value) {
                policy = obj.result.value[k];
                policies.push(policy);
            }
    }
    return policies;
}

function get_selected_mobile(){
    var selectedMobileItems = new Array();
    var tt = $("#user_table");

    var yourAbbr = "mobile";
    var column = tt.parent(".bDiv").siblings(".hDiv").find("table tr th").index($("th[abbr='" + yourAbbr + "']",
                ".flexigrid:has(#user_table)"));

    $('.trSelected', tt).each(function(){
        //var value = tt.children("td").eq(column).text();
        var value = $('.trSelected td:eq(5)', tt).text();
        selectedMobileItems.push(value);
    });
    return selectedMobileItems;
}

function get_selected_email() {
    var selectedEmailItems = new Array();
    var tt = $('#user_table');
    var yourAbbr = "email";
    var column = tt.parent(".bDiv").siblings(".hDiv").find("table tr th").index($("th[abbr='"+yourAbbr+"']",
                 ".flexigrid:has(#user_table)"));
    $('.trSelected', tt).each(function(){
        //var value = tt.children("td").eq(column).text();
        var value = $('.trSelected td:eq(4)', tt).text();
        selectedEmailItems.push(value);
    });
    return selectedEmailItems;
}

function get_token_owner(token_serial){

    // sorry: we need to do this synchronously
    var resp = clientUrlFetchSync('/admin/getTokenOwner',
                                    {'serial': token_serial});
    if (resp == undefined) {
        alert('Server is not responding');
        return 0;
    }
    var obj = jQuery.parseJSON(resp);
    return obj.result.value;

}

function show_selected_status(){
    var selectedUserItems = get_selected_user();
    var selectedTokenItems = get_selected_tokens();
    $('#selected_tokens').html(escape(selectedTokenItems.join(", ")));
    // we can only select a single user
    if ( selectedUserItems.length > 0 )
        $('#selected_users').html(escape(selectedUserItems[0].login));
    else
        $('#selected_users').html("");
}

function get_selected(){
    var selectedUserItems = get_selected_user();
    var selectedTokenItems = get_selected_tokens();
    $('#selected_tokens').html(escape(selectedTokenItems.join(", ")));
    // we can only select a single user
    if ( selectedUserItems.length > 0 )
        $('#selected_users').html(escape(selectedUserItems[0].login));
    else
        $('#selected_users').html("");

    if (selectedTokenItems.length > 0) {
        if (selectedUserItems.length == 1) {
            $("#button_assign").button("enable");
        }
        else {
            $("#button_assign").button("disable");
        }
        $("#button_unassign").button("enable");
        $("#button_tokenrealm").button("enable");
        $("#button_getmuli").button("enable");
        $("#button_enable").button("enable");
        $("#button_disable").button("enable");
        $("#button_delete").button("enable");
        $("#button_setpin").button("enable");
        $("#button_resetcounter").button("enable");

        if (selectedTokenItems.length == 0) {
            $("#button_tokenrealm").button("disable");
            $("#button_resync").button("disable");
            $("#button_losttoken").button("disable");
            $('#button_getmulti').button("disable");
            $("#button_tokeninfo").button("disable");
        }
        else if (selectedTokenItems.length == 1) {
            $("#button_tokenrealm").button("enable");
            $("#button_resync").button("enable");
            $('#button_losttoken').button("enable");
            $('#button_getmulti').button("enable");
            $("#button_tokeninfo").button("enable");
          }
        else if (selectedTokenItems.length > 1) {
            $("#button_tokenrealm").button("enable");
            $("#button_resync").button("disable");
            $("#button_losttoken").button("disable");
            $('#button_getmulti').button("disable");
            $("#button_tokeninfo").button("disable");
        }
    }
    else {
        disable_all_buttons();
    }
    $("#button_enroll").button("enable");

    // The policies (we can select only one)
    if ($('#tabs').tabs('option', 'active') == 2) {
        policy = get_selected_policy().join(',');
        if (policy) {
        	var params = {'name' : policy,
                    'display_inactive': '1',
                    'session':getsession()};
            $.post('/system/getPolicy', params,
             function(data, textStatus, XMLHttpRequest){
                if (data.result.status == true) {
                    policies = policy.split(',');
                    pol = policies[0];
                    var pol_active = data.result.value[pol].active;
                    if (pol_active == undefined) {
                        pol_active = "True";
                    }
                    $('#policy_active').prop('checked', pol_active=="True");
                    $('#policy_name').val(pol);
                    $('#policy_action').val(data.result.value[pol].action);
                    $('#policy_scope').val(data.result.value[pol].scope);
                    $('#policy_scope_combo').val(data.result.value[pol].scope);
                    $('#policy_realm').val(data.result.value[pol].realm);
                    $('#policy_user').val(data.result.value[pol].user);
                    $('#policy_time').val(data.result.value[pol].time);
                    $('#policy_client').val(data.result.value[pol].client || "");
                    renew_policy_actions();
                }
            });
        }
    }

};

function disable_all_buttons(){
    $('#button_assign').button("disable");
    $('#button_unassign').button("disable");
    $('#button_tokenrealm').button("disable");
    $('#button_getmulti').button("disable");
    $('#button_enable').button("disable");
    $('#button_disable').button("disable");
    $('#button_setpin').button("disable");
    $('#button_delete').button("disable");
    $('#button_resetcounter').button("disable");
    $("#button_resync").button("disable");
    $("#button_tokeninfo").button("disable");
    $("#button_losttoken").button("disable");
}

function init_$tokentypes(){
/*
 * initalize the list of all avaliable token types
 * - required to show and hide the dynamic enrollment section
 */
    var options = $('#tokentype > option');
    if ($tokentypes == undefined) {$tokentypes = {};};
    options.each(
      function(i){
        var key = $(this).val();
        var title = $(this).text();
        $tokentypes[key] = title;
      }
    );
}



function get_server_config() {
/*
 * retrieve the linotp server config
 *
 * return the config as dict
 * or raise an exception
 */

    var $systemConfig = {};
    var resp = clientUrlFetchSync('/system/getConfig', {});
    try {
        var data = jQuery.parseJSON(resp);
        if (data.result.status == false) {
            //console_log("Failed to access linotp system config: " + data.result.error.message);
            throw("" + data.result.error.message);
        }else {
            $systemConfig = data.result.value;
            //console_log("Access linotp system config: " + data.result.value);
        }
    }
    catch (e) {
        //console_log("Failed to access linotp system config: " + e);
        throw(e);
    }
    return $systemConfig;
}

var $token_config_changed = [];

function load_token_config() {

    var selectTag = $('#tab_token_settings');
    selectTag.find('div').each(
        function() {
          var attr =$(this).attr('id');
          var n= attr.split("_");
          var tt = n[0];
          $tokenConfigCallbacks[tt] = tt+'_get_config_params';
          $tokenConfigInbacks[tt]   = tt+'_get_config_val';
        }
    );
    $('#tab_token_settings div form :input').change(
        function(){
            var attr = $(this).closest("form").closest("div").attr('id');
            var n= attr.split("_");
            var tt = n[0];
            $token_config_changed.push(tt);
            var nn = "#" +tt + "_token_settings";
            var label = $("#tab_token_settings [href='"+nn+"']").closest('a').text();

            var marker = "* ";

            if (label.substring(0, marker.length) !== marker) {
                $("#tab_token_settings [href='"+nn+"']").closest('a').text(marker + label);
                //$("#tab_token_settings [href='"+nn+"']").closest('a').attr( "class", 'token_config_changed');
            }
        }
    );

    // might raise an error, which must be catched by the caller
    $systemConfig = get_server_config();

    for (tt in $tokenConfigInbacks) {
        try{
            var functionString = ''+$tokenConfigInbacks[tt]+'';
            var funct = window[functionString];
            var exi = typeof funct;
            var l_params = {};
            if (exi == 'function') {
                l_params = window[functionString]();
            }

            for (var key in l_params) {
                if (key in $systemConfig) {
                    try{
                        //alert('Val = >' + $systemConfig[key] + '<');
                        //console_log("  " + key + ": " + l_params[key] + '  ' +  $systemConfig[key] + 'not found!');
                        $('#'+l_params[key]).val( $systemConfig[key] );

                    } catch(err) {
                        //console_log('error ' + err + "  " + key + ": " + l_params[key] + '  ' + 'not found!')
                    }
                }
            }
        }
        catch(err) {
            //console_log('callbacack for ' + tt + ' not found!')
        }
    }
    return;
}
/*
callback save_token_config()
*/
function save_token_config(){
    show_waiting();
    /* for every token call the getParamCallback */
    var params = {'session': getsession()};
    for (tt in $tokenConfigCallbacks) {
        try{
            if ($.inArray(tt, $token_config_changed)!==-1) {
                var functionString = ''+$tokenConfigCallbacks[tt];
                var funct = window[functionString];
                var exi = typeof funct;
                var l_params = {};
                if (exi == 'function') {
                    l_params = window[functionString]();
                }
                for (var key in l_params) {
                    params[key] = l_params[key];
                }
            }
        }
        catch(err) {
            //console_log('callbacack for ' + tt + ' not found!')
        }

    }
    //console_log(params)
    $.post('/system/setConfig', params,
     function(data, textStatus, XMLHttpRequest){
        hide_waiting();
        if (data.result.status == false) {
            alert_info_text({'text': escape(data.result.error.message),
                             'type': ERROR,
                             'is_escaped': true});
        }
    });
}


/*
 * Retrieve session cookie if it does not exist
 */


function getsession(){
    var session="";
    if (document.cookie) {
        session = getcookie("admin_session");
   }
   if ("" == session) {
        // we need to get the session ID synchronous or we will have unpredictiable
        // behavious
        var resp = $.ajax({
            url: '/admin/getsession',
            async: false,
            type: "POST"
        }).responseText;
        var data = jQuery.parseJSON(resp);

        if (data.result.value == true)
            session=getcookie("admin_session");
    }
    return session;
}


function reset_waiting() {
    g.running_requests = 0;
    hide_waiting();
}

// ####################################################
//
//  URL fetching
// The myURL needs to end with ? if it has no parameters!


function clientUrlFetch(myUrl, params, callback, parameter){
    /*
     * clientUrlFetch - to submit a asyncronous http request
     *
     * @remark: introduced the params (:dict:) so we could switch to
     *          a POST request, which will allow more and secure data
     */
    if (!('session' in params)) {
        params['session'] = getsession();
    }

    show_waiting();

    g.running_requests = g.running_requests +1 ;

    promise = $.ajax({
        url: myUrl,
        data : params,
        async: true,
        type: 'POST',
        complete: function(xhdr, textStatus) {
            g.running_requests = g.running_requests -1;
            if (g.running_requests <= 0) {
                hide_waiting();
                g.running_requests = 0;
            }
            if (callback != null) {
                callback(xhdr, textStatus, parameter);
            }
        }
      });
    return promise
}

function clientUrlFetchSync(myUrl,params){
    /*
     * clientUrlFetchSync - to submit a syncronous  http request
     *
     * @remark: introduced the params (:dict:) so we could switch to
     *          a POST request, which will allow more and secure data
     */

    var session = getsession();
    //myUrl     = myUrl + "&session=" + session;
    params['session'] = session;

    show_waiting();

    var resp = $.ajax({
        url: myUrl,
        data : params,
        async: false,
        type: 'POST',
        }
    ).responseText;
    hide_waiting();
    return resp;
}


// ####################################################
// get overall number of tokens
function get_tokennum(){
    // sorry: we need to do this synchronously
    var resp = clientUrlFetchSync('/admin/show', {'page':1,'pagesize':1,
                                                  'filter' : '/:token is active:/'});
    if (resp == undefined) {
        alert('Server is not responding');
        return 0;
    }
    var obj = jQuery.parseJSON(resp);
    return obj.result.value.resultset.tokens;
}

function check_license(){
    /* call the server license check*/
    var resp = clientUrlFetchSync('/system/isSupportValid',{});
    var obj = jQuery.parseJSON(resp);
    if (obj.result.value === false) {
       message = escape(obj.detail.reason);
       intro = escape($('#text_support_lic_error').html());
       alert_info_text({'text': intro + " " + message,
                        'type': ERROR,
                        'is_escaped': true
                        });
    }
    if (obj['detail'] && obj.detail['download_licence_info']) {
        var title = i18n.gettext('Support Contact');
        var download_licence_info =  obj.detail['download_licence_info'];
        alert_box({'title': title,
                   'text': download_licence_info,
                   'is_escaped': true});
       /*
       translate_support_view();
       support_view();
       $('#dialog_support_view').dialog('open');
       */
    }
    return;
}

function check_serial(serial){
    var resp = clientUrlFetchSync('/admin/check_serial',{'serial':serial});
    var obj = jQuery.parseJSON(resp);
    return obj.result.value.new_serial;
}

// ####################################################
//
//  Token functions
//

function reset_buttons() {
    $("#token_table").flexReload();
    $('#selected_tokens').html('');
    disable_all_buttons();
}

function assign_callback(xhdr, textStatus, serial) {
    resp = xhdr.responseText;
    obj = jQuery.parseJSON(resp);
    if (obj.result.status == false) {
        alert_info_text({'title': escape(obj.result.error.message),
                         'type': ERROR,
                         'is_esacped': true});
    } else
        view_setpin_after_assigning([serial]);
    reset_buttons();
}

function token_operations_callback(responses) {
    /*
     * Evaluates a list of responses, displays a list of all the errors found
     * and finally reloads the page.
     */
    var error_messages = [];
    $.each(responses, function(index, responseData){
        // "responseData" will contain an array of response information for each specific request
        if (responseData.length !== 3 || responseData[1] !== 'success') {
            error_messages.push('Request ' + index +  ' unsucessful')
            return true; // skip to next item of each loop
        }
        var obj = responseData[0];
        if (obj.result.status == false) {
            error_messages.push(obj.result.error.message);
        }
        else if (obj.result.value == 0) {
            // No operation performed on token
            error_messages.push(obj.detail.message)
        }
    });

    if (error_messages.length > 0) {
        alert_info_text({'text': escape(error_messages.join(" -- ")),
                         'type': ERROR,
                         'is_escaped': true});
    }
    reset_buttons();
}

function token_operation(tokens, url, params) {
    /*
     * Performs an operation on a list of tokens
     *
     * tokens is a list of tokens (serial numbers)
     * url is the operation to perform. For example "/admin/remove"
     * params are any parameters required for the requests. You DON'T need to
     * pass in the session. Token serial is set inside this function as well.
     */
    if (!('session' in params)) {
        // To make the operation a tiny bit more efficient we fetch the session
        // once instead of in every request (as clientUrlFetch would do).
        params['session'] = getsession();
    }
    var requests = Array();
    for (var i = 0; i < tokens.length; i++) {
        params['serial'] = tokens[i];
        var promise = clientUrlFetch(url, params)
        requests.push(promise);
    }
    // By using the 'when' function (that takes a list of promises/deferreds as
    // input) we make sure 'reset_buttons()' is execute ONCE after ALL the
    // deletion requests have finished.
    var defer = $.when.apply($, requests);
    defer.done(function(){
        var responses = [];
        if (requests.length == 1) {
            // "arguments" will be the array of response information for the request
            responses = [arguments];
        }
        else {
            responses = arguments;
        }
        token_operations_callback(responses);
    });
}

function token_delete(){
    var tokens = get_selected_tokens();
    token_operation(tokens, "/admin/remove", {});
}

function token_unassign(){
    var tokens = get_selected_tokens();
    token_operation(tokens, "/admin/unassign", {});
}

function token_reset(){
    var tokens = get_selected_tokens();
    token_operation(tokens, "/admin/reset", {});
}

function token_disable(){
    var tokens = get_selected_tokens();
    token_operation(tokens, "/admin/disable", {});
}

function token_enable(){
    var tokens = get_selected_tokens();
    check_license();
    token_operation(tokens, "/admin/enable", {});
}

function token_assign(){

    tokentab = 0;
    tokens = get_selected_tokens();
    user = get_selected_user();
    count = tokens.length;
    for (i = 0; i < count; i++) {
        serial = tokens[i];
        clientUrlFetch("/admin/assign", {"serial": serial,
                                        "user": user[0].login,
                                        'resConf':user[0].resolver,
                                        'realm': $('#realm').val()}, assign_callback, serial);
    }
}

function token_resync_callback(xhdr, textStatus) {
    var resp = xhdr.responseText;
    var obj = jQuery.parseJSON(resp);
    if (obj.result.status) {
            if (obj.result.value)
                alert_info_text({'text': "text_resync_success",
                                 'is_escaped': true,
                                 });
            else
                alert_info_text({'text': "text_resync_fail",
                                 'type': ERROR,
                                 'is_escaped': true,
                                 });
    } else {
        message = escape(obj.result.error.message);
        alert_info_text({'text': message, 'type': ERROR, 'is_escaped': true});
    }

    reset_buttons();
}

function token_resync(){
    var tokentab = 0;
    var tokens = get_selected_tokens();
    var count = tokens.length;
    for (i = 0; i < count; i++) {
        var serial = tokens[i];
        clientUrlFetch("/admin/resync", {"serial" : serial, "otp1" : $('#otp1').val(), "otp2":  $('#otp2').val()}, token_resync_callback);
    }
}

function losttoken_callback(xhdr, textStatus){
    var resp = xhdr.responseText;

    obj = jQuery.parseJSON(resp);
    if (obj.result.status) {
        var serial = obj.result.value.serial;
        var end_date = obj.result.value.end_date;
        var password = '';
        if ('password' in obj.result.value){
            password = obj.result.value.password ;
            $('#temp_token_password').text(password);
        }
        $('#temp_token_serial').html(escape(serial));
        $('#temp_token_enddate').html(escape(end_date));
        $dialog_view_temporary_token.dialog("open");
    } else {
        alert_info_text({'text': "text_losttoken_failed",
                         'param': escape(obj.result.error.message),
                         'type': ERROR,
                         'is_escaped': true});
    }
    $("#token_table").flexReload();
    $('#selected_tokens').html('');
    disable_all_buttons();
}

function token_losttoken(token_type) {
    /*
     * token_losttoken - request enrollment of losttoken
     */
    var tokens = get_selected_tokens();
    var count = tokens.length;

    /* this for loop is unused as the gui allows only the losttoken action
     * if only one token is selected (count is 1) */
    for (i = 0; i < count; i++) {
        var params = {"serial" : tokens[i]};

        if (token_type === 'password' ||
            token_type === 'email' ||
            token_type === 'sms')
            params['type'] = token_type;

        resp = clientUrlFetch("/admin/losttoken",
                                params, losttoken_callback);
    }
}


/****************************************************************************
 * PIN setting
 */

function setpin_callback(xhdr, textStatus) {
    var resp = xhdr.responseText;
    var obj = jQuery.parseJSON(resp);
    if (obj.result.status) {
            if (obj.result.value)
                alert_info_text({'text': "text_setpin_success",
                                 'is_escaped': true});
            else
                alert_info_text({'text': "text_setpin_failed",
                                 'param': escape(obj.result.error.message),
                                 'type': ERROR,
                                 'is_escaped': true,
                                 });
        }
}

function token_setpin(){
    var token_string = $('#setpin_tokens').val();
    var tokens = token_string.split(",");
    var count = tokens.length;
    var pin = $('#pin1').val();
    var pintype = $('#pintype').val();

    for ( i = 0; i < count; i++) {
        var serial = tokens[i];
        if (pintype.toLowerCase() == "otp") {
            clientUrlFetch("/admin/set", {"serial" : serial , "pin" : pin}, setpin_callback);
        } else if ((pintype.toLowerCase() == "motp")) {
            clientUrlFetch("/admin/setPin", {"serial" : serial, "userpin" : pin}, setpin_callback);
        } else if ((pintype.toLowerCase() == "ocrapin")) {
            clientUrlFetch("/admin/setPin", {"serial" : serial, "userpin" : pin}, setpin_callback);
        } else
            alert_info_text({'text': "text_unknown_pintype",
                             'param': pintype,
                             'type': ERROR,
                             'is_escaped': true});
    }

}

function view_setpin_dialog(tokens) {
    /*
     * This function encapsulates the set pin dialog and is
     * called by the button "set pin" and can be called
     * after enrolling or assigning tokesn.
     *
     * Parameter: array of serial numbers
     */
    var token_string = tokens.join(", ");
    $('#dialog_set_pin_token_string').html(escape(token_string));
    $('#setpin_tokens').val(tokens);
    $dialog_setpin_token.dialog('open');
}

function view_setpin_after_assigning(tokens) {
    /*
     * depending on the policies
     * - random pin
     * we can display or not display it.
     * TODO: should this be disabled on otppin != 0 as well?
     */
    var display_setPin = true;

    var selected_users = get_selected_user();
    var policy_def = {'scope':'enrollment',
                  'action': 'otp_pin_random'};
        policy_def['realm'] = selected_users[0].realm;
        policy_def['user']  = selected_users[0].login;

    var rand_pin = get_policy(policy_def);
    if (rand_pin.length > 0) {
        display_setPin = false;
    }

    if (display_setPin === true) {
        view_setpin_dialog(tokens);
    }

}

/******************************************************************************
 *  token info
 */
function token_info(){
    var tokentab = 0;
    var tokens = get_selected_tokens();
    var count = tokens.length;
    if (count != 1) {
        alert_info_text({'text': "text_only_one_token_ti",
                         'is_escaped': true});
        return false;
    }
    else {
        var serial = tokens[0];
        var resp = clientUrlFetchSync("/manage/tokeninfo",{"serial" : serial});
        return resp;
    }
}


function get_token_type(){
    var tokentab = 0;
    var tokens = get_selected_tokens();
    var count = tokens.length;
    var ttype = "";
    if (count != 1) {
        alert_info_text({'text': "text_only_one_token_type",
                         'is_escaped': true});
        return false;
    }
    else {
        var serial = tokens[0];
        var resp = clientUrlFetchSync("/admin/show",{"serial" : serial});
        try {
            var obj = jQuery.parseJSON(resp);
            ttype = obj['result']['value']['data'][0]['LinOtp.TokenType'];
        }
        catch (e) {
            alert_info_text({'text': "text_fetching_tokentype_failed",
                             'param': escape(e),
                             'type': ERROR,
                             'is_escape': true});
        }
        return ttype;
    }
}

function tokeninfo_redisplay() {
    var tokeninfo = token_info();
    $dialog_token_info.html($.parseHTML(tokeninfo));
    set_tokeninfo_buttons();
}

function token_info_save(){
    var info_type = $('input[name="info_type"]').val();
    var info_value = $('#info_value').val();

    var tokens = get_selected_tokens();
    var count = tokens.length;
    var serial = tokens[0];
    if (count != 1) {
        alert_info_text({'text': "text_only_one_token_ti",
                         'is_escape': true});
        return false;
    }
    else {
        // see: http://stackoverflow.com/questions/10640159/key-for-javascript-dictionary-is-not-stored-as-value-but-as-variable-name
        var param={"serial" : serial};
        param[info_type] = info_value;
        var resp = clientUrlFetchSync("/admin/set", param);
        var rObj = jQuery.parseJSON(resp);
        if (rObj.result.status == false) {
            alert(escape(rObj.result.error.message));
        }
    }
    // re-display
    tokeninfo_redisplay();
    return true;
}


function enroll_callback(xhdr, textStatus, p_serial) {
    var resp = xhdr.responseText;
    var obj = jQuery.parseJSON(resp);
    var serial = p_serial;

    //enroll_callback - return from init the values, which makes this easier

    $('#dialog_enroll').hide();
    if (obj.result.status) {
        if (obj.hasOwnProperty('detail')) {
           var detail = obj.detail;
           if (detail.hasOwnProperty('serial')) {
              serial = detail.serial;
           }
        }
        alert_info_text({'text': "text_created_token",
                         'param': escape(serial),
                         'is_escaped': true});
        if (true == g.display_genkey) {

            // display the QR-Code of the URL. tab
            var users = get_selected_user();
            var emails = get_selected_email();
            $('#token_enroll_serial').html(escape(serial));
            if (users.length >= 1) {
                var login = escape(users[0].login);
                var user = login;
                var email = escape(jQuery.trim(emails[0]))
                if (email.length > 0) {
                    user = "<a href=mailto:" +email+">"+login+"</a>"
                }
                // the input parts for the fragment are already escaped
                $('#token_enroll_user').html(user);
            } else {
                $('#token_enroll_user').html("---");
            }

            var dia_tabs = {};
            var dia_tabs_content = {};

			// here we compose the HMAC reply dialog with multiple tabs
			// while the content is defined in mako files
            for (var k in obj.detail) {
                var theDetail = obj.detail[k];
                if (theDetail != null && theDetail.hasOwnProperty('description') ){
                    // fallback, if no ordering is defined
                    if (theDetail.hasOwnProperty('order')) {
                        order = theDetail.order;
                    } else {
                        order = k;
                    }
                    var description = escape(theDetail.description);
                    if ( $("#description_" +k ).length !== 0) {
                    	// we only require the text value of the description
                        description = $("#description_" +k ).text();
                    }
                    dia_tabs[order] = '<li><a href="#url_content_'+k+'">'+ description + '</a></li>';
                    dia_tabs_content[order] = _extract_tab_content(theDetail, k);
                }
            };
            // now extract all orders and sort them
            var keys = [];
            for (var key in dia_tabs) {
                keys.push(key);
            }
            keys.sort();

            // create the TAB header
            var dia_text = '<div id="qr_url_tabs">';
            dia_text += '<ul>';
            for (var i = 0; i < keys.length; i++) {
                order = keys[i];
                dia_text += dia_tabs[order];
            }
            dia_text += '</ul>';

            // create the TAB content
            for (var i = 0; i < keys.length; i++) {
                order = keys[i];
                dia_text += dia_tabs_content[order];
            }
            // serial number
            dia_text += '<input type=hidden id=enroll_token_serial value='+serial+'>';
            // end of qr_url_tabs
            dia_text += '</div>';

			// the output fragments of dia_text ae already escaped
            $('#enroll_url').html($.parseHTML(dia_text));
            $('#qr_url_tabs').tabs();
            $dialog_show_enroll_url.dialog("open");
        }
    }
    else {
        alert_info_text({'text': "text_error_creating_token",
                         'param': escape(obj.result.error.message),
                         'type':ERROR,
                         'is_escape': true});
    }
    reset_buttons();
}

function _extract_tab_content(theDetail, k) {
    var value = theDetail.value;
    var img   = theDetail.img;

    var annotation = '';
    if($('#annotation_' + k).length !== 0) {
        annotation = $('#annotation_' + k).html();
    }
	annotation = escape(annotation);

    var dia_text ='';
    dia_text += '<div id="url_content_'+k+'">';
    dia_text += "<p>";
    dia_text += "<div class='enrollment_annotation'>" + annotation + "</div>";
    dia_text += "<a href='"+ value+ "'>"+img+"</a>";
    dia_text += "<br/>";
    dia_text += "<div class='enrollment_value'>" + value + "</div>";
    dia_text += "</p></div>";
    return dia_text;
}

function token_enroll(){
    check_license();
    var users = get_selected_user();
    var url = '/admin/init';
    var params = {};
    var serial = '';
    // User
    if (users[0]) {
        params['user'] = users[0].login;
        params['resConf'] = users[0].resolver;
        params['realm'] = $('#realm').val();
    }
    // when the init process generated a key, this will be displayed to the administrator
    g.display_genkey = false;
    // get the token type and call the geturl_params() method for this token - if exist
    var typ = $('#tokentype').val();
    // dynamic tokens might overwrite this description
    params['description']='webGUI_generated';

    /* switch can be removed by default, if token migration is completed*/

    switch (typ) {
        case 'ocra':
            params['sharedsecret'] = 1;
            // If we got to generate the hmac key, we do it here:
            if  ( $('#ocra_key_cb').is(':checked') ) {
                params['genkey']    = 1;
            } else {
                // OTP Key
                params['otpkey']    = $('#ocra_key').val();
            }
            if ($('#ocra_pin1').val() != '') {
                params['pin'] = $('#ocra_pin1').val();
            }
            break;

        default:
            if (typ in $tokentypes)
            {  /*
                * the dynamic tokens must provide a function to gather all data from the form
                */
                var params = {};
                var functionString = typ + '_get_enroll_params';
                var funct = window[functionString];
                var exi = typeof funct;

                if (exi == 'undefined') {
                    alert('undefined function '+ escape(functionString) +
                          ' for tokentype ' + escape(typ)  );
                }
                if (exi == 'function') {
                    params = window[functionString]();
                }
            } else {
                alert_info_text({'text': "text_enroll_type_error",
                                 'type': ERROR,
                                 'is_escaped': true});
                return false;
            }
    }
    params['type'] = typ;
    if (params['genkey'] == 1){
        g.display_genkey = true;
    }
    clientUrlFetch(url, params, enroll_callback, serial);

}

function get_enroll_infotext(){
    var users = get_selected_user();
    $("#enroll_info_text_user").hide();
    $("#enroll_info_text_nouser").hide();
    $("#enroll_info_text_multiuser").hide();
    if (users.length == 1) {
        $("#enroll_info_text_user").show();
        var login = escape(users[0].login);
        var resolver = escape(users[0].resolver);
        $('#enroll_info_user').html($.parseHTML( login +" ("+resolver+")"));
    }
    else
        if (users.length == 0) {
            $("#enroll_info_text_nouser").show();
        }
        else {
            $("#enroll_info_text_multiuser").show();
        }
}

function tokentype_changed(){
    var $tokentype = $("#tokentype").val();
    var html = "unknown tokentype!";

    // might raise an error, which must be catched by the caller
    $systemConfig = get_server_config();

    // verify that the tokentypes is a defined dict
    if ($tokentypes == undefined) {
        $tokentypes = {};
    }

    if (len($tokentypes) > 0) {
        for (var k in $tokentypes){
            var tt = '#token_enroll_'+k;
            //console_log(tt);
            $(tt).hide();
        }
    }

    $('#token_enroll_ocra').hide();

    switch ($tokentype) {
        case "ocra":
            $('#token_enroll_ocra').show();
            break;
        case undefined:
            break;
        default:
            // call the setup default method for the token enrollment, before shown
            var functionString = ''+$tokentype+'_enroll_setup_defaults';
            var funct = window[functionString];
            var exi = typeof funct;
            try{
                if (exi == 'function') {
                    var rand_pin = 0;
                    var options = {};
                    var selected_users = get_selected_user();
                    if (selected_users.length == 1) {
                        var policy_def = {'scope':'enrollment',
                                      'action': 'otp_pin_random'};
                        policy_def['realm'] = selected_users[0].realm;
                        policy_def['user']  = selected_users[0].login;
                        rand_pin = get_policy(policy_def).length;
                        options = {'otp_pin_random':rand_pin}
                    }
                    var l_params = window[functionString]($systemConfig, options);
                }
            }
            catch(err) {
                //console_log('callbacack for ' + functionString + ' not found!')
            }

            $('#token_enroll_'+$tokentype).show();
            break;
    }
}



// ##################################################
// Icon functions for the dialogs

function do_dialog_icons(){
    $('.ui-dialog-buttonpane').find('button:contains("Cancel")').button({
        icons: {
            primary: 'ui-icon-cancel'
        }
    });
    $('.ui-dialog-buttonpane').find('button:contains("New")').button({
        icons: {
            primary: 'ui-icon-plusthick'
        }
    });
    $('.ui-dialog-buttonpane').find('button:contains("Delete")').button({
        icons: {
            primary: 'ui-icon-trash'
        }
    });
    $('.ui-dialog-buttonpane').find('button:contains("Save")').button({
        icons: {
            primary: 'ui-icon-disk'
        }
    });
    $('.ui-dialog-buttonpane').find('button:contains("Set PIN")').button({
        icons: {
            primary: 'ui-icon-pin-s'
        }
    });
    $('.ui-dialog-buttonpane').find('button:contains("Edit")').button({
        icons: {
            primary: 'ui-icon-pencil'
        }
    });
    $('.ui-dialog-buttonpane').find('button:contains("load tokenfile")').button({
        icons: {
            primary: 'ui-icon-folder-open'
        }
    });
    $('.ui-dialog-buttonpane').find('button:contains("load token file")').button({
        icons: {
            primary: 'ui-icon-folder-open'
        }
    });
    $('.ui-dialog-buttonpane').find('button:contains("Set subscription")').button({
        icons: {
            primary: 'ui-icon-document-b'
        }
    });
    $('.ui-dialog-buttonpane').find('button:contains("Set Default")').button({
        icons: {
            primary: 'ui-icon-flag'
        }
    });
    $('.ui-dialog-buttonpane').find('button:contains("Enroll")').button({
        icons: {
            primary: 'ui-icon-plusthick'
        }
    });
    $('.ui-dialog-buttonpane').find('button:contains("Resync")').button({
        icons: {
            primary: 'ui-icon-refresh'
        }
    });
    $('.ui-dialog-buttonpane').find('button:contains("unassign token")').button({
        icons: {
            primary: 'ui-icon-pin-arrowthick-1-w'
        }
    });
    $('.ui-dialog-buttonpane').find('button:contains("delete token")').button({
        icons: {
            primary: 'ui-icon-pin-trash'
        }
    });
    $('.ui-dialog-buttonpane').find('button:contains("Close")').button({
        icons: {
            primary: 'ui-icon-closethick'
        }
    });
    //$('.ui-dialog-buttonpane').find('button:contains("Clear Default")').button({
    //  icons: {primary: 'ui-icon-pin-s'}});
}

// #################################################
//
// realms and resolver functions
//
function _fill_resolvers(widget){
<<<<<<< HEAD
    $.get('/system/getResolvers', {'session':getsession()} ,
=======
	var params = {'session':getsession()};
    $.post('/system/getResolvers', params,
>>>>>>> 0eaf6b9b
     function(data, textStatus, XMLHttpRequest){
        var resolversOptions = "";
        var value = {};
        if (data.hasOwnProperty('result')) {
            value = data.result.value;
        }
        for (var i in value) {
            var resolver_val = escape(i);
            resolversOptions += "<option>";
            resolversOptions += resolver_val;
            resolversOptions += "</option>";
        }
        widget.html(resolversOptions);
    });
    return;
}


function _fill_realms(widget, also_none_realm){
    var defaultRealm = "";
    var params = {'session':getsession()};
    $.post('/system/getRealms', params,
     function(data, textStatus, XMLHttpRequest){
        // value._default_.realmname
        // value.XXXX.realmname
        //var realms = "Realms: <select id=realm>"
        var realms = "";
        // we need to calculate the length:
        if (1==also_none_realm) {
            realms += "<option></option>";
        }
        var realmCount = 0;
        var value = {};
        if (data.hasOwnProperty('result')) {
            value = data.result.value;
        }
        for (var i in value) {
            realmCount += 1;
        }
        var defaultRealm;
        for (var i in value) {
			var realm_val = escape(i);
            if (value[i]['default']) {
                realms += "<option selected>";
                defaultRealm = realm_val;
            }
            else
                if (realmCount == 1) {
                    realms += "<option selected>";
                    defaultRealm = realm_val;
                }
                else {
                    realms += "<option>";
                }
            //realms += data.result.value[i].realmname;
            // we use the lowercase realm name
            realms += realm_val;
            realms += "</option>";
        }

        //realms += "</select>";
        widget.html(realms);
    });
    return defaultRealm;
}

function fill_realms() {
    var defaultRealm = _fill_realms($('#realm'), 0);
    return defaultRealm;
}

function get_defaulrealm(){
    var realms = new Array();
    var url = '/system/getDefaultRealm';

    var resp = $.ajax({
            url: url,
            async: false,
            data: { 'session':getsession()},
            type: "GET"
        }).responseText;
    var data = jQuery.parseJSON(resp);
    for (var i in data.result.value) {
        realms.push(i);
    };
    return realms;
}

function get_realms(){
    var realms = new Array();
    var resp = $.ajax({
            url: '/system/getRealms',
            async: false,
            data: { 'session':getsession()},
            type: "GET"
        }).responseText;
    var data = jQuery.parseJSON(resp);
    for (var i in data.result.value) {
        realms.push(i);
    };
    return realms;
}

function get_resolvers(){
    /*
     * return the list of the resolver names
     */
    var resolvers = new Array();
    var resp = $.ajax({
            url: '/system/getResolvers',
            async: false,
            data: { 'session':getsession()},
            type: "POST"
        }).responseText;
    var data = jQuery.parseJSON(resp);
    for (var i in data.result.value) {
        resolvers.push(i);
    };
    return resolvers;
}


// ####################################################
//
//  jQuery stuff
//

function get_serial_by_otp_callback(xhdr, textStatus) {
    var resp = xhdr.responseText;
    var obj = jQuery.parseJSON(resp);
    if (obj.result.status == true) {
        if (obj.result.value.success==true) {
            if (""!=obj.result.value.serial) {

                var text = i18n.gettext("Found the token: ") +
                           escape(obj.result.value.serial);

                if (obj.result.value.user_login != "") {

                    text += "\n" +
                            i18n.gettext("The token belongs to ") +
                            escape(obj.result.value.user_login) +
                            " ("+ escape(obj.result.value.user_resolver) +")";
                }
                alert_info_text({'text': text,
                                 'is_escaped': true});
            }
            else
                alert_info_text({'text': "text_get_serial_no_otp",
                                 'is_escaped': true});
        }else{
            alert_info_text({"text": "text_get_serial_error",
                             'type': ERROR,
                             'is_escaped': true});
        }
    } else {
        alert_info_text({'text': "text_failed",
                         'param': escape(obj.result.error.message),
                         'type': ERROR,
                         'is_escaped': true});
    }
}
// get Serial by OTP
function getSerialByOtp(otp, type, assigned, realm) {
    var param = {};
    param["otp"] = otp;
    if (""!=type) {
        param["type"]=type;
    }
    if (""!=assigned) {
        param["assigned"] = assigned;
    }
    if (""!=realm) {
        param["realm"] = realm;
    }
    clientUrlFetch('/admin/getSerialByOtp', param, get_serial_by_otp_callback);

}


function ldap_resolver_ldaps() {
    /*
     * This function checks if the LDAP URI is using SSL.
     * If so, it displays the CA certificate entry field.
     */
    var ldap_uri = $('#ldap_uri').val();
    if (ldap_uri.toLowerCase().match(/^ldaps:/)) {
        $('#ldap_resolver_certificate').show();
    } else {
        $('#ldap_resolver_certificate').hide();
    }
    return false;
}

function http_resolver_https() {
    /*
     * This function checks if the HTTP URI is using SSL.
     * If so, it displays the CA certificate entry field.
     */
    var http_uri = $('#http_uri').val();
    if (http_uri.toLowerCase().match(/^lhttpss:/)) {
        $('#http_resolver_certificate').show();
    } else {
        $('#http_resolver_certificate').hide();
    }
    return false;
}


function parseXML(xml, textStatus){
    var version = $(xml).find('version').text();
    var status = $(xml).find('status').text();
    var value = $(xml).find('value').text();
    var message = $(xml).find('message').text();

    if ("error" == textStatus) {
        alert_info_text({'text': "text_linotp_comm_fail",
                         'type': ERROR,
                         'is_escaped': true});
    }
    else {
        if ("False" == status) {
            alert_info_text({'text': "text_token_import_failed",
                             'param': escape(message),
                             'type': ERROR,
                             'is_escaped': true,
                             });
        }
        else {
            // reload the token_table
            $('#token_table').flexReload();
            $('#selected_tokens').html('');
            disable_all_buttons();
            alert_info_text({'text': "text_token_import_result",
                             'param': escape(value),
                             'is_escaped': true,
                             });

        }
    }
    hide_waiting();
};

function parsePolicyImport(xml, textStatus) {
    var version = $(xml).find('version').text();
    var status = $(xml).find('status').text();
    var value = $(xml).find('value').text();
    var message = $(xml).find('message').text();

    if ("error" == textStatus) {
        alert_info_text({'text': "text_linotp_comm_fail",
                         'type': ERROR,
                         'is_escaped': true});
    }
    else {
        if ("False" == status) {
            alert_info_text({'text': "text_policy_import_failed",
                             'param': escape(message),
                             'is_escaped': true});
        }
        else {
            // reload the token_table
            $('#policy_table').flexReload();
            alert_info_text({'text': "text_policy_import_result",
                             'param': escape(value),
                             'is_escaped': true});
        }
    }
    hide_waiting();
};

// calback to handle response when license has been submitted
function parseLicense(xml_response, textStatus, xhr){
    var xml = null;

    if(testXMLObject(xml_response)){
        xml = xml_response;
    }
    else{
        try{ // try for activeX errors
            if( window.DOMParser ){ // good browser
                var parser = new DOMParser();
                xml = parser.parseFromString(xhr.responseText,"text/xml");
            }
            else{ // Internet Explorer
                xml = new ActiveXObject("Microsoft.XMLDOM");
                xml.async = "false";
                if(typeof xhr.responseXML.xml !== 'undefined'){
                    xml.loadXML(xhr.responseXML.xml);
                }
                else{ // IE 9
                    alert(xhr.responseXML.activeElement.innerText);
                    xmlstr = xhr.responseXML.activeElement.innerText.replace(/[\n\r]-?/g, '');
                    xml.loadXML(xmlstr);
                }
            }
            if(!testXMLObject(xml)){
                throw "Error: xml could not be parsed";
            }
        }
        catch(e){ // if nothing helped
            xml = null;
        }
    }

    var status = $(xml).find('status').text();
    var value = $(xml).find('value').text();
    var xml_message = $(xml).find('message').text();
    var reason = $(xml).find('reason').text();

    var error_intro = i18n.gettext('The upload of your support and subscription license failed: ');
    var dialog_title = i18n.gettext('License upload');

    // error occured
    if(xml == null){
        var status_unkown = i18n.gettext('License uploaded');
        alert_info_text({'text': status_unkown,
                     'is_escaped': true
                     });
    }
    else if(status.toLowerCase() == "false") {
        var message = i18n.gettext('Invalid License') + ': <br>' + escape(xml_message);
        alert_info_text({'text': message,
                         'type': ERROR,
                         'is_escaped': true
                         });

        alert_box({'title': dialog_title,
                   'text': error_intro + message,
                   'is_escaped': true});
    } else {
        if (value.toLowerCase() == "false"){
            var message = i18n.gettext('Invalid License') + ': <br>' + escape(reason);
            alert_info_text({'text': message,
                             'type': ERROR,
                             'is_escaped': true});
            alert_box({'title': dialog_title,
                       'text': error_intro + message,
                       'is_escaped': true});
        } else {
            alert_box({'title': dialog_title,
                       'text': "text_support_lic_installed",
                       'is_escaped': true});
        }
    }
    hide_waiting();
};

function testXMLObject(xml){
    try{
        if($(xml).find('version').text() == ""){
            throw "Error: xml needs reparsing";
        }
        else{
            state = "successful"
            return true;
        }
    }catch(e){
        return false;
    }
}

function import_policy() {
    show_waiting();
    $('#load_policies').ajaxSubmit({
        data: { session:getsession() },
        type: "POST",
        error: parsePolicyImport,
        success: parsePolicyImport,
        dataType: 'xml'
    });
    return false;
}

function load_tokenfile(type){
    show_waiting();
    if ("aladdin-xml" == type) {
        $('#load_tokenfile_form_aladdin').ajaxSubmit({
            data: { session:getsession() },
            type: "POST",
            error: parseXML,
            success: parseXML,
            dataType: 'xml'
        });
    }
    else if ("feitian" == type) {
        $('#load_tokenfile_form_feitian').ajaxSubmit({
            data: { session:getsession() },
            type: "POST",
            error: parseXML,
            success: parseXML,
            dataType: 'xml'
        });
    }
    else if ("pskc" == type) {
        $('#load_tokenfile_form_pskc').ajaxSubmit({
            data: { session:getsession() },
            type: "POST",
            error: parseXML,
            success: parseXML,
            dataType: 'xml'
        });
    }
    else if ("dpw" == type) {
        $('#load_tokenfile_form_dpw').ajaxSubmit({
            data: { session:getsession() },
            type: "POST",
            error: parseXML,
            success: parseXML,
            dataType: "xml"
        });
    }
    else if ("dat" == type) {
        $('#load_tokenfile_form_dat').ajaxSubmit({
            data: { session:getsession() },
            type: "POST",
            error: parseXML,
            success: parseXML,
            dataType: "dat"
        });
    }
    else if ("vasco" == type) {
        $('#load_tokenfile_form_vasco').ajaxSubmit({
            data: { session:getsession() },
            type: "POST",
            error: parseXML,
            success: parseXML,
            dataType: "xml"
        });
    }
    else if ("oathcsv" == type) {
        $('#load_tokenfile_form_oathcsv').ajaxSubmit({
            data: { session:getsession() },
            type: "POST",
            error: parseXML,
            success: parseXML,
            dataType: "xml"
        });
    }
    else if ("yubikeycsv" == type) {
        $('#load_tokenfile_form_yubikeycsv').ajaxSubmit({
            data: { session:getsession() },
            type: "POST",
            error: parseXML,
            success: parseXML,
            dataType: "xml"
        });
    }
    else {
        alert_info_text({'text': "text_import_unknown_type",
                         'type': ERROR,
                         'is_escaped': true});
    };
    return false;
}

function support_set(){
    show_waiting();
    //check for extension .pem:
    var filename = $('#license_file').val();
    var extension = /\.pem$/;
    if (extension.exec(filename) ) {
    $('#set_support_form').ajaxSubmit({
        data: { session:getsession() },
        type: "POST",
        error: parseLicense,
        success: parseLicense,
        dataType: 'xml'
    });
    } else {
        alert_info_text({'text': "text_import_pem",
                         'type': ERROR,
                         'is_escaped': true});
    }
    hide_waiting();
    return false;
}

function support_view(){

    // clean out old data
    $("#dialog_support_view").html("");

    var params = { 'session':getsession()};
    $.post('/system/getSupportInfo', params,
     function(data, textStatus, XMLHttpRequest){
        support_info = data.result.value;

        if ($.isEmptyObject(support_info)) {
            var info = "";
            info += '<h2 class="contact_info">' + i18n.gettext('Professional LinOTP support and enterprise subscription') + '</h2>';
            info += i18n.gettext('For professional LinOTP support and enterprise subscription, feel free to contact <p class="contact_info"><a href="mailto:sales@lsexperts.de">LSE Leading Security Experts GmbH</a></p> for support agreement purchase.');
            $("#dialog_support_view").html($.parseHTML(info));

        } else {
            var info = "";
            info += '<h2 class="contact_info">' + i18n.gettext('Your LinOTP support subscription') + '</h2>';
            info += "<table><tbody>";
            $.map(support_info, function(value,key){
                if ( support_license_dict.hasOwnProperty(key) ) {
                    key = i18n.gettext(support_license_dict[key]);
                }
                if (value && value.length > 0) {
                    info += "<tr><td class='subscription_detail'>" + key + "</td><td class='subscription_detail'>" + value + "</td></tr>";
                }
            });
            info += "</tbody></table>";
            info += "<div class='subscription_info'><br>" +
                i18n.gettext("For support and subscription please contact us at") +
                " <a href='https://www.lsexperts.de/service-support.html' target='noreferrer'>https://www.lsexperts.de</a> <br>" +
                i18n.gettext("by phone") + " +49 6151 86086-115 " + i18n.gettext("or email") + " support@lsexperts.de</div>";
            $("#dialog_support_view").html($.parseHTML(info));
        }
    });
    return false;
}

function load_system_config(){
    show_waiting();
    var params = {'session':getsession()};
    $.post('/system/getConfig', params,
     function(data, textStatus, XMLHttpRequest){
        // checkboxes this way:
        hide_waiting();
        checkBoxes = new Array();
        if (data.result.value.DefaultResetFailCount == "True") {
            checkBoxes.push("sys_resetFailCounter");
        };
        if (data.result.value.splitAtSign == "True") {
            checkBoxes.push("sys_splitAtSign");
        };
        if (data.result.value.allowSamlAttributes == "True") {
            checkBoxes.push("sys_allowSamlAttributes");
        };
        if (data.result.value.PrependPin == "True") {
            checkBoxes.push("sys_prependPin");
        };
        if (data.result.value.FailCounterIncOnFalsePin == "True") {
            checkBoxes.push("sys_failCounterInc");
        };
        if (data.result.value.AutoResync == "True") {
            checkBoxes.push("sys_autoResync");
        };
        if (data.result.value.PassOnUserNotFound == "True") {
            checkBoxes.push("sys_passOnUserNotFound");
        };
        if (data.result.value.PassOnUserNoToken == "True") {
            checkBoxes.push("sys_passOnUserNoToken");
        };
        if (data.result.value['selfservice.realmbox'] == "True") {
            checkBoxes.push("sys_realmbox");
        }
        $("input:checkbox").val(checkBoxes);
        $('#sys_maxFailCount').val(data.result.value.DefaultMaxFailCount);
        $('#sys_syncWindow').val(data.result.value.DefaultSyncWindow);
        $('#sys_otpLen').val(data.result.value.DefaultOtpLen);
        $('#sys_countWindow').val(data.result.value.DefaultCountWindow);
        $('#sys_challengeTimeout').val(data.result.value.DefaultChallengeValidityTime);
        $('#sys_autoResyncTimeout').val(data.result.value.AutoResyncTimeout);
        $('#sys_mayOverwriteClient').val(data.result.value.mayOverwriteClient);
        // OCRA stuff
        $('#ocra_default_suite').val(data.result.value.OcraDefaultSuite);
        $('#ocra_default_qr_suite').val(data.result.value.QrOcraDefaultSuite);
        $('#ocra_max_challenge').val(data.result.value.OcraMaxChallenges);
        $('#ocra_challenge_timeout').val(data.result.value.OcraChallengeTimeout);

<<<<<<< HEAD

        $('#sys_x_forwarded_for').prop('checked', false);
        if (data.result.value['client.X_FORWARDED_FOR'] == "True") {
            $('#sys_x_forwarded_for').prop('checked', true);
        }
        $('#sys_forwarded').prop('checked', false);
        if (data.result.value['client.FORWARDED'] == "True") {
            $('#sys_forwarded').prop('checked', true);
        }
        $('#sys_forwarded_proxy').val(data.result.value['client.FORWARDED_PROXY']);
=======
>>>>>>> 0eaf6b9b
        /*todo call the 'tok_fill_config.js */
    });
}

function save_system_config(){
    show_waiting();
<<<<<<< HEAD
    $.get('/system/setConfig', {
        'DefaultMaxFailCount': $('#sys_maxFailCount').val(),
        'DefaultSyncWindow': $('#sys_syncWindow').val(),
        'DefaultOtpLen': $('#sys_otpLen').val(),
        'DefaultCountWindow': $('#sys_countWindow').val(),
        'DefaultChallengeValidityTime': $('#sys_challengeTimeout').val(),
        'AutoResyncTimeout': $('#sys_autoResyncTimeout').val(),
        'mayOverwriteClient': $('#sys_mayOverwriteClient').val(),
        'totp.timeShift': $('#totp_timeShift').val(),
        'totp.timeStep': $('#totp_timeStep').val(),
        'totp.timeWindow': $('#totp_timeWindow').val(),
        'OcraDefaultSuite' : $('#ocra_default_suite').val(),
        'QrOcraDefaultSuite' : $('#ocra_default_qr_suite').val(),
        'OcraMaxChallenges' : $('#ocra_max_challenge').val(),
        'OcraChallengeTimeout' : $('#ocra_challenge_timeout').val(),
        'client.FORWARDED_PROXY': $('#sys_forwarded_proxy').val(),
        'session':getsession()},
=======
    var params = {
            'DefaultMaxFailCount': $('#sys_maxFailCount').val(),
            'DefaultSyncWindow': $('#sys_syncWindow').val(),
            'DefaultOtpLen': $('#sys_otpLen').val(),
            'DefaultCountWindow': $('#sys_countWindow').val(),
            'DefaultChallengeValidityTime': $('#sys_challengeTimeout').val(),
            'AutoResyncTimeout': $('#sys_autoResyncTimeout').val(),
            'mayOverwriteClient': $('#sys_mayOverwriteClient').val(),
            'totp.timeShift': $('#totp_timeShift').val(),
            'totp.timeStep': $('#totp_timeStep').val(),
            'totp.timeWindow': $('#totp_timeWindow').val(),
            'OcraDefaultSuite' : $('#ocra_default_suite').val(),
            'QrOcraDefaultSuite' : $('#ocra_default_qr_suite').val(),
            'OcraMaxChallenges' : $('#ocra_max_challenge').val(),
            'OcraChallengeTimeout' : $('#ocra_challenge_timeout').val(),
            'session':getsession()}

    $.post('/system/setConfig', params,
>>>>>>> 0eaf6b9b
     function(data, textStatus, XMLHttpRequest){
        hide_waiting();
        if (data.result.status == false) {
            alert_info_text({'text': "text_system_save_error",
                             'type': ERROR,
                             'is_escape': true});
        }
    });

    var allowsaml = "False";
    if ($("#sys_allowSamlAttributes").is(':checked')) {
        allowsaml = "True";
    }
    var fcounter = "False";
    if ($("#sys_failCounterInc").is(':checked')) {
        fcounter = "True";
    }
    var splitatsign = "False";
    if ($("#sys_splitAtSign").is(':checked')) {
        splitatsign = "True";
    }
    var prepend = "False";
    if ($("#sys_prependPin").is(':checked')) {
        prepend = "True";
    }
    var autoresync = "False";
    if ($('#sys_autoResync').is(':checked')) {
        autoresync = "True";
    }
    var passOUNFound = "False";
    if ($('#sys_passOnUserNotFound').is(':checked')) {
        passOUNFound = "True";
    }
    var passOUNToken = "False";
    if ($('#sys_passOnUserNoToken').is(':checked')) {
        passOUNToken = "True";
    }
    var defaultReset = "False";
    if ($("#sys_resetFailCounter").is(':checked')) {
        defaultReset = "True";
    }
    var realmbox = "False";
    if ($("#sys_realmbox").is(':checked')) {
        realmbox = "True";
    }
<<<<<<< HEAD
    var client_forward = "False";
    if ($("#sys_forwarded").is(':checked')) {
        client_forward = "True";
    }
    var client_x_forward = "False";
    if ($("#sys_x_forwarded_for").is(':checked')) {
        client_x_forward = "True";
    }
    $.get('/system/setConfig', { 'session':getsession(),
=======
    var params = { 'session':getsession(),
>>>>>>> 0eaf6b9b
            'PrependPin' :prepend,
            'FailCounterIncOnFalsePin' : fcounter ,
            'splitAtSign' : splitatsign,
            'DefaultResetFailCount' : defaultReset,
            'AutoResync' :    autoresync,
            'PassOnUserNotFound' : passOUNFound,
            'PassOnUserNoToken' : passOUNToken,
            'selfservice.realmbox' : realmbox,
            'allowSamlAttributes' : allowsaml,
<<<<<<< HEAD
            'client.FORWARDED' : client_forward,
            'client.X_FORWARDED_FOR' : client_x_forward,
             },
=======
             };
    $.post('/system/setConfig', params,
>>>>>>> 0eaf6b9b
     function(data, textStatus, XMLHttpRequest){
        if (data.result.status == false) {
            alert_info_text({'text': "text_system_save_error_checkbox",
                             'type': ERROR,
                             'is_escaped': true});
        }
    });
}

function save_ldap_config(){
    // Save all LDAP config
    var resolvername = $('#ldap_resolvername').val();
    var resolvertype = "ldapresolver";
    var ldap_map = {
        '#ldap_uri': 'LDAPURI',
        '#ldap_basedn': 'LDAPBASE',
        '#ldap_binddn': 'BINDDN',
        '#ldap_password': 'BINDPW',
        '#ldap_timeout': 'TIMEOUT',
        '#ldap_sizelimit': 'SIZELIMIT',
        '#ldap_loginattr': 'LOGINNAMEATTRIBUTE',
        '#ldap_searchfilter': 'LDAPSEARCHFILTER',
        '#ldap_userfilter': 'LDAPFILTER',
        '#ldap_mapping': 'USERINFO',
        '#ldap_uidtype': 'UIDTYPE',
        '#ldap_noreferrals' : 'NOREFERRALS',
        '#ldap_certificate': 'CACERTIFICATE',
    };
    var url = '/system/setResolver';
    var params = {}
    params['name']= resolvername;
    params['type'] = resolvertype;
    for (var key in ldap_map) {
        var new_key = ldap_map[key];
        var value = $(key).val();
        params[new_key] = value;
    }
    // checkboxes
    var noreferrals="False";
    if ($("#ldap_noreferrals").is(':checked')) {
        noreferrals = "True";
    }
    params["NOREFERRALS"] = noreferrals;

    params["session"] = getsession();
    show_waiting();

    $.post(url, params,
     function(data, textStatus, XMLHttpRequest){
        hide_waiting();
        if (data.result.status == false) {
            alert_info_text({'text': "text_error_ldap",
                             'param': escape(data.result.error.message),
                             'type': ERROR,
                             'is_escaped': true});
        } else {
            resolvers_load();
            $dialog_ldap_resolver.dialog('close');
        }
    });
    return false;
}

<<<<<<< HEAD

function save_http_config(){
    // Save all HTTP config
    var resolvername = $('#http_resolvername').val();
    var resolvertype = "httpresolver";

    var url = '/system/setResolver';
    var params = get_form_input('form_httpconfig')
    params["session"] = getsession();
    params['name'] = resolvername;
    params['type'] = resolvertype;

    show_waiting();
    clientUrlFetch(url, params,
         function(xhdr, textStatus, XMLHttpRequest){
            hide_waiting();
            var resp = xhdr.responseText;
            var data = jQuery.parseJSON(resp);
            if (data.result.status == false) {
                alert_info_text("text_error_http", data.result.error.message, ERROR);
            } else {
                resolvers_load();
                $dialog_http_resolver.dialog('close');
            }
        }
    );
    return false;
}


=======
function set_default_realm(realm) {
/*
 * set the default realm
 *
 * @param realm - as string
 */
    var params = {
        'realm' : realm,
        'session':getsession()
        };

    $.post('/system/setDefaultRealm', params,
       function(){
          realms_load();
          fill_realms();
      });
}

>>>>>>> 0eaf6b9b
function save_realm_config(){
/*
 * save the realm config from the realm edit dialog
 *
 * @param - #realm_name is extracted from form entry
 */
    check_license();
    var realm = $('#realm_name').val();
    show_waiting();
    var params = {
        'realm' :realm,
        'resolvers' : g.resolvers_in_realm_to_edit,
        'session':getsession()
        };

    $.post('/system/setRealm', params,
     function(data, textStatus, XMLHttpRequest){
        hide_waiting();
        if (data.result.status == false) {
            alert_info_text({'text': "text_error_realm",
                             'param': escape(data.result.error.message),
                             'type': ERROR,
                             'is_escaped': true});
        } else {
            fill_realms();
            realms_load();
            alert_info_text({'text': "text_realm_created",
                             'param': escape(realm),
                             'is_escaped': true});
        }
    });
}

function save_tokenrealm_config(){
    var tokens = get_selected_tokens();
    var realms = g.realms_of_token.join(",");
    var params = {
            'serial' :serial,
            'realms' : realms,
            'session':getsession()
            };
    for (var i = 0; i < tokens.length; ++i) {
        serial = tokens[i];
        params['serial'] = serial;

        show_waiting();

        $.post('/admin/tokenrealm', params,
         function(data, textStatus, XMLHttpRequest){
            hide_waiting();
            if (data.result.status == false) {
                alert_info_text({'text': "text_error_set_realm",
                                 'param': escape(data.result.error.message),
                                 'type': ERROR,
                                 'is_escaped': true});
            }
            else {
                $('#token_table').flexReload();
                $('#selected_tokens').html('');
            }
         });
    }
}

function save_file_config(){
   /*
    * save the passwd resolver config
    */
    var resolvername = $('#file_resolvername').val();
    var resolvertype = "passwdresolver";
    var fileName = $('#file_filename').val();
    var params = {};
    params['name'] = resolvername;
    params['type'] = resolvertype;
    params['fileName'] = fileName;
    params['session'] = getsession();
    show_waiting();
    $.post('/system/setResolver', params,
     function(data, textStatus, XMLHttpRequest){
        hide_waiting();
        if (data.result.status == false) {
            alert_info_text({'text': "text_error_save_file",
                             'param': escape(data.result.error.message),
                             'type': ERROR,
                             'is_escaped': true});
        } else {
            resolvers_load();
            $dialog_file_resolver.dialog('close');
        }
    });
}


function save_sql_config(){
    // Save all SQL config
    var resolvername = $('#sql_resolvername').val();
    var resolvertype = "sqlresolver";
    var map = {
        '#sql_database': 'Database',
        '#sql_driver': 'Driver',
        '#sql_server': 'Server',
        '#sql_port': 'Port',
        '#sql_limit': 'Limit',
        '#sql_user': 'User',
        '#sql_password': 'Password',
        '#sql_table': 'Table',
        '#sql_mapping': 'Map',
        '#sql_where': 'Where',
        '#sql_conparams': 'conParams',
        '#sql_encoding' : 'Encoding'
    };
    var url = '/system/setResolver';
    var params = {};
    params['name'] = resolvername;
    params['type'] = resolvertype;
    for (var key in map) {
        var value = $(key).val();
        var new_key = map[key];
        params[new_key] = value;
    }
    params['session'] = getsession();
    show_waiting();
    $.post(url, params,
     function(data, textStatus, XMLHttpRequest){
        hide_waiting();
        if (data.result.status == false) {
            alert_info_text({'text': "text_error_save_sql",
                             'param': escape(data.result.error.message),
                             'type': ERROR,
                             'is_escaped': true});
        } else {
            resolvers_load();
            $dialog_sql_resolver.dialog('close');
        }
    });
    return false;
}


// ----------------------------------------------------------------
//   Realms
function realms_load(){

    g.realm_to_edit = "";
    show_waiting();
    var params = { 'session': getsession() };
    $.post('/system/getRealms', params,
     function(data, textStatus, XMLHttpRequest){
        hide_waiting();
        var realms = '<ol id="realms_select" class="select_list" class="ui-selectable">';
        for (var key in data.result.value) {
            var default_realm = "";
            var resolvers = "";
            var resolver_list = data.result.value[key].useridresolver;
            for (var reso in resolver_list) {
                var r = resolver_list[reso].split(".");
                resolvers += r[r.length - 1] + " ";
            }

            if (data.result.value[key]['default']) {
                default_realm = " (Default) ";
            }
			var e_key = escape(key);
			var e_default_realm = escape(default_realm);
			var e_resolvers = escape(resolvers)
            realms += '<li class="ui-widget-content">' + e_key + e_default_realm + ' [' + e_resolvers + ']</li>';
        }
        realms += '</ol>';
        $('#realm_list').html($.parseHTML(realms));
        $('#realms_select').selectable({
            stop: function(){
                $(".ui-selected", this).each(function(){
                    var index = $("#realms_select li").index(this);
                    g.realm_to_edit = escape($(this).html());
                }); // end of each
            } // end of stop function
        }); // end of selectable
    }); // end of $.post
}

function realm_ask_delete(){
    // replace in case of normal realms
    var realm = g.realm_to_edit.replace(/^(\S+)\s+\[(.*)$/, "$1");
    // replace in case of default realm
    realm = realm.replace(/^(\S+)\s+\(Default\)\s+\[(.*)$/, "$1");

    $('#realm_delete_name').html(escape(realm));
    $dialog_realm_ask_delete.dialog('open');
}

// -----------------------------------------------------------------
//   Resolvers


function resolvers_load(){
    show_waiting();
    var params = {'session':getsession()};
    $.post('/system/getResolvers', params,
     function(data, textStatus, XMLHttpRequest){
        hide_waiting();
        var resolvers = '<ol id="resolvers_select" class="select_list" class="ui-selectable">';
        var count = 0;
        for (var key in data.result.value) {
            //resolvers += '<input type="radio" id="resolver" name="resolver" value="'+key+'">';
            //resolvers += key+' ('+data.result.value[key].type+')<br>';
            var e_key = escape(key);
            var e_reolver_type = escape(data.result.value[key].type);
            resolvers += '<li class="ui-widget-content">' + e_key + ' [' + e_reolver_type + ']</li>';
            count = count +1 ;
        }
        resolvers += '</ol>';
        if (count > 0) {
            $('#resolvers_list').html(resolvers);
            $('#resolvers_select').selectable({
                stop: function(){
                    $(".ui-selected", this).each(function(){
                        var index = $("#resolvers_select li").index(this);
                        g.resolver_to_edit = escape($(this).html());
                    }); // end of each
                } // end of stop function
            }); // end of selectable
        } // end of count > 0
        else {
            $('#resolvers_list').html("");
            g.resolver_to_edit = "";
        };
    }); // end of $.post
}


function resolver_delete(){
    var reso = $('#delete_resolver_name').html();
    var params = { 'resolver' : reso, 'session':getsession()};

    show_waiting();
    $.post('/system/delResolver', params,
     function(data, textStatus, XMLHttpRequest){
        hide_waiting();
        if (data.result.status == true) {
            resolvers_load();
            if (data.result.value == true)
                alert_info_text({'text': "text_resolver_delete_success",
                                 'param': escape(reso),
                                 'is_escaped': true});
            else
                alert_info_text({'text': "text_resolver_delete_fail",
                                 'param': escape(reso),
                                 'type': ERROR,
                                 'is_escaped': true});
        }
        else {
            alert_info_text({'text': "text_resolver_delete_fail",
                             'param': escape(data.result.error.message),
                             'type': ERROR,
                             'is_escape': true});
        }
    });
}

function realm_delete(){
    var realm = $('#realm_delete_name').html();
    var params = {'realm' : realm,'session':getsession()};
    $.post('/system/delRealm', params,
     function(data, textStatus, XMLHttpRequest){
        if (data.result.status == true) {
            fill_realms();
            realms_load();
            alert_info_text({'text': "text_realm_delete_success",
                             'param': escape(realm),
                            'is_escaped': true});
        }
        else {
            alert_info_text({'text': "text_realm_delete_fail",
                             'param': escape(data.result.error.message),
                             'type': ERROR,
                            'is_escaped': true});
        }
        hide_waiting();
    });
}

function resolver_ask_delete(){
   if (g.resolver_to_edit.length >0 ) {
    if (g.resolver_to_edit.match(/(\S+)\s(\S+)/)) {
        var reso = g.resolver_to_edit.replace(/(\S+)\s+\S+/, "$1");
        var type = g.resolver_to_edit.replace(/\S+\s+(\S+)/, "$1");

        $('#delete_resolver_type').html(escape(type));
        $('#delete_resolver_name').html(escape(reso));
        $dialog_resolver_ask_delete.dialog('open');
    }
    else {
        alert_info_text({'text': "text_regexp_error",
                         'param': escape(g.resolver_to_edit),
                         'type': ERROR,
                         'is_escaped': true});
    }
   }
}

function resolver_edit_type(){
    var reso = g.resolver_to_edit.replace(/(\S+)\s+\S+/, "$1");
    var type = g.resolver_to_edit.replace(/\S+\s+\[(\S+)\]/, "$1");
    switch (type) {
        case "ldapresolver":
            resolver_ldap(reso);
            break;
        case "httpresolver":
            resolver_http(reso);
            break;
        case "sqlresolver":
            resolver_sql(reso);
            break;
        case "passwdresolver":
            resolver_file(reso);
            break;
    }
}


function resolver_new_type(){

    check_license();
    $dialog_ask_new_resolvertype.dialog('open');

}

function add_token_config()
{

    if ($tokentypes == undefined) {
        $tokentypes = {};
    }

    if (len($tokentypes) > 0) {
        for (var k in $tokentypes){
            var tt = '#token_enroll_'+k;
            //console_log(tt);
            $(tt).hide();
        }
    }
}


function set_tokeninfo_buttons(){
/*
 * enables the tokeninfo buttons.
 * As tokeninfo HTML is read from the server via /manage/tokeninfo
 * jqeuery needs to activate the buttons after each call.
 */
    $('#ti_button_desc').button({
        icons: { primary: 'ui-icon-pencil' },
        text: false
    });
    $('#ti_button_desc').click(function(){
        $dialog_tokeninfo_set.html('<input type="hidden" name="info_type" value="description">\
                <input id=info_value name=info_value></input>\
                ');
        translate_dialog_ti_description();
        $dialog_tokeninfo_set.dialog('open');
    });

    $('#ti_button_otplen').button({
        icons: { primary: 'ui-icon-pencil' },
        text: false
    });
    $('#ti_button_otplen').click(function(){
        $dialog_tokeninfo_set.html('<input type="hidden" name="info_type" value="otpLen">\
            <select id=info_value name=info_value>\
            <option value=6>6 digits</option>\
            <option value=8>8 digits</option>\
            </select>');
        translate_dialog_ti_otplength();
        $dialog_tokeninfo_set.dialog('open');
    });

    $('#ti_button_sync').button({
        icons: { primary: 'ui-icon-pencil' },
        text: false
    });
    $('#ti_button_sync').click(function(){
        $dialog_tokeninfo_set.html('<input type="hidden" name="info_type" value="syncWindow">\
            <input id=info_value name=info_value></input>\
            ');
        translate_dialog_ti_syncwindow();
        $dialog_tokeninfo_set.dialog('open');
    });


    $('#ti_button_countwindow').button({
        icons: { primary: 'ui-icon-pencil' },
        text: false
    });
    $('#ti_button_countwindow').click(function(){
        $dialog_tokeninfo_set.html('<input type="hidden" name="info_type" value="counterWindow">\
                    <input id=info_value name=info_value></input>\
                    ');
        translate_dialog_ti_counterwindow();
        $dialog_tokeninfo_set.dialog('open');
    });

    $('#ti_button_maxfail').button({
        icons: { primary: 'ui-icon-pencil' },
        text: false
    });
    $('#ti_button_maxfail').click(function(){
        $dialog_tokeninfo_set.html('<input type="hidden" name="info_type" value="maxFailCount">\
            <input id=info_value name=info_value></input>\
            ');
        translate_dialog_ti_maxfailcount();
        $dialog_tokeninfo_set.dialog('open');
    });

    $('#ti_button_failcount').button({
        icons: { primary: 'ui-icon-arrowrefresh-1-s' },
        text: false
        //label: "Reset Failcounter"
    });
    $('#ti_button_failcount').click(function(){
        serial = get_selected_tokens()[0];
        clientUrlFetchSync("/admin/reset", {"serial" : serial});
        tokeninfo_redisplay();
    });

    $('#ti_button_hashlib').button({
        icons: { primary: 'ui-icon-locked'},
        text : false,
        label: "hashlib"
    });
    $('#ti_button_hashlib').click(function(){
        $dialog_tokeninfo_set.html('<input type="hidden" name="info_type" value="hashlib">\
            <select id=info_value name=info_value>\
            <option value=sha1>sha1</option>\
            <option value=sha256>sha256</option>\
            </select>');
        translate_dialog_ti_hashlib();
        $dialog_tokeninfo_set.dialog('open');
    });

    $('#ti_button_count_auth_max').button({
        icons: { primary: 'ui-icon-arrowthickstop-1-n'},
        text : false,
        label: "auth max"
    });
    $('#ti_button_count_auth_max').click(function(){
        $dialog_tokeninfo_set.html('<input type="hidden" name="info_type" value="countAuthMax">\
            <input id=info_value name=info_value></input>\
            ');
        translate_dialog_ti_countauthmax();
        $dialog_tokeninfo_set.dialog('open');
    });

    $('#ti_button_count_auth_max_success').button({
        icons: { primary: 'ui-icon-arrowthick-1-n'},
        text : false,
        label: "auth max_success"
    });
    $('#ti_button_count_auth_max_success').click(function(){
        $dialog_tokeninfo_set.html($.parseHTML('<input type="hidden" name="info_type" value="countAuthSuccessMax">\
            <input id=info_value name=info_value></input>\
            '));
        translate_dialog_ti_countauthsuccessmax();
        $dialog_tokeninfo_set.dialog('open');
    });

    $('#ti_button_valid_start').button({
        icons: { primary: 'ui-icon-seek-first'},
        text : false,
        label: "valid start"
    });
    $('#ti_button_valid_start').click(function(){
        $dialog_tokeninfo_set.html('Format: %d/%m/%y %H:%M<br><input type="hidden" name="info_type" value="validityPeriodStart">\
            <input id=info_value name=info_value></input>\
            ');
        translate_dialog_ti_validityPeriodStart();
        $dialog_tokeninfo_set.dialog('open');
    });

    $('#ti_button_valid_end').button({
        icons: { primary: 'ui-icon-seek-end'},
        text : false,
        label: "valid end"
    });
    $('#ti_button_valid_end').click(function(){
        $dialog_tokeninfo_set.html('Format: %d/%m/%y %H:%M<br><input type="hidden" name="info_type" value="validityPeriodEnd">\
            <input id=info_value name=info_value></input>\
            ');
        translate_dialog_ti_validityPeriodStart();
        $dialog_tokeninfo_set.dialog('open');
    });
    $('#ti_button_mobile_phone').button({
        icons: { primary: 'ui-icon-signal'},
        text : false,
        label: "mobile phone"
    });
    $('#ti_button_mobile_phone').click(function(){
        $dialog_tokeninfo_set.html('<input type="hidden" name="info_type" value="phone">\
            <input id=info_value name=info_value></input>\
            ');
        translate_dialog_ti_phone();
        $dialog_tokeninfo_set.dialog('open');
    });



    /*
     * time buttons
     */
    $('#ti_button_time_window').button({
        icons: { primary: 'ui-icon-newwin'},
        text : false,
        label: "time window"
    });
    $('#ti_button_time_window').click(function(){
        $dialog_tokeninfo_set.html('<input type="hidden" name="info_type" value="timeWindow">\
            <input id=info_value name=info_value></input>\
            ');
        translate_dialog_ti_timewindow();
        $dialog_tokeninfo_set.dialog('open');
    });

    $('#ti_button_time_shift').button({
        icons: { primary: 'ui-icon-seek-next'},
        text : false,
        label: "time shift"
    });
    $('#ti_button_time_shift').click(function(){
        $dialog_tokeninfo_set.html('<input type="hidden" name="info_type" value="timeShift">\
            <input id=info_value name=info_value></input>\
            ');
        translate_dialog_ti_timeshift();
        $dialog_tokeninfo_set.dialog('open');
    });

    $('#ti_button_time_step').button({
        icons: { primary: 'ui-icon-clock'},
        text : false,
        label: "time step"
    });
    $('#ti_button_time_step').click(function(){
        $dialog_tokeninfo_set.html('<input type="hidden" name="info_type" value="timeStep">\
            <select id=info_value name=info_value>\
            <option value=30>30 seconds</option>\
            <option value=60>60 seconds</option>\
            </select>');
        translate_dialog_ti_timestep();
        $dialog_tokeninfo_set.dialog('open');
    });

}

function tokenbuttons(){
    /*
     * This is the function to call handle the buttons, that will only work
     * with tokens and not with users.
     */
    $('#button_tokenrealm').button({
        icons: {
            primary: 'ui-icon-home'
        }
    });
    $('#button_getmulti').button({
        icons: {
            primary: 'ui-icon-question'
        }
    });
    $('#button_losttoken').button({
        icons: {
            primary: 'ui-icon-notice'
        }
    });
    $("#button_resync").button({
        icons: {
            primary: 'ui-icon-refresh'
        }
    });
    $('#button_tokeninfo').button({
        icons: {
            primary: 'ui-icon-info'
        }
    });

	disable_all_buttons();

    var $dialog_losttoken = $('#dialog_lost_token').dialog({
        autoOpen: false,
        title: 'Lost Token',
        resizeable: false,
        width: 400,
        modal: true,
        buttons: {
            'Get Temporary Token': {click: function() {
                var token_type =  $('#dialog_lost_token select').val();
                if (token_type == "password_token") {
                    token_losttoken('password');
                }
                if (token_type == "email_token") {
                    token_losttoken('email');
                }
                if (token_type == "sms_token") {
                    token_losttoken('sms');
                }
                $(this).dialog('close');
                },
                id: "button_losttoken_ok",
                text: i18n.gettext("Get Temporary Token")
            },
            'Cancel': {click: function() {
                $(this).dialog('close');
                },
                id: "button_losttoken_cancel",
                text: i18n.gettext("Cancel")
                }
            },
        open: function() {
            /* get_selected_tokens() returns a list of tokens.
             * We can only handle one selected token (token == 1).
             */
            var tokens = get_selected_tokens();
            if (tokens.length == 1){
                $("#dialog_lost_token select option[value=email_token]").
                    attr('disabled','disabled');
                $("#dialog_lost_token select option[value=sms_token]").
                    attr('disabled','disabled');

                // as the spass token has only a password, it could only be
                // replaced by a pw token
                if (get_token_type() != 'spass') {
                    var token_string = tokens[0];
                    var user_info = get_token_owner(tokens[0]);
                    if ('email' in user_info && "" != user_info['email']) {
                        $("#dialog_lost_token select option[value=email_token]").
                            removeAttr('disabled');
                    }
                    if ('mobile' in user_info && "" != user_info['mobile']) {
                        $("#dialog_lost_token select option[value=sms_token]").
                            removeAttr('disabled');
                    }
                }
                $("#dialog_lost_token select option[value=select_token]").
                    attr('selected',true);
                $('#lost_token_serial').html(escape(token_string));
                translate_dialog_lost_token();
                do_dialog_icons();
            } else {
                $(this).dialog('close');
            }
        }
    });
    $('#button_losttoken').click(function(){
        $('#dialog_lost_token_select').prop('selectedIndex',0);
        $dialog_losttoken.dialog('open');
    });


    var $dialog_resync_token = $('#dialog_resync_token').dialog({
        autoOpen: false,
        title: 'Resync Token',
        resizeable: false,
        width: 400,
        modal: true,
        buttons: {
            'Resync': {click: function(){
                token_resync();
                $(this).dialog('close');
                },
                id: "button_resync_resync",
                text: "Resync"
                },
            Cancel: {click: function(){
                $(this).dialog('close');
                },
                id: "button_resync_cancel",
                text: "Cancel"
                }
        },
        open: function() {
            tokens = get_selected_tokens();
            token_string = tokens.join(", ");
            /* delete otp values in dialog */
            $("#otp1").val("");
            $("#otp2").val("");
            $('#tokenid_resync').html(escape(token_string));
            translate_dialog_resync_token();
            do_dialog_icons();
        }
    });
    $('#button_resync').click(function(){
        $dialog_resync_token.dialog('open');
        return false;
    });


    $('#button_tokeninfo').click(function () {
        var tokeninfo = token_info();
        if (false != tokeninfo) {
            var pHtml = $.parseHTML(tokeninfo);
            $dialog_token_info.html(pHtml);
            set_tokeninfo_buttons();
            buttons = {
                Close: {click: function(){
                    $(this).dialog('close');
                    },
                    id: "button_ti_close",
                    text: "Close"
                    }
            };
            $dialog_token_info.dialog('option', 'buttons', buttons);
            $dialog_token_info.dialog('open');
            set_tokeninfo_buttons();
        }
        /* event.preventDefault(); */
       return false;
    }
    );

    $dialog_edit_tokenrealm = $('#dialog_edit_tokenrealm').dialog({
        autoOpen: false,
        title: 'Edit Realms of Token',
        width: 600,
        modal: true,
        maxHeight: 400,
        buttons: {
            'Cancel': { click: function(){
                                $(this).dialog('close');
                            },
                        id: "button_tokenrealm_cancel",
                        text: "Cancel"
            },
            'Save': { click: function(){
                            save_tokenrealm_config();
                            $(this).dialog('close');
                            },
                    id: "button_tokenrealm_save",
                    text: "Set Realm"
            }
        },
        open: function() {
            do_dialog_icons();
            translate_dialog_token_realm();
        }
    });

    var $dialog_getmulti = $('#dialog_getmulti').dialog({
        autoOpen: false,
        title: 'Get OTP values',
        resizeable: false,
        width: 400,
        modal: true,
        buttons: {
            'Get OTP values': {click: function(){
                var serial = get_selected_tokens()[0];
                var count  = $('#otp_values_count').val();
                var session = getsession();
                window.open('/gettoken/getmultiotp?serial='+serial+'&session='+session+'&count='+count+'&view=1','getotp_window',"status=1,toolbar=1,menubar=1");
                $(this).dialog('close');
                },
                id: "button_getmulti_ok",
                text: "Get OTP values"
                },
            Cancel: {click: function(){
                $(this).dialog('close');
                },
                id: "button_getmulti_cancel",
                text: "Cancel"
                }
        },
        open: function() {
            do_dialog_icons();
            token_string = get_selected_tokens()[0];
            $('#tokenid_getmulti').html(escape(token_string));
            translate_dialog_getmulti();
        }
    });
    $('#button_getmulti').click(function(){
        $dialog_getmulti.dialog('open');
    });

    $('#button_tokenrealm').click(function(event){
        var tokens = get_selected_tokens();
        var token_string = tokens.join(", ");
        g.realms_of_token = Array();

        // get all realms the admin is allowed to view
        var realms = '';
        var params = {'session':getsession()}
        $.post('/system/getRealms', params,
         function(data, textStatus, XMLHttpRequest){
            realms = '<ol id="tokenrealm_select" class="select_list" class="ui-selectable">';
            for (var key in data.result.value) {
                var klass = 'class="ui-widget-content"';
                var e_key = escape(key);
                realms += '<li ' + klass + '>' + e_key + '</li>';
            }
            realms += '</ol>';

            $('#tokenid_realm').html(escape(token_string));
            $('#realm_name').val(token_string);
            $('#token_realm_list').html(realms);

            $('#tokenrealm_select').selectable({
                stop: function(){
                    $(".ui-selected", this).each(function(){
                        // fill realms of token
                        var index = $("#tokenrealm_select li").index(this);
                        var realm = escape($(this).html());
                        g.realms_of_token.push(realm);

                    }); // end of stop function
                } // end stop function
            }); // end of selectable
        }); // end of $.post
        if (tokens.length === 0) {
            alert_box({'title': i18n.gettext("Set Token Realm"),
                       'text': i18n.gettext("Please select the token first."),
                       'is_escaped': true});
        } else {
            $dialog_edit_tokenrealm.dialog('open');
        }
        return false;
    });
}

// =================================================================
// =================================================================
// Document ready
// =================================================================
// =================================================================

$(document).ready(function(){
    // right after document loading we need to get the session an reload the realm box!
    getsession();
    //fill_realms();

    // hide the javascrip message
    $('#javascript_error').hide();

    $("button").button();

    // install handler for https certificate entry field
    $('#http_uri').keyup(http_resolver_https);
    /*
     $('ul.sf-menu').superfish({
     delay: 0,
     animation: {
     opacity: 'show',
     //    height: 'show'
     },
     speed: 'fast',
     autoArrows: true,
     dropShadows: true
     });
     */
    $('ul.sf-menu').superfish({
        delay: 0,
        speed: 'fast'
    });

    // Button functions
    $('#button_assign').click(function(event){
        token_assign();
        event.preventDefault();
    });

    $('#button_enable').click(function(event){
        token_enable();
        //event.preventDefault();
        return false;
    });

    $('#button_disable').click(function(event){
        token_disable();
        event.preventDefault();
    });

    $('#button_resetcounter').click(function(event){
        token_reset();
        event.preventDefault();
    });

    // Set icons for buttons
    $('#button_enroll').button({
        icons: {
            primary: 'ui-icon-plusthick'
        }
    });
    $('#button_assign').button({
        icons: {
            primary: 'ui-icon-arrowthick-2-e-w'
        }
    });
    $('#button_unassign').button({
        icons: {
            primary: 'ui-icon-arrowthick-1-w'
        }
    });

    $('#button_enable').button({
        icons: {
            primary: 'ui-icon-radio-on'
        }
    });
    $('#button_disable').button({
        icons: {
            primary: 'ui-icon-radio-off'
        }
    });
    $('#button_setpin').button({
        icons: {
            primary: 'ui-icon-pin-s'
        }
    });
    $('#button_delete').button({
        icons: {
            primary: 'ui-icon-trash'
        }
    });

    $('#button_resetcounter').button({
        icons: {
            primary: 'ui-icon-arrowthickstop-1-w'
        }
    });
    $('#button_policy_add').button({
        icons: {
            primary: 'ui-icon-plusthick'
        }
    });
    $('#button_policy_delete').button({
        icons: {
            primary: 'ui-icon-trash'
        }
    });

    // Info box
    $(".button_info_text").button();
    $('.button_info_text').click(function(){
        $(this).parent().hide('blind', {}, 500, toggle_close_all_link);
    });


    /*****************************************************************************************
     * Realms editing dialog
     */
    // there's the gallery and the trash
    var $gallery = $('#gallery'), $trash = $('#trash');

    // let the gallery items be draggable
    $('li', $gallery).draggable({
        cancel: 'a.ui-icon',// clicking an icon won't initiate dragging
        revert: 'invalid', // when not dropped, the item will revert back to its initial position
        containment: $('#demo-frame').length ? '#demo-frame' : 'document', // stick to demo-frame if present
        helper: 'clone',
        cursor: 'move'
    });

    // let the trash be droppable, accepting the gallery items
    $trash.droppable({
        accept: '#gallery > li',
        activeClass: 'ui-state-highlight',
        drop: function(ev, ui){
            deleteImage(ui.draggable);
        }
    });

    // let the gallery be droppable as well, accepting items from the trash
    $gallery.droppable({
        accept: '#trash li',
        activeClass: 'custom-state-active',
        drop: function(ev, ui){
            recycleImage(ui.draggable);
        }
    });



    $dialog_edit_realms = $('#dialog_edit_realms').dialog({
        autoOpen: false,
        title: 'Edit Realm',
        width: 600,
        modal: true,
        maxHeight: 400,
        buttons: {
            'Cancel': { click: function(){
                            $(this).dialog('close');
                        },
                        id: "button_editrealms_cancel",
                        text: "Cancel"
            },
            'Save': { click: function(){
                    if ($("#form_realmconfig").valid()) {
<<<<<<< HEAD
                        if (!g.resolvers_in_realm_to_edit.length) {
                            alert_box("Cannot save realm", "Please select at least one UserIdResolver from the list");
                            return;
                        }
                        save_realm_config();
                        $(this).dialog('close');
=======
                        /* first check if there is at least one resolver selected */
                        var resolvers = g.resolvers_in_realm_to_edit.split(',');
                        if (resolvers.length == 1 &&
                            resolvers[0].length == 0){
                            alert_box({'title': i18n.gettext("No resolver selected"),
                                       'text': i18n.gettext("Please select at least one resolver from the resolver list."),
                                       'is_escaped': true});

                        } else {
                            save_realm_config();
                            $(this).dialog('close');
                        }
>>>>>>> 0eaf6b9b
                    }
                },
                id: "button_editrealms_save",
                text: "Save"
            }
        },
        open: function() {
            translate_dialog_realm_edit();
            do_dialog_icons();
        }
    });

    $("#form_realmconfig").validate({
        rules: {
            realm_name: {
                required: true,
                minlength: 4,
                number: false,
                realmname: true
            }
        }
    });

    /**********************************************************************
    * Temporary token dialog
    */
    $dialog_view_temporary_token = $('#dialog_view_temporary_token').dialog({
        autoOpen: false,
        resizeable: true,
        width: 400,
        modal: false,
        buttons: {
            Close: {click: function(){
                $(this).dialog('close');
                },
                id: "button_view_temporary_token_close",
                text: i18n.gettext("Close")
                },
        },
        open: function() {
            translate_dialog_view_temptoken();
        }
    });
    /***********************************************
     * Special resolver dialogs.
     */
    $dialog_resolver_ask_delete = $('#dialog_resolver_ask_delete').dialog({
            autoOpen: false,
            title: 'Deleting resolver',
            width: 600,
            height: 500,
            modal: true,
            buttons: {
                'Delete': { click: function(){
                                resolver_delete();
                                $(this).dialog('close');
                            },
                            id: "button_resolver_ask_delete_delete",
                            text: "Delete"
                },
                "Cancel": {
                    click: function(){
                        $(this).dialog('close');
                    },
                    id: "button_resolver_ask_delete_cancel",
                    text: "Cancel"
                }
            },
            open: function() {
                do_dialog_icons();
                translate_dialog_resolver_ask_delete();
            }
        });

    $dialog_ask_new_resolvertype = $('#dialog_resolver_create').dialog({
        autoOpen: false,
        title: 'Creating a new UserIdResolver',
        width: 600,
        height: 500,
        modal: true,
        buttons: {
            'Cancel': { click: function(){
                $(this).dialog('close');
                },
                id: "button_new_resolver_type_cancel",
                text: "Cancel"
            },
            'LDAP': { click: function(){
                        // calling with no parameter, creates a new resolver
                        resolver_ldap("");
                        $(this).dialog('close');
                    },
                    id: "button_new_resolver_type_ldap",
                    text: "LDAP"

            },
            'HTTP': { click: function(){
                        // calling with no parameter, creates a new resolver
                        resolver_http("");
                        $(this).dialog('close');
                    },
                    id: "button_new_resolver_type_http",
                    text: "HTTP"
            },
            'SQL': { click: function(){
                    // calling with no parameter, creates a new resolver
                    resolver_sql("");
                    $(this).dialog('close');
                },
                id: "button_new_resolver_type_sql",
                text: "SQL"
            },
            'Flatfile': { click: function(){
                // calling with no parameter, creates a new resolver
                resolver_file("");
                $(this).dialog('close');
            },
            id: "button_new_resolver_type_file",
            text: "Flatfile"
            }
        },
        open: function() {
            translate_dialog_resolver_create();
            do_dialog_icons();
        }
    });

    $dialog_import_policy = $('#dialog_import_policy').dialog({
        autoOpen: false,
        title: 'Import policy file',
        width: 600,
        modal: true,
        buttons: {
            'import policy file': { click: function(){
                import_policy('vasco');
                $(this).dialog('close');
                },
                id: "button_policy_load",
                text: "Import policy file"
                },
            Cancel: {click: function(){
                $(this).dialog('close');
                },
                id: "button_policy_cancel",
                text: "Cancel"
                }
        },
        open: function(){
            translate_import_policy();
            do_dialog_icons();
        }
    });


    $dialog_ldap_resolver = $('#dialog_ldap_resolver').dialog({
        autoOpen: false,
        title: 'LDAP Resolver',
        width: 600,
        modal: true,
        buttons: {
            'Cancel': { click: function(){
                $(this).dialog('close');
                },
                id: "button_ldap_resolver_cancel",
                text: "Cancel"
                },
            'Save': { click: function(){
                    // Save the LDAP configuration
                    if ($("#form_ldapconfig").valid()) {
                        save_ldap_config();
                        //$(this).dialog('close');
                    }
                },
                id: "button_ldap_resolver_save",
                text: "Save"
            }
        },
        open: function() {
            do_dialog_icons();
            ldap_resolver_ldaps();
        }
    });

    $('#button_test_ldap').click(function(event){
        $('#progress_test_ldap').show();

        var url = '/admin/testresolver';
        var params = {};
        params['type']              = 'ldap';
        params['ldap_uri']          = $('#ldap_uri').val();
        params['ldap_basedn']       = $('#ldap_basedn').val();
        params['ldap_binddn']       = $('#ldap_binddn').val();
        params['ldap_password']     = $('#ldap_password').val();
        params['ldap_timeout']      = $('#ldap_timeout').val();
        params['ldap_loginattr']    = $('#ldap_loginattr').val();
        params['ldap_searchfilter'] = $('#ldap_searchfilter').val();
        params['ldap_userfilter']   = $('#ldap_userfilter').val();
        params['ldap_mapping']      = $('#ldap_mapping').val();
        params['ldap_sizelimit']    = $('#ldap_sizelimit').val();
        params['ldap_uidtype']      = $('#ldap_uidtype').val();
        params['ldap_certificate']  = $('#ldap_certificate').val();


        if ($('#ldap_noreferrals').is(':checked')) {
            params["NOREFERRALS"] = "True";
        }

        clientUrlFetch(url, params, function(xhdr, textStatus) {
                    var resp = xhdr.responseText;
                    var obj = jQuery.parseJSON(resp);
                    $('#progress_test_ldap').hide();
                    if (obj.result.status == true) {
                        result = obj.result.value.result;
                        if (result.lastIndexOf("success", 0) === 0 ) {
                            var limit = "";
                            if (result === "success SIZELIMIT_EXCEEDED") {
                                limit = i18n.gettext("LDAP Server, especially Active Directory, implement a default serverside maximum size limit of 1000 objects.") +
                                        i18n.gettext("This is independed of the local sizelimit and does not hinder the functionality of LinOTP.");
                            }
                            // show number of found users
                            var userarray = obj.result.value.desc;
                            var usr_msg = sprintf(i18n.gettext("Number of users found: %d"),userarray.length);
                            var msg = i18n.gettext("Connection Test: successful") +
                                      "<p>" + escape(usr_msg) + "</p><p class='hint'>" + escape(limit) + "</p>";

                            alert_box({'title': i18n.gettext("LDAP Connection Test"),
                                       'text': msg,
                                       'is_escaped': true});
                        }
                        else {
                            alert_box({'title': "LDAP Test",
                                       'text': escape(obj.result.value.desc),
                                       'is_escaped': true});
                        }
                    }
                    else {
                        alert_box({'title': "LDAP Test",
                                   'text': escape(obj.result.error.message),
                                   'is_escaped': true});
                    }
                    return false;
                 });
        return false;
    });
    $('#button_preset_ad').click(function(event){
        $('#ldap_loginattr').val('sAMAccountName');
        $('#ldap_searchfilter').val('(sAMAccountName=*)(objectClass=user)');
        $('#ldap_userfilter').val('(&(sAMAccountName=%s)(objectClass=user))');
        $('#ldap_mapping').val('{ "username": "sAMAccountName", "phone" : "telephoneNumber", "mobile" : "mobile", "email" : "mail", "surname" : "sn", "givenname" : "givenName" }');
        $('#ldap_uidtype').val('objectGUID');
        return false;
    });
    $('#button_preset_ldap').click(function(event){
        $('#ldap_loginattr').val('uid');
        $('#ldap_searchfilter').val('(uid=*)(objectClass=inetOrgPerson)');
        $('#ldap_userfilter').val('(&(uid=%s)(objectClass=inetOrgPerson))');
        $('#ldap_mapping').val('{ "username": "uid", "phone" : "telephoneNumber", "mobile" : "mobile", "email" : "mail", "surname" : "sn", "givenname" : "givenName" }');
        $('#ldap_uidtype').val('entryUUID');
        // CKO: we need to return false, otherwise the page will be reloaded!
        return false;
    });


    $dialog_http_resolver = $('#dialog_http_resolver').dialog({
        autoOpen: false,
        title: 'HTTP Resolver',
        width: 600,
        modal: true,
        buttons: {
            'Cancel': { click: function(){
                $(this).dialog('close');
                },
                id: "button_http_resolver_cancel",
                text: "Cancel"
                },
            'Save': { click: function(){
                    // Save the LDAP configuration
                    if ($("#form_httpconfig").valid()) {
                        save_http_config();
                        //$(this).dialog('close');
                    }
                },
                id: "button_http_resolver_save",
                text: "Save"
            }
        },
        open: function() {
            do_dialog_icons();
            http_resolver_https();
        }
    });

    $('#button_test_http').click(function(event){
        $('#progress_test_http').show();

        var params = get_form_input("form_httpconfig");

        var url = '/admin/testresolver';
        params['type']              = 'http';

        clientUrlFetch(url, params, function(xhdr, textStatus) {
                    var resp = xhdr.responseText;
                    var obj = jQuery.parseJSON(resp);
                    $('#progress_test_http').hide();
                    if (obj.result.status == true) {
                        result = obj.result.value.result;
                        if (result.lastIndexOf("success", 0) === 0 ) {
                            var limit = "";
                            // show number of found users
                            var userarray = obj.result.value.desc;
                            var usr_msg = sprintf(i18n.gettext("Number of users found: %d"),userarray.length);
                            var msg = i18n.gettext("Connection Test: successful") +
                                      "<p>" + usr_msg + "</p><p class='hint'>" + limit + "</p>";
                            alert_box(i18n.gettext("HTTP Connection Test"), msg);
                        }
                        else {
                            alert_box("HTTP Test", obj.result.value.desc);
                        }
                    }
                    else {
                        alert_box("HTTP Test", obj.result.error.message);
                    }
                    return false;
                 });
        return false;
    });

    $dialog_sql_resolver = $('#dialog_sql_resolver').dialog({
        autoOpen: false,
        title: 'SQL Resolver',
        width: 600,
        modal: true,
        buttons: {
            'Cancel': {click: function(){
                $(this).dialog('close');
                },
                id: "button_resolver_sql_cancel",
                text: "Cancel"
            },
            'Save': {click: function(){
                // Save the SQL configuration
                if ($("#form_sqlconfig").valid()) {
                    save_sql_config();
                    //$(this).dialog('close');
                }
                },
                id: "button_resolver_sql_save",
                text: "Save"
            }
        },
        open: do_dialog_icons
    });

    $('#button_test_sql').click(function(event){
        $('#progress_test_sql').show();
        var url = '/admin/testresolver';
        var params = {};
        params['type'] = 'sql';
        params['sql_driver']    = $('#sql_driver').val();
        params['sql_user']      = $('#sql_user').val();
        params['sql_password']  = $('#sql_password').val();
        params['sql_server']    = $('#sql_server').val();
        params['sql_port']      = $('#sql_port').val();
        params['sql_database']  = $('#sql_database').val();
        params['sql_table']     = $('#sql_table').val();
        params['sql_where']     = $('#sql_where').val();
        params['sql_conparams'] = $('#sql_conparams').val();
        params['sql_encoding']  = $('#sql_encoding').val();

        clientUrlFetch(url, params, function(xhdr, textStatus) {
                    var resp = xhdr.responseText;
                    var obj = jQuery.parseJSON(resp);
                    $('#progress_test_sql').hide();
                    if (obj.result.status == true) {
                        rows = obj.result.value.rows;
                        if (rows > -1) {
                            // show number of found users
                            alert_box({'title': "SQL Test",
                                       'text': "text_sql_config_success",
                                       'param': escape(rows),
                                       'is_escaped': true});
                        } else {
                            err_string = escape(obj.result.value.err_string);
                            alert_box({'title': "SQL Test",
                                       'text': "text_sql_config_fail",
                                       'param': err_string,
                                       'is_escaped': true});
                        }
                    } else {
                        alert_box({'title': "SQL Test",
                                   'text' : escape(obj.result.error.message),
                                   'is_escaped': true,
                                   });
                    }
                    return false;
                 });
        return false;
    });

    $dialog_file_resolver = $('#dialog_file_resolver').dialog({
        autoOpen: false,
        title: 'File Resolver',
        width: 600,
        modal: true,
        maxHeight: 500,
        buttons: {
            'Cancel': {click: function(){
                $(this).dialog('close');
                },
                id: "button_resolver_file_cancel",
                text: "Cancel"
                },
            'Save': {click: function(){
                // Save the File configuration
                if ($("#form_fileconfig").valid()) {
                    save_file_config();
                    //$(this).dialog('close');
                }
                },
                id: "button_resolver_file_save",
                text: "Save"
            }
        },
        open: do_dialog_icons
    });


    $dialog_resolvers = $('#dialog_resolvers').dialog({
        autoOpen: false,
        title: 'Resolvers',
        width: 600,
        height: 500,
        modal: true,
        buttons: {
            'New': { click:  function(){
                        resolver_new_type();
                        resolvers_load();
                        },
                    id: "button_resolver_new",
                    text: "New"
            },
            'Edit': { click: function(){
                            resolver_edit_type();
                            resolvers_load();
                            },
                        id:"button_resolver_edit",
                        text: "Edit"
            },
            'Delete': { click: function(){
                            resolver_ask_delete();
                            resolvers_load();
                            },
                        id: "button_resolver_delete",
                        text:"Delete"
            },
            'Close': { click: function(){
                            $(this).dialog('close');
                            var resolvers = get_resolvers();
                            if (resolvers.length > 0) {
                                var realms = get_realms();
                                if (realms.length == 0) {
                                    $('#text_no_realm').dialog('open');
                            }   }
                        },
                        id: "button_resolver_close",
                        text:"Close"
            }
        },
        open: function(){
            translate_dialog_resolvers();
            do_dialog_icons();
        }
    });
    $('#menu_edit_resolvers').click(function(){
        resolvers_load();
        $dialog_resolvers.dialog('open');
    });


    /**************************************************
     *  Tools
     */
    $dialog_tools_getserial = create_tools_getserial_dialog();
    $('#menu_tools_getserial').click(function(){
        _fill_realms($('#tools_getserial_realm'),1);
        $dialog_tools_getserial.dialog('open');
    });

    $dialog_tools_copytokenpin = create_tools_copytokenpin_dialog();
    $('#menu_tools_copytokenpin').click(function(){
        //_fill_realms($('#tools_getserial_realm'),1)
        $dialog_tools_copytokenpin.dialog('open');
    });

    $dialog_tools_checkpolicy = create_tools_checkpolicy_dialog();
    $('#menu_tools_checkpolicy').click(function(){
        $dialog_tools_checkpolicy.dialog('open');
        $('#cp_allowed').hide();
        $('#cp_forbidden').hide();
        $('#cp_policy').html("");
    });

    $dialog_tools_exporttoken = create_tools_exporttoken_dialog();
    $('#menu_tools_exporttoken').click(function(){
        $dialog_tools_exporttoken.dialog('open');
    });

    $dialog_tools_exportaudit = create_tools_exportaudit_dialog();
    $('#menu_tools_exportaudit').click(function(){
        $dialog_tools_exportaudit.dialog('open');
    });

    $dialog_tools_migrateresolver = create_tools_migrateresolver_dialog();
    $('#menu_tools_migrateresolver').click(function(){
        //_fill_realms($('#tools_getserial_realm'),1)
        _fill_resolvers($('#copy_to_resolver'))
        _fill_resolvers($('#copy_from_resolver'))
        $dialog_tools_migrateresolver.dialog('open');
    });


    /************************************************************
     * Enrollment Dialog with response url
     *
     */

    $dialog_show_enroll_url = $('#dialog_show_enroll_url').dialog({
        autoOpen: false,
        title: 'token enrollment',
        width: 750,
        modal: false,
        buttons: {
            'OK': {click:function() {
                    $(this).dialog('close');
                },
                id: "button_show_enroll_ok",
                text: "Ok"
            }
        },
        open: function() {
            translate_dialog_show_enroll_url();
        }
    });
    /************************************************************
     * Realm Dialogs
     *
     */
    $dialog_realm_ask_delete = $('#dialog_realm_ask_delete').dialog({
        autoOpen: false,
        title: 'Deleting realm',
        width: 600,
        modal: true,
        buttons: {
            'Delete': {click: function(){
                $(this).dialog('close');
                show_waiting();
                realm_delete();
                },
                id: "button_realm_ask_delete_delete",
                text: "Delete"
            },
            Cancel: {click:function(){
                $(this).dialog('close');
                },
                id: "button_realm_ask_delete_cancel",
                text: "Cancel"
            }
        },
        open: function() {
            do_dialog_icons();
            translate_dialog_realm_ask_delete();
        }
    });

    $dialog_realms = $('#dialog_realms').dialog({
        autoOpen: false,
        title: 'Realms',
        width: 600,
        height: 500,
        modal: true,
        buttons: {
            'New': { click: function(){
                    realm_modify('');
                },
                id: "button_realms_new",
                text: "New"
                },
            'Edit': { click: function(){
                    realm_modify(g.realm_to_edit);
                },
                id: "button_realms_edit",
                text: "Edit"
                },
            'Delete': {click: function(){
                realm_ask_delete();
                realms_load();
                fill_realms();
                },
                id: "button_realms_delete",
                text: "Delete"
                },
            'Close': { click: function(){
                $(this).dialog('close');
                },
                id: "button_realms_close",
                text: "Close"
                },
            'Set Default': {click: function(){
                var realm = "";
                if (g.realm_to_edit.match(/^(\S+)\s\[(.+)\]/)) {
                    realm = g.realm_to_edit.replace(/^(\S+)\s+\[(.+)\]/, "$1");
                    set_default_realm(realm);
                }
                else if (g.realm_to_edit.match(/^\S+\s+\(Default\)\s+\[.+\]/)) {
                    alert_info_text({'text': "text_already_default_realm",
                                     "type": ERROR,
                                    'is_escaped': true});
                }
                else {
                    alert_info_text({'text': "text_realm_regexp_error",
                                     "type": ERROR,
                                     'is_escaped': true});
                }
                },
                id: "button_realms_setdefault",
                text:"Set Default"
                },
            'Clear Default': {click: function(){
                var params = {'session':getsession()};
                $.post('/system/setDefaultRealm', params,
                 function(){
                    realms_load();
                    fill_realms();
                });
                },
                id: "button_realms_cleardefault",
                text: "Clear Default"
                }
        },
        open: function(){
            translate_dialog_realms();
            do_dialog_icons();
        }
    });
    $('#menu_edit_realms').click(function(){
        realms_load();
        $dialog_realms.dialog('open');
    });

    /*********************************************************************
     * Token config
     */

    var $tokenConfigCallbacks = {};
    var $tokenConfigInbacks = {};


    var $dialog_token_config = $('#dialog_token_settings').dialog({
        autoOpen: false,
        title: 'Token Config',
        width: 900,
        modal: true,
        buttons: {
            'Save config': {
                click: function(){
                    var validation_fails = "";
                    $('#dialog_token_settings').find('form').each(
                        function( index ) {
                            var attr = $(this).closest("form").closest("div").attr('id');
                            var tt= attr.split("_")[0];

                            if ($.inArray(tt, $token_config_changed) !== -1) {
                                var valid = $(this).valid();
                                if (valid != true) {
                                    formName = $(this).find('legend').text();
                                    if (formName.length == 0) {
                                        formName = $(this).find('label').first().text();
                                    }
                                    validation_fails = validation_fails +
                                                "<li>" + escape(jQuery.trim(formName)) +"</li>";
                                }
                            }
                        }
                    );
                    if (validation_fails.length > 0) {
                        alert_box({'title': i18n.gettext("Form Validation Error"),
                                   'text': "text_form_validation_error1",
                                   'param':validation_fails,
                                   'is_escaped': true
                                   });
                    }
                    else
                    {
                        save_token_config();
                        $(this).dialog('close');
                    }
                },
                id: "button_token_save",
                text:"Save Token config"
                },
            Cancel: {click: function(){
                $(this).dialog('close');
                },
                id: "button_token_cancel",
                text: "Cancel"
                }
        },
        open: function(event, ui) {
            /**
             * we reset all labels to not contain the leadin star, which shows
             * something has changed before
             */
            var selectTag = $('#tab_token_settings');
            selectTag.find('li').each( function()
            {
                var a_ref = $(this).find("a");
                var label = a_ref.text();
                label = label.replace("* ","");
                a_ref.text(label);
            });
            /* clean up the array, so that it contains no token changed info*/
            $token_config_changed.splice(0,$token_config_changed.length);
            do_dialog_icons();
            translate_token_settings();
        }
    });
    $('#tab_token_settings').tabs();



    /*********************************************************************
     * System config
     */

    var $dialog_system_config = $('#dialog_system_settings').dialog({
        autoOpen: false,
        title: 'System config',
        width: 600,
        modal: true,
        buttons: {
            'Save config': {click: function(){
                if ($("#form_sysconfig").valid()) {
                    save_system_config();
                    $(this).dialog('close');
                } else {
                    alert_box({'title': "",
                               'text': "text_error_saving_system_config",
                               'is_escaped': true});
                }
                },
                id: "button_system_save",
                text:"Save config"
                },
            Cancel: {click: function(){
                $(this).dialog('close');
                },
                id: "button_system_cancel",
                text: "Cancel"
                }
        },
        open: function(event, ui) {
            do_dialog_icons();
            translate_system_settings();
        }
    });
    $('#tab_system_settings').tabs();

    $("#form_sysconfig").validate({
        rules: {
            sys_maxFailCount: {
                required: true,
                minlength: 2,
                number: true
            },
            sys_countWindow: {
                required: true,
                minlength: 2,
                number: true
            },
            sys_syncWindow: {
                required: true,
                minlength: 3,
                number: true
            },
            sys_otpLen: {
                required: true,
                minlength: 1,
                maxlength: 1,
                number: true
            }
        }
    });

    $('#menu_system_config').click(function(){
        load_system_config();
        $dialog_system_config.dialog('open');
    });

    $('#menu_token_config').click(function(){
    try {
          load_token_config();
          $dialog_token_config.dialog('open');
        } catch (error) {
          alert_box({'title': '',
                     'text': "text_catching_generic_error",
                     'param': escape(error),
                     'is_escaped': true});
        }
    });


    $('#menu_policies').click(function(){
        $('#tabs').tabs('option', 'active', 2);
    });

    /*********************************************************************
     * license stuff
     */
    var $dialog_view_support = $('#dialog_support_view').dialog({
        autoOpen: false,
        title: 'LinOTP Support Info',
        width: 600,
        modal: true,
        buttons: {
            'Setup Support': {click: function(){
                $dialog_set_support.dialog('open');
                $(this).dialog('close');
                },
                id: "button_support_set",
                text:"Setup support subscription"
                },
            'Close': {click: function(){
                $(this).dialog('close');
                },
                id: "button_support_close",
                text: "Close"
                }
        },
        open: function(event, ui) {
            do_dialog_icons();
            translate_system_settings();
        }

    });
    $('#menu_view_support').click(function(){
        translate_support_view();
        support_view();
        $dialog_view_support.dialog('open');
    });

    var $dialog_set_support = $('#dialog_set_support').dialog({
        autoOpen: false,
        title: 'Load LinOTP Support Subscription',
        width: 600,
        modal: true,
        buttons: {
            'Set subscription': {click: function(){
                support_set();
                $(this).dialog('close');
                },
                id: "button_support_set",
                text: "Set subscription"
                },
            Cancel: {click: function(){
                $(this).dialog('close');
                },
                id: "button_support_cancel",
                text: "Cancel"
                }
        },
        open: do_dialog_icons
    });
    $('#menu_set_support').click(function(){
        translate_support_set();
        support_set();
        $dialog_set_support.dialog('open');
    });

    var $dialog_about = $('#dialog_about').dialog({
        autoOpen: false,
        title: 'About LinOTP',
        width: 600,
        modal: true,
        buttons: {
            'Close': {
                click: function(){ $(this).dialog('close');},
                id: "button_about_close",
                text: "Close"
                }
        },
        open: do_dialog_icons
    });
    $('#menu_about').click(function(){
        translate_about();
        //about_view();
        $dialog_about.dialog('open');
    });


    /**********************************************************************
     * loading token file
     */

    var $dialog_load_tokens_pskc  = create_pskc_dialog();
    var $dialog_load_tokens_vasco = create_vasco_dialog();
    var $dialog_load_tokens_feitian = create_feitian_dialog();
    var $dialog_load_tokens_dpw = create_dpw_dialog();
    var $dialog_load_tokens_dat = create_dat_dialog();
    var $dialog_load_tokens_aladdin = create_aladdin_dialog();
    var $dialog_load_tokens_oathcsv = create_oathcsv_dialog();
    var $dialog_load_tokens_yubikeycsv = create_yubikeycsv_dialog();

    $('#menu_load_aladdin_xml_tokenfile').click(function(){
        $dialog_load_tokens_aladdin.dialog('open');
    });
    $('#menu_load_oath_csv_tokenfile').click(function(){
         $dialog_load_tokens_oathcsv.dialog('open');
    });
    $('#menu_load_yubikey_csv_tokenfile').click(function(){
         $dialog_load_tokens_yubikeycsv.dialog('open');
    });
    $('#menu_load_feitian').click(function(){
        $dialog_load_tokens_feitian.dialog('open');
    });
    $('#menu_load_pskc').click(function(){
        $dialog_load_tokens_pskc.dialog('open');
    });
    $('#menu_load_dpw').click(function(){
        $dialog_load_tokens_dpw.dialog('open');
    });
    $('#menu_load_dat').click(function(){
        $dialog_load_tokens_dat.dialog('open');
    });
    $('#menu_load_vasco').click(function(){
        $dialog_load_tokens_vasco.dialog('open');
    });


    /***********************************************************************
     *  Alert dialog
     */
    $('#dialog_alert').dialog({
        autoOpen: false,
        open: function(){

        },
        modal: true,
        buttons: {
            'OK': {click: function(){
                $(this).dialog('close');
                },
                id: "button_alert_ok",
                text: "OK"
                }
        }
    });

    /*******************************************************
     * Enrolling tokens
     */
    function button_enroll(){

        init_$tokentypes();
        try {
            tokentype_changed();
        } catch (error) {
            alert_box({'title': '',
                       'text': "text_catching_generic_error",
                       'param': escape(error),
                       'is_escaped': true,
                       });
            return false;
        }
        // ajax call  w. callback//
        get_enroll_infotext();
        translate_token_enroll();
        $dialog_enroll_token.dialog('open');

        return false;
    }
    var $dialog_enroll_token = $('#dialog_token_enroll').dialog({
        autoOpen: false,
        title: 'Enroll Token',
        resizeable: false,
        width: 600,
        modal: true,
        buttons: {
            'Enroll': {click: function(){
                token_enroll();
                $(this).dialog('close');
                },
                id: "button_enroll_enroll",
                text: "Enroll"
                },
            Cancel: { click: function(){
                $(this).dialog('close');
                },
                id: "button_enroll_cancel",
                text: "Cancel"
                }
        },
        open: do_dialog_icons
    });

    $('#button_enroll').click(button_enroll);
   //jQuery(document).bind('keydown', 'Alt+e', button_enroll());



    $('#realms').change(function(){
        var new_realm = $('#realm').val();
        $('#user_table').flexOptions({
            params: [{
                name: 'realm',
                value: new_realm
            }]
        });
        $('#user_table').flexReload();
        // remove the selected user display
        $('#selected_users').html("");
    });

    $dialog_setpin_token = $('#dialog_set_pin').dialog({
        autoOpen: false,
        title: 'Set PIN',
        resizeable: false,
        width: 400,
        modal: true,
        buttons: {
            'Set PIN': {click: function(){
                token_setpin();
                $(this).dialog('close');
                },
                id: "button_setpin_setpin",
                text: "Set PIN"
                },
            Cancel: { click: function(){
                $(this).effect('puff');
                $(this).dialog('close');
                },
                id: "button_setpin_cancel",
                text: "Cancel"
                }
        },
        open: function() {
            translate_set_pin();
            do_dialog_icons();
        },
        close: function() {
            $('#pin1').val('');
            $('#pin2').val('');
        }
    });

    $('#button_setpin').click(function(){
        tokens = get_selected_tokens();
        view_setpin_dialog(tokens);
        return false;
    });

    var $dialog_unassign_token = $('#dialog_unassign_token').dialog({
        autoOpen: false,
        title: 'Unassign selected tokens?',
        resizable: false,
        width: 400,
        modal: true,
        buttons: {
            'Unassign tokens': {click: function(){
                token_unassign();
                $(this).dialog('close');
                },
                id: "button_unassign_unassign",
                text: "Unassign tokens"
                },
            Cancel: { click: function(){
                $(this).dialog('close');
                },
                id: "button_unassign_cancel",
                text: "Cancel"
                }
        },
        open: function() {
            do_dialog_icons();
            translate_dialog_unassign();
            tokens = get_selected_tokens();
            token_string = tokens.join(", ");
            $('#tokenid_unassign').html(escape(token_string));
        }
    });
    $('#button_unassign').click(function(){
        $dialog_unassign_token.dialog('open');
        return false;
    });


    var $dialog_delete_token = $('#dialog_delete_token').dialog({
        autoOpen: false,
        title: 'Delete selected tokens?',
        resizable: false,
        width: 400,
        modal: true,
        buttons: {
            'Delete tokens': {click: function(){
                token_delete();
                $(this).dialog('close');
                },
                id: "button_delete_delete",
                text: "Delete tokens"
                },
            Cancel: {click: function(){
                $(this).dialog('close');
                },
                id: "button_delete_cancel",
                text: "Cancel"
                }
        },
        open: function(){
            tokens = get_selected_tokens();
            $('#delete_info').html(escape(tokens.join(", ")));
            translate_dialog_delete_token();
            do_dialog_icons();
        }
    });
    $('#button_delete').click(function(){
        $dialog_delete_token.dialog('open');
        return false;
    });

    $( "#alert_box" ).dialog({
        autoOpen: false,
        modal: true,
        buttons: {
                Ok: function() {
                    $( this ).dialog( "close" );
                }
            }
     });

     $('#text_no_realm').dialog({
        autoOpen: false,
        modal: true,
        show: {
            effect : "fade",
            duration: 1000
        },
        hide: {
            effect : "fade",
            duration: 500
        },
        buttons: {
            Ok: function() {
                $(this).dialog("close");
                $dialog_realms.dialog("open");
            }
        }
     });


    /******************************************************************+
     *
     * Tabs
     */
    $("#tabs").tabs({
        collapsible: false,
        spinner: 'Retrieving data...',
        beforeLoad: function( event, ui ) {
            // The purpose of the following is to prevent automatic reloads
            // of the tab. When the tab loads for the first time the 'loaded'
            // option is set.
            // The tab can be reloaded by reloading the whole page, or using
            // the controls provided inside the tab.
            // Tab Option 'cache: true' (used before for this same purpose)
            // was removed in jQuery UI version 1.10
            if ( ui.tab.data( "loaded" )  ) {
                event.preventDefault();
            }
            else {
                ui.jqXHR.success(function() {
                    ui.tab.data ( "loaded", true );
                });
                // Following replaces ajaxOptions error function. ajaxOptions was
                // removed in jQuery UI 1.10
                ui.jqXHR.error(function(){
                    ui.panel.html("Couldn't load this tab. " +
                        "Please contact your administrator.");
                });
            }
            return;
        }
        //load: function(event, ui){
        //    get_selected();
        //}
    });

    /**********************************************************************
     * Token info dialog
     */
    $dialog_tokeninfo_set = $('#dialog_tokeninfo_set').dialog({
        autoOpen: false,
        title: "Setting Hashlib",
        resizeable: true,
        width: 400,
        modal: true,
        buttons: {
            OK: {click: function(){
                token_info_save();
                $(this).dialog('close');
                },
                id: "button_tokeninfo_ok",
                text: "OK"
                },
            Cancel: {click: function(){
                $(this).dialog('close');
                },
                id: "button_tokeninfo_cancel",
                text: "Cancel"
                }
        }
    });
    $dialog_tokeninfo_set.html('<select id=hashlib name=hashlib>\
                    <option value=sha1>sha1</option>\
                    <option value=sha256>sha256</option>\
                    </select>');

    $dialog_token_info = $('#dialog_token_info').dialog({
        autoOpen: false,
        title: 'Token info',
        resizeable: true,
        width: 720,
        modal: true,
        open: function(){
            translate_dialog_token_info();
            do_dialog_icons();
        }
    });


    fill_realms();

    //$("#token_table").flexigrid();
    //$("#user_table").flexigrid();
    //$("#audit_table").flexigrid();

    // Log Div
    $("#logAccordion").accordion({
        fillSpace: true
    });
    /*
     $("#logAccordionResizer").resizable({
     resize: function(){
     $("#accordion").accordion("resize");
     },
     minHeight: 60
     });
     */


});
//--------------------------------------------------------------------------------------
// End of document ready


/************************************************************************
 *
 *  Resolver edit funtions
 */
function resolver_file(name){

    var obj = {
        'result': {
            'value': {
                'data': {
                    'fileName': '/etc/passwd'
                }
            }
        }
    };
    if (name) {
        // load the config of the resolver "name".
        clientUrlFetch('/system/getResolver',{'resolver' : name}, function(xhdr, textStatus) {

                var resp = xhdr.responseText;
                obj = jQuery.parseJSON(resp);
                //obj.result.value.data.fileName;

                $('#file_resolvername').val(name);
                $('#file_filename').val(obj.result.value.data.fileName);
        });
    } else {
        $('#file_resolvername').val("");
        $('#file_filename').val(obj.result.value.data.fileName);
    }

    $dialog_file_resolver.dialog('open');

    $("#form_fileconfig").validate({
        rules: {
            file_filename: {
                required: true,
                minlength: 2,
                number: false
            },
            file_resolvername: {
                required: true,
                minlength: 4,
                number: false,
                resolvername: true
            }
        }
    });
}

function realm_modify(name) {
    var resolvers = get_resolvers();
    if (resolvers.length === 0) {
<<<<<<< HEAD
        alert_box("Cannot " + (name.length === 0 ? "create" : "edit") + " a realm", "Please create a UserIdResolver first");
=======
        alert_box({ title: "Cannot " + (name.length === 0 ? "create" : "edit") + " a realm", text: "Please create a UserIdResolver first"});
>>>>>>> 0eaf6b9b
    } else {
        realm_edit(name);
        realms_load();
        fill_realms();
    }
}

function realm_edit(name){

    var realm = "";
    var html_intro;
    $('#realm_intro_edit').hide();
    $('#realm_intro_new').hide();
    if (name) {
        if (name.match(/^(\S+)\s(\[|\()(.+)\]/)) {
            realm = name.replace(/^(\S+)\s+(\[|\()(.+)\]/, "$1");
        }
        else {
            alert_info_text({'text': "text_realm_name_error",
                             "type": ERROR,
                            'is_escaped': true});
        }
        $('#realm_edit_realm_name').html(escape(realm));
        $('#realm_name').val(realm);
        $('#realm_intro_edit').show();
    }
    else {
        $('#realm_intro_new').show();
    }

    // get the realm configuration
    var resp = clientUrlFetchSync('/system/getRealms',{});
    var realmObj = jQuery.parseJSON(resp);

    var uidresolvers = [];
    var default_realm = "";

    if (realm) {
        uidresolvers = realmObj.result.value[realm].useridresolver;
    }

    // get all resolvers
    var resolvers = '';
    var params = {'session':getsession()};
    $.post('/system/getResolvers', params,
     function(data, textStatus, XMLHttpRequest){
        resolvers = '<ol id="resolvers_in_realms_select" class="select_list" class="ui-selectable">';
        for (var key in data.result.value) {
            var klass = 'class="ui-widget-content"';
            for (var i_reso in uidresolvers) {
                // check if this resolver is contained in the realm
                var reso = uidresolvers[i_reso].split('.');
                if (reso[reso.length - 1] == key) {
                    klass = 'class="ui-selected" class="ui-widget-content" ';
                }
            }
            var e_key = escape(key);
            var id = "id=realm_edit_click_" + e_key;
            var e_resolver_type = escape(data.result.value[key].type);
            resolvers += '<li '+id+' '+ klass + '>' + e_key + ' [' + e_resolver_type + ']</li>';
        }
        resolvers += '</ol>';

        $('#realm_edit_resolver_list').html(resolvers);
        $('#resolvers_in_realms_select').selectable({
<<<<<<< HEAD
            stop: function(){
                g.resolvers_in_realm_to_edit = '';
                $(".ui-selected", this).each(function(){
                    // also nur den resolvers-string zusammenbauen...
                    if (g.resolvers_in_realm_to_edit) {
                        g.resolvers_in_realm_to_edit += ',';
                    }
                    var index = $("#resolvers_in_realms_select li").index(this);
                    var reso = escape($(this).html());
                    if (reso.match(/(\S+)\s\[(\S+)\]/)) {
                        var r = reso.replace(/(\S+)\s+\S+/, "$1");
                        var t = reso.replace(/\S+\s+\[(\S+)\]/, "$1");
                    }
                    else {
                        alert_info_text({'text': "text_regexp_error",
                                         'param': escape(reso),
                                         'type': ERROR,
                                         'is_escaped': true});
                    }
                    switch (t) {
                        case 'ldapresolver':
                            g.resolvers_in_realm_to_edit += 'useridresolver.LDAPIdResolver.IdResolver.' + r;
                            break;
                        case 'httpresolver':
                            g.resolvers_in_realm_to_edit += 'useridresolver.HTTPIdResolver.IdResolver.' + r;
                            break;
                        case 'sqlresolver':
                            g.resolvers_in_realm_to_edit += 'useridresolver.SQLIdResolver.IdResolver.' + r;
                            break;
                        case 'passwdresolver':
                            g.resolvers_in_realm_to_edit += 'useridresolver.PasswdIdResolver.IdResolver.' + r;
                            break;
                    }
                }); // end of each
            } // end of stop function
=======
            stop: check_for_selected_resolvers
>>>>>>> 0eaf6b9b
        }); // end of selectable
        check_for_selected_resolvers();
    }); // end of $.post
    $dialog_edit_realms.dialog("option", "title", "Edit Realm " + realm);
    $dialog_edit_realms.dialog('open');



    $("#form_realmconfig").validate({
        rules: {
            realm_name: {
                required: true,
                minlength: 4,
                number: false,
                realmname: true
            }
        }
    });
}

function check_for_selected_resolvers(){
    var resolvers_in_realm_to_edit = new Array();
    $.when.apply($, $(".ui-selected", this).each(function(){
        var index = $("#resolvers_in_realms_select li").index(this);
        var reso = escape($(this).html());
        if (reso.match(/(\S+)\s\[(\S+)\]/)) {
            var r = reso.replace(/(\S+)\s+\S+/, "$1");
            var t = reso.replace(/\S+\s+\[(\S+)\]/, "$1");
        }
        else {
            alert_info_text({'text': "text_regexp_error",
                             'param': escape(reso),
                             'type': ERROR,
                             'is_escaped': true});
        }
        switch (t) {
            case 'ldapresolver':
                resolvers_in_realm_to_edit.push('useridresolver.LDAPIdResolver.IdResolver.' + r);
                break;
            case 'sqlresolver':
                resolvers_in_realm_to_edit.push('useridresolver.SQLIdResolver.IdResolver.' + r);
                break;
            case 'passwdresolver':
                resolvers_in_realm_to_edit.push('useridresolver.PasswdIdResolver.IdResolver.' + r);
                break;
        }
    })).done(function(){
        g.resolvers_in_realm_to_edit = resolvers_in_realm_to_edit.join(",");
    }); // end of each
}

function resolver_set_ldap(obj) {
    $('#ldap_uri').val(obj.result.value.data.LDAPURI);
    $('#ldap_basedn').val(obj.result.value.data.LDAPBASE);
    $('#ldap_binddn').val(obj.result.value.data.BINDDN);
    $('#ldap_password').val(obj.result.value.data.BINDPW);
    $('#ldap_timeout').val(obj.result.value.data.TIMEOUT);
    $('#ldap_sizelimit').val(obj.result.value.data.SIZELIMIT);
    $('#ldap_loginattr').val(obj.result.value.data.LOGINNAMEATTRIBUTE);
    $('#ldap_searchfilter').val(obj.result.value.data.LDAPSEARCHFILTER);
    $('#ldap_userfilter').val(obj.result.value.data.LDAPFILTER);
    $('#ldap_mapping').val(obj.result.value.data.USERINFO);
    $('#ldap_uidtype').val(obj.result.value.data.UIDTYPE);
    $('#ldap_certificate').val(obj.result.value.data.CACERTIFICATE);
    $('#ldap_noreferrals').val(obj.result.value.data.NOREFERRALS);
    ldap_resolver_ldaps();
}

function resolver_ldap(name){

    var obj = {
        'result': {
            'value': {
                'data': {
                    'BINDDN': 'cn=administrator,dc=yourdomain,dc=tld',
                    'LDAPURI': 'ldap://linotpserver1, ldap://linotpserver2',
                    'LDAPBASE': 'dc=yourdomain,dc=tld',
                    'TIMEOUT': '5',
                    'SIZELIMIT' : '500',
                    'LOGINNAMEATTRIBUTE': 'sAMAccountName',
                    'LDAPSEARCHFILTER': '(sAMAccountName=*)(objectClass=user)',
                    'LDAPFILTER': '(&(sAMAccountName=%s)(objectClass=user))',
                    'USERINFO': '{ "username": "sAMAccountName", "phone" : "telephoneNumber", "mobile" : "mobile", "email" : "mail", "surname" : "sn", "givenname" : "givenName" }',
                    'UIDTYPE': 'objectGUID',
                    'CACERTIFICATE' : '',
                    'NOREFERRALS' : 'True',
                }
            }
        }
    };


    if (name) {
        // load the config of the resolver "name".
        clientUrlFetch('/system/getResolver', {'resolver' : name}, function(xhdr, textStatus) {
            var resp = xhdr.responseText;
            var obj = jQuery.parseJSON(resp);
            $('#ldap_resolvername').val(name);
            if (obj.result.status) {
                resolver_set_ldap(obj);
            } else {
                // error reading resolver
                alert_box({'title': "",
                           'text': "text_ldap_load_error",
                           'param': escape(obj.result.error.message),
                           'is_escaped': true});
            }

          });
    } // end if
    else {
        $('#ldap_resolvername').val("");
        resolver_set_ldap(obj);
    }
    $('#ldap_noreferrals').prop('checked', ("True" == obj.result.value.data.NOREFERRALS));

    $('#progress_test_ldap').hide();
    $dialog_ldap_resolver.dialog('open');


    $("#form_ldapconfig").validate({
        rules: {
            ldap_uri: {
                required: true,
                minlength: 8,
                number: false,
                ldap_uri: /^(ldap:\/\/|ldaps:\/\/)/i
            },
            ldap_timeout: {
                required: true,
                minlength: 1,
                ldap_timeout: true
            },
            ldap_resolvername: {
                required: true,
                minlength: 4,
                resolvername: true
            },
            ldap_searchfilter: {
                required: true,
                minlength: 5,
                ldap_searchfilter: true
            },
            ldap_userfilter: {
                required: true,
                minlength: 5,
                ldap_userfilter: true
            },
            ldap_mapping: {
                required: true,
                valid_json: true,
                minlength: 5,
                ldap_mapping: true
            },
            ldap_uidtype: {
                ldap_uidtype: true
            }
        }
    });

}

function set_form_input(form_name, data) {
/*
 * for all input fields of the form, set the corresponding
 * values from the obj
 *
 * Assumption:
 *   the input form names are the same as the config entries
 */
    var items = {};
    $('#'+form_name).find(':input').each(
        function (id, el) {
            if (el.name != "") {
                name = el.name;
                id = el.id;
                if (data.hasOwnProperty(name) ){
                    var value = data[name];
                    $('#'+id).val(value);
                } else {
                    $('#'+id).val('');
            } } }
    );

    for (var i = 0; i < items.length; i++) {
        var name = items[i];

    }

}

function get_form_input(form_name) {
/*
 * for all input fields of the form, set the corresponding
 * values from the obj
 *
 * Assumption:
 *   the input form names are the same as the config entries
 */
    var items = {};
    $('#'+form_name).find(':input').each(
        function (id, el) {
            if (el.name != "") {
                items[el.name] = el.value;
            }   }
    );
    return items;
}
<<<<<<< HEAD

function resolver_set_http(data) {
    set_form_input('form_httpconfig', data)
    http_resolver_https();
}

function resolver_http(name){

    var obj = {
        'result': {
            'value': {
                'data': {
                    'AUTHUSER': 'administrator',
                    'HTTPURI': 'http://linotpserver1,http://linotpserver2',
                    'TIMEOUT': '5',
                    'LOGINNAMEATTRIBUTE': '{ "path"="getUserId","searchstr"="username=%(username)s@%(realm)s"}',
                    'HTTPSEARCHFILTER': '{ "path"="getUser","searchstr"="userid=%(userid)s"}',
                    'HTTPFILTER': '{ "path"="admin/userlist","searchstr"="username=%(username)s"} "jsonpath"="/result/value"',
                    'USERINFO': '{ "username": "login", "phone" : "telephoneNumber", "mobile" : "mobile", "email" : "mail", "surname" : "sn", "givenname" : "givenName" }',
                    'CACERTIFICATE' : '',
                }
            }
        }
    };


    if (name) {
        // load the config of the resolver "name".
        clientUrlFetch('/system/getResolver', {'resolver' : name}, function(xhdr, textStatus) {
            var resp = xhdr.responseText;
            var obj = jQuery.parseJSON(resp);
            $('#http_resolvername').val(name);
            if (obj.result.status) {
                var data = obj.result.value.data;
                resolver_set_http(data);
            } else {
                // error reading resolver
                alert_box("", "text_http_load_error", obj.result.error.message);
            }

          });
    } // end if
    else {
        $('#http_resolvername').val("");
        var data = obj.result.value.data;
        resolver_set_http(data);
    }

    $('#progress_test_http').hide();
    $('#http_setting_tabs').tabs();
    $dialog_http_resolver.dialog('open');


    $("#form_httpconfig").validate({
        rules: {
            http_uri: {
                required: true,
                minlength: 8,
                number: false,
                http_uri: /^(http:\/\/|https:\/\/)/i
            },
            http_timeout: {
                required: true,
                minlength: 1,
                number: true
            },
            http_resolvername: {
                required: true,
                minlength: 4,
                resolvername: true
            },
            http_searchfilter: {
                required: true,
                minlength: 5,
                http_searchfilter: true
            },
            http_userfilter: {
                required: true,
                minlength: 5,
                http_userfilter: true
            },
            http_mapping: {
                required: true,
                valid_json: true,
                minlength: 5,
                http_mapping: true
            },
            http_uidtype: {
                http_uidtype: true
            }
        }
    });

}


=======
>>>>>>> 0eaf6b9b

function resolver_set_sql(obj) {

    $('#sql_driver').val(obj.result.value.data.Driver);
    $('#sql_server').val(obj.result.value.data.Server);
    $('#sql_port').val(obj.result.value.data.Port);
    $('#sql_limit').val(obj.result.value.data.Limit);
    $('#sql_database').val(obj.result.value.data.Database);
    $('#sql_table').val(obj.result.value.data.Table);
    $('#sql_user').val(obj.result.value.data.User);
    $('#sql_password').val(obj.result.value.data.Password);
    $('#sql_mapping').val(obj.result.value.data.Map);
    $('#sql_where').val(obj.result.value.data.Where);
    $('#sql_conparams').val(obj.result.value.data.conParams);
    $('#sql_encoding').val(obj.result.value.data.Encoding);
}

function resolver_sql(name){

    var obj = {
        'result': {
            'value': {
                'data': {
                    'Database': 'yourUserDB',
                    'Driver': 'mysql',
                    'Server': '127.0.0.1',
                    'Port': '3306',
                    'User': 'user',
                    'Password': 'secret',
                    'Table': 'usertable',
                    'Map': '{ "userid" : "id", "username": "user", "phone" : "telephoneNumber", "mobile" : "mobile", "email" : "mail", "surname" : "sn", "givenname" : "givenName" ,"password" : "password", "salt" : "salt" }',
                    'Where' : '',
                    'conParams' : '',
                    'Encoding' : ''

                }
            }
        }
    };

    $('#progress_test_sql').hide();

    if (name) {
        // load the config of the resolver "name".
        clientUrlFetch('/system/getResolver', {'resolver' : name}, function(xhdr, textStatus) {
                var resp = xhdr.responseText;
                var obj = jQuery.parseJSON(resp);
                //obj.result.value.data.BINDDN;
                $('#sql_resolvername').val(name);
                if (obj.result.status) {
                    resolver_set_sql(obj);
                } else {
                    // error reading resolver
                    alert_box({'title': "",
                               'text': "text_sql_load_error",
                               'param': escape(obj.result.error.message),
                               'is_escaped':true});
                }
            });
        } // end if
    else {
        $('#sql_resolvername').val("");
        resolver_set_sql(obj);
    }

    $dialog_sql_resolver.dialog('open');


    $("#form_sqlconfig").validate({
        rules: {
            sql_resolvername: {
                required: true,
                minlength: 4,
                resolvername: true
            },
            sql_driver: {
                required: true,
                minlength: 3,
                number: false,
                sql_driver: true
            },
            sql_port: {
                minlength: 1,
                number: true
            },
            sql_limit: {
                minlength: 1,
                number: true
            },
            sql_mapping: {
                valid_json: true,
                required: true,
                minlength: 5,
                sql_mapping: true
            }
        }
    });
}

function split( val ) {
        return val.split( /,\s*/ );
}
function extractLast( term ) {
        return split( term ).pop();
}

function renew_policy_actions(){
    /*
     * This function needs to be called, whenever the scope is changed or loaded.
     */
    var scope=$('#policy_scope_combo').val();
    var actions=get_scope_actions(scope);
    define_policy_action_autocomplete( actions );
}

function define_policy_action_autocomplete(availableActions) {
    /*
     * This sets the allowed actions in the policy action input
     */
    $( "#policy_action" )
        .autocomplete({
            minLength: 0,
            source: function( request, response ) {
                // delegate back to autocomplete, but extract the last term
                response( $.ui.autocomplete.filter(
                    availableActions, extractLast( request.term ) ) );
            },
            focus: function() {
                // prevent value inserted on focus
                return false;
            },
            select: function( event, ui ) {
                var terms = split( this.value );
                // remove the current input
                terms.pop();
                // add the selected item
                terms.push( ui.item.value );
                // add placeholder to get the comma-and-space at the end
                terms.push( "" );
                this.value = terms.join( ", " );
                return false;
            }
        });
}

function view_policy() {

    $("#policy_table").flexigrid({
            url : '/system/policies_flexi',
            method: 'POST',
            dataType : 'json',
            colModel : [
                {display: i18n.gettext('Active'), name : 'active', width : 35, sortable : true},
                {display: i18n.gettext('Name'), name : 'name', width : 100, sortable : true},
                {display: i18n.gettext('User'), name : 'user', width : 80, sortable : true},
                {display: i18n.gettext('Scope'), name : 'scope', width : 80, sortable : true},
                {display: i18n.gettext('Action'), name : 'action', width : 200, sortable : true},
                {display: i18n.gettext('Realm'), name : 'realm', width : 100, sortable : true},
                {display: i18n.gettext('Client'), name : 'client', width : 200, sortable : true},
                {display: i18n.gettext('Time'), name : 'time', width : 50, sortable : true}
                ],
            height: 200,
            searchitems : [
                {display: i18n.gettext('All other columns'), name : 'all', isdefault: true}
                ],
            rpOptions: [10,15,20,50,100],
            sortname: "name",
            sortorder: "asc",
            useRp: true,
            rp: 50,
            usepager: true,
            singleSelect: true,
            showTableToggleBtn: true,
            preProcess: pre_flexi,
            onError: error_flexi,
            onSubmit: on_submit_flexi,
            addTitleToCell: true,
            dblClickResize: true,
            searchbutton: true
    });

    $('#policy_export').attr("href", '/system/getPolicy/policy.cfg?session=' + getsession());

    $('#policy_import').click(function(){
        $dialog_import_policy.dialog("open");
    });

    $('#button_policy_add').click(function(event){
        event.preventDefault();
        var pol_name = $('#policy_name').val();
        pol_name = $.trim(pol_name);
        if (pol_name.length == 0) {
        alert_box({'title': 'Policy Name',
                   'text': "text_policy_name_not_empty",
                   'is_escaped': true});
            return;
        }

        if ($('#policy_active').is(':checked')) {
            pol_active = "True";
        } else {
            pol_active = "False";
        }
        var params = { 
                'name' : $('#policy_name').val(),
                'user' : $('#policy_user').val(),
                'action' : $('#policy_action').val(),
                'scope' : $('#policy_scope_combo').val(),
                'realm' : $('#policy_realm').val(),
                'time' : $('#policy_time').val(),
                'client' : $('#policy_client').val(),
                'active' : pol_active,
                'session':getsession() };
        $.post('/system/setPolicy', params,
         function(data, textStatus, XMLHttpRequest){
            if (data.result.status == true) {
                alert_info_text({'text': "text_policy_set",
                                 'is_escaped': true});
                $('#policy_table').flexReload();
            }else {
                alert_info_text({'text': escape(data.result.error.message),
                                 'type': ERROR,
                                 'is_escaped': true});
            }
        });
    });

    $('#button_policy_delete').click(function(event){
        event.preventDefault();
        var policy = get_selected_policy().join(',');
        if (policy) {
            var params = {'name' : policy, 'session':getsession()};
            $.post('/system/delPolicy', params,
             function(data, textStatus, XMLHttpRequest){
                if (data.result.status == true) {
                    alert_info_text({'text': "text_policy_deleted",
                                     'is_escaped': true});
                    $('#policy_table').flexReload();
                } else {
                    alert_info_text({'text': escape(data.result.error.message),
                                     "type": ERROR,
                                     'is_escaped': true});
                }
            });
            $('#policy_form').trigger("reset");
        }
    });

    $('#button_policy_clear').click(function(event){
        event.preventDefault();
        $('#policy_form').trigger("reset");
    });

    $('#policy_scope_combo').change(function(){
        renew_policy_actions();
    });

    $('#policy_table').click(function(event){
        get_selected();
    });

    sortChildsOfElement("#policy_scope_combo");
}

function sortChildsOfElement(elem){
    $(elem).each(function(){
        var items = $(this).children().get();
        items.sort(function(a,b){
          var keyA = $(a).text();
          var keyB = $(b).text();

          if (keyA < keyB) return -1;
          if (keyA > keyB) return 1;
          return 0;
        });
        var parent = $(elem);
        $.each(items, function(i, child){
          parent.append(child);
        });
    })
}

function view_token() {
        $("#token_table").flexigrid({
            url : '/manage/tokenview_flexi',
            method: 'POST',
            dataType : 'json',
            colModel : [
                {display: i18n.gettext('Serial Number'), name : 'TokenSerialnumber', width : 100, sortable : true, align: 'center'},
                {display: i18n.gettext('Active'), name : 'Isactive', width : 40, sortable : true, align: 'center'},
                {display: i18n.gettext('Username'), name : 'Username', width : 100, sortable : false, align: 'center'},
                {display: i18n.gettext('Realm'), name : 'realm', width : 100, sortable : false, align: 'center'},
                {display: i18n.gettext('Type'), name : 'TokenType', width : 50, sortable : true, align: 'center'},
                {display: i18n.gettext('Login Attempts Failed'), name : 'FailCount', width : 140, sortable : true, align: 'center'},
                {display: i18n.gettext('Description'), name : 'TokenDesc', width : 100, sortable : true, align: 'center'},
                {display: i18n.gettext('Max Login Attempts'), name : 'maxfailcount', width : 110, sortable : false, align: 'center'},
                {display: i18n.gettext('OTP Length'), name : 'otplen', width : 75, sortable : false, align: 'center'},
                {display: i18n.gettext('Count Window'), name : 'countwindow', width : 90, sortable : false, align: 'center'},
                {display: i18n.gettext('Sync Window'), name : 'syncwindow', width : 80, sortable : false, align: 'center'},
                {display: i18n.gettext('User ID'), name : 'Userid', width : 60, sortable : true, align: 'center'},
                {display: i18n.gettext('Resolver'), name : 'IdResolver', width : 200, sortable : true, align: 'center'}
                ],
            height: 400,
            searchitems : [
                {display: i18n.gettext('Login Name'), name: 'loginname', isdefault: true },
                {display: i18n.gettext('All other columns'), name : 'all'},
                {display: i18n.gettext('Realm'), name: 'realm' }
                ],
            rpOptions: [10,15,20,50,100],
            sortname: "TokenSerialnumber",
            sortorder: "asc",
            useRp: true,
            rp: 15,
            usepager: true,
            showTableToggleBtn: true,
            preProcess: pre_flexi,
            onError: error_flexi,
            onSubmit: on_submit_flexi,
            onSuccess: show_selected_status,
            addTitleToCell: true,
            dblClickResize: true,
            searchbutton: true
    });
    $('#token_table').click(function(event){
        get_selected();
    });

}

function view_user() {
        $("#user_table").flexigrid({
            url : '/manage/userview_flexi',
            method: 'POST',
            dataType : 'json',
            colModel : [
                {display: i18n.gettext('Username'), name : 'username', width : 90, sortable : true, align:"left"},
                {display: i18n.gettext('UserIdResolver'), name : 'useridresolver', width : 200, sortable : true, align:"left"},
                {display: i18n.gettext('Surname'), name : 'surname', width : 100, sortable : true, align:"left"},
                {display: i18n.gettext('Given Name'), name : 'givenname', width : 100, sortable : true, align:"left"},
                {display: i18n.gettext('Email'), name : 'email', width : 100, sortable : false, align:"left"},
                {display: i18n.gettext('Mobile'), name : 'mobile', width : 50, sortable : true, align:"left"},
                {display: i18n.gettext('Phone'), name : 'phone', width : 50, sortable : false, align:"left"},
                {display: i18n.gettext('User ID'), name : 'userid', width : 200, sortable : true, align:"left"}
            ],
            height: 400,
            searchitems : [
                {display: i18n.gettext('Username'), name : 'username', isdefault: true},
                {display: i18n.gettext('Surname'), name : 'surname'},
                {display: i18n.gettext('Given Name'), name : 'givenname'},
                {display: i18n.gettext('Description'), name : 'description'},
                {display: i18n.gettext('User ID'), name : 'userid'},
                {display: i18n.gettext('Email'), name : 'email'},
                {display: i18n.gettext('Mobile'), name : 'mobile'},
                {display: i18n.gettext('Phone'), name : 'phone'}
                ],
            rpOptions: [15,20,50,100],
            sortname: "username",
            sortorder: "asc",
            useRp: true,
            singleSelect: true,
            rp: 15,
            usepager: true,
            showTableToggleBtn: true,
            preProcess: pre_flexi,
            onError: error_flexi,
            onSubmit: on_submit_flexi,
            onSuccess: show_selected_status,
            addTitleToCell: true,
            dblClickResize: true,
            searchbutton: true
    });

    $('#user_table').click(function(event){
        get_selected();
    });
}

function view_audit() {
       $("#audit_table").flexigrid({
            url : '/audit/search',
            method: 'POST',
            dataType : 'json',
            colModel : [
                {display: i18n.gettext('Number'), name : 'number', width : 50, sortable : true},
                {display: i18n.gettext('Date'), name : 'date', width : 160, sortable : true},
                {display: i18n.gettext('Signature'), name : 'signature', width : 60, sortable : false},
                {display: i18n.gettext('Missing Lines'), name : 'missing_lines', width : 90, sortable : false},
                {display: i18n.gettext('Action'), name : 'action', width : 120, sortable : true},
                {display: i18n.gettext('Success'), name : 'success', width : 50, sortable : true},
                {display: i18n.gettext('Serial'), name : 'serial', width : 100, sortable : true},
                {display: i18n.gettext('Token Type'), name : 'tokentype', width : 80, sortable : true},
                {display: i18n.gettext('User'), name : 'user', width : 100, sortable : true},
                {display: i18n.gettext('Realm'), name : 'realm', width : 100, sortable : true},
                {display: i18n.gettext('Administrator'), name : 'administrator', width : 100, sortable : true},
                {display: i18n.gettext('Action Detail'), name : 'action_detail', width : 200, sortable : true},
                {display: i18n.gettext('Info'), name : 'info', width : 200, sortable : true},
                {display: i18n.gettext('LinOTP Server'), name : 'linotp_server', width : 100, sortable : true},
                {display: i18n.gettext('Client'), name : 'client', width : 100, sortable : true},
                {display: i18n.gettext('Log Level'), name : 'log_level', width : 40, sortable : true},
                {display: i18n.gettext('Clearance Level'), name : 'clearance_level', width : 20, sortable : true}
                ],
            height: 400,
            searchitems : [
                {display: i18n.gettext('Serial'), name : 'serial', isdefault: true},
                {display: i18n.gettext('User'), name : 'user', isdefault: false},
                {display: i18n.gettext('Realm'), name : 'realm', isdefault: false},
                {display: i18n.gettext('Action'), name: 'action' },
                {display: i18n.gettext('Action Detail'), name: 'action_detail' },
                {display: i18n.gettext('Token Type'), name: 'token_type' },
                {display: i18n.gettext('Administrator'), name: 'administrator' },
                {display: i18n.gettext('Successful'), name: 'success' },
                {display: i18n.gettext('Info'), name: 'info' },
                {display: i18n.gettext('LinOTP Server'), name: 'linotp_server' },
                {display: i18n.gettext('Client'), name: 'client' },
                {display: i18n.gettext('Date'), name: 'date' },
                {display: i18n.gettext('Extended Search'), name: 'extsearch' }
                ],
            rpOptions: [10,15,30,50],
            sortname: "number",
            sortorder: "desc",
            useRp: true,
            singleSelect: true,
            rp: 15,
            usepager: true,
            showTableToggleBtn: true,
            preProcess: pre_flexi,
            onError: error_flexi,
            onSubmit: on_submit_flexi,
            addTitleToCell: true,
            searchbutton: true
    });
}


/*
 * window.CURRENT_LANGUAGE is set in the template from the mako lib.
 * Here, we dynamically load the desired language JSON file for Jed.
 */
var browser_lang = window.CURRENT_LANGUAGE || 'en';
if (browser_lang && browser_lang !== 'en') {
    try {
        var url = sprintf("/i18n/%s.json", browser_lang);
        $.get(
            url,
            {},
            function(data, textStatus) {
                i18n.options.locale_data.messages = data;
            },
            "json"
        );
    } catch(e) {
        alert('Unsupported localisation for ' + escape(browser_lang));
    }
}<|MERGE_RESOLUTION|>--- conflicted
+++ resolved
@@ -153,8 +153,6 @@
     },
     i18n.gettext("Please enter a valid http uri. It needs to start with http:// or https://")
 );
-<<<<<<< HEAD
-=======
 
 //LDAPTIMEOUT: "(float or number) | (float or number; float or number)"
 jQuery.validator.addMethod("ldap_timeout", function(value, element, param){
@@ -163,7 +161,6 @@
     },
     i18n.gettext("Please enter a timeout like: 5.0; 5.0 ")
 );
->>>>>>> 0eaf6b9b
 
 // LDAPSEARCHFILTER: "(sAMAccountName=*)(objectClass=user)"
 jQuery.validator.addMethod("ldap_searchfilter", function(value, element, param){
@@ -687,7 +684,7 @@
         policy = get_selected_policy().join(',');
         if (policy) {
         	var params = {'name' : policy,
-                    'display_inactive': '1',
+                                        'display_inactive': '1',
                     'session':getsession()};
             $.post('/system/getPolicy', params,
              function(data, textStatus, XMLHttpRequest){
@@ -865,6 +862,7 @@
             //console_log('callbacack for ' + tt + ' not found!')
         }
 
+
     }
     //console_log(params)
     $.post('/system/setConfig', params,
@@ -1015,8 +1013,9 @@
        $('#dialog_support_view').dialog('open');
        */
     }
-    return;
-}
+       return;
+}
+// correctly closed bracket??
 
 function check_serial(serial){
     var resp = clientUrlFetchSync('/admin/check_serial',{'serial':serial});
@@ -1758,12 +1757,8 @@
 // realms and resolver functions
 //
 function _fill_resolvers(widget){
-<<<<<<< HEAD
-    $.get('/system/getResolvers', {'session':getsession()} ,
-=======
 	var params = {'session':getsession()};
     $.post('/system/getResolvers', params,
->>>>>>> 0eaf6b9b
      function(data, textStatus, XMLHttpRequest){
         var resolversOptions = "";
         var value = {};
@@ -1780,7 +1775,6 @@
     });
     return;
 }
-
 
 function _fill_realms(widget, also_none_realm){
     var defaultRealm = "";
@@ -2330,7 +2324,6 @@
         $('#ocra_max_challenge').val(data.result.value.OcraMaxChallenges);
         $('#ocra_challenge_timeout').val(data.result.value.OcraChallengeTimeout);
 
-<<<<<<< HEAD
 
         $('#sys_x_forwarded_for').prop('checked', false);
         if (data.result.value['client.X_FORWARDED_FOR'] == "True") {
@@ -2341,16 +2334,13 @@
             $('#sys_forwarded').prop('checked', true);
         }
         $('#sys_forwarded_proxy').val(data.result.value['client.FORWARDED_PROXY']);
-=======
->>>>>>> 0eaf6b9b
         /*todo call the 'tok_fill_config.js */
     });
 }
 
 function save_system_config(){
     show_waiting();
-<<<<<<< HEAD
-    $.get('/system/setConfig', {
+    var params = {
         'DefaultMaxFailCount': $('#sys_maxFailCount').val(),
         'DefaultSyncWindow': $('#sys_syncWindow').val(),
         'DefaultOtpLen': $('#sys_otpLen').val(),
@@ -2366,27 +2356,9 @@
         'OcraMaxChallenges' : $('#ocra_max_challenge').val(),
         'OcraChallengeTimeout' : $('#ocra_challenge_timeout').val(),
         'client.FORWARDED_PROXY': $('#sys_forwarded_proxy').val(),
-        'session':getsession()},
-=======
-    var params = {
-            'DefaultMaxFailCount': $('#sys_maxFailCount').val(),
-            'DefaultSyncWindow': $('#sys_syncWindow').val(),
-            'DefaultOtpLen': $('#sys_otpLen').val(),
-            'DefaultCountWindow': $('#sys_countWindow').val(),
-            'DefaultChallengeValidityTime': $('#sys_challengeTimeout').val(),
-            'AutoResyncTimeout': $('#sys_autoResyncTimeout').val(),
-            'mayOverwriteClient': $('#sys_mayOverwriteClient').val(),
-            'totp.timeShift': $('#totp_timeShift').val(),
-            'totp.timeStep': $('#totp_timeStep').val(),
-            'totp.timeWindow': $('#totp_timeWindow').val(),
-            'OcraDefaultSuite' : $('#ocra_default_suite').val(),
-            'QrOcraDefaultSuite' : $('#ocra_default_qr_suite').val(),
-            'OcraMaxChallenges' : $('#ocra_max_challenge').val(),
-            'OcraChallengeTimeout' : $('#ocra_challenge_timeout').val(),
-            'session':getsession()}
+        'session':getsession()}
 
     $.post('/system/setConfig', params,
->>>>>>> 0eaf6b9b
      function(data, textStatus, XMLHttpRequest){
         hide_waiting();
         if (data.result.status == false) {
@@ -2432,7 +2404,6 @@
     if ($("#sys_realmbox").is(':checked')) {
         realmbox = "True";
     }
-<<<<<<< HEAD
     var client_forward = "False";
     if ($("#sys_forwarded").is(':checked')) {
         client_forward = "True";
@@ -2441,10 +2412,7 @@
     if ($("#sys_x_forwarded_for").is(':checked')) {
         client_x_forward = "True";
     }
-    $.get('/system/setConfig', { 'session':getsession(),
-=======
     var params = { 'session':getsession(),
->>>>>>> 0eaf6b9b
             'PrependPin' :prepend,
             'FailCounterIncOnFalsePin' : fcounter ,
             'splitAtSign' : splitatsign,
@@ -2454,14 +2422,11 @@
             'PassOnUserNoToken' : passOUNToken,
             'selfservice.realmbox' : realmbox,
             'allowSamlAttributes' : allowsaml,
-<<<<<<< HEAD
             'client.FORWARDED' : client_forward,
             'client.X_FORWARDED_FOR' : client_x_forward,
-             },
-=======
+            'allowSamlAttributes' : allowsaml,
              };
     $.post('/system/setConfig', params,
->>>>>>> 0eaf6b9b
      function(data, textStatus, XMLHttpRequest){
         if (data.result.status == false) {
             alert_info_text({'text': "text_system_save_error_checkbox",
@@ -2525,7 +2490,6 @@
     return false;
 }
 
-<<<<<<< HEAD
 
 function save_http_config(){
     // Save all HTTP config
@@ -2556,7 +2520,6 @@
 }
 
 
-=======
 function set_default_realm(realm) {
 /*
  * set the default realm
@@ -2575,7 +2538,6 @@
       });
 }
 
->>>>>>> 0eaf6b9b
 function save_realm_config(){
 /*
  * save the realm config from the realm edit dialog
@@ -2919,7 +2881,6 @@
     }
 }
 
-
 function set_tokeninfo_buttons(){
 /*
  * enables the tokeninfo buttons.
@@ -3567,18 +3528,14 @@
             },
             'Save': { click: function(){
                     if ($("#form_realmconfig").valid()) {
-<<<<<<< HEAD
                         if (!g.resolvers_in_realm_to_edit.length) {
                             alert_box("Cannot save realm", "Please select at least one UserIdResolver from the list");
                             return;
                         }
-                        save_realm_config();
-                        $(this).dialog('close');
-=======
                         /* first check if there is at least one resolver selected */
                         var resolvers = g.resolvers_in_realm_to_edit.split(',');
                         if (resolvers.length == 1 &&
-                            resolvers[0].length == 0){
+                            resolvers[0].length == 0) {
                             alert_box({'title': i18n.gettext("No resolver selected"),
                                        'text': i18n.gettext("Please select at least one resolver from the resolver list."),
                                        'is_escaped': true});
@@ -3587,7 +3544,6 @@
                             save_realm_config();
                             $(this).dialog('close');
                         }
->>>>>>> 0eaf6b9b
                     }
                 },
                 id: "button_editrealms_save",
@@ -4903,11 +4859,7 @@
 function realm_modify(name) {
     var resolvers = get_resolvers();
     if (resolvers.length === 0) {
-<<<<<<< HEAD
         alert_box("Cannot " + (name.length === 0 ? "create" : "edit") + " a realm", "Please create a UserIdResolver first");
-=======
-        alert_box({ title: "Cannot " + (name.length === 0 ? "create" : "edit") + " a realm", text: "Please create a UserIdResolver first"});
->>>>>>> 0eaf6b9b
     } else {
         realm_edit(name);
         realms_load();
@@ -4973,52 +4925,12 @@
 
         $('#realm_edit_resolver_list').html(resolvers);
         $('#resolvers_in_realms_select').selectable({
-<<<<<<< HEAD
-            stop: function(){
-                g.resolvers_in_realm_to_edit = '';
-                $(".ui-selected", this).each(function(){
-                    // also nur den resolvers-string zusammenbauen...
-                    if (g.resolvers_in_realm_to_edit) {
-                        g.resolvers_in_realm_to_edit += ',';
-                    }
-                    var index = $("#resolvers_in_realms_select li").index(this);
-                    var reso = escape($(this).html());
-                    if (reso.match(/(\S+)\s\[(\S+)\]/)) {
-                        var r = reso.replace(/(\S+)\s+\S+/, "$1");
-                        var t = reso.replace(/\S+\s+\[(\S+)\]/, "$1");
-                    }
-                    else {
-                        alert_info_text({'text': "text_regexp_error",
-                                         'param': escape(reso),
-                                         'type': ERROR,
-                                         'is_escaped': true});
-                    }
-                    switch (t) {
-                        case 'ldapresolver':
-                            g.resolvers_in_realm_to_edit += 'useridresolver.LDAPIdResolver.IdResolver.' + r;
-                            break;
-                        case 'httpresolver':
-                            g.resolvers_in_realm_to_edit += 'useridresolver.HTTPIdResolver.IdResolver.' + r;
-                            break;
-                        case 'sqlresolver':
-                            g.resolvers_in_realm_to_edit += 'useridresolver.SQLIdResolver.IdResolver.' + r;
-                            break;
-                        case 'passwdresolver':
-                            g.resolvers_in_realm_to_edit += 'useridresolver.PasswdIdResolver.IdResolver.' + r;
-                            break;
-                    }
-                }); // end of each
-            } // end of stop function
-=======
             stop: check_for_selected_resolvers
->>>>>>> 0eaf6b9b
         }); // end of selectable
         check_for_selected_resolvers();
     }); // end of $.post
     $dialog_edit_realms.dialog("option", "title", "Edit Realm " + realm);
     $dialog_edit_realms.dialog('open');
-
-
 
     $("#form_realmconfig").validate({
         rules: {
@@ -5054,6 +4966,9 @@
             case 'sqlresolver':
                 resolvers_in_realm_to_edit.push('useridresolver.SQLIdResolver.IdResolver.' + r);
                 break;
+            case 'httpresolver':
+                resolvers_in_realm_to_edit.push('useridresolver.HTTPIdResolver.IdResolver.' + r);
+                break;
             case 'passwdresolver':
                 resolvers_in_realm_to_edit.push('useridresolver.PasswdIdResolver.IdResolver.' + r);
                 break;
@@ -5062,6 +4977,8 @@
         g.resolvers_in_realm_to_edit = resolvers_in_realm_to_edit.join(",");
     }); // end of each
 }
+
+
 
 function resolver_set_ldap(obj) {
     $('#ldap_uri').val(obj.result.value.data.LDAPURI);
@@ -5220,7 +5137,6 @@
     );
     return items;
 }
-<<<<<<< HEAD
 
 function resolver_set_http(data) {
     set_form_input('form_httpconfig', data)
@@ -5317,8 +5233,6 @@
 }
 
 
-=======
->>>>>>> 0eaf6b9b
 
 function resolver_set_sql(obj) {
 
@@ -5524,13 +5438,13 @@
         }
         var params = { 
                 'name' : $('#policy_name').val(),
-                'user' : $('#policy_user').val(),
-                'action' : $('#policy_action').val(),
-                'scope' : $('#policy_scope_combo').val(),
-                'realm' : $('#policy_realm').val(),
-                'time' : $('#policy_time').val(),
-                'client' : $('#policy_client').val(),
-                'active' : pol_active,
+              'user' : $('#policy_user').val(),
+              'action' : $('#policy_action').val(),
+              'scope' : $('#policy_scope_combo').val(),
+              'realm' : $('#policy_realm').val(),
+              'time' : $('#policy_time').val(),
+              'client' : $('#policy_client').val(),
+              'active' : pol_active,
                 'session':getsession() };
         $.post('/system/setPolicy', params,
          function(data, textStatus, XMLHttpRequest){
