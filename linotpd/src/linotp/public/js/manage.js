/*!
 *   LinOTP - the open source solution for two factor authentication
 *   Copyright (C) 2010 - 2016 LSE Leading Security Experts GmbH
 *
 *   This file is part of LinOTP server.
 *
 *   This program is free software: you can redistribute it and/or
 *   modify it under the terms of the GNU Affero General Public
 *   License, version 3, as published by the Free Software Foundation.
 *
 *   This program is distributed in the hope that it will be useful,
 *   but WITHOUT ANY WARRANTY; without even the implied warranty of
 *   MERCHANTABILITY or FITNESS FOR A PARTICULAR PURPOSE.  See the
 *   GNU Affero General Public License for more details.
 *
 *   You should have received a copy of the
 *              GNU Affero General Public License
 *   along with this program.  If not, see <http://www.gnu.org/licenses/>.
 *
 *
 *    E-mail: linotp@lsexperts.de
 *    Contact: www.linotp.org
 *    Support: www.lsexperts.de
 *
 */
window.onerror = error_handling;

/* Use Jed for i18n. The correct JSON file is dynamically loaded later. */
var i18n = new Jed({});
var sprintf = Jed.sprintf;

encodings = [
    "ascii","big5","big5hkscs",
    "cp037","cp424","cp437",
    "cp500","cp720","cp737",
    "cp775","cp850","cp852",
    "cp855","cp856","cp857",
    "cp858","cp860","cp862",
    "cp863","cp864","cp865",
    "cp866","cp869","cp874",
    "cp875","cp932","cp949",
    "cp950","cp1006","cp1026",
    "cp1140","cp1250","cp1251",
    "cp1252","cp1253","cp1254",
    "cp1255","cp1256","cp1257",
    "cp1258","euc_jp","euc_jis_2004",
    "euc_jisx0213","euc_kr",
    "gb2312","gbk","gb18030",
    "hz","iso2022_jp",
    "iso2022_jp_1","iso_2022_jp_2",
    "iso2022_jp_2004",
    "iso2022_jp_3",
    "iso2022_jp_ext",
    "iso2022_kr",
    "latin_1",
    "iso8859_1",
    "iso8859_2",
    "iso8859_3",
    "iso8859_4",
    "iso8859_5",
    "iso8859_6",
    "iso8859_7",
    "iso8859_8",
    "iso8859_9",
    "iso8859_10",
    "iso8859_13",
    "iso8859_14",
    "iso8859_15",
    "iso8859_16",
    "johab",
    "koi8_r","koi8_u",
    "mac_cyrillic",
    "mac_greek",
    "mac_iceland",
    "mac_latin2",
    "mac_roman",
    "mac_turkish",
    "ptcp154",
    "shift_jis",
    "shift_jis_2004",
    "shift_jisx0213",
    "utf_32",
    "utf_32_be",
    "utf_32_le",
    "utf_16",
    "utf_16_be",
    "utf_16_le",
    "utf_7",
    "utf_8",
    "utf_8_sig"
];


function error_handling(message, file, line){
    Fehler = "We are sorry. An internal error occurred:\n" + message + "\nin file:" + file + "\nin line:" + line +
    "\nTo go on, reload this web page.";
    alert(escape(Fehler));
    return true;
}

function Logout(logout_url) {
/* clear the admin cookie and
   * for IE try to clean the ClearAuthenticationCache and reload same page
   * for Firefox/Chrome redirect to a location, with new basic auth in url
*/

    var done = false;
    done = document.execCommand("ClearAuthenticationCache", false);
    $.cookie("admin_session", "invalid", {expires: 0,  path: '/'});

    if (done == true) {
        window.location.href = document.URL;
    } else {
        window.location.href = logout_url;
    }
}

/*
 * add the jquery validation methods
 */
$.validator.addMethod('valid_json', function (value, element, param) {
    var isValid = false;
    try {
        var obj = $.parseJSON(value);
        isValid = true;
    } catch(err) {
        isValid = false;
    }
    return isValid;
    },
    i18n.gettext('Not a valid json string!')
);

jQuery.validator.addMethod("realmname", function(value, element, param){
    return value.match(/^[a-zA-z0-9_\-\.]+$/i);
    },
    i18n.gettext("Please enter a valid realm name. It may contain characters, numbers and '_-.'.")
);

jQuery.validator.addMethod("resolvername", function(value, element, param){
    return value.match(/^[a-zA-z0-9_\-]+$/i);
    },
    i18n.gettext("Please enter a valid resolver name. It may contain characters, numbers and '_-'.")
);

jQuery.validator.addMethod("providername", function(value, element, param){
    return value.match(/^[a-zA-z0-9_\-]+$/i);
    },
    i18n.gettext("Please enter a valid provider name. It may contain characters, numbers and '_-'.")
);

jQuery.validator.addMethod("ldap_uri", function(value, element, param){
    return value.match(param);
    },
    i18n.gettext("Please enter a valid ldap uri. It needs to start with ldap:// or ldaps://")
);
jQuery.validator.addMethod("http_uri", function(value, element, param){
    return value.match(param);
    },
    i18n.gettext("Please enter a valid http uri. It needs to start with http:// or https://")
);

//LDAPTIMEOUT: "(float or number) | (float or number; float or number)"
jQuery.validator.addMethod("ldap_timeout", function(value, element, param){
	var float_tuple = /(^[+]?[0-9]+(\.[0-9]+){0,1}$)|((^[+]?[0-9]+(\.[0-9]+){0,1})\s*;\s*([+]?[0-9]+(\.[0-9]+){0,1}$))/;
    return value.match(float_tuple);
    },
    i18n.gettext("Please enter a timeout like: 5.0; 5.0 ")
);

// LDAPSEARCHFILTER: "(sAMAccountName=*)(objectClass=user)"
jQuery.validator.addMethod("ldap_searchfilter", function(value, element, param){
    return value.match(/(\(\S+=(\S+).*\))+/);
    },
    i18n.gettext("Please enter a valid searchfilter like this: (sAMAccountName=*)(objectClass=user)")
);

// LDAPFILTER: "(&(sAMAccountName=%s)(objectClass=user))"
jQuery.validator.addMethod("ldap_userfilter", function(value, element, param){
    return value.match(/\(\&(\(\S+=(\S+).*\))+\)/);
    },
    i18n.gettext("Please enter a valid user searchfilter like this: (&(sAMAccountName=%s)(objectClass=user))")
);

jQuery.validator.addMethod("ldap_mapping", function(value, element, param){
    return value.match(/{.+}/);
    },
    i18n.gettext('Please enter a valid searchfilter like this: \
    { "username": "sAMAccountName", "phone" : "telephoneNumber", "mobile" \
    : "mobile", "email" : "mail", "surname" : "sn", "givenname" : "givenName" }')
);

jQuery.validator.addMethod("ldap_uidtype", function(value,element,param){
    return value.match(/.*/);
    },
    i18n.gettext('Please enter the UID of your LDAP server like DN, entryUUID, objectGUID or GUID')
);

jQuery.validator.addMethod("sql_driver", function(value, element, param){
    return value.match(/(mysql)|(postgres)|(mssql)|(oracle)|(ibm_db_sa\+pyodbc)|(ibm_db_sa)/);
    },
    i18n.gettext("Please enter a valid driver specification like: mysql, postgres, mssql, oracle, ibm_db_sa or ibm_db_sa+pyodbc")
);

jQuery.validator.addMethod("sql_mapping", function(value, element, param){
    return value.match(/{.+}/);
    },
    i18n.gettext('Please enter a valid searchfilter like this: \
    { "username": "usercolumn", "password":"pw", "salt": "salt", "phone" : "telephoneNumber", "mobile" \
    : "mobile", "email" : "mail", "surname" : "sn", "givenname" : "givenName" }')
);


// We need this dialogs globally, so that we do not create more than one instance!

var $dialog_ldap_resolver;
var $dialog_http_resolver;
var $dialog_file_resolver;
var $dialog_sql_resolver;
var $dialog_edit_realms;
var $dialog_ask_new_resolvertype;
var $dialog_resolvers;
var $dialog_realms;
var $dialog_resolver_ask_delete;
var $dialog_realm_ask_delete;
var $dialog_show_enroll_url;
var $dialog_token_info;
var $dialog_setpin_token;
var $dialog_view_temporary_token;


var $dialog_import_policy;
var $dialog_tokeninfo_set;

var $tokentypes;

var $tokenConfigCallbacks = {};
var $tokenConfigInbacks = {};

// FIXME: global variable should be worked out
var g = {};
    g.enroll_display_qrcodes = false;
    g.running_requests = 0;
    g.resolver_to_edit = "";
    g.realm_to_edit = "";
    g.resolvers_in_realm_to_edit = "";
    g.realms_of_token = new Array();
    g.current_resolver_name = "";

ERROR = "error";

var support_license_dict = {
    'comment' : i18n.gettext('Description'),
    'issuer' : i18n.gettext('Issuer'),
    'token-num' : i18n.gettext('Number of tokens'),
    'licensee' : i18n.gettext('Licensee'),
    'address' : i18n.gettext('Address'),
    'contact-name' : i18n.gettext('Contact name'),
    'contact-email' : i18n.gettext('Contact EMail'),
    'contact-phone' : i18n.gettext('Contact phone'),
    'date' : i18n.gettext('Date'),
    'expire' : i18n.gettext('Expiration'),
    'subscription' : i18n.gettext('Subscription'),
    'version' : i18n.gettext('Version'),
};

function len(obj) {
  var len = obj.length ? --obj.length : -1;
    for (var k in obj)
      len++;
  return len;
}


function error_flexi(data){
    // we might do some mods here...
    alert_info_text({'text': "text_error_fetching_list",
                     "type": ERROR,
                    'is_escaped': true});
}

function pre_flexi(data){
    // adjust the input for the linotp api version >= 2.0
    if (data.result) {
        if (data.result.status === false) {
            alert_info_text({'text': escape(data.result.error.message),
                            'is_escaped': true});
            return;
        } else if (data.jsonrpc) {
            var api_version = parseFloat(data.jsonrpc);
            if (api_version >= 2.0) {
                return data.result.value;
            }
        }
    }
    return data;
}

function on_submit_flexi(){
/*
 * callback, to add in parameters to the flexi grid
 */
    var active_realm = $('#realm').val();
    var session = getsession();

    var params = [
        {name: 'realm', value: active_realm},
        {name: 'session', value: session},
        ];

    var policy_params = [
        {name: 'session', value: session},
        ];

    $('#user_table').flexOptions({params: params});
    $('#audit_table').flexOptions({params: params});
    $('#token_table').flexOptions({params: params});
    $('#policy_table').flexOptions({params: policy_params});

    return true;
}

function alert_info_text(params) {
/*
 * write tnto the report line
 * :param params: dicttionary with
 * text - If the parameter is the ID of an element, we pass the text
 *       of this very element
 * param - replace parameter
 * display_type: report or ERROR
 */

    var s = params['text'] || '';
    var text_container = params['param'] || '';
    var display_type = params['type'] || '';
    var is_escaped = params['is_escaped'] || false;

    if (is_escaped == false)
    {
        text_container = escape(text_container);
        s = escape(s);
    }
    /*
     * If the parameter is the ID of an element, we pass the text from this very element
     */
    str = s;
    try {
        if (text_container) {
            $('#'+s+' .text_param1').html(text_container);
        }
        if ( $('#'+s).length > 0 ) { // Element exists!
            s = $('#'+s).html();
        } else {
            s = str;
        }

    }
    catch (e) {
        s = str;
    }

    new_info_bar = $('#info_bar').clone(true,true)
    new_info_bar.removeAttr('id');
    new_info_bar.children('span').removeAttr('id');

    pp = $('#info_bar').parent();
    new_info_bar.appendTo(pp);

    if (display_type == ERROR) {
        new_info_bar.addClass("error_box");
        new_info_bar.removeClass("info_box");
    } else {
        new_info_bar.addClass("info_box");
        new_info_bar.removeClass("error_box");
    }

    new_info_bar.children('span').html(s);
    new_info_bar.show()

    toggle_close_all_link();

    $('#info_box').show();
}

function toggle_close_all_link() {
    /*
     * This function counts the number of visible info boxes and error boxes and
     * if more than 1 are displayed it shows the "Close all" link. Otherwise it
     * hides the link.
     */
    visible_boxes = $("#info_box > div").filter(":visible");
    close_all = $("a.close_all");
    if (visible_boxes.length > 1) {
        close_all.click(function( event ) {
            event.preventDefault();
            visible_boxes.hide('blind', {}, 500);
            $(this).hide('blind', {}, 500);
        });
        close_all.show('blind', {}, 500);
        close_all.css("display", "block");
    }
    else {
       close_all.hide('blind', {}, 500);
    }
}

function alert_box(params) {
/*
 * pop up an alert box
 * :param params: dicttionary
 * s - If the parameter is the ID of an element, we pass the text
 *     of this very element
 */

    var escaped = params['is_escaped'] || false;
    var title = params['title'] || '';
    var s = params['text'] || '';
    var param1 = params['param'] || '';

    if (escaped == false)
    {
        title = escape(title);
        s = escape(s);
        param1 = escape(param1);
    }

    str = s;
    try {
        if (param1) {
            $('#'+s+' .text_param1').html(param1);
        }
        if ( $('#'+s).length > 0 ) { // Element exists!
            s=$('#'+s).html();
        } else {
            s = str;
        }

    }
    catch (e) {
        s = str;
    }
    title_t = title;
    try {
        if ($('#'+title).length > 0 ) {
            title_t=$('#'+title).text();
        } else {
            title_t = title;
        }
    } catch(e) {
        title_t = title;
    }

     $('#alert_box').dialog("option", "title", title_t);
     $('#alert_box_text').html(s);
     $('#alert_box').dialog("open");

}

// ####################################################
//
//  functions for seletected tokens and selected users
//

function get_selected_tokens(){
    var selectedTokenItems = new Array();
    var tt = $("#token_table");
    $('.trSelected', tt).each(function(){
        var id = $(this).attr('id');
        var serial = id.replace(/row/, "");
        //var serial = $(this).attr('cells')[0].textContent;
        selectedTokenItems.push(serial);
    });
    return selectedTokenItems;
}

function get_selected_user(){
    /*
     * This function returns the list of selected users.
     * Each list element is an object with
     *  - login
     *  - resolver
     */
    var selectedUserItems = new Array();
    var tt = $("#user_table");
    var selected = $('.trSelected', tt);
    if (selected.length > 1){
        // unselect all selected users - as the last selected could not be identified easily
        selected.removeClass('trSelected');
        alert_box({'title': i18n.gettext("User selection:"),
                   'text' : i18n.gettext("Selection of more than one user is not supported!")+"<p>"
                            + i18n.gettext("Please select only one user.") + "</p>",
                   'is_escaped': true});
        return selectedUserItems;
    }
    var actual_realm = $('#realm').val();
    selected.each(function(){
        var user = new Object();
        user = { resolver:"" , login:"" , realm:actual_realm };
        column = $('td', $(this));
        column.each(function(){
            var attr = $(this).attr("abbr");
            if (attr == "useridresolver") {
                var loc = $('div', $(this)).html();
                var resolver = escape(loc.split('.'));
                user.resolver = resolver[resolver.length-1];
            }
        });

        var id = $(this).attr('id');
        user.login = id.replace(/row/, "");
        selectedUserItems.push(user);
    });
    return selectedUserItems;
}

function get_selected_policy(){
    var selectedPolicy = new Array();
    var pt = $('#policy_table');
    $('.trSelected', pt).each(function(){
        var id = $(this).attr('id');
        var policy = id.replace(/row/, "");
        selectedPolicy.push(policy);
    });
    return selectedPolicy;
}

function get_scope_actions(scope) {
    /*
     * This function returns the allowed actions within a scope
     */
    var actions = Array();
    var resp = clientUrlFetchSync("/system/getPolicyDef",
                                  {"scope" : scope},
                                  true, "Error fetching policy definitions:");
    var obj = jQuery.parseJSON(resp);
    if (obj.result.status) {
            for (var k in obj.result.value) {
                action = k;
                if ("int"==obj.result.value[k].type) {
                    action = k+"=<int>";
                } else
                if ("str"==obj.result.value[k].type) {
                    action = k+"=<string>";
                } else
                if ("set"==obj.result.value[k].type) {
                    var values = obj.result.value[k].value;
                    var arrayLength = values.length;
                    var desc = "";
                    var sep = ""
                    for (var i = 0; i < arrayLength; i++) {
                        if (i != 0) { sep = " "; }
                        desc = desc + sep + "<" +values[i] + ">";
                    }
                    action = k+ "= <" + desc + ">";
                };
                actions.push(action);
            }
    }
    return actions.sort();
}

function get_policy(definition) {
    /*
     * This function returns the policies which conform to the
     * set of definitions: scope, action, user, realm
     */
    var policies = Array();
    var resp = clientUrlFetchSync("/system/getPolicy",
                                  definition,
                                  true, "Error fetching policy definitions:");
    var obj = jQuery.parseJSON(resp);
    if (obj.result.status) {
            for (var k in obj.result.value) {
                policy = obj.result.value[k];
                policies.push(policy);
            }
    }
    return policies;
}

function get_selected_mobile(){
    var selectedMobileItems = new Array();
    var tt = $("#user_table");

    var yourAbbr = "mobile";
    var column = tt.parent(".bDiv").siblings(".hDiv").find("table tr th").index($("th[abbr='" + yourAbbr + "']",
                ".flexigrid:has(#user_table)"));

    $('.trSelected', tt).each(function(){
        //var value = tt.children("td").eq(column).text();
        var value = $('.trSelected td:eq(5)', tt).text();
        selectedMobileItems.push(value);
    });
    return selectedMobileItems;
}

function get_selected_email() {
    var selectedEmailItems = new Array();
    var tt = $('#user_table');
    var yourAbbr = "email";
    var column = tt.parent(".bDiv").siblings(".hDiv").find("table tr th").index($("th[abbr='"+yourAbbr+"']",
                 ".flexigrid:has(#user_table)"));
    $('.trSelected', tt).each(function(){
        //var value = tt.children("td").eq(column).text();
        var value = $('.trSelected td:eq(4)', tt).text();
        selectedEmailItems.push(value);
    });
    return selectedEmailItems;
}

function get_token_owner(token_serial){

    // sorry: we need to do this synchronously
    var resp = clientUrlFetchSync('/admin/getTokenOwner',
                                    {'serial': token_serial});
    if (resp == undefined) {
        alert('Server is not responding');
        return 0;
    }
    var obj = jQuery.parseJSON(resp);
    return obj.result.value;

}

function show_selected_status(){
    var selectedUserItems = get_selected_user();
    var selectedTokenItems = get_selected_tokens();
    $('#selected_tokens').html(escape(selectedTokenItems.join(", ")));
    // we can only select a single user
    if ( selectedUserItems.length > 0 )
        $('#selected_users').html(escape(selectedUserItems[0].login));
    else
        $('#selected_users').html("");
}

function get_selected(){
    var selectedUserItems = get_selected_user();
    var selectedTokenItems = get_selected_tokens();
    $('#selected_tokens').html(escape(selectedTokenItems.join(", ")));
    // we can only select a single user
    if ( selectedUserItems.length > 0 )
        $('#selected_users').html(escape(selectedUserItems[0].login));
    else
        $('#selected_users').html("");

    if (selectedTokenItems.length > 0) {
        if (selectedUserItems.length == 1) {
            $("#button_assign").button("enable");
        }
        else {
            $("#button_assign").button("disable");
        }
        $("#button_unassign").button("enable");
        $("#button_tokenrealm").button("enable");
        $("#button_getmuli").button("enable");
        $("#button_enable").button("enable");
        $("#button_disable").button("enable");
        $("#button_delete").button("enable");
        $("#button_setpin").button("enable");
        $("#button_resetcounter").button("enable");

        if (selectedTokenItems.length == 0) {
            $("#button_tokenrealm").button("disable");
            $("#button_resync").button("disable");
            $("#button_losttoken").button("disable");
            $('#button_getmulti').button("disable");
            $("#button_tokeninfo").button("disable");
        }
        else if (selectedTokenItems.length == 1) {
            $("#button_tokenrealm").button("enable");
            $("#button_resync").button("enable");
            $('#button_losttoken').button("enable");
            $('#button_getmulti').button("enable");
            $("#button_tokeninfo").button("enable");
          }
        else if (selectedTokenItems.length > 1) {
            $("#button_tokenrealm").button("enable");
            $("#button_resync").button("disable");
            $("#button_losttoken").button("disable");
            $('#button_getmulti').button("disable");
            $("#button_tokeninfo").button("disable");
        }
    }
    else {
        disable_all_buttons();
    }
    $("#button_enroll").button("enable");

    // The policies (we can select only one)
    if ($('#tabs').tabs('option', 'active') == 2) {
        policy = get_selected_policy().join(',');
        if (policy) {
        	var params = {'name' : policy,
                                        'display_inactive': '1',
                    'session':getsession()};
            $.post('/system/getPolicy', params,
             function(data, textStatus, XMLHttpRequest){
                if (data.result.status == true) {
                    policies = policy.split(',');
                    pol = policies[0];
                    var pol_active = data.result.value[pol].active;
                    if (pol_active == undefined) {
                        pol_active = "True";
                    }
                    $('#policy_active').prop('checked', pol_active=="True");
                    $('#policy_name').val(pol);
                    $('#policy_action').val(data.result.value[pol].action);
                    $('#policy_scope').val(data.result.value[pol].scope);
                    $('#policy_scope_combo').val(data.result.value[pol].scope);
                    $('#policy_realm').val(data.result.value[pol].realm);
                    $('#policy_user').val(data.result.value[pol].user);
                    $('#policy_time').val(data.result.value[pol].time);
                    $('#policy_client').val(data.result.value[pol].client || "");
                    renew_policy_actions();
                }
            });
        }
    }

};

function disable_all_buttons(){
    $('#button_assign').button("disable");
    $('#button_unassign').button("disable");
    $('#button_tokenrealm').button("disable");
    $('#button_getmulti').button("disable");
    $('#button_enable').button("disable");
    $('#button_disable').button("disable");
    $('#button_setpin').button("disable");
    $('#button_delete').button("disable");
    $('#button_resetcounter').button("disable");
    $("#button_resync").button("disable");
    $("#button_tokeninfo").button("disable");
    $("#button_losttoken").button("disable");
}

function init_$tokentypes(){
/*
 * initalize the list of all avaliable token types
 * - required to show and hide the dynamic enrollment section
 */
    var options = $('#tokentype > option');
    if ($tokentypes == undefined) {$tokentypes = {};};
    options.each(
      function(i){
        var key = $(this).val();
        var title = $(this).text();
        $tokentypes[key] = title;
      }
    );
}



function get_server_config() {
/*
 * retrieve the linotp server config
 *
 * return the config as dict
 * or raise an exception
 */

    var $systemConfig = {};
    var resp = clientUrlFetchSync('/system/getConfig', {});
    try {
        var data = jQuery.parseJSON(resp);
        if (data.result.status == false) {
            //console_log("Failed to access linotp system config: " + data.result.error.message);
            throw("" + data.result.error.message);
        }else {
            $systemConfig = data.result.value;
            //console_log("Access linotp system config: " + data.result.value);
        }
    }
    catch (e) {
        //console_log("Failed to access linotp system config: " + e);
        throw(e);
    }
    return $systemConfig;
}

var $token_config_changed = [];

function load_token_config() {

    var selectTag = $('#tab_token_settings');
    selectTag.find('div').each(
        function() {
          var attr =$(this).attr('id');
          var n= attr.split("_");
          var tt = n[0];
          $tokenConfigCallbacks[tt] = tt+'_get_config_params';
          $tokenConfigInbacks[tt]   = tt+'_get_config_val';
        }
    );
    $('#tab_token_settings div form :input').change(
        function(){
            var attr = $(this).closest("form").closest("div").attr('id');
            var n= attr.split("_");
            var tt = n[0];
            $token_config_changed.push(tt);
            var nn = "#" +tt + "_token_settings";
            var label = $("#tab_token_settings [href='"+nn+"']").closest('a').text();

            var marker = "* ";

            if (label.substring(0, marker.length) !== marker) {
                $("#tab_token_settings [href='"+nn+"']").closest('a').text(marker + label);
                //$("#tab_token_settings [href='"+nn+"']").closest('a').attr( "class", 'token_config_changed');
            }
        }
    );

    // reset form validation
    $('#tab_token_settings div form').each(function(){
        var validator = $(this).validate();
        validator.resetForm();
    })

    // might raise an error, which must be catched by the caller
    $systemConfig = get_server_config();

    for (tt in $tokenConfigInbacks) {
        try{
            var functionString = ''+$tokenConfigInbacks[tt]+'';
            var funct = window[functionString];
            var exi = typeof funct;
            var l_params = {};
            if (exi == 'function') {
                l_params = window[functionString]();
            }

            for (var key in l_params) {
                var elem = $('#'+l_params[key]);
                if (key in $systemConfig) {
                    try{
                        if(elem.is(":checkbox")) {
                            var checked = $systemConfig[key].toLowerCase() == "true";
                            elem.prop('checked', checked);
                        }
                        else {
                            elem.val( $systemConfig[key] );
                        }
                    } catch(err) {
                        //console_log('error ' + err + "  " + key + ": " + l_params[key] + '  ' + 'not found!')
                    }
                }
                else if(elem.is("select")) {
                    var defaultselected = $("option:first", elem).val();
                    // check if a different than the first option is default
                    $("option", elem).each(function(){
                        if(this.defaultSelected){
                            defaultselected = $(this).val();
                            return false;
                        }
                    });
                    elem.val(defaultselected);
                }
            }
        }
        catch(err) {
            //console_log('callbacack for ' + tt + ' not found!')
        }
    }
    return;
}
/*
callback save_token_config()
*/
function save_token_config(){
    show_waiting();
    /* for every token call the getParamCallback */
    var params = {'session': getsession()};
    for (tt in $tokenConfigCallbacks) {
        try{
            if ($.inArray(tt, $token_config_changed)!==-1) {
                var functionString = ''+$tokenConfigCallbacks[tt];
                var funct = window[functionString];
                var exi = typeof funct;
                var l_params = {};
                if (exi == 'function') {
                    l_params = window[functionString]();
                }
                for (var key in l_params) {
                    params[key] = l_params[key];
                }
            }
        }
        catch(err) {
            //console_log('callbacack for ' + tt + ' not found!')
        }


    }
    //console_log(params)
    $.post('/system/setConfig', params,
     function(data, textStatus, XMLHttpRequest){
        hide_waiting();
        if (data.result.status == false) {
            alert_info_text({'text': escape(data.result.error.message),
                             'type': ERROR,
                             'is_escaped': true});
        }
    });
}


/*
 * Retrieve session cookie if it does not exist
 */


function getsession(){
    var session="";
    if (document.cookie) {
        session = getcookie("admin_session");
   }
   if ("" == session) {
        // we need to get the session ID synchronous or we will have unpredictiable
        // behavious
        var resp = $.ajax({
            url: '/admin/getsession',
            async: false,
            type: "POST"
        }).responseText;
        var data = jQuery.parseJSON(resp);

        if (data.result.value == true)
            session=getcookie("admin_session");
    }
    return session;
}


function reset_waiting() {
    g.running_requests = 0;
    hide_waiting();
}

// ####################################################
//
//  URL fetching
// The myURL needs to end with ? if it has no parameters!


function clientUrlFetch(myUrl, params, callback, parameter){
    /*
     * clientUrlFetch - to submit a asyncronous http request
     *
     * @remark: introduced the params (:dict:) so we could switch to
     *          a POST request, which will allow more and secure data
     */
    if (!('session' in params)) {
        params['session'] = getsession();
    }

    show_waiting();

    g.running_requests = g.running_requests +1 ;

    promise = $.ajax({
        url: myUrl,
        data : params,
        async: true,
        type: 'POST',
        complete: function(xhdr, textStatus) {
            g.running_requests = g.running_requests -1;
            if (g.running_requests <= 0) {
                hide_waiting();
                g.running_requests = 0;
            }
            if (callback != null) {
                callback(xhdr, textStatus, parameter);
            }
        }
      });
    return promise
}

function clientUrlFetchSync(myUrl,params){
    /*
     * clientUrlFetchSync - to submit a syncronous  http request
     *
     * @remark: introduced the params (:dict:) so we could switch to
     *          a POST request, which will allow more and secure data
     */

    var session = getsession();
    //myUrl     = myUrl + "&session=" + session;
    params['session'] = session;

    show_waiting();

    var resp = $.ajax({
        url: myUrl,
        data : params,
        async: false,
        type: 'POST',
        }
    ).responseText;
    hide_waiting();
    return resp;
}


// ####################################################
// get overall number of tokens
function get_tokennum(){
    // sorry: we need to do this synchronously
    var resp = clientUrlFetchSync('/admin/show', {'page':1,'pagesize':1,
                                                  'filter' : '/:token is active:/'});
    if (resp == undefined) {
        alert('Server is not responding');
        return 0;
    }
    var obj = jQuery.parseJSON(resp);
    return obj.result.value.resultset.tokens;
}

function check_license(){
    /* call the server license check*/
    var resp = clientUrlFetchSync('/system/isSupportValid',{});
    var obj = jQuery.parseJSON(resp);
    if (obj.result.value === false) {
       message = escape(obj.detail.reason);
       intro = escape($('#text_support_lic_error').html());
       alert_info_text({'text': intro + " " + message,
                        'type': ERROR,
                        'is_escaped': true
                        });
    }
    if (obj['detail'] && obj.detail['download_licence_info']) {
        $('#dialog_support_contact').html(obj.detail['download_licence_info']);
        $dialog_support_contact.dialog('open');
    }
<<<<<<< HEAD
       return;
=======
>>>>>>> 2c3e863e
}
// correctly closed bracket??

function check_serial(serial){
    var resp = clientUrlFetchSync('/admin/check_serial',{'serial':serial});
    var obj = jQuery.parseJSON(resp);
    return obj.result.value.new_serial;
}

// ####################################################
//
//  Token functions
//

function reset_buttons() {
    $("#token_table").flexReload();
    $('#selected_tokens').html('');
    disable_all_buttons();
}

function assign_callback(xhdr, textStatus, serial) {
    resp = xhdr.responseText;
    obj = jQuery.parseJSON(resp);
    if (obj.result.status == false) {
        alert_info_text({'title': escape(obj.result.error.message),
                         'type': ERROR,
                         'is_esacped': true});
    } else
        view_setpin_after_assigning([serial]);
    reset_buttons();
}

function token_operations_callback(responses) {
    /*
     * Evaluates a list of responses, displays a list of all the errors found
     * and finally reloads the page.
     */
    var error_messages = [];
    $.each(responses, function(index, responseData){
        // "responseData" will contain an array of response information for each specific request
        if (responseData.length !== 3 || responseData[1] !== 'success') {
            error_messages.push('Request ' + index +  ' unsucessful')
            return true; // skip to next item of each loop
        }
        var obj = responseData[0];
        if (obj.result.status == false) {
            error_messages.push(obj.result.error.message);
        }
        else if (obj.result.value == 0) {
            // No operation performed on token
            error_messages.push(obj.detail.message)
        }
    });

    if (error_messages.length > 0) {
        alert_info_text({'text': escape(error_messages.join(" -- ")),
                         'type': ERROR,
                         'is_escaped': true});
    }
    reset_buttons();
}

function token_operation(tokens, url, params) {
    /*
     * Performs an operation on a list of tokens
     *
     * tokens is a list of tokens (serial numbers)
     * url is the operation to perform. For example "/admin/remove"
     * params are any parameters required for the requests. You DON'T need to
     * pass in the session. Token serial is set inside this function as well.
     */
    if (!('session' in params)) {
        // To make the operation a tiny bit more efficient we fetch the session
        // once instead of in every request (as clientUrlFetch would do).
        params['session'] = getsession();
    }
    var requests = Array();
    for (var i = 0; i < tokens.length; i++) {
        params['serial'] = tokens[i];
        var promise = clientUrlFetch(url, params)
        requests.push(promise);
    }
    // By using the 'when' function (that takes a list of promises/deferreds as
    // input) we make sure 'reset_buttons()' is execute ONCE after ALL the
    // deletion requests have finished.
    var defer = $.when.apply($, requests);
    defer.done(function(){
        var responses = [];
        if (requests.length == 1) {
            // "arguments" will be the array of response information for the request
            responses = [arguments];
        }
        else {
            responses = arguments;
        }
        token_operations_callback(responses);
    });
}

function token_delete(){
    var tokens = get_selected_tokens();
    token_operation(tokens, "/admin/remove", {});
}

function token_unassign(){
    var tokens = get_selected_tokens();
    token_operation(tokens, "/admin/unassign", {});
}

function token_reset(){
    var tokens = get_selected_tokens();
    token_operation(tokens, "/admin/reset", {});
}

function token_disable(){
    var tokens = get_selected_tokens();
    token_operation(tokens, "/admin/disable", {});
}

function token_enable(){
    var tokens = get_selected_tokens();
    check_license();
    token_operation(tokens, "/admin/enable", {});
}

function token_assign(){

    tokentab = 0;
    tokens = get_selected_tokens();
    user = get_selected_user();
    count = tokens.length;
    for (i = 0; i < count; i++) {
        serial = tokens[i];
        clientUrlFetch("/admin/assign", {"serial": serial,
                                        "user": user[0].login,
                                        'resConf':user[0].resolver,
                                        'realm': $('#realm').val()}, assign_callback, serial);
    }
}

function token_resync_callback(xhdr, textStatus) {
    var resp = xhdr.responseText;
    var obj = jQuery.parseJSON(resp);
    if (obj.result.status) {
            if (obj.result.value)
                alert_info_text({'text': "text_resync_success",
                                 'is_escaped': true,
                                 });
            else
                alert_info_text({'text': "text_resync_fail",
                                 'type': ERROR,
                                 'is_escaped': true,
                                 });
    } else {
        message = escape(obj.result.error.message);
        alert_info_text({'text': message, 'type': ERROR, 'is_escaped': true});
    }

    reset_buttons();
}

function token_resync(){
    var tokentab = 0;
    var tokens = get_selected_tokens();
    var count = tokens.length;
    for (i = 0; i < count; i++) {
        var serial = tokens[i];
        clientUrlFetch("/admin/resync", {"serial" : serial, "otp1" : $('#otp1').val(), "otp2":  $('#otp2').val()}, token_resync_callback);
    }
}

function losttoken_callback(xhdr, textStatus){
    var resp = xhdr.responseText;

    obj = jQuery.parseJSON(resp);
    if (obj.result.status) {
        var serial = obj.result.value.serial;
        var end_date = obj.result.value.end_date;
        var password = '';
        if ('password' in obj.result.value){
            password = obj.result.value.password ;
            $('#temp_token_password').text(password);
        }
        $('#temp_token_serial').html(escape(serial));
        $('#temp_token_enddate').html(escape(end_date));
        $dialog_view_temporary_token.dialog("open");
    } else {
        alert_info_text({'text': "text_losttoken_failed",
                         'param': escape(obj.result.error.message),
                         'type': ERROR,
                         'is_escaped': true});
    }
    $("#token_table").flexReload();
    $('#selected_tokens').html('');
    disable_all_buttons();
}

function token_losttoken(token_type) {
    /*
     * token_losttoken - request enrollment of losttoken
     */
    var tokens = get_selected_tokens();
    var count = tokens.length;

    /* this for loop is unused as the gui allows only the losttoken action
     * if only one token is selected (count is 1) */
    for (i = 0; i < count; i++) {
        var params = {"serial" : tokens[i]};

        if (token_type === 'password' ||
            token_type === 'email' ||
            token_type === 'sms')
            params['type'] = token_type;

        resp = clientUrlFetch("/admin/losttoken",
                                params, losttoken_callback);
    }
}


/****************************************************************************
 * PIN setting
 */

function setpin_callback(xhdr, textStatus) {
    var resp = xhdr.responseText;
    var obj = jQuery.parseJSON(resp);
    if (obj.result.status) {
            if (obj.result.value)
                alert_info_text({'text': "text_setpin_success",
                                 'is_escaped': true});
            else
                alert_info_text({'text': "text_setpin_failed",
                                 'param': escape(obj.result.error.message),
                                 'type': ERROR,
                                 'is_escaped': true,
                                 });
        }
}

function token_setpin(){
    var token_string = $('#setpin_tokens').val();
    var tokens = token_string.split(",");
    var count = tokens.length;
    var pin = $('#pin1').val();
    var pintype = $('#pintype').val();

    for ( i = 0; i < count; i++) {
        var serial = tokens[i];
        if (pintype.toLowerCase() == "otp") {
            clientUrlFetch("/admin/set", {"serial" : serial , "pin" : pin}, setpin_callback);
        } else if ((pintype.toLowerCase() == "motp")) {
            clientUrlFetch("/admin/setPin", {"serial" : serial, "userpin" : pin}, setpin_callback);
        } else if ((pintype.toLowerCase() == "ocrapin")) {
            clientUrlFetch("/admin/setPin", {"serial" : serial, "userpin" : pin}, setpin_callback);
        } else
            alert_info_text({'text': "text_unknown_pintype",
                             'param': pintype,
                             'type': ERROR,
                             'is_escaped': true});
    }

}

function view_setpin_dialog(tokens) {
    /*
     * This function encapsulates the set pin dialog and is
     * called by the button "set pin" and can be called
     * after enrolling or assigning tokesn.
     *
     * Parameter: array of serial numbers
     */
    var token_string = tokens.join(", ");
    $('#dialog_set_pin_token_string').html(escape(token_string));
    $('#setpin_tokens').val(tokens);
    $dialog_setpin_token.dialog('open');
}

function view_setpin_after_assigning(tokens) {
    /*
     * depending on the policies
     * - random pin
     * we can display or not display it.
     * TODO: should this be disabled on otppin != 0 as well?
     */
    var display_setPin = true;

    var selected_users = get_selected_user();
    var policy_def = {'scope':'enrollment',
                  'action': 'otp_pin_random'};
        policy_def['realm'] = selected_users[0].realm;
        policy_def['user']  = selected_users[0].login;

    var rand_pin = get_policy(policy_def);
    if (rand_pin.length > 0) {
        display_setPin = false;
    }

    if (display_setPin === true) {
        view_setpin_dialog(tokens);
    }

}

/******************************************************************************
 *  token info
 */
function token_info(){
    var tokentab = 0;
    var tokens = get_selected_tokens();
    var count = tokens.length;
    if (count != 1) {
        alert_info_text({'text': "text_only_one_token_ti",
                         'is_escaped': true});
        return false;
    }
    else {
        var serial = tokens[0];
        var resp = clientUrlFetchSync("/manage/tokeninfo",{"serial" : serial});
        return resp;
    }
}


function get_token_type(){
    var tokentab = 0;
    var tokens = get_selected_tokens();
    var count = tokens.length;
    var ttype = "";
    if (count != 1) {
        alert_info_text({'text': "text_only_one_token_type",
                         'is_escaped': true});
        return false;
    }
    else {
        var serial = tokens[0];
        var resp = clientUrlFetchSync("/admin/show",{"serial" : serial});
        try {
            var obj = jQuery.parseJSON(resp);
            ttype = obj['result']['value']['data'][0]['LinOtp.TokenType'];
        }
        catch (e) {
            alert_info_text({'text': "text_fetching_tokentype_failed",
                             'param': escape(e),
                             'type': ERROR,
                             'is_escape': true});
        }
        return ttype;
    }
}

function tokeninfo_redisplay() {
    var tokeninfo = token_info();
    $dialog_token_info.html($.parseHTML(tokeninfo));
    set_tokeninfo_buttons();
}

function token_info_save(){
    var info_type = $('input[name="info_type"]').val();
    var info_value = $('#info_value').val();

    var tokens = get_selected_tokens();
    var count = tokens.length;
    var serial = tokens[0];
    if (count != 1) {
        alert_info_text({'text': "text_only_one_token_ti",
                         'is_escape': true});
        return false;
    }
    else {
        // see: http://stackoverflow.com/questions/10640159/key-for-javascript-dictionary-is-not-stored-as-value-but-as-variable-name
        var param={"serial" : serial};
        param[info_type] = info_value;
        var resp = clientUrlFetchSync("/admin/set", param);
        var rObj = jQuery.parseJSON(resp);
        if (rObj.result.status == false) {
            alert(escape(rObj.result.error.message));
        }
    }
    // re-display
    tokeninfo_redisplay();
    return true;
}


function enroll_callback(xhdr, textStatus, p_serial) {
    var resp = xhdr.responseText;
    var obj = jQuery.parseJSON(resp);
    var serial = p_serial;

    //enroll_callback - return from init the values, which makes this easier

    $('#dialog_enroll').hide();
    if (obj.result.status) {
        if (obj.hasOwnProperty('detail')) {
           var detail = obj.detail;
           if (detail.hasOwnProperty('serial')) {
              serial = detail.serial;
           }
        }
        alert_info_text({'text': "text_created_token",
                         'param': escape(serial),
                         'is_escaped': true});
        if (true == g.enroll_display_qrcodes) {

            // display the QR-Code of the URL. tab
            var users = get_selected_user();
            var emails = get_selected_email();
            $('#token_enroll_serial').html(escape(serial));
            if (users.length >= 1) {
                var login = escape(users[0].login);
                var user = login;
                var email = escape(jQuery.trim(emails[0]))
                if (email.length > 0) {
                    user = "<a href=mailto:" +email+">"+login+"</a>"
                }
                // the input parts for the fragment are already escaped
                $('#token_enroll_user').html(user);
            } else {
                $('#token_enroll_user').html("---");
            }

            var dia_tabs = {};
            var dia_tabs_content = {};

			// here we compose the HMAC reply dialog with multiple tabs
			// while the content is defined in mako files
            for (var k in obj.detail) {
                var theDetail = obj.detail[k];
                if (theDetail != null && theDetail.hasOwnProperty('description') ){
                    // fallback, if no ordering is defined
                    if (theDetail.hasOwnProperty('order')) {
                        order = theDetail.order;
                    } else {
                        order = k;
                    }
                    var description = escape(theDetail.description);
                    if ( $("#description_" +k ).length !== 0) {
                    	// we only require the text value of the description
                        description = $("#description_" +k ).text();
                    }
                    dia_tabs[order] = '<li><a href="#url_content_'+k+'">'+ description + '</a></li>';
                    dia_tabs_content[order] = _extract_tab_content(theDetail, k);
                }
            };
            // now extract all orders and sort them
            var keys = [];
            for (var key in dia_tabs) {
                keys.push(key);
            }
            keys.sort();

            // create the TAB header
            var dia_text = '<div id="qr_url_tabs">';
            dia_text += '<ul>';
            for (var i = 0; i < keys.length; i++) {
                order = keys[i];
                dia_text += dia_tabs[order];
            }
            dia_text += '</ul>';

            // create the TAB content
            for (var i = 0; i < keys.length; i++) {
                order = keys[i];
                dia_text += dia_tabs_content[order];
            }
            // serial number
            dia_text += '<input type=hidden id=enroll_token_serial value='+serial+'>';
            // end of qr_url_tabs
            dia_text += '</div>';

			// the output fragments of dia_text ae already escaped
            $('#enroll_url').html($.parseHTML(dia_text));
            $('#qr_url_tabs').tabs();
            $dialog_show_enroll_url.dialog("open");
        }
    }
    else {
        alert_info_text({'text': "text_error_creating_token",
                         'param': escape(obj.result.error.message),
                         'type':ERROR,
                         'is_escape': true});
    }
    reset_buttons();
}

function _extract_tab_content(theDetail, k) {
    var value = theDetail.value;
    var img   = theDetail.img;

    var annotation = '';
    if($('#annotation_' + k).length !== 0) {
        annotation = $('#annotation_' + k).html();
    }
	annotation = escape(annotation);

    var dia_text ='';
    dia_text += '<div id="url_content_'+k+'">';
    dia_text += "<p>";
    dia_text += "<div class='enrollment_annotation'>" + annotation + "</div>";
    dia_text += "<a href='"+ value+ "'>"+img+"</a>";
    dia_text += "<br/>";
    dia_text += "<div class='enrollment_value'>" + value + "</div>";
    dia_text += "</p></div>";
    return dia_text;
}

function token_enroll(){
    check_license();
    var users = get_selected_user();
    var url = '/admin/init';
    var params = {};
    var serial = '';
    // User
    if (users[0]) {
        params['user'] = users[0].login;
        params['resConf'] = users[0].resolver;
        params['realm'] = $('#realm').val();
    }
    // when the init process generated a key, this will be displayed to the administrator
    g.enroll_display_qrcodes = false;
    // get the token type and call the geturl_params() method for this token - if exist
    var typ = $('#tokentype').val();
    // dynamic tokens might overwrite this description
    params['description']='webGUI_generated';

    /* switch can be removed by default, if token migration is completed*/

    switch (typ) {
        case 'ocra':
            params['sharedsecret'] = 1;
            // If we got to generate the hmac key, we do it here:
            if  ( $('#ocra_key_cb').is(':checked') ) {
                params['genkey']    = 1;
            } else {
                // OTP Key
                params['otpkey']    = $('#ocra_key').val();
            }
            if ($('#ocra_pin1').val() != '') {
                params['pin'] = $('#ocra_pin1').val();
            }
            break;

        default:
            if (typ in $tokentypes)
            {  /*
                * the dynamic tokens must provide a function to gather all data from the form
                */
                var params = {};
                var functionString = typ + '_get_enroll_params';
                var funct = window[functionString];
                var exi = typeof funct;

                if (exi == 'undefined') {
                    alert('undefined function '+ escape(functionString) +
                          ' for tokentype ' + escape(typ)  );
                }
                if (exi == 'function') {
                    params = window[functionString]();
                }
            } else {
                alert_info_text({'text': "text_enroll_type_error",
                                 'type': ERROR,
                                 'is_escaped': true});
                return false;
            }
    }
    params['type'] = typ;
    if (params['genkey'] == 1 || typ == "qr"){
        g.enroll_display_qrcodes = true;
    }
    clientUrlFetch(url, params, enroll_callback, serial);

}

function get_enroll_infotext(){
    var users = get_selected_user();
    $("#enroll_info_text_user").hide();
    $("#enroll_info_text_nouser").hide();
    $("#enroll_info_text_multiuser").hide();
    if (users.length == 1) {
        $("#enroll_info_text_user").show();
        var login = escape(users[0].login);
        var resolver = escape(users[0].resolver);
        $('#enroll_info_user').html($.parseHTML( login +" ("+resolver+")"));
    }
    else
        if (users.length == 0) {
            $("#enroll_info_text_nouser").show();
        }
        else {
            $("#enroll_info_text_multiuser").show();
        }
}

function tokentype_changed(){
    var $tokentype = $("#tokentype").val();
    var html = "unknown tokentype!";

    // might raise an error, which must be catched by the caller
    $systemConfig = get_server_config();

    // verify that the tokentypes is a defined dict
    if ($tokentypes == undefined) {
        $tokentypes = {};
    }

    if (len($tokentypes) > 0) {
        for (var k in $tokentypes){
            var tt = '#token_enroll_'+k;
            //console_log(tt);
            $(tt).hide();
        }
    }

    $('#token_enroll_ocra').hide();

    switch ($tokentype) {
        case "ocra":
            $('#token_enroll_ocra').show();
            break;
        case undefined:
            break;
        default:
            // call the setup default method for the token enrollment, before shown
            var functionString = ''+$tokentype+'_enroll_setup_defaults';
            var funct = window[functionString];
            var exi = typeof funct;
            try{
                if (exi == 'function') {
                    var rand_pin = 0;
                    var options = {};
                    var selected_users = get_selected_user();
                    if (selected_users.length == 1) {
                        var policy_def = {'scope':'enrollment',
                                      'action': 'otp_pin_random'};
                        policy_def['realm'] = selected_users[0].realm;
                        policy_def['user']  = selected_users[0].login;
                        rand_pin = get_policy(policy_def).length;
                        options = {'otp_pin_random':rand_pin}
                    }
                    var l_params = window[functionString]($systemConfig, options);
                }
            }
            catch(err) {
                //console_log('callbacack for ' + functionString + ' not found!')
            }

            $('#token_enroll_'+$tokentype).show();
            break;
    }
}



// ##################################################
// Icon functions for the dialogs

function do_dialog_icons(){
    $('.ui-dialog-buttonpane').find('button:contains("Cancel")').button({
        icons: {
            primary: 'ui-icon-cancel'
        }
    });
    $('.ui-dialog-buttonpane').find('button:contains("New")').button({
        icons: {
            primary: 'ui-icon-plusthick'
        }
    });
    $('.ui-dialog-buttonpane').find('button:contains("Delete")').button({
        icons: {
            primary: 'ui-icon-trash'
        }
    });
    $('.ui-dialog-buttonpane').find('button:contains("Save")').button({
        icons: {
            primary: 'ui-icon-disk'
        }
    });
    $('.ui-dialog-buttonpane').find('button:contains("Set PIN")').button({
        icons: {
            primary: 'ui-icon-pin-s'
        }
    });
    $('.ui-dialog-buttonpane').find('button:contains("Edit")').button({
        icons: {
            primary: 'ui-icon-pencil'
        }
    });
    $('.ui-dialog-buttonpane').find('button:contains("load tokenfile")').button({
        icons: {
            primary: 'ui-icon-folder-open'
        }
    });
    $('.ui-dialog-buttonpane').find('button:contains("load token file")').button({
        icons: {
            primary: 'ui-icon-folder-open'
        }
    });
    $('.ui-dialog-buttonpane').find('button:contains("Set subscription")').button({
        icons: {
            primary: 'ui-icon-document-b'
        }
    });
    $('.ui-dialog-buttonpane').find('button:contains("Set Default"), button:contains("Set as default")').button({
        icons: {
            primary: 'ui-icon-flag'
        }
    });
    $('.ui-dialog-buttonpane').find('button:contains("Enroll")').button({
        icons: {
            primary: 'ui-icon-plusthick'
        }
    });
    $('.ui-dialog-buttonpane').find('button:contains("Resync")').button({
        icons: {
            primary: 'ui-icon-refresh'
        }
    });
    $('.ui-dialog-buttonpane').find('button:contains("unassign token")').button({
        icons: {
            primary: 'ui-icon-pin-arrowthick-1-w'
        }
    });
    $('.ui-dialog-buttonpane').find('button:contains("delete token")').button({
        icons: {
            primary: 'ui-icon-pin-trash'
        }
    });
    $('.ui-dialog-buttonpane').find('button:contains("Close")').button({
        icons: {
            primary: 'ui-icon-closethick'
        }
    });
    //$('.ui-dialog-buttonpane').find('button:contains("Clear Default")').button({
    //  icons: {primary: 'ui-icon-pin-s'}});
}

// #################################################
//
// realms and resolver functions
//
function _fill_resolvers(widget){
	var params = {'session':getsession()};
    $.post('/system/getResolvers', params,
     function(data, textStatus, XMLHttpRequest){
        var resolversOptions = "";
        var value = {};
        if (data.hasOwnProperty('result')) {
            value = data.result.value;
        }
        for (var i in value) {
            var resolver_val = escape(i);
            resolversOptions += "<option>";
            resolversOptions += resolver_val;
            resolversOptions += "</option>";
        }
        widget.html(resolversOptions);
    });
    return;
}

function _fill_realms(widget, also_none_realm){
    var defaultRealm = "";
    var params = {'session':getsession()};
    $.post('/system/getRealms', params,
     function(data, textStatus, XMLHttpRequest){
        // value._default_.realmname
        // value.XXXX.realmname
        //var realms = "Realms: <select id=realm>"
        var realms = "";
        // we need to calculate the length:
        if (1==also_none_realm) {
            realms += "<option></option>";
        }
        var realmCount = 0;
        var value = {};
        if (data.hasOwnProperty('result')) {
            value = data.result.value;
        }
        for (var i in value) {
            realmCount += 1;
        }
        var defaultRealm;
        for (var i in value) {
			var realm_val = escape(i);
            if (value[i]['default']) {
                realms += "<option selected>";
                defaultRealm = realm_val;
            }
            else
                if (realmCount == 1) {
                    realms += "<option selected>";
                    defaultRealm = realm_val;
                }
                else {
                    realms += "<option>";
                }
            //realms += data.result.value[i].realmname;
            // we use the lowercase realm name
            realms += realm_val;
            realms += "</option>";
        }

        //realms += "</select>";
        widget.html(realms);
    });
    return defaultRealm;
}

function fill_realms() {
    var defaultRealm = _fill_realms($('#realm'), 0);
    return defaultRealm;
}

function get_defaulrealm(){
    var realms = new Array();
    var url = '/system/getDefaultRealm';

    var resp = $.ajax({
            url: url,
            async: false,
            data: { 'session':getsession()},
            type: "GET"
        }).responseText;
    var data = jQuery.parseJSON(resp);
    for (var i in data.result.value) {
        realms.push(i);
    };
    return realms;
}

function get_realms(){
    var realms = new Array();
    var resp = $.ajax({
            url: '/system/getRealms',
            async: false,
            data: { 'session':getsession()},
            type: "GET"
        }).responseText;
    var data = jQuery.parseJSON(resp);
    for (var i in data.result.value) {
        realms.push(i);
    };
    return realms;
}

function get_resolvers(){
    /*
     * return the list of the resolver names
     */
    var resolvers = new Array();
    var resp = $.ajax({
            url: '/system/getResolvers',
            async: false,
            data: { 'session':getsession()},
            type: "POST"
        }).responseText;
    var data = jQuery.parseJSON(resp);
    for (var i in data.result.value) {
        resolvers.push(i);
    };
    return resolvers;
}


// ####################################################
//
//  jQuery stuff
//

function get_serial_by_otp_callback(xhdr, textStatus) {
    var resp = xhdr.responseText;
    var obj = jQuery.parseJSON(resp);
    if (obj.result.status == true) {
        if (obj.result.value.success==true) {
            if (""!=obj.result.value.serial) {

                var text = i18n.gettext("Found the token: ") +
                           escape(obj.result.value.serial);

                if (obj.result.value.user_login != "") {

                    text += "\n" +
                            i18n.gettext("The token belongs to ") +
                            escape(obj.result.value.user_login) +
                            " ("+ escape(obj.result.value.user_resolver) +")";
                }
                alert_info_text({'text': text,
                                 'is_escaped': true});
            }
            else
                alert_info_text({'text': "text_get_serial_no_otp",
                                 'is_escaped': true});
        }else{
            alert_info_text({"text": "text_get_serial_error",
                             'type': ERROR,
                             'is_escaped': true});
        }
    } else {
        alert_info_text({'text': "text_failed",
                         'param': escape(obj.result.error.message),
                         'type': ERROR,
                         'is_escaped': true});
    }
}
// get Serial by OTP
function getSerialByOtp(otp, type, assigned, realm) {
    var param = {};
    param["otp"] = otp;
    if (""!=type) {
        param["type"]=type;
    }
    if (""!=assigned) {
        param["assigned"] = assigned;
    }
    if (""!=realm) {
        param["realm"] = realm;
    }
    clientUrlFetch('/admin/getSerialByOtp', param, get_serial_by_otp_callback);

}


function ldap_resolver_ldaps() {
    /*
     * This function checks if the LDAP URI is using SSL.
     * If so, it displays the CA certificate entry field.
     */
    var ldap_uri = $('#ldap_uri').val();
    if (ldap_uri.toLowerCase().match(/^ldaps:/)) {
        $('#ldap_resolver_certificate').show();
    } else {
        $('#ldap_resolver_certificate').hide();
    }
    return false;
}

function http_resolver_https() {
    /*
     * This function checks if the HTTP URI is using SSL.
     * If so, it displays the CA certificate entry field.
     */
    var http_uri = $('#http_uri').val();
    if (http_uri.toLowerCase().match(/^https:/)) {
        $('#http_resolver_certificate').show();
    } else {
        $('#http_resolver_certificate').hide();
    }
    return false;
}


function parseXML(xml, textStatus){
    var version = $(xml).find('version').text();
    var status = $(xml).find('status').text();
    var value = $(xml).find('value').text();
    var message = $(xml).find('message').text();

    if ("error" == textStatus) {
        alert_info_text({'text': "text_linotp_comm_fail",
                         'type': ERROR,
                         'is_escaped': true});
    }
    else {
        if ("False" == status) {
            alert_info_text({'text': "text_token_import_failed",
                             'param': escape(message),
                             'type': ERROR,
                             'is_escaped': true,
                             });
        }
        else {
            // reload the token_table
            $('#token_table').flexReload();
            $('#selected_tokens').html('');
            disable_all_buttons();
            alert_info_text({'text': "text_token_import_result",
                             'param': escape(value),
                             'is_escaped': true,
                             });

        }
    }
    hide_waiting();
};

function parsePolicyImport(xml, textStatus) {
    var version = $(xml).find('version').text();
    var status = $(xml).find('status').text();
    var value = $(xml).find('value').text();
    var message = $(xml).find('message').text();

    if ("error" == textStatus) {
        alert_info_text({'text': "text_linotp_comm_fail",
                         'type': ERROR,
                         'is_escaped': true});
    }
    else {
        if ("False" == status) {
            alert_info_text({'text': "text_policy_import_failed",
                             'param': escape(message),
                             'is_escaped': true});
        }
        else {
            // reload the token_table
            $('#policy_table').flexReload();
            alert_info_text({'text': "text_policy_import_result",
                             'param': escape(value),
                             'is_escaped': true});
        }
    }
    hide_waiting();
};

// calback to handle response when license has been submitted
function parseLicense(xml_response, textStatus, xhr){
    var xml = null;

    if(testXMLObject(xml_response)){
        xml = xml_response;
    }
    else{
        try{ // try for activeX errors
            if( window.DOMParser ){ // good browser
                var parser = new DOMParser();
                xml = parser.parseFromString(xhr.responseText,"text/xml");
            }
            else{ // Internet Explorer
                xml = new ActiveXObject("Microsoft.XMLDOM");
                xml.async = "false";
                if(typeof xhr.responseXML.xml !== 'undefined'){
                    xml.loadXML(xhr.responseXML.xml);
                }
                else{ // IE 9
                    alert(xhr.responseXML.activeElement.innerText);
                    xmlstr = xhr.responseXML.activeElement.innerText.replace(/[\n\r]-?/g, '');
                    xml.loadXML(xmlstr);
                }
            }
            if(!testXMLObject(xml)){
                throw "Error: xml could not be parsed";
            }
        }
        catch(e){ // if nothing helped
            xml = null;
        }
    }

    var status = $(xml).find('status').text();
    var value = $(xml).find('value').text();
    var xml_message = $(xml).find('message').text();
    var reason = $(xml).find('reason').text();

    var error_intro = i18n.gettext('The upload of your support and subscription license failed: ');
    var dialog_title = i18n.gettext('License upload');

    // error occured
    if(xml == null){
        var status_unkown = i18n.gettext('License uploaded');
        alert_info_text({'text': status_unkown,
                     'is_escaped': true
                     });
    }
    else if(status.toLowerCase() == "false") {
        var message = i18n.gettext('Invalid License') + ': <br>' + escape(xml_message);
        alert_info_text({'text': message,
                         'type': ERROR,
                         'is_escaped': true
                         });

        alert_box({'title': dialog_title,
                   'text': error_intro + message,
                   'is_escaped': true});
    } else {
        if (value.toLowerCase() == "false"){
            var message = i18n.gettext('Invalid License') + ': <br>' + escape(reason);
            alert_info_text({'text': message,
                             'type': ERROR,
                             'is_escaped': true});
            alert_box({'title': dialog_title,
                       'text': error_intro + message,
                       'is_escaped': true});
        } else {
            alert_box({'title': dialog_title,
                       'text': "text_support_lic_installed",
                       'is_escaped': true});
        }
    }
    hide_waiting();
};

function testXMLObject(xml){
    try{
        if($(xml).find('version').text() == ""){
            throw "Error: xml needs reparsing";
        }
        else{
            state = "successful"
            return true;
        }
    }catch(e){
        return false;
    }
}

function import_policy() {
    show_waiting();
    $('#load_policies').ajaxSubmit({
        data: { session:getsession() },
        type: "POST",
        error: parsePolicyImport,
        success: parsePolicyImport,
        dataType: 'xml'
    });
    return false;
}

function load_tokenfile(type){
    show_waiting();
    if ("aladdin-xml" == type) {
        $('#load_tokenfile_form_aladdin').ajaxSubmit({
            data: { session:getsession() },
            type: "POST",
            error: parseXML,
            success: parseXML,
            dataType: 'xml'
        });
    }
    else if ("feitian" == type) {
        $('#load_tokenfile_form_feitian').ajaxSubmit({
            data: { session:getsession() },
            type: "POST",
            error: parseXML,
            success: parseXML,
            dataType: 'xml'
        });
    }
    else if ("pskc" == type) {
        $('#load_tokenfile_form_pskc').ajaxSubmit({
            data: { session:getsession() },
            type: "POST",
            error: parseXML,
            success: parseXML,
            dataType: 'xml'
        });
    }
    else if ("dpw" == type) {
        $('#load_tokenfile_form_dpw').ajaxSubmit({
            data: { session:getsession() },
            type: "POST",
            error: parseXML,
            success: parseXML,
            dataType: "xml"
        });
    }
    else if ("dat" == type) {
        $('#load_tokenfile_form_dat').ajaxSubmit({
            data: { session:getsession() },
            type: "POST",
            error: parseXML,
            success: parseXML,
            dataType: "dat"
        });
    }
    else if ("vasco" == type) {
        $('#load_tokenfile_form_vasco').ajaxSubmit({
            data: { session:getsession() },
            type: "POST",
            error: parseXML,
            success: parseXML,
            dataType: "xml"
        });
    }
    else if ("oathcsv" == type) {
        $('#load_tokenfile_form_oathcsv').ajaxSubmit({
            data: { session:getsession() },
            type: "POST",
            error: parseXML,
            success: parseXML,
            dataType: "xml"
        });
    }
    else if ("yubikeycsv" == type) {
        $('#load_tokenfile_form_yubikeycsv').ajaxSubmit({
            data: { session:getsession() },
            type: "POST",
            error: parseXML,
            success: parseXML,
            dataType: "xml"
        });
    }
    else {
        alert_info_text({'text': "text_import_unknown_type",
                         'type': ERROR,
                         'is_escaped': true});
    };
    return false;
}

function support_set(){
    show_waiting();
    //check for extension .pem:
    var filename = $('#license_file').val();
    var extension = /\.pem$/;
    if (extension.exec(filename) ) {
    $('#set_support_form').ajaxSubmit({
        data: { session:getsession() },
        type: "POST",
        error: parseLicense,
        success: parseLicense,
        dataType: 'xml'
    });
    } else {
        alert_info_text({'text': "text_import_pem",
                         'type': ERROR,
                         'is_escaped': true});
    }
    hide_waiting();
    return false;
}

function support_view(){

    // clean out old data
    $("#dialog_support_view").html("");

    var params = { 'session':getsession()};
    $.post('/system/getSupportInfo', params,
     function(data, textStatus, XMLHttpRequest){
        support_info = data.result.value;

        if ($.isEmptyObject(support_info)) {
            var info = "";
            info += '<h2 class="contact_info">' + i18n.gettext('Professional LinOTP support and enterprise subscription') + '</h2>';
            info += i18n.gettext('For professional LinOTP support and enterprise subscription, feel free to contact <p class="contact_info"><a href="mailto:sales@lsexperts.de">LSE Leading Security Experts GmbH</a></p> for support agreement purchase.');
            $("#dialog_support_view").html($.parseHTML(info));

        } else {
            var info = "";
            info += '<h2 class="contact_info">' + i18n.gettext('Your LinOTP support subscription') + '</h2>';
            info += "<table><tbody>";
            $.map(support_info, function(value,key){
                if ( support_license_dict.hasOwnProperty(key) ) {
                    key = i18n.gettext(support_license_dict[key]);
                }
                if (value && value.length > 0) {
                    info += "<tr><td class='subscription_detail'>" + key + "</td><td class='subscription_detail'>" + value + "</td></tr>";
                }
            });
            info += "</tbody></table>";
            info += "<div class='subscription_info'><br>" +
                i18n.gettext("For support and subscription please contact us at") +
                " <a href='https://www.lsexperts.de/service-support.html' target='noreferrer'>https://www.lsexperts.de</a> <br>" +
                i18n.gettext("by phone") + " +49 6151 86086-115 " + i18n.gettext("or email") + " support@lsexperts.de</div>";
            $("#dialog_support_view").html($.parseHTML(info));
        }
    });
    return false;
}

function load_sms_providers(){
    show_waiting();
    var params = {'type': 'sms',
                  'session':getsession(),
                  };
    $.get('/system/getProvider', params,
      function(data, textStatus, XMLHttpRequest){
        hide_waiting();

        smsProviders = data.result.value;

        // Set selected provider globally
        selectedSMSProvider = null;

        var providers = $('<ol id="sms_providers_select" class="select_list ui-selectable"></ol>');
        var count = 0;

        $.each(smsProviders, function(key, provider){
            var element = '<li class="ui-widget-content"><span class="name">' + escape(key) + '</span>';
            if(provider.Default === true){
                element += ' <span class="default">(Default)</span>';
            }
            element += '</li>';
            providers.append(element);
            count++;
        });

        $("#button_sms_provider_edit").button("disable");
        $("#button_sms_provider_delete").button("disable");
        $("#button_sms_provider_set_default").button("disable");

        if (count > 0) {
            $('#sms_providers_list').html(providers);

            $('#sms_providers_select').selectable({
                stop: function(event, ui){
                    if($("#sms_providers_select .ui-selected").length > 0){
                        selectedSMSProvider = escape($("#sms_providers_select .ui-selected .name").html());
                        $("#button_sms_provider_edit").button("enable");
                        $("#button_sms_provider_delete").button("enable");
                        if(smsProviders[selectedSMSProvider].Default !== true){
                            $("#button_sms_provider_set_default").button("enable");
                        }
                        else{
                            $("#button_sms_provider_set_default").button("disable");
                        }
                    }
                    else{
                        selectedSMSProvider = null;
                        $("#button_sms_provider_edit").button("disable");
                        $("#button_sms_provider_delete").button("disable");
                        $("#button_sms_provider_set_default").button("disable");
                    }
                },
                selected: function(event, ui) {
                    // Prevent the selection of multiple items
                    $(ui.selected).addClass("ui-selected").siblings().removeClass("ui-selected").each(
                        function(key,value){
                            $(value).find('*').removeClass("ui-selected");
                        }
                    );
                }
            });
        }
        else {
            $('#sms_providers_list').html("");
        };
    });
}

function load_email_providers(){
    show_waiting();

    var params = { 'type': 'email', 'session':getsession()};
    $.post('/system/getProvider', params,
     function(data, textStatus, XMLHttpRequest){
        hide_waiting();

        emailProviders = data.result.value;

        // Set selected provider globally
        selectedEmailProvider = null;

        var providers = $('<ol id="email_providers_select" class="select_list ui-selectable"></ol>');
        var count = 0;

        $.each(emailProviders, function(key, provider){
            var element = '<li class="ui-widget-content"><span class="name">' + escape(key) + '</span>';
            if(provider.Default === true){
                element += ' <span class="default">(Default)</span>';
            }
            element += '</li>';
            providers.append(element);
            count++;
        });

        $("#button_email_provider_edit").button("disable");
        $("#button_email_provider_delete").button("disable");
        $("#button_email_provider_set_default").button("disable");

        if (count > 0) {
            $('#email_providers_list').html(providers);

            $('#email_providers_select').selectable({
                stop: function(event, ui){
                    if($("#email_providers_select .ui-selected").length > 0){
                        selectedEmailProvider = escape($("#email_providers_select .ui-selected .name").html());
                        $("#button_email_provider_edit").button("enable");
                        $("#button_email_provider_delete").button("enable");
                        if(emailProviders[selectedEmailProvider].Default !== true){
                            $("#button_email_provider_set_default").button("enable");
                        }
                        else{
                            $("#button_email_provider_set_default").button("disable");
                        }
                    }
                    else{
                        selectedEmailProvider = null;
                        $("#button_email_provider_edit").button("disable");
                        $("#button_email_provider_delete").button("disable");
                        $("#button_email_provider_set_default").button("disable");
                    }
                },
                selected: function(event, ui) {
                    // Prevent the selection of multiple items
                    $(ui.selected).addClass("ui-selected").siblings().removeClass("ui-selected").each(
                        function(key,value){
                            $(value).find('*').removeClass("ui-selected");
                        }
                    );
                }
            });
        }
        else {
            $('#email_providers_list').html("");
        };
    });
}

function load_system_config(){
    show_waiting();
    var params = {'session':getsession()};
    $.post('/system/getConfig', params,
     function(data, textStatus, XMLHttpRequest){
        // checkboxes this way:
        hide_waiting();
        checkBoxes = new Array();
        if (data.result.value.splitAtSign == "True") {
            checkBoxes.push("sys_splitAtSign");
        };
        if (data.result.value.allowSamlAttributes == "True") {
            checkBoxes.push("sys_allowSamlAttributes");
        };
        if (data.result.value.PrependPin == "True") {
            checkBoxes.push("sys_prependPin");
        };
        if (data.result.value.FailCounterIncOnFalsePin == "True") {
            checkBoxes.push("sys_failCounterInc");
        };
        if (data.result.value.AutoResync == "True") {
            checkBoxes.push("sys_autoResync");
        };
        if (data.result.value.PassOnUserNotFound == "True") {
            checkBoxes.push("sys_passOnUserNotFound");
        };
        if (data.result.value.PassOnUserNoToken == "True") {
            checkBoxes.push("sys_passOnUserNoToken");
        };
        if (data.result.value['selfservice.realmbox'] == "True") {
            checkBoxes.push("sys_realmbox");
        }
        $("input:checkbox").val(checkBoxes);
        $('#sys_autoResyncTimeout').val(data.result.value.AutoResyncTimeout);
        $('#sys_mayOverwriteClient').val(data.result.value.mayOverwriteClient);

        $('#sys_x_forwarded_for').prop('checked', false);
        if (data.result.value['client.X_FORWARDED_FOR'] == "True") {
            $('#sys_x_forwarded_for').prop('checked', true);
        }
        $('#sys_forwarded').prop('checked', false);
        if (data.result.value['client.FORWARDED'] == "True") {
            $('#sys_forwarded').prop('checked', true);
        }
        $('#sys_forwarded_proxy').val(data.result.value['client.FORWARDED_PROXY']);
        /*todo call the 'tok_fill_config.js */
    });
}

function save_system_config(){
    show_waiting();
    var params = {
        'AutoResyncTimeout': $('#sys_autoResyncTimeout').val(),
        'mayOverwriteClient': $('#sys_mayOverwriteClient').val(),
        'totp.timeShift': $('#totp_timeShift').val(),
        'totp.timeStep': $('#totp_timeStep').val(),
        'totp.timeWindow': $('#totp_timeWindow').val(),
        'client.FORWARDED_PROXY': $('#sys_forwarded_proxy').val(),
        'session':getsession()}

    $.post('/system/setConfig', params,
     function(data, textStatus, XMLHttpRequest){
        hide_waiting();
        if (data.result.status == false) {
            alert_info_text({'text': "text_system_save_error",
                             'type': ERROR,
                             'is_escape': true});
        }
    });

    var allowsaml = "False";
    if ($("#sys_allowSamlAttributes").is(':checked')) {
        allowsaml = "True";
    }
    var fcounter = "False";
    if ($("#sys_failCounterInc").is(':checked')) {
        fcounter = "True";
    }
    var splitatsign = "False";
    if ($("#sys_splitAtSign").is(':checked')) {
        splitatsign = "True";
    }
    var prepend = "False";
    if ($("#sys_prependPin").is(':checked')) {
        prepend = "True";
    }
    var autoresync = "False";
    if ($('#sys_autoResync').is(':checked')) {
        autoresync = "True";
    }
    var passOUNFound = "False";
    if ($('#sys_passOnUserNotFound').is(':checked')) {
        passOUNFound = "True";
    }
    var passOUNToken = "False";
    if ($('#sys_passOnUserNoToken').is(':checked')) {
        passOUNToken = "True";
    }
    var realmbox = "False";
    if ($("#sys_realmbox").is(':checked')) {
        realmbox = "True";
    }
    var client_forward = "False";
    if ($("#sys_forwarded").is(':checked')) {
        client_forward = "True";
    }
    var client_x_forward = "False";
    if ($("#sys_x_forwarded_for").is(':checked')) {
        client_x_forward = "True";
    }
    var params = { 'session':getsession(),
            'PrependPin' :prepend,
            'FailCounterIncOnFalsePin' : fcounter ,
            'splitAtSign' : splitatsign,
            'AutoResync' :    autoresync,
            'PassOnUserNotFound' : passOUNFound,
            'PassOnUserNoToken' : passOUNToken,
            'selfservice.realmbox' : realmbox,
            'allowSamlAttributes' : allowsaml,
            'client.FORWARDED' : client_forward,
            'client.X_FORWARDED_FOR' : client_x_forward,
            'allowSamlAttributes' : allowsaml,
             };
    $.post('/system/setConfig', params,
     function(data, textStatus, XMLHttpRequest){
        if (data.result.status == false) {
            alert_info_text({'text': "text_system_save_error_checkbox",
                             'type': ERROR,
                             'is_escaped': true});
        }
    });
}

function save_ldap_config(){
    // Save all LDAP config
    var resolvername = $('#ldap_resolvername').val();
    var resolvertype = "ldapresolver";
    var ldap_map = {
        '#ldap_uri': 'LDAPURI',
        '#ldap_basedn': 'LDAPBASE',
        '#ldap_binddn': 'BINDDN',
        '#ldap_password': 'BINDPW',
        '#ldap_timeout': 'TIMEOUT',
        '#ldap_sizelimit': 'SIZELIMIT',
        '#ldap_loginattr': 'LOGINNAMEATTRIBUTE',
        '#ldap_searchfilter': 'LDAPSEARCHFILTER',
        '#ldap_userfilter': 'LDAPFILTER',
        '#ldap_mapping': 'USERINFO',
        '#ldap_uidtype': 'UIDTYPE',
        '#ldap_noreferrals' : 'NOREFERRALS',
        '#ldap_certificate': 'CACERTIFICATE',
    };
    var url = '/system/setResolver';
    var params = {}
    params['name']= resolvername;
    params['type'] = resolvertype;
    for (var key in ldap_map) {
        var new_key = ldap_map[key];
        var value = $(key).val();
        params[new_key] = value;
    }
    // checkboxes
    var noreferrals="False";
    if ($("#ldap_noreferrals").is(':checked')) {
        noreferrals = "True";
    }
    params["NOREFERRALS"] = noreferrals;

    params["session"] = getsession();
    show_waiting();

    $.post(url, params,
     function(data, textStatus, XMLHttpRequest){
        hide_waiting();
        if (data.result.status == false) {
            alert_info_text({'text': "text_error_ldap",
                             'param': escape(data.result.error.message),
                             'type': ERROR,
                             'is_escaped': true});
        } else {
            resolvers_load();
            $dialog_ldap_resolver.dialog('close');
        }
    });
    return false;
}


function save_http_config(){
    // Save all HTTP config
    var resolvername = $('#http_resolvername').val();
    var resolvertype = "httpresolver";

    var url = '/system/setResolver';
    var params = get_form_input('form_httpconfig')
    params["session"] = getsession();
    params['name'] = resolvername;
    params['type'] = resolvertype;

    show_waiting();
    clientUrlFetch(url, params,
         function(xhdr, textStatus, XMLHttpRequest){
            hide_waiting();
            var resp = xhdr.responseText;
            var data = jQuery.parseJSON(resp);
            if (data.result.status == false) {
                alert_info_text("text_error_http", data.result.error.message, ERROR);
            } else {
                resolvers_load();
                $dialog_http_resolver.dialog('close');
            }
        }
    );
    return false;
}


function set_default_realm(realm) {
/*
 * set the default realm
 *
 * @param realm - as string
 */
    var params = {
        'realm' : realm,
        'session':getsession()
        };

    $.post('/system/setDefaultRealm', params,
       function(){
          realms_load();
          fill_realms();
      });
}

function save_realm_config(){
/*
 * save the realm config from the realm edit dialog
 *
 * @param - #realm_name is extracted from form entry
 */
    check_license();
    var realm = $('#realm_name').val();
    show_waiting();
    var params = {
        'realm' :realm,
        'resolvers' : g.resolvers_in_realm_to_edit,
        'session':getsession()
        };

    $.post('/system/setRealm', params,
     function(data, textStatus, XMLHttpRequest){
        hide_waiting();
        if (data.result.status == false) {
            alert_info_text({'text': "text_error_realm",
                             'param': escape(data.result.error.message),
                             'type': ERROR,
                             'is_escaped': true});
        } else {
            fill_realms();
            realms_load();
            alert_info_text({'text': "text_realm_created",
                             'param': escape(realm),
                             'is_escaped': true});
        }
    });
}

function save_tokenrealm_config(){
    var tokens = get_selected_tokens();
    var realms = g.realms_of_token.join(",");
    var params = {
            'realms' : realms,
            'session':getsession()
            };
    for (var i = 0; i < tokens.length; ++i) {
        serial = tokens[i];
        params['serial'] = serial;

        show_waiting();

        $.post('/admin/tokenrealm', params,
         function(data, textStatus, XMLHttpRequest){
            hide_waiting();
            if (data.result.status == false) {
                alert_info_text({'text': "text_error_set_realm",
                                 'param': escape(data.result.error.message),
                                 'type': ERROR,
                                 'is_escaped': true});
            }
            else {
                $('#token_table').flexReload();
                $('#selected_tokens').html('');
            }
         });
    }
}

function save_file_config(){
   /*
    * save the passwd resolver config
    */
    var resolvername = $('#file_resolvername').val();
    var resolvertype = "passwdresolver";
    var fileName = $('#file_filename').val();
    var params = {};
    params['name'] = resolvername;
    params['type'] = resolvertype;
    params['fileName'] = fileName;
    params['session'] = getsession();
    show_waiting();
    $.post('/system/setResolver', params,
     function(data, textStatus, XMLHttpRequest){
        hide_waiting();
        if (data.result.status == false) {
            alert_info_text({'text': "text_error_save_file",
                             'param': escape(data.result.error.message),
                             'type': ERROR,
                             'is_escaped': true});
        } else {
            resolvers_load();
            $dialog_file_resolver.dialog('close');
        }
    });
}


function save_sql_config(){
    // Save all SQL config
    var resolvername = $('#sql_resolvername').val();
    var resolvertype = "sqlresolver";
    var map = {
        '#sql_database': 'Database',
        '#sql_driver': 'Driver',
        '#sql_server': 'Server',
        '#sql_port': 'Port',
        '#sql_limit': 'Limit',
        '#sql_user': 'User',
        '#sql_password': 'Password',
        '#sql_table': 'Table',
        '#sql_mapping': 'Map',
        '#sql_where': 'Where',
        '#sql_conparams': 'conParams',
        '#sql_encoding' : 'Encoding'
    };
    var url = '/system/setResolver';
    var params = {};
    params['name'] = resolvername;
    params['type'] = resolvertype;
    for (var key in map) {
        var value = $(key).val();
        var new_key = map[key];
        params[new_key] = value;
    }
    params['session'] = getsession();
    show_waiting();
    $.post(url, params,
     function(data, textStatus, XMLHttpRequest){
        hide_waiting();
        if (data.result.status == false) {
            alert_info_text({'text': "text_error_save_sql",
                             'param': escape(data.result.error.message),
                             'type': ERROR,
                             'is_escaped': true});
        } else {
            resolvers_load();
            $dialog_sql_resolver.dialog('close');
        }
    });
    return false;
}


// ----------------------------------------------------------------
//   Realms
function realms_load(){

    g.realm_to_edit = "";
    show_waiting();
    var params = { 'session': getsession() };
    $.post('/system/getRealms', params,
     function(data, textStatus, XMLHttpRequest){
        hide_waiting();
        var realms = '<ol id="realms_select" class="select_list" class="ui-selectable">';
        for (var key in data.result.value) {
            var default_realm = "";
            var resolvers = "";
            var resolver_list = data.result.value[key].useridresolver;
            for (var reso in resolver_list) {
                var r = resolver_list[reso].split(".");
                resolvers += r[r.length - 1] + " ";
            }

            if (data.result.value[key]['default']) {
                default_realm = " (Default) ";
            }
			var e_key = escape(key);
			var e_default_realm = escape(default_realm);
			var e_resolvers = escape(resolvers)
            realms += '<li class="ui-widget-content">' + e_key + e_default_realm + ' [' + e_resolvers + ']</li>';
        }
        realms += '</ol>';
        $('#realm_list').html($.parseHTML(realms));
        $('#realms_select').selectable({
            stop: function(){
                $(".ui-selected", this).each(function(){
                    var index = $("#realms_select li").index(this);
                    g.realm_to_edit = escape($(this).html());
                }); // end of each
            } // end of stop function
        }); // end of selectable
    }); // end of $.post
}

function realm_ask_delete(){
    // replace in case of normal realms
    var realm = g.realm_to_edit.replace(/^(\S+)\s+\[(.*)$/, "$1");
    // replace in case of default realm
    realm = realm.replace(/^(\S+)\s+\(Default\)\s+\[(.*)$/, "$1");

    $('#realm_delete_name').html(escape(realm));
    $dialog_realm_ask_delete.dialog('open');
}

// -----------------------------------------------------------------
//   Resolvers


function resolvers_load(){
    show_waiting();
    var params = {'session':getsession()};
    $.post('/system/getResolvers', params,
     function(data, textStatus, XMLHttpRequest){
        hide_waiting();
        var resolvers = '<ol id="resolvers_select" class="select_list" class="ui-selectable">';
        var count = 0;
        for (var key in data.result.value) {
            //resolvers += '<input type="radio" id="resolver" name="resolver" value="'+key+'">';
            //resolvers += key+' ('+data.result.value[key].type+')<br>';
            var e_key = escape(key);
            var e_reolver_type = escape(data.result.value[key].type);
            resolvers += '<li class="ui-widget-content">' + e_key + ' [' + e_reolver_type + ']</li>';
            count = count +1 ;
        }
        resolvers += '</ol>';
        if (count > 0) {
            $('#resolvers_list').html(resolvers);
            $('#resolvers_select').selectable({
                stop: function(){
                    $(".ui-selected", this).each(function(){
                        var index = $("#resolvers_select li").index(this);
                        g.resolver_to_edit = escape($(this).html());
                    }); // end of each
                } // end of stop function
            }); // end of selectable
        } // end of count > 0
        else {
            $('#resolvers_list').html("");
            g.resolver_to_edit = "";
        };
    }); // end of $.post
}


function resolver_delete(){
    var reso = $('#delete_resolver_name').html();
    var params = { 'resolver' : reso, 'session':getsession()};

    show_waiting();
    $.post('/system/delResolver', params,
     function(data, textStatus, XMLHttpRequest){
        hide_waiting();
        if (data.result.status == true) {
            resolvers_load();
            if (data.result.value == true)
                alert_info_text({'text': "text_resolver_delete_success",
                                 'param': escape(reso),
                                 'is_escaped': true});
            else
                alert_info_text({'text': "text_resolver_delete_fail",
                                 'param': escape(reso),
                                 'type': ERROR,
                                 'is_escaped': true});
        }
        else {
            alert_info_text({'text': "text_resolver_delete_fail",
                             'param': escape(data.result.error.message),
                             'type': ERROR,
                             'is_escape': true});
        }
    });
}

function realm_delete(){
    var realm = $('#realm_delete_name').html();
    var params = {'realm' : realm,'session':getsession()};
    $.post('/system/delRealm', params,
     function(data, textStatus, XMLHttpRequest){
        if (data.result.status == true) {
            fill_realms();
            realms_load();
            alert_info_text({'text': "text_realm_delete_success",
                             'param': escape(realm),
                            'is_escaped': true});
        }
        else {
            alert_info_text({'text': "text_realm_delete_fail",
                             'param': escape(data.result.error.message),
                             'type': ERROR,
                            'is_escaped': true});
        }
        hide_waiting();
    });
}

function resolver_ask_delete(){
   if (g.resolver_to_edit.length >0 ) {
    if (g.resolver_to_edit.match(/(\S+)\s(\S+)/)) {
        var reso = g.resolver_to_edit.replace(/(\S+)\s+\S+/, "$1");
        var type = g.resolver_to_edit.replace(/\S+\s+(\S+)/, "$1");

        $('#delete_resolver_type').html(escape(type));
        $('#delete_resolver_name').html(escape(reso));
        $dialog_resolver_ask_delete.dialog('open');
    }
    else {
        alert_info_text({'text': "text_regexp_error",
                         'param': escape(g.resolver_to_edit),
                         'type': ERROR,
                         'is_escaped': true});
    }
   }
}

function resolver_edit_type(){
    var reso = g.resolver_to_edit.replace(/(\S+)\s+\S+/, "$1");
    var type = g.resolver_to_edit.replace(/\S+\s+\[(\S+)\]/, "$1");
    switch (type) {
        case "ldapresolver":
            resolver_ldap(reso);
            break;
        case "httpresolver":
            resolver_http(reso);
            break;
        case "sqlresolver":
            resolver_sql(reso);
            break;
        case "passwdresolver":
            resolver_file(reso);
            break;
    }
}

function resolver_new_type(){
    check_license();
    $dialog_ask_new_resolvertype.dialog('open');
}

function add_token_config()
{

    if ($tokentypes == undefined) {
        $tokentypes = {};
    }

    if (len($tokentypes) > 0) {
        for (var k in $tokentypes){
            var tt = '#token_enroll_'+k;
            //console_log(tt);
            $(tt).hide();
        }
    }
}

function set_tokeninfo_buttons(){
/*
 * enables the tokeninfo buttons.
 * As tokeninfo HTML is read from the server via /manage/tokeninfo
 * jqeuery needs to activate the buttons after each call.
 */
    $('#ti_button_desc').button({
        icons: { primary: 'ui-icon-pencil' },
        text: false
    });
    $('#ti_button_desc').click(function(){
        $dialog_tokeninfo_set.html('<input type="hidden" name="info_type" value="description">\
                <input id=info_value name=info_value></input>\
                ');
        translate_dialog_ti_description();
        $dialog_tokeninfo_set.dialog('open');
    });

    $('#ti_button_otplen').button({
        icons: { primary: 'ui-icon-pencil' },
        text: false
    });
    $('#ti_button_otplen').click(function(){
        $dialog_tokeninfo_set.html('<input type="hidden" name="info_type" value="otpLen">\
            <select id=info_value name=info_value>\
            <option value=6>6 digits</option>\
            <option value=8>8 digits</option>\
            </select>');
        translate_dialog_ti_otplength();
        $dialog_tokeninfo_set.dialog('open');
    });

    $('#ti_button_sync').button({
        icons: { primary: 'ui-icon-pencil' },
        text: false
    });
    $('#ti_button_sync').click(function(){
        $dialog_tokeninfo_set.html('<input type="hidden" name="info_type" value="syncWindow">\
            <input id=info_value name=info_value></input>\
            ');
        translate_dialog_ti_syncwindow();
        $dialog_tokeninfo_set.dialog('open');
    });


    $('#ti_button_countwindow').button({
        icons: { primary: 'ui-icon-pencil' },
        text: false
    });
    $('#ti_button_countwindow').click(function(){
        $dialog_tokeninfo_set.html('<input type="hidden" name="info_type" value="counterWindow">\
                    <input id=info_value name=info_value></input>\
                    ');
        translate_dialog_ti_counterwindow();
        $dialog_tokeninfo_set.dialog('open');
    });

    $('#ti_button_maxfail').button({
        icons: { primary: 'ui-icon-pencil' },
        text: false
    });
    $('#ti_button_maxfail').click(function(){
        $dialog_tokeninfo_set.html('<input type="hidden" name="info_type" value="maxFailCount">\
            <input id=info_value name=info_value></input>\
            ');
        translate_dialog_ti_maxfailcount();
        $dialog_tokeninfo_set.dialog('open');
    });

    $('#ti_button_failcount').button({
        icons: { primary: 'ui-icon-arrowrefresh-1-s' },
        text: false
        //label: "Reset Failcounter"
    });
    $('#ti_button_failcount').click(function(){
        serial = get_selected_tokens()[0];
        clientUrlFetchSync("/admin/reset", {"serial" : serial});
        tokeninfo_redisplay();
    });

    $('#ti_button_hashlib').button({
        icons: { primary: 'ui-icon-locked'},
        text : false,
        label: "hashlib"
    });
    $('#ti_button_hashlib').click(function(){
        $dialog_tokeninfo_set.html('<input type="hidden" name="info_type" value="hashlib">\
            <select id=info_value name=info_value>\
            <option value=sha1>sha1</option>\
            <option value=sha256>sha256</option>\
            </select>');
        translate_dialog_ti_hashlib();
        $dialog_tokeninfo_set.dialog('open');
    });

    $('#ti_button_count_auth_max').button({
        icons: { primary: 'ui-icon-arrowthickstop-1-n'},
        text : false,
        label: "auth max"
    });
    $('#ti_button_count_auth_max').click(function(){
        $dialog_tokeninfo_set.html('<input type="hidden" name="info_type" value="countAuthMax">\
            <input id=info_value name=info_value></input>\
            ');
        translate_dialog_ti_countauthmax();
        $dialog_tokeninfo_set.dialog('open');
    });

    $('#ti_button_count_auth_max_success').button({
        icons: { primary: 'ui-icon-arrowthick-1-n'},
        text : false,
        label: "auth max_success"
    });
    $('#ti_button_count_auth_max_success').click(function(){
        $dialog_tokeninfo_set.html($.parseHTML('<input type="hidden" name="info_type" value="countAuthSuccessMax">\
            <input id=info_value name=info_value></input>\
            '));
        translate_dialog_ti_countauthsuccessmax();
        $dialog_tokeninfo_set.dialog('open');
    });

    $('#ti_button_valid_start').button({
        icons: { primary: 'ui-icon-seek-first'},
        text : false,
        label: "valid start"
    });
    $('#ti_button_valid_start').click(function(){
        $dialog_tokeninfo_set.html('Format: %d/%m/%y %H:%M<br><input type="hidden" name="info_type" value="validityPeriodStart">\
            <input id=info_value name=info_value></input>\
            ');
        translate_dialog_ti_validityPeriodStart();
        $dialog_tokeninfo_set.dialog('open');
    });

    $('#ti_button_valid_end').button({
        icons: { primary: 'ui-icon-seek-end'},
        text : false,
        label: "valid end"
    });
    $('#ti_button_valid_end').click(function(){
        $dialog_tokeninfo_set.html('Format: %d/%m/%y %H:%M<br><input type="hidden" name="info_type" value="validityPeriodEnd">\
            <input id=info_value name=info_value></input>\
            ');
        translate_dialog_ti_validityPeriodStart();
        $dialog_tokeninfo_set.dialog('open');
    });
    $('#ti_button_mobile_phone').button({
        icons: { primary: 'ui-icon-signal'},
        text : false,
        label: "mobile phone"
    });
    $('#ti_button_mobile_phone').click(function(){
        $dialog_tokeninfo_set.html('<input type="hidden" name="info_type" value="phone">\
            <input id=info_value name=info_value></input>\
            ');
        translate_dialog_ti_phone();
        $dialog_tokeninfo_set.dialog('open');
    });



    /*
     * time buttons
     */
    $('#ti_button_time_window').button({
        icons: { primary: 'ui-icon-newwin'},
        text : false,
        label: "time window"
    });
    $('#ti_button_time_window').click(function(){
        $dialog_tokeninfo_set.html('<input type="hidden" name="info_type" value="timeWindow">\
            <input id=info_value name=info_value></input>\
            ');
        translate_dialog_ti_timewindow();
        $dialog_tokeninfo_set.dialog('open');
    });

    $('#ti_button_time_shift').button({
        icons: { primary: 'ui-icon-seek-next'},
        text : false,
        label: "time shift"
    });
    $('#ti_button_time_shift').click(function(){
        $dialog_tokeninfo_set.html('<input type="hidden" name="info_type" value="timeShift">\
            <input id=info_value name=info_value></input>\
            ');
        translate_dialog_ti_timeshift();
        $dialog_tokeninfo_set.dialog('open');
    });

    $('#ti_button_time_step').button({
        icons: { primary: 'ui-icon-clock'},
        text : false,
        label: "time step"
    });
    $('#ti_button_time_step').click(function(){
        $dialog_tokeninfo_set.html('<input type="hidden" name="info_type" value="timeStep">\
            <select id=info_value name=info_value>\
            <option value=30>30 seconds</option>\
            <option value=60>60 seconds</option>\
            </select>');
        translate_dialog_ti_timestep();
        $dialog_tokeninfo_set.dialog('open');
    });

}

function tokenbuttons(){
    /*
     * This is the function to call handle the buttons, that will only work
     * with tokens and not with users.
     */
    $('#button_tokenrealm').button({
        icons: {
            primary: 'ui-icon-home'
        }
    });
    $('#button_getmulti').button({
        icons: {
            primary: 'ui-icon-question'
        }
    });
    $('#button_losttoken').button({
        icons: {
            primary: 'ui-icon-notice'
        }
    });
    $("#button_resync").button({
        icons: {
            primary: 'ui-icon-refresh'
        }
    });
    $('#button_tokeninfo').button({
        icons: {
            primary: 'ui-icon-info'
        }
    });

	disable_all_buttons();

    var $dialog_losttoken = $('#dialog_lost_token').dialog({
        autoOpen: false,
        title: 'Lost Token',
        resizeable: false,
        width: 400,
        modal: true,
        buttons: {
            'Get Temporary Token': {click: function() {
                var token_type =  $('#dialog_lost_token select').val();
                if (token_type == "password_token") {
                    token_losttoken('password');
                }
                if (token_type == "email_token") {
                    token_losttoken('email');
                }
                if (token_type == "sms_token") {
                    token_losttoken('sms');
                }
                $(this).dialog('close');
                },
                id: "button_losttoken_ok",
                text: i18n.gettext("Get Temporary Token")
            },
            'Cancel': {click: function() {
                $(this).dialog('close');
                },
                id: "button_losttoken_cancel",
                text: i18n.gettext("Cancel")
                }
            },
        open: function() {
            /* get_selected_tokens() returns a list of tokens.
             * We can only handle one selected token (token == 1).
             */
            var tokens = get_selected_tokens();
            if (tokens.length == 1){
                $("#dialog_lost_token select option[value=email_token]").
                    attr('disabled','disabled');
                $("#dialog_lost_token select option[value=sms_token]").
                    attr('disabled','disabled');

                // as the spass token has only a password, it could only be
                // replaced by a pw token
                if (get_token_type() != 'spass') {
                    var token_string = tokens[0];
                    var user_info = get_token_owner(tokens[0]);
                    if ('email' in user_info && "" != user_info['email']) {
                        $("#dialog_lost_token select option[value=email_token]").
                            removeAttr('disabled');
                    }
                    if ('mobile' in user_info && "" != user_info['mobile']) {
                        $("#dialog_lost_token select option[value=sms_token]").
                            removeAttr('disabled');
                    }
                }
                $("#dialog_lost_token select option[value=select_token]").
                    attr('selected',true);
                $('#lost_token_serial').html(escape(token_string));
                translate_dialog_lost_token();
                do_dialog_icons();
            } else {
                $(this).dialog('close');
            }
        }
    });
    $('#button_losttoken').click(function(){
        $('#dialog_lost_token_select').prop('selectedIndex',0);
        $dialog_losttoken.dialog('open');
    });


    var $dialog_resync_token = $('#dialog_resync_token').dialog({
        autoOpen: false,
        title: 'Resync Token',
        resizeable: false,
        width: 400,
        modal: true,
        buttons: {
            'Resync': {click: function(){
                token_resync();
                $(this).dialog('close');
                },
                id: "button_resync_resync",
                text: "Resync"
                },
            Cancel: {click: function(){
                $(this).dialog('close');
                },
                id: "button_resync_cancel",
                text: "Cancel"
                }
        },
        open: function() {
            tokens = get_selected_tokens();
            token_string = tokens.join(", ");
            /* delete otp values in dialog */
            $("#otp1").val("");
            $("#otp2").val("");
            $('#tokenid_resync').html(escape(token_string));
            translate_dialog_resync_token();
            do_dialog_icons();
        }
    });
    $('#button_resync').click(function(){
        $dialog_resync_token.dialog('open');
        return false;
    });


    $('#button_tokeninfo').click(function () {
        var tokeninfo = token_info();
        if (false != tokeninfo) {
            var pHtml = $.parseHTML(tokeninfo);
            $dialog_token_info.html(pHtml);
            set_tokeninfo_buttons();
            buttons = {
                Close: {click: function(){
                    $(this).dialog('close');
                    },
                    id: "button_ti_close",
                    text: "Close"
                    }
            };
            $dialog_token_info.dialog('option', 'buttons', buttons);
            $dialog_token_info.dialog('open');
            set_tokeninfo_buttons();
        }
        /* event.preventDefault(); */
       return false;
    }
    );

    $dialog_edit_tokenrealm = $('#dialog_edit_tokenrealm').dialog({
        autoOpen: false,
        title: 'Edit Realms of Token',
        width: 600,
        modal: true,
        maxHeight: 400,
        buttons: {
            'Cancel': { click: function(){
                                $(this).dialog('close');
                            },
                        id: "button_tokenrealm_cancel",
                        text: "Cancel"
            },
            'Save': { click: function(){
                            save_tokenrealm_config();
                            $(this).dialog('close');
                            },
                    id: "button_tokenrealm_save",
                    text: "Set Realm"
            }
        },
        open: function() {
            do_dialog_icons();
            translate_dialog_token_realm();
        }
    });

    var $dialog_getmulti = $('#dialog_getmulti').dialog({
        autoOpen: false,
        title: 'Get OTP values',
        resizeable: false,
        width: 400,
        modal: true,
        buttons: {
            'Get OTP values': {click: function(){
                var serial = get_selected_tokens()[0];
                var count  = $('#otp_values_count').val();
                var session = getsession();
                window.open('/gettoken/getmultiotp?serial='+serial+'&session='+session+'&count='+count+'&view=1','getotp_window',"status=1,toolbar=1,menubar=1");
                $(this).dialog('close');
                },
                id: "button_getmulti_ok",
                text: "Get OTP values"
                },
            Cancel: {click: function(){
                $(this).dialog('close');
                },
                id: "button_getmulti_cancel",
                text: "Cancel"
                }
        },
        open: function() {
            do_dialog_icons();
            token_string = get_selected_tokens()[0];
            $('#tokenid_getmulti').html(escape(token_string));
            translate_dialog_getmulti();
        }
    });
    $('#button_getmulti').click(function(){
        $dialog_getmulti.dialog('open');
    });

    $('#button_tokenrealm').click(function(event){
        var tokens = get_selected_tokens();
        var token_string = tokens.join(", ");
        g.realms_of_token = Array();

        // get all realms the admin is allowed to view
        var realms = '';
        var params = {'session':getsession()}
        $.post('/system/getRealms', params,
         function(data, textStatus, XMLHttpRequest){
            realms = '<ol id="tokenrealm_select" class="select_list" class="ui-selectable">';
            for (var key in data.result.value) {
                var klass = 'class="ui-widget-content"';
                var e_key = escape(key);
                realms += '<li ' + klass + '>' + e_key + '</li>';
            }
            realms += '</ol>';

            $('#tokenid_realm').html(escape(token_string));
            $('#realm_name').val(token_string);
            $('#token_realm_list').html(realms);

            $('#tokenrealm_select').selectable({
                stop: function(){
                    $(".ui-selected", this).each(function(){
                        // fill realms of token
                        var index = $("#tokenrealm_select li").index(this);
                        var realm = escape($(this).html());
                        g.realms_of_token.push(realm);

                    }); // end of stop function
                } // end stop function
            }); // end of selectable
        }); // end of $.post
        if (tokens.length === 0) {
            alert_box({'title': i18n.gettext("Set Token Realm"),
                       'text': i18n.gettext("Please select the token first."),
                       'is_escaped': true});
        } else {
            $dialog_edit_tokenrealm.dialog('open');
        }
        return false;
    });
}

// =================================================================
// =================================================================
// Document ready
// =================================================================
// =================================================================

$(document).ready(function(){
    // right after document loading we need to get the session
    getsession();

    var server_config = get_server_config();

    // hide the javascrip message
    $('#javascript_error').hide();

    $("button").button();

    // install handler for https certificate entry field
    $('#http_uri').keyup(http_resolver_https);

    $('ul.sf-menu').superfish({
        delay: 0,
        speed: 'fast'
    });

    // Button functions
    $('#button_assign').click(function(event){
        token_assign();
        event.preventDefault();
    });

    $('#button_enable').click(function(event){
        token_enable();
        //event.preventDefault();
        return false;
    });

    $('#button_disable').click(function(event){
        token_disable();
        event.preventDefault();
    });

    $('#button_resetcounter').click(function(event){
        token_reset();
        event.preventDefault();
    });

    // Set icons for buttons
    $('#button_enroll').button({
        icons: {
            primary: 'ui-icon-plusthick'
        }
    });
    $('#button_assign').button({
        icons: {
            primary: 'ui-icon-arrowthick-2-e-w'
        }
    });
    $('#button_unassign').button({
        icons: {
            primary: 'ui-icon-arrowthick-1-w'
        }
    });

    $('#button_enable').button({
        icons: {
            primary: 'ui-icon-radio-on'
        }
    });
    $('#button_disable').button({
        icons: {
            primary: 'ui-icon-radio-off'
        }
    });
    $('#button_setpin').button({
        icons: {
            primary: 'ui-icon-pin-s'
        }
    });
    $('#button_delete').button({
        icons: {
            primary: 'ui-icon-trash'
        }
    });

    $('#button_resetcounter').button({
        icons: {
            primary: 'ui-icon-arrowthickstop-1-w'
        }
    });
    $('#button_policy_add').button({
        icons: {
            primary: 'ui-icon-plusthick'
        }
    });
    $('#button_policy_delete').button({
        icons: {
            primary: 'ui-icon-trash'
        }
    });

    // Info box
    $(".button_info_text").button();
    $('.button_info_text').click(function(){
        $(this).parent().hide('blind', {}, 500, toggle_close_all_link);
    });


    /*****************************************************************************************
     * Realms editing dialog
     */
    // there's the gallery and the trash
    var $gallery = $('#gallery'), $trash = $('#trash');

    // let the gallery items be draggable
    $('li', $gallery).draggable({
        cancel: 'a.ui-icon',// clicking an icon won't initiate dragging
        revert: 'invalid', // when not dropped, the item will revert back to its initial position
        containment: $('#demo-frame').length ? '#demo-frame' : 'document', // stick to demo-frame if present
        helper: 'clone',
        cursor: 'move'
    });

    // let the trash be droppable, accepting the gallery items
    $trash.droppable({
        accept: '#gallery > li',
        activeClass: 'ui-state-highlight',
        drop: function(ev, ui){
            deleteImage(ui.draggable);
        }
    });

    // let the gallery be droppable as well, accepting items from the trash
    $gallery.droppable({
        accept: '#trash li',
        activeClass: 'custom-state-active',
        drop: function(ev, ui){
            recycleImage(ui.draggable);
        }
    });



    $dialog_edit_realms = $('#dialog_edit_realms').dialog({
        autoOpen: false,
        title: 'Edit Realm',
        width: 600,
        modal: true,
        maxHeight: 400,
        buttons: {
            'Cancel': { click: function(){
                            $(this).dialog('close');
                        },
                        id: "button_editrealms_cancel",
                        text: "Cancel"
            },
            'Save': { click: function(){
                    if ($("#form_realmconfig").valid()) {
                        if (!g.resolvers_in_realm_to_edit.length) {
                            alert_box({'title': i18n.gettext("Cannot save realm"),
                                        'text': i18n.gettext("Please select at least one UserIdResolver from the list"),
                                        'is_escaped': true});
                            return;
                        }
                        /* first check if there is at least one resolver selected */
                        var resolvers = g.resolvers_in_realm_to_edit.split(',');
                        if (resolvers.length == 1 &&
                            resolvers[0].length == 0) {
                            alert_box({'title': i18n.gettext("No resolver selected"),
                                       'text': i18n.gettext("Please select at least one resolver from the resolver list."),
                                       'is_escaped': true});

                        } else {
                            save_realm_config();
                            $(this).dialog('close');
                        }
                    }
                },
                id: "button_editrealms_save",
                text: "Save"
            }
        },
        open: function() {
            translate_dialog_realm_edit();
            do_dialog_icons();
        }
    });

    $("#form_realmconfig").validate({
        rules: {
            realm_name: {
                required: true,
                minlength: 4,
                number: false,
                realmname: true
            }
        }
    });

    /**********************************************************************
    * Temporary token dialog
    */
    $dialog_view_temporary_token = $('#dialog_view_temporary_token').dialog({
        autoOpen: false,
        resizeable: true,
        width: 400,
        modal: false,
        buttons: {
            Close: {click: function(){
                $(this).dialog('close');
                },
                id: "button_view_temporary_token_close",
                text: i18n.gettext("Close")
                },
        },
        open: function() {
            translate_dialog_view_temptoken();
        }
    });
    /***********************************************
     * Special resolver dialogs.
     */
    $dialog_resolver_ask_delete = $('#dialog_resolver_ask_delete').dialog({
            autoOpen: false,
            title: 'Deleting resolver',
            width: 600,
            height: 500,
            modal: true,
            buttons: {
                'Delete': { click: function(){
                                resolver_delete();
                                $(this).dialog('close');
                            },
                            id: "button_resolver_ask_delete_delete",
                            text: "Delete"
                },
                "Cancel": {
                    click: function(){
                        $(this).dialog('close');
                    },
                    id: "button_resolver_ask_delete_cancel",
                    text: "Cancel"
                }
            },
            open: function() {
                do_dialog_icons();
                translate_dialog_resolver_ask_delete();
            }
        });

    var dialog_resolver_create_config = {
        autoOpen: false,
        title: 'Creating a new UserIdResolver',
        width: 600,
        height: 500,
        modal: true,
        buttons: {
            'Cancel': { click: function(){
                $(this).dialog('close');
                },
                id: "button_new_resolver_type_cancel",
                text: "Cancel"
            },
            'LDAP': { click: function(){
                        // calling with no parameter, creates a new resolver
                        resolver_ldap("");
                        $(this).dialog('close');
                    },
                    id: "button_new_resolver_type_ldap",
                    text: "LDAP"

            },
            'SQL': { click: function(){
                    // calling with no parameter, creates a new resolver
                    resolver_sql("");
                    $(this).dialog('close');
                },
                id: "button_new_resolver_type_sql",
                text: "SQL"
            },
            'Flatfile': { click: function(){
                // calling with no parameter, creates a new resolver
                resolver_file("");
                $(this).dialog('close');
            },
            id: "button_new_resolver_type_file",
            text: "Flatfile"
            }
        },
        open: function() {
            translate_dialog_resolver_create();
            do_dialog_icons();
        }
    };

    if(server_config['httpresolver_active'] == "True"){
        dialog_resolver_create_config.buttons.HTTP = {
            click: function(){
                // calling with no parameter, creates a new resolver
                resolver_http("");
                $(this).dialog('close');
            },
            id: "button_new_resolver_type_http",
            text: "HTTP"
        }
    }

    $dialog_ask_new_resolvertype = $('#dialog_resolver_create').dialog(dialog_resolver_create_config);

    $dialog_import_policy = $('#dialog_import_policy').dialog({
        autoOpen: false,
        title: 'Import policy file',
        width: 600,
        modal: true,
        buttons: {
            'import policy file': { click: function(){
                import_policy('vasco');
                $(this).dialog('close');
                },
                id: "button_policy_load",
                text: "Import policy file"
                },
            Cancel: {click: function(){
                $(this).dialog('close');
                },
                id: "button_policy_cancel",
                text: "Cancel"
                }
        },
        open: function(){
            translate_import_policy();
            do_dialog_icons();
        }
    });


    $dialog_ldap_resolver = $('#dialog_ldap_resolver').dialog({
        autoOpen: false,
        title: 'LDAP Resolver',
        width: 600,
        modal: true,
        buttons: {
            'Cancel': { click: function(){
                $(this).dialog('close');
                },
                id: "button_ldap_resolver_cancel",
                text: "Cancel"
                },
            'Save': { click: function(){
                    // Save the LDAP configuration
                    if ($("#form_ldapconfig").valid()) {
                        var defer = $.Deferred();

                        // if it is save to save the provider, do it!
                        defer.done(function(){
                            save_ldap_config();
                        });

                        var r_name = $('#ldap_resolvername').val();
                        check_for_resolver_name_change(defer, r_name);
                    }
                },
                id: "button_ldap_resolver_save",
                text: "Save"
            }
        },
        open: function() {
            do_dialog_icons();
            ldap_resolver_ldaps();
        }
    });

    $('#button_test_ldap').click(function(event){
        $('#progress_test_ldap').show();

        var url = '/admin/testresolver';
        var params = {};
        params['type']              = 'ldap';
        params['ldap_uri']          = $('#ldap_uri').val();
        params['ldap_basedn']       = $('#ldap_basedn').val();
        params['ldap_binddn']       = $('#ldap_binddn').val();
        params['ldap_password']     = $('#ldap_password').val();
        params['ldap_timeout']      = $('#ldap_timeout').val();
        params['ldap_loginattr']    = $('#ldap_loginattr').val();
        params['ldap_searchfilter'] = $('#ldap_searchfilter').val();
        params['ldap_userfilter']   = $('#ldap_userfilter').val();
        params['ldap_mapping']      = $('#ldap_mapping').val();
        params['ldap_sizelimit']    = $('#ldap_sizelimit').val();
        params['ldap_uidtype']      = $('#ldap_uidtype').val();
        params['ldap_certificate']  = $('#ldap_certificate').val();


        if ($('#ldap_noreferrals').is(':checked')) {
            params["NOREFERRALS"] = "True";
        }

        clientUrlFetch(url, params, function(xhdr, textStatus) {
                    var resp = xhdr.responseText;
                    var obj = jQuery.parseJSON(resp);
                    $('#progress_test_ldap').hide();
                    if (obj.result.status == true) {
                        result = obj.result.value.result;
                        if (result.lastIndexOf("success", 0) === 0 ) {
                            var limit = "";
                            if (result === "success SIZELIMIT_EXCEEDED") {
                                limit = i18n.gettext("LDAP Server, especially Active Directory, implement a default serverside maximum size limit of 1000 objects.") +
                                        i18n.gettext("This is independed of the local sizelimit and does not hinder the functionality of LinOTP.");
                            }
                            // show number of found users
                            var userarray = obj.result.value.desc;
                            var usr_msg = sprintf(i18n.gettext("Number of users found: %d"),userarray.length);
                            var msg = i18n.gettext("Connection Test: successful") +
                                      "<p>" + escape(usr_msg) + "</p><p class='hint'>" + escape(limit) + "</p>";

                            alert_box({'title': i18n.gettext("LDAP Connection Test"),
                                       'text': msg,
                                       'is_escaped': true});
                        }
                        else {
                            alert_box({'title': "LDAP Test",
                                       'text': escape(obj.result.value.desc),
                                       'is_escaped': true});
                        }
                    }
                    else {
                        alert_box({'title': "LDAP Test",
                                   'text': escape(obj.result.error.message),
                                   'is_escaped': true});
                    }
                    return false;
                 });
        return false;
    });
    $('#button_preset_ad').click(function(event){
        $('#ldap_loginattr').val('sAMAccountName');
        $('#ldap_searchfilter').val('(sAMAccountName=*)(objectClass=user)');
        $('#ldap_userfilter').val('(&(sAMAccountName=%s)(objectClass=user))');
        $('#ldap_mapping').val('{ "username": "sAMAccountName", "phone" : "telephoneNumber", "mobile" : "mobile", "email" : "mail", "surname" : "sn", "givenname" : "givenName" }');
        $('#ldap_uidtype').val('objectGUID');
        return false;
    });
    $('#button_preset_ldap').click(function(event){
        $('#ldap_loginattr').val('uid');
        $('#ldap_searchfilter').val('(uid=*)(objectClass=inetOrgPerson)');
        $('#ldap_userfilter').val('(&(uid=%s)(objectClass=inetOrgPerson))');
        $('#ldap_mapping').val('{ "username": "uid", "phone" : "telephoneNumber", "mobile" : "mobile", "email" : "mail", "surname" : "sn", "givenname" : "givenName" }');
        $('#ldap_uidtype').val('entryUUID');
        // CKO: we need to return false, otherwise the page will be reloaded!
        return false;
    });


    $dialog_http_resolver = $('#dialog_http_resolver').dialog({
        autoOpen: false,
        title: 'HTTP Resolver',
        width: 600,
        modal: true,
        buttons: {
            'Cancel': { click: function(){
                $(this).dialog('close');
                },
                id: "button_http_resolver_cancel",
                text: "Cancel"
                },
            'Save': { click: function(){
                    // Save the HTTP configuration
                    if ($("#form_httpconfig").valid()) {
                        var defer = $.Deferred();

                        // if it is save to save the provider, do it!
                        defer.done(function(){
                            save_http_config();
                        });

                        var r_name = $('#http_resolvername').val();
                        check_for_resolver_name_change(defer, r_name);
                    }
                    else {
                        // get error list
                        var error = $("#form_httpconfig").validate().errorList[0];
                        if(error !== undefined) {
                            // open tab that contains the first faulty input if it is hidden in another tab
                            var tab_id = $(error.element.closest(".ui-tabs-panel")).attr("id")
                            if(tab_id !== undefined) {
                                var index = $('#http_setting_tabs a[href="#' + tab_id + '"]').parent().index();
                                $("#http_setting_tabs").tabs("option", "active", index);
                            }
                            $(error.element).focus();
                        }
                    }

                },
                id: "button_http_resolver_save",
                text: "Save"
            }
        },
        open: function() {
            do_dialog_icons();
            http_resolver_https();
        }
    });

    $('#button_test_http').click(function(event){
        $('#progress_test_http').show();

        var params = get_form_input("form_httpconfig");

        var url = '/admin/testresolver';
        params['type']              = 'http';

        clientUrlFetch(url, params, function(xhdr, textStatus) {
                    var resp = xhdr.responseText;
                    var obj = jQuery.parseJSON(resp);
                    $('#progress_test_http').hide();
                    if (obj.result.status == true) {
                        result = obj.result.value.result;
                        if (result.lastIndexOf("success", 0) === 0 ) {
                            var limit = "";
                            // show number of found users
                            var userarray = obj.result.value.desc;
                            var usr_msg = sprintf(i18n.gettext("Number of users found: %d"),userarray.length);
                            var msg = i18n.gettext("Connection Test: successful") +
                                      "<p>" + usr_msg + "</p><p class='hint'>" + limit + "</p>";
                            alert_box({'title': i18n.gettext("HTTP Connection Test"),
                                        'text': msg,
                                        'is_escaped': true});
                        }
                        else {
                            alert_box({'title': i18n.gettext("HTTP Test"),
                                        'text': obj.result.value.desc,
                                        'is_escaped': true});
                        }
                    }
                    else {
                        alert_box({'title': i18n.gettext("HTTP Test"),
                                        'text': obj.result.error.message,
                                        'is_escaped': true});
                    }
                    return false;
                 });
        return false;
    });

    $dialog_sql_resolver = $('#dialog_sql_resolver').dialog({
        autoOpen: false,
        title: 'SQL Resolver',
        width: 600,
        modal: true,
        buttons: {
            'Cancel': {click: function(){
                $(this).dialog('close');
                },
                id: "button_resolver_sql_cancel",
                text: "Cancel"
            },
            'Save': {click: function(){
                    // Save the SQL configuration
                    if ($("#form_sqlconfig").valid()) {
                        var defer = $.Deferred();

                        // if it is save to save the provider, do it!
                        defer.done(function(){
                            save_sql_config();
                        });

                        var r_name = $('#sql_resolvername').val();
                        check_for_resolver_name_change(defer, r_name);
                    }
                },
                id: "button_resolver_sql_save",
                text: "Save"
            }
        },
        open: do_dialog_icons
    });

    $('#button_test_sql').click(function(event){
        $('#progress_test_sql').show();
        var url = '/admin/testresolver';
        var params = {};
        params['type'] = 'sql';
        params['sql_driver']    = $('#sql_driver').val();
        params['sql_user']      = $('#sql_user').val();
        params['sql_password']  = $('#sql_password').val();
        params['sql_server']    = $('#sql_server').val();
        params['sql_port']      = $('#sql_port').val();
        params['sql_database']  = $('#sql_database').val();
        params['sql_table']     = $('#sql_table').val();
        params['sql_where']     = $('#sql_where').val();
        params['sql_conparams'] = $('#sql_conparams').val();
        params['sql_encoding']  = $('#sql_encoding').val();

        clientUrlFetch(url, params, function(xhdr, textStatus) {
                    var resp = xhdr.responseText;
                    var obj = jQuery.parseJSON(resp);
                    $('#progress_test_sql').hide();
                    if (obj.result.status == true) {
                        rows = obj.result.value.rows;
                        if (rows > -1) {
                            // show number of found users
                            alert_box({'title': "SQL Test",
                                       'text': "text_sql_config_success",
                                       'param': escape(rows),
                                       'is_escaped': true});
                        } else {
                            err_string = escape(obj.result.value.err_string);
                            alert_box({'title': "SQL Test",
                                       'text': "text_sql_config_fail",
                                       'param': err_string,
                                       'is_escaped': true});
                        }
                    } else {
                        alert_box({'title': "SQL Test",
                                   'text' : escape(obj.result.error.message),
                                   'is_escaped': true});
                    }
                    return false;
                 });
        return false;
    });

    $dialog_file_resolver = $('#dialog_file_resolver').dialog({
        autoOpen: false,
        title: 'File Resolver',
        width: 600,
        modal: true,
        maxHeight: 500,
        buttons: {
            'Cancel': {click: function(){
                $(this).dialog('close');
                },
                id: "button_resolver_file_cancel",
                text: "Cancel"
                },
            'Save': {click: function(){
                    // Save the File configuration
                    if ($("#form_fileconfig").valid()) {
                        var defer = $.Deferred();

                        // if it is save to save the provider, do it!
                        defer.done(function(){
                            save_file_config();
                        });

                        var r_name = $('#file_resolvername').val();
                        check_for_resolver_name_change(defer, r_name);
                    }
                },
                id: "button_resolver_file_save",
                text: "Save"
            }
        },
        open: do_dialog_icons
    });


    $dialog_resolvers = $('#dialog_resolvers').dialog({
        autoOpen: false,
        title: 'Resolvers',
        width: 600,
        height: 500,
        modal: true,
        buttons: {
            'New': { click:  function(){
                        resolver_new_type();
                        resolvers_load();
                        },
                    id: "button_resolver_new",
                    text: "New"
            },
            'Edit': { click: function(){
                            resolver_edit_type();
                            resolvers_load();
                            },
                        id:"button_resolver_edit",
                        text: "Edit"
            },
            'Delete': { click: function(){
                            resolver_ask_delete();
                            resolvers_load();
                            },
                        id: "button_resolver_delete",
                        text:"Delete"
            },
            'Close': { click: function(){
                            $(this).dialog('close');
                            var resolvers = get_resolvers();
                            if (resolvers.length > 0) {
                                var realms = get_realms();
                                if (realms.length == 0) {
                                    $('#text_no_realm').dialog('open');
                            }   }
                        },
                        id: "button_resolver_close",
                        text:"Close"
            }
        },
        open: function(){
            translate_dialog_resolvers();
            do_dialog_icons();
        }
    });
    $('#menu_edit_resolvers').click(function(){
        resolvers_load();
        $dialog_resolvers.dialog('open');
    });


    /**************************************************
     *  Tools
     */
    $dialog_tools_getserial = create_tools_getserial_dialog();
    $('#menu_tools_getserial').click(function(){
        _fill_realms($('#tools_getserial_realm'),1);
        $dialog_tools_getserial.dialog('open');
    });

    $dialog_tools_copytokenpin = create_tools_copytokenpin_dialog();
    $('#menu_tools_copytokenpin').click(function(){
        //_fill_realms($('#tools_getserial_realm'),1)
        $dialog_tools_copytokenpin.dialog('open');
    });

    $dialog_tools_checkpolicy = create_tools_checkpolicy_dialog();
    $('#menu_tools_checkpolicy').click(function(){
        $dialog_tools_checkpolicy.dialog('open');
        $('#cp_allowed').hide();
        $('#cp_forbidden').hide();
        $('#cp_policy').html("");
    });

    $dialog_tools_exporttoken = create_tools_exporttoken_dialog();
    $('#menu_tools_exporttoken').click(function(){
        $dialog_tools_exporttoken.dialog('open');
    });

    $dialog_tools_exportaudit = create_tools_exportaudit_dialog();
    $('#menu_tools_exportaudit').click(function(){
        $dialog_tools_exportaudit.dialog('open');
    });

    $dialog_tools_migrateresolver = create_tools_migrateresolver_dialog();
    $('#menu_tools_migrateresolver').click(function(){
        //_fill_realms($('#tools_getserial_realm'),1)
        _fill_resolvers($('#copy_to_resolver'))
        _fill_resolvers($('#copy_from_resolver'))
        $dialog_tools_migrateresolver.dialog('open');
    });


    /************************************************************
     * Enrollment Dialog with response url
     *
     */

    $dialog_show_enroll_url = $('#dialog_show_enroll_url').dialog({
        autoOpen: false,
        title: 'token enrollment',
        width: 750,
        modal: false,
        buttons: {
            'OK': {click:function() {
                    $(this).dialog('close');
                },
                id: "button_show_enroll_ok",
                text: "Ok"
            }
        },
        open: function() {
            translate_dialog_show_enroll_url();
        }
    });
    /************************************************************
     * Realm Dialogs
     *
     */
    $dialog_realm_ask_delete = $('#dialog_realm_ask_delete').dialog({
        autoOpen: false,
        title: 'Deleting realm',
        width: 600,
        modal: true,
        buttons: {
            'Delete': {click: function(){
                $(this).dialog('close');
                show_waiting();
                realm_delete();
                },
                id: "button_realm_ask_delete_delete",
                text: "Delete"
            },
            Cancel: {click:function(){
                $(this).dialog('close');
                },
                id: "button_realm_ask_delete_cancel",
                text: "Cancel"
            }
        },
        open: function() {
            do_dialog_icons();
            translate_dialog_realm_ask_delete();
        }
    });

    $dialog_realms = $('#dialog_realms').dialog({
        autoOpen: false,
        title: 'Realms',
        width: 600,
        height: 500,
        modal: true,
        buttons: {
            'New': { click: function(){
                    realm_modify('');
                },
                id: "button_realms_new",
                text: "New"
                },
            'Edit': { click: function(){
                    realm_modify(g.realm_to_edit);
                },
                id: "button_realms_edit",
                text: "Edit"
                },
            'Delete': {click: function(){
                realm_ask_delete();
                realms_load();
                fill_realms();
                },
                id: "button_realms_delete",
                text: "Delete"
                },
            'Close': { click: function(){
                $(this).dialog('close');
                },
                id: "button_realms_close",
                text: "Close"
                },
            'Set Default': {click: function(){
                var realm = "";
                if (g.realm_to_edit.match(/^(\S+)\s\[(.+)\]/)) {
                    realm = g.realm_to_edit.replace(/^(\S+)\s+\[(.+)\]/, "$1");
                    set_default_realm(realm);
                }
                else if (g.realm_to_edit.match(/^\S+\s+\(Default\)\s+\[.+\]/)) {
                    alert_info_text({'text': "text_already_default_realm",
                                     "type": ERROR,
                                    'is_escaped': true});
                }
                else {
                    alert_info_text({'text': "text_realm_regexp_error",
                                     "type": ERROR,
                                     'is_escaped': true});
                }
                },
                id: "button_realms_setdefault",
                text:"Set Default"
                },
            'Clear Default': {click: function(){
                var params = {'session':getsession()};
                $.post('/system/setDefaultRealm', params,
                 function(){
                    realms_load();
                    fill_realms();
                });
                },
                id: "button_realms_cleardefault",
                text: "Clear Default"
                }
        },
        open: function(){
            translate_dialog_realms();
            do_dialog_icons();
        }
    });
    $('#menu_edit_realms').click(function(){
        realms_load();
        $dialog_realms.dialog('open');
    });

    /*********************************************************************
     * Token config
     */

    var $tokenConfigCallbacks = {};
    var $tokenConfigInbacks = {};


    var $dialog_token_config = $('#dialog_token_settings').dialog({
        autoOpen: false,
        title: 'Token Config',
        width: 900,
        modal: true,
        buttons: {
            'Save config': {
                click: function(){
                    var validation_fails = "";
                    $('#dialog_token_settings').find('form').each(
                        function( index ) {
                            var attr = $(this).closest("form").closest("div").attr('id');
                            var tt= attr.split("_")[0];

                            if ($.inArray(tt, $token_config_changed) !== -1) {
                                var valid = $(this).valid();
                                if (valid != true) {
                                    formName = $(this).find('legend').text();
                                    if (formName.length == 0) {
                                        formName = $(this).find('label').first().text();
                                    }
                                    validation_fails = validation_fails +
                                                "<li>" + escape(jQuery.trim(formName)) +"</li>";
                                }
                            }
                        }
                    );
                    if (validation_fails.length > 0) {
                        alert_box({'title': i18n.gettext("Form Validation Error"),
                                   'text': "text_form_validation_error1",
                                   'param':validation_fails,
                                   'is_escaped': true});
                    }
                    else
                    {
                        save_token_config();
                        dialog_force_close = true;
                        $(this).dialog('close');
                    }
                },
                id: "button_token_save",
                text:"Save Token config"
                },
            Cancel: {
                click: function(){
                    $dialog_token_config.dialog('close');
                },
                id: "button_token_cancel",
                text: "Cancel"
            }
        },
        open: function(event, ui) {

            load_token_config();

            /**
             * we reset all tab labels to not contain the leading star, which shows
             * something has changed before
             */
            var tabs = $('#tab_token_settings li a').each( function() {
                var label = $(this).text().replace("* ","");
                $(this).text(label);
            });

            $token_config_changed = [];
            dialog_force_close = false;

            /* sort token config tabs */
            sortChildsOfElement("#token_tab_index");

            do_dialog_icons();
            translate_token_settings();
        },
        beforeClose: function(event, ui) {
            if (dialog_force_close != true && $token_config_changed.length  !== 0) {
                        var dialog_name = i18n.gettext("Token Config");
                        var defer = confirm_cancel_dialog(dialog_name);

                        // if dialog should really be closed, do it!
                        defer.done(function(){
                            dialog_force_close = true;
                            $dialog_token_config.dialog('close');
                        });
                        return false;
                    }
                    else {
                        return true;
                    }
        }
    });
    $('#tab_token_settings').tabs();

    $("#form_default_token_config").validate({
        ignoreTitle: true,
        rules: {
            default_token_maxFailCount: {
                required: true,
                min: 1,
                max: 100,
                number: true
            },
            default_token_countWindow: {
                required: true,
                min: 10,
                max: 100,
                number: true
            },
            default_token_syncWindow: {
                required: true,
                min: 100,
                max: 9999,
                number: true
            },
            default_token_challengeTimeout: {
                required: true,
                min: 60,
                max: 600,
                number: true
            }
        }
    });

    /*********************************************************************
     * SMS Provider config
     */

    var $dialog_sms_provider_config = $('#dialog_sms_providers').dialog({
        autoOpen: false,
        title: 'SMS Provider Config',
        dialogClass: "dialog-sms-provider",
        width: 600,
        maxHeight: 600,
        minHeight: 300,
        modal: true,
        buttons: {
            'New': { click:  function(){
                    sms_provider_form_dialog("");
                    },
                id: "button_sms_provider_new",
                text: "New"
            },
            'Edit': { click: function(){
                    if(selectedSMSProvider){
                        sms_provider_form_dialog(selectedSMSProvider);
                    }
                },
                id:"button_sms_provider_edit",
                text: "Edit"
            },
            'Delete': { click: function(){
                    if(selectedSMSProvider){
                        $('#dialog_sms_provider_delete').dialog("open");
                    }
                },
                id: "button_sms_provider_delete",
                text:"Delete"
            },
            'Close': { click: function(){
                    $(this).dialog('close');
                },
                id: "button_sms_providers_close",
                text:"Close"
            }
        },
        open: function(event, ui) {
            translate_dialog_sms_providers();
            do_dialog_icons();
            $('.ui-dialog :button').blur();
        }
    });

    $dialog_sms_provider_edit = $('#dialog_sms_provider_edit').dialog({
        autoOpen: false,
        title: 'SMS Provider',
        width: 600,
        modal: true,
        buttons: {
            'Cancel': {click: function(){
                    $(this).dialog('close');
                },
                id: "button_sms_provider_cancel",
                text: "Cancel"
                },
            'Save': {click: function(){
                    if ($("#form_smsprovider").valid()) {
                        save_sms_provider_config();
                    }
                },
                id: "button_sms_provider_save",
                text: "Save"
            }
        },
        open: function(event, ui) {
            translate_dialog_sms_provider_edit();
            do_dialog_icons();
        },
        close: function(event, ui) {
            load_sms_providers();
        }
    });

    $dialog_sms_provider_delete = $('#dialog_sms_provider_delete').dialog({
        autoOpen: false,
        title: 'Deleting provider',
        width: 600,
        modal: true,
        buttons: {
            'Delete': {
                click: function(){
                    delete_sms_provider(selectedSMSProvider);
                    $(this).dialog('close');
                },
                id: "button_sms_provider_delete_delete",
                text: "Delete"
            },
            "Cancel": {
                click: function(){
                    $(this).dialog('close');
                },
                id: "button_sms_provider_delete_cancel",
                text: "Cancel"
            }
        },
        open: function() {
            do_dialog_icons();
            translate_dialog_sms_provider_delete();
        },
        close: function(event, ui) {
            load_sms_providers();
        }
    });

    $('#button_sms_provider_set_default').click(function(){
        if(selectedSMSProvider){
            set_default_provider('sms', selectedSMSProvider);
        }
    });


    /*********************************************************************
     * Email provider config
     */

    var $dialog_email_provider_config = $('#dialog_email_providers').dialog({
        autoOpen: false,
        title: 'Email Provider Config',
        dialogClass: "dialog-email-provider",
        width: 600,
        maxHeight: 600,
        minHeight: 300,
        modal: true,
        buttons: {
            'New': { click:  function(){
                    email_provider_form_dialog("");
                    },
                id: "button_email_provider_new",
                text: "New"
            },
            'Edit': { click: function(){
                    if(selectedEmailProvider){
                        email_provider_form_dialog(selectedEmailProvider);
                    }
                },
                id:"button_email_provider_edit",
                text: "Edit"
            },
            'Delete': { click: function(){
                    if(selectedEmailProvider){
                        $('#dialog_email_provider_delete').dialog("open");
                    }
                },
                id: "button_email_provider_delete",
                text:"Delete"
            },
            'Close': { click: function(){
                    $(this).dialog('close');
                },
                id: "button_email_providers_close",
                text:"Close"
            }
        },
        open: function(event, ui) {
            translate_dialog_email_providers();
            do_dialog_icons();
            $('.ui-dialog :button').blur();
        }
    });

    $dialog_email_provider_edit = $('#dialog_email_provider_edit').dialog({
        autoOpen: false,
        title: 'Email Provider',
        width: 600,
        modal: true,
        buttons: {
            'Cancel': {
                click: function(){
                    $(this).dialog('close');
                },
                id: "button_email_provider_cancel",
                text: "Cancel"
                },
            'Save': {
                click: function(){
                    if ($("#form_emailprovider").valid()) {
                        save_email_provider_config();
                    }
                },
                id: "button_email_provider_save",
                text: "Save"
            }
        },
        open: function(event, ui) {
            translate_dialog_email_provider_edit();
            do_dialog_icons();
        },
        close: function(event, ui) {
            load_email_providers();
        }
    });

    $dialog_email_provider_delete = $('#dialog_email_provider_delete').dialog({
            autoOpen: false,
            title: 'Deleting EMail provider',
            width: 600,
            modal: true,
            buttons: {
                'Delete': {
                    click: function(){
                        delete_email_provider(selectedEmailProvider);
                        $(this).dialog('close');
                    },
                    id: "button_email_provider_delete_delete",
                    text: "Delete"
                },
                "Cancel": {
                    click: function(){
                        $(this).dialog('close');
                    },
                    id: "button_email_provider_delete_cancel",
                    text: "Cancel"
                }
            },
            open: function() {
                do_dialog_icons();
                translate_dialog_email_provider_delete();
            },
            close: function(event, ui) {
                load_email_providers();
            }
        });

    $('#button_email_provider_set_default').click(function(){
        if(selectedEmailProvider){
            set_default_provider('email', selectedEmailProvider);
        }
    });

    /*********************************************************************
     * System config
     */

    var $dialog_system_config = $('#dialog_system_settings').dialog({
        autoOpen: false,
        title: 'System config',
        width: 600,
        modal: true,
        buttons: {
            'Save config': {click: function(){
                if ($("#form_sysconfig").valid()) {
                    save_system_config();
                    $(this).dialog('close');
                } else {
                    alert_box({'title': "",
                               'text': "text_error_saving_system_config",
                               'is_escaped': true});
                }
                },
                id: "button_system_save",
                text:"Save config"
                },
            Cancel: {click: function(){
                $(this).dialog('close');
                },
                id: "button_system_cancel",
                text: "Cancel"
                }
        },
        open: function(event, ui) {
            do_dialog_icons();
            translate_system_settings();
        }
    });
    $('#tab_system_settings').tabs();

    $('#menu_system_config').click(function(){
        load_system_config();
        $dialog_system_config.dialog('open');
    });

    $('#menu_sms_provider_config').click(function(){
        load_sms_providers();
        $dialog_sms_provider_config.dialog('open');
    });

    $('#menu_email_provider_config').click(function(){
        load_email_providers();
        $dialog_email_provider_config.dialog('open');
    });

    $('#menu_token_config').click(function(){
        try {
          $dialog_token_config.dialog('open');
        } catch (error) {
          alert_box({'title': '',
                     'text': "text_catching_generic_error",
                     'param': escape(error),
                     'is_escaped': true});
        }
    });


    $('#menu_policies').click(function(){
        $('#tabs').tabs('option', 'active', 2);
    });

    /*********************************************************************
     * license support contact
     */
    $dialog_support_contact = $('#dialog_support_contact').dialog({
        autoOpen: false,
        title: 'Support Contact',
        width: 600,
        modal: true,
        buttons: {
            'Ok': {click: function(){
                    $(this).dialog('close');
                },
                id: "button_support_contact_close",
                text: "Ok"
            }
        },
        open: function(event, ui) {
            translate_support_contact();
        }

    });

    /*********************************************************************
     * license stuff
     */
    var $dialog_view_support = $('#dialog_support_view').dialog({
        autoOpen: false,
        title: 'LinOTP Support Info',
        width: 600,
        modal: true,
        buttons: {
            'Setup Support': {click: function(){
                $dialog_set_support.dialog('open');
                $(this).dialog('close');
                },
                id: "button_support_set",
                text:"Setup support subscription"
                },
            'Close': {click: function(){
                $(this).dialog('close');
                },
                id: "button_support_close",
                text: "Close"
                }
        },
        open: function(event, ui) {
            do_dialog_icons();
            translate_system_settings();
        }

    });
    $('#menu_view_support').click(function(){
        translate_support_view();
        support_view();
        $dialog_view_support.dialog('open');
    });

    var $dialog_set_support = $('#dialog_set_support').dialog({
        autoOpen: false,
        title: 'Load LinOTP Support Subscription',
        width: 600,
        modal: true,
        buttons: {
            'Set subscription': {click: function(){
                support_set();
                $(this).dialog('close');
                },
                id: "button_support_set",
                text: "Set subscription"
                },
            Cancel: {click: function(){
                $(this).dialog('close');
                },
                id: "button_support_cancel",
                text: "Cancel"
                }
        },
        open: do_dialog_icons
    });
    $('#menu_set_support').click(function(){
        translate_support_set();
        support_set();
        $dialog_set_support.dialog('open');
    });

    var $dialog_about = $('#dialog_about').dialog({
        autoOpen: false,
        title: 'About LinOTP',
        width: 600,
        modal: true,
        buttons: {
            'Close': {
                click: function(){ $(this).dialog('close');},
                id: "button_about_close",
                text: "Close"
                }
        },
        open: do_dialog_icons
    });
    $('#menu_about').click(function(){
        translate_about();
        //about_view();
        $dialog_about.dialog('open');
    });


    /**********************************************************************
     * loading token file
     */

    var $dialog_load_tokens_pskc  = create_pskc_dialog();
    var $dialog_load_tokens_vasco = create_vasco_dialog();
    var $dialog_load_tokens_feitian = create_feitian_dialog();
    var $dialog_load_tokens_dpw = create_dpw_dialog();
    var $dialog_load_tokens_dat = create_dat_dialog();
    var $dialog_load_tokens_aladdin = create_aladdin_dialog();
    var $dialog_load_tokens_oathcsv = create_oathcsv_dialog();
    var $dialog_load_tokens_yubikeycsv = create_yubikeycsv_dialog();

    $('#menu_load_aladdin_xml_tokenfile').click(function(){
        $dialog_load_tokens_aladdin.dialog('open');
    });
    $('#menu_load_oath_csv_tokenfile').click(function(){
         $dialog_load_tokens_oathcsv.dialog('open');
    });
    $('#menu_load_yubikey_csv_tokenfile').click(function(){
         $dialog_load_tokens_yubikeycsv.dialog('open');
    });
    $('#menu_load_feitian').click(function(){
        $dialog_load_tokens_feitian.dialog('open');
    });
    $('#menu_load_pskc').click(function(){
        $dialog_load_tokens_pskc.dialog('open');
    });
    $('#menu_load_dpw').click(function(){
        $dialog_load_tokens_dpw.dialog('open');
    });
    $('#menu_load_dat').click(function(){
        $dialog_load_tokens_dat.dialog('open');
    });
    $('#menu_load_vasco').click(function(){
        $dialog_load_tokens_vasco.dialog('open');
    });


    /***********************************************************************
     *  Alert dialog
     */
    $('#dialog_alert').dialog({
        autoOpen: false,
        open: function(){

        },
        modal: true,
        buttons: {
            'OK': {click: function(){
                $(this).dialog('close');
                },
                id: "button_alert_ok",
                text: "OK"
                }
        }
    });

    /*******************************************************
     * Enrolling tokens
     */
    function button_enroll(){

        init_$tokentypes();
        try {
            tokentype_changed();
        } catch (error) {
            alert_box({'title': '',
                       'text': "text_catching_generic_error",
                       'param': escape(error),
                       'is_escaped': true});
            return false;
        }
        // ajax call  w. callback//
        get_enroll_infotext();
        translate_token_enroll();
        $dialog_enroll_token.dialog('open');

        return false;
    }
    var $dialog_enroll_token = $('#dialog_token_enroll').dialog({
        autoOpen: false,
        title: 'Enroll Token',
        resizeable: false,
        width: 600,
        modal: true,
        buttons: {
            'Enroll': {click: function(){
                token_enroll();
                $(this).dialog('close');
                },
                id: "button_enroll_enroll",
                text: "Enroll"
                },
            Cancel: { click: function(){
                $(this).dialog('close');
                },
                id: "button_enroll_cancel",
                text: "Cancel"
                }
        },
        open: do_dialog_icons
    });

    $('#button_enroll').click(button_enroll);
   //jQuery(document).bind('keydown', 'Alt+e', button_enroll());



    $('#realms').change(function(){
        var new_realm = $('#realm').val();
        $('#user_table').flexOptions({
            params: [{
                name: 'realm',
                value: new_realm
            }],
            newp : 1
        });
        $('#user_table').flexReload();
        // remove the selected user display
        $('#selected_users').html("");
    });

    $dialog_setpin_token = $('#dialog_set_pin').dialog({
        autoOpen: false,
        title: 'Set PIN',
        resizeable: false,
        width: 400,
        modal: true,
        buttons: {
            'Set PIN': {click: function(){
                token_setpin();
                $(this).dialog('close');
                },
                id: "button_setpin_setpin",
                text: "Set PIN"
                },
            Cancel: { click: function(){
                $(this).effect('puff');
                $(this).dialog('close');
                },
                id: "button_setpin_cancel",
                text: "Cancel"
                }
        },
        open: function() {
            translate_set_pin();
            do_dialog_icons();
        },
        close: function() {
            $('#pin1').val('');
            $('#pin2').val('');
        }
    });

    $('#button_setpin').click(function(){
        tokens = get_selected_tokens();
        view_setpin_dialog(tokens);
        return false;
    });

    var $dialog_unassign_token = $('#dialog_unassign_token').dialog({
        autoOpen: false,
        title: 'Unassign selected tokens?',
        resizable: false,
        width: 400,
        modal: true,
        buttons: {
            'Unassign tokens': {click: function(){
                token_unassign();
                $(this).dialog('close');
                },
                id: "button_unassign_unassign",
                text: "Unassign tokens"
                },
            Cancel: { click: function(){
                $(this).dialog('close');
                },
                id: "button_unassign_cancel",
                text: "Cancel"
                }
        },
        open: function() {
            do_dialog_icons();
            translate_dialog_unassign();
            tokens = get_selected_tokens();
            token_string = tokens.join(", ");
            $('#tokenid_unassign').html(escape(token_string));
        }
    });
    $('#button_unassign').click(function(){
        $dialog_unassign_token.dialog('open');
        return false;
    });


    var $dialog_delete_token = $('#dialog_delete_token').dialog({
        autoOpen: false,
        title: 'Delete selected tokens?',
        resizable: false,
        width: 400,
        modal: true,
        buttons: {
            'Delete tokens': {click: function(){
                token_delete();
                $(this).dialog('close');
                },
                id: "button_delete_delete",
                text: "Delete tokens"
                },
            Cancel: {click: function(){
                $(this).dialog('close');
                },
                id: "button_delete_cancel",
                text: "Cancel"
                }
        },
        open: function(){
            tokens = get_selected_tokens();
            $('#delete_info').html(escape(tokens.join(", ")));
            translate_dialog_delete_token();
            do_dialog_icons();
        }
    });
    $('#button_delete').click(function(){
        $dialog_delete_token.dialog('open');
        return false;
    });

    $( "#alert_box" ).dialog({
        autoOpen: false,
        modal: true,
        buttons: {
                Ok: function() {
                    $( this ).dialog( "close" );
                }
            }
     });

     $('#text_no_realm').dialog({
        autoOpen: false,
        modal: true,
        show: {
            effect : "fade",
            duration: 1000
        },
        hide: {
            effect : "fade",
            duration: 500
        },
        buttons: {
            Ok: function() {
                $(this).dialog("close");
                $dialog_realms.dialog("open");
            }
        }
     });


    /******************************************************************+
     *
     * Tabs
     */
    $("#tabs").tabs({
        collapsible: false,
        spinner: 'Retrieving data...',
        beforeLoad: function( event, ui ) {
            // The purpose of the following is to prevent automatic reloads
            // of the tab. When the tab loads for the first time the 'loaded'
            // option is set.
            // The tab can be reloaded by reloading the whole page, or using
            // the controls provided inside the tab.
            // Tab Option 'cache: true' (used before for this same purpose)
            // was removed in jQuery UI version 1.10
            if ( ui.tab.data( "loaded" )  ) {
                event.preventDefault();
            }
            else {
                ui.jqXHR.success(function() {
                    ui.tab.data ( "loaded", true );
                });
                // Following replaces ajaxOptions error function. ajaxOptions was
                // removed in jQuery UI 1.10
                ui.jqXHR.error(function(){
                    ui.panel.html("Couldn't load this tab. " +
                        "Please contact your administrator.");
                });
            }
            return;
        }
        //load: function(event, ui){
        //    get_selected();
        //}
    });

    /**********************************************************************
     * Token info dialog
     */
    $dialog_tokeninfo_set = $('#dialog_tokeninfo_set').dialog({
        autoOpen: false,
        title: "Setting Hashlib",
        resizeable: true,
        width: 400,
        modal: true,
        buttons: {
            OK: {click: function(){
                token_info_save();
                $(this).dialog('close');
                },
                id: "button_tokeninfo_ok",
                text: "OK"
                },
            Cancel: {click: function(){
                $(this).dialog('close');
                },
                id: "button_tokeninfo_cancel",
                text: "Cancel"
                }
        }
    });
    $dialog_tokeninfo_set.html('<select id=hashlib name=hashlib>\
                    <option value=sha1>sha1</option>\
                    <option value=sha256>sha256</option>\
                    </select>');

    $dialog_token_info = $('#dialog_token_info').dialog({
        autoOpen: false,
        title: 'Token info',
        resizeable: true,
        width: 720,
        modal: true,
        open: function(){
            translate_dialog_token_info();
            do_dialog_icons();
        }
    });

    fill_realms();

    // Log Div
    $("#logAccordion").accordion({
        fillSpace: true
    });


});
//--------------------------------------------------------------------------------------
// End of document ready


/************************************************************************
 *
 *  SMS Provider edit
 */

function sms_provider_form_dialog(name){
    if(name){
        $("#sms_provider_name").val(name);
        $("#sms_provider_class").val(smsProviders[name].Class);
        $("#sms_provider_config").val(smsProviders[name].Config);
        $("#sms_provider_timeout").val(smsProviders[name].Timeout);
    }
    else{
        $("#sms_provider_name").val($("#sms_provider_name").attr("placeholder"));
        // to be replaced by getProviderDef
        $("#sms_provider_class").val($("#sms_provider_class").attr("placeholder"));
        $("#sms_provider_config").val($("#sms_provider_config").attr("placeholder"));
        $("#sms_provider_timeout").val($("#sms_provider_timeout").attr("placeholder"));
    }

    $("#dialog_sms_provider_edit").dialog("open");

    $("#form_smsprovider").validate({
        rules: {
            sms_provider_config: {
                valid_json: true
            },
            sms_provider_name: {
                required: true,
                minlength: 4,
                number: false,
                providername: true
            }
        },
        debug: true
    });
}

function save_sms_provider_config(){
    // Load Values from still opened form
    var provider = $('#sms_provider_name').val();
    var params = {
        'name': provider,
        'class': $('#sms_provider_class').val(),
        'config': $('#sms_provider_config').val(),
        'timeout': $('#sms_provider_timeout').val(),
        'type': 'sms',
        'session': getsession(),
    };

    show_waiting();

    $.post('/system/setProvider', params,
      function(data, textStatus, XMLHttpRequest){
        hide_waiting();
        load_sms_providers();
        if (data.result.status == true && data.result.value == true) {
            $dialog_sms_provider_edit.dialog('close');
        } else if (data.result.value == false) {
            alert_box({'title': i18n.gettext('Failed to save provider'),
                       'text': escape(data.detail.message),
                       'type': ERROR,
                       'is_escaped': true});

            var message = sprintf(i18n.gettext('Failed to save provider %s'),
                                  escape(provider));
            alert_info_text({'text': message,
                             'type': ERROR,
                             'is_escaped': true});
        } else {
            alert_box({'title': i18n.gettext('Error saving provider'),
                       'text': escape(data.result.error.message),
                       'type': ERROR,
                       'is_escaped': true});
        }
    });
}

function delete_sms_provider(provider){
    show_waiting();
    var params = {'name': provider,
                  'type': 'sms',
                  'session': getsession()
                  };
    $.post('/system/delProvider', params,
      function(data, textStatus, XMLHttpRequest){
        hide_waiting();
        load_sms_providers();
        if (data.result.status == true && data.result.value == true) {

            var message = sprintf(i18n.gettext('Provider %s deleted'),
                                  escape(provider));

            alert_info_text({'text': message,
                             'is_escaped': true});

        } else if (data.result.value == false) {
            var reason_text = ("detail" in data && "message" in data.detail ? escape(data.detail.message) : i18n.gettext('Unknown server error occured'));
            alert_box({'title': i18n.gettext('Failed to delete provider'),
                       'text': reason_text,
                       'type': ERROR,
                       'is_escaped': true});

            var message = sprintf(i18n.gettext('Failed to delete provider %s'),
                                  escape(provider));
            alert_info_text({'text': message,
                             'type': ERROR,
                             'is_escaped': true});
        } else {
            alert_box({'title': i18n.gettext('Error deleting provider'),
                       'text': escape(data.result.error.message),
                       'type': ERROR,
                       'is_escaped': true});
        }
    });
}

function set_default_provider(type, provider){
    show_waiting();
            var params = {'name': provider,
                          'type': type,
                          'session': getsession()
                         };
            $.post('/system/setDefaultProvider', params,
              function(data, textStatus, XMLHttpRequest){
                hide_waiting();

                window['load_'+type+'_providers']();

                if (data.result.status == true && data.result.value == true) {

                    var message = sprintf(i18n.gettext('Provider %s set as default'),
                                          escape(provider));

                    alert_info_text({'text': message,
                                     'is_escaped': true});

                } else if (data.result.value == false) {
                    alert_box({'title': i18n.gettext('Failed to set default provider'),
                               'text': escape(data.detail.message),
                               'type': ERROR,
                               'is_escaped': true});

                    var message = sprintf(i18n.gettext('Failed to set default provider %s'),
                                          escape(provider));
                    alert_info_text({'text': message,
                                     'type': ERROR,
                                     'is_escaped': true});
                } else {
                    alert_box({'title': i18n.gettext('Error setting default provider'),
                               'text': escape(data.result.error.message),
                               'type': ERROR,
                               'is_escaped': true});
                }
            });
}

/************************************************************************
 *
 *  Email provider edit
 */

function email_provider_form_dialog(name){
    if(name){
        $("#email_provider_name").val(name);
        $("#email_provider_class").val(emailProviders[name].Class);
        $("#email_provider_config").val(emailProviders[name].Config);
        $("#email_provider_timeout").val(emailProviders[name].Timeout);
    }
    else{
        $("#email_provider_name").val($("#email_provider_name").attr("placeholder"));
        // to be replaced by getProviderDef
        $("#email_provider_class").val($("#email_provider_class").attr("placeholder"));
        $("#email_provider_config").val($("#email_provider_config").attr("placeholder"));
        $("#email_provider_timeout").val($("#email_provider_timeout").attr("placeholder"));
    }

    $("#dialog_email_provider_edit").dialog("open");

    $("#form_emailprovider").validate({
        rules: {
            email_provider_config: {
                valid_json: true
            },
            email_provider_name: {
                required: true,
                minlength: 4,
                number: false,
                providername: true
            }
        }
    });
}

function save_email_provider_config(){
    // Load Values from still opened form
    var provider = $('#email_provider_name').val();
    var params = {
        'name': provider,
        'class': $('#email_provider_class').val(),
        'config': $('#email_provider_config').val(),
        'timeout': $('#email_provider_timeout').val(),
        'type': 'email',
        'session': getsession()
    };
    show_waiting();

    $.post('/system/setProvider', params,
    function(data, textStatus, XMLHttpRequest){
        hide_waiting();
        if (data.result.status == true && data.result.value == true) {
            $dialog_email_provider_edit.dialog('close');
        } else if (data.result.value == false) {
            alert_box({'title': i18n.gettext('Failed to save provider'),
                       'text': escape(data.detail.message),
                       'type': ERROR,
                       'is_escaped': true});

            var message = sprintf(i18n.gettext('Failed to save provider %s'),
                                  escape(provider));
            alert_info_text({'text': message,
                             'type': ERROR,
                             'is_escaped': true});
        } else {
            alert_box({'title': i18n.gettext('Error saving provider'),
                       'text': escape(data.result.error.message),
                       'type': ERROR,
                       'is_escaped': true});
        }
    });
}

function delete_email_provider(provider){
    show_waiting();
    var params =  {'name': provider,
                   'type': 'email',
                   'session': getsession()};
    $.post('/system/delProvider', params,
      function(data, textStatus, XMLHttpRequest){
        hide_waiting();
        load_email_providers();
        if (data.result.status == true && data.result.value == true) {
            var message = sprintf(i18n.gettext('Provider %s deleted'),
                                  escape(provider));

            alert_info_text({'text': message,
                             'is_escaped': true});

        } else if (data.result.value == false) {
            var reason_text = ("detail" in data && "message" in data.detail ? escape(data.detail.message) : i18n.gettext('Unknown server error occured'));
            alert_box({'title': i18n.gettext('Failed to delete provider'),
                       'text': reason_text,
                       'type': ERROR,
                       'is_escaped': true});

            var message = sprintf(i18n.gettext('Failed to delete provider %s'),
                                  escape(provider));
            alert_info_text({'text': message,
                             'type': ERROR,
                             'is_escaped': true});
        } else {
            alert_box({'title': i18n.gettext('Error deleting provider'),
                       'text': escape(data.result.error.message),
                       'type': ERROR,
                       'is_escaped': true});
        }
    });
}


/************************************************************************
 *
 *  Resolver edit funtions
 */
function resolver_file(name){

    var obj = {
        'result': {
            'value': {
                'data': {
                    'fileName': '/etc/passwd'
                }
            }
        }
    };

    g.current_resolver_name = name;

    if (name) {
        // load the config of the resolver "name".
        clientUrlFetch('/system/getResolver',{'resolver' : name}, function(xhdr, textStatus) {

                var resp = xhdr.responseText;
                obj = jQuery.parseJSON(resp);
                //obj.result.value.data.fileName;

                $('#file_resolvername').val(name);
                $('#file_filename').val(obj.result.value.data.fileName);
        });
    } else {
        $('#file_resolvername').val("");
        $('#file_filename').val(obj.result.value.data.fileName);
    }

    $dialog_file_resolver.dialog('open');

    $("#form_fileconfig").validate({
        rules: {
            file_filename: {
                required: true,
                minlength: 2,
                number: false
            },
            file_resolvername: {
                required: true,
                minlength: 4,
                number: false,
                resolvername: true
            }
        }
    });
}

function realm_modify(name) {
    var resolvers = get_resolvers();
    if (resolvers.length === 0) {
        alert_box({'title': "Cannot " + (name.length === 0 ? "create" : "edit") + " a realm",
                    'text': "Please create a UserIdResolver first",
                    'is_escaped': true});
    } else {
        realm_edit(name);
        realms_load();
        fill_realms();
    }
}

function realm_edit(name){

    var realm = "";
    var html_intro;
    $('#realm_intro_edit').hide();
    $('#realm_intro_new').hide();
    if (name) {
        if (name.match(/^(\S+)\s(\[|\()(.+)\]/)) {
            realm = name.replace(/^(\S+)\s+(\[|\()(.+)\]/, "$1");
        }
        else {
            alert_info_text({'text': "text_realm_name_error",
                             "type": ERROR,
                            'is_escaped': true});
        }
        $('#realm_edit_realm_name').html(escape(realm));
        $('#realm_name').val(realm);
        $('#realm_intro_edit').show();
    }
    else {
        $('#realm_intro_new').show();
    }

    // get the realm configuration
    var resp = clientUrlFetchSync('/system/getRealms',{});
    var realmObj = jQuery.parseJSON(resp);

    var uidresolvers = [];
    var default_realm = "";

    if (realm) {
        uidresolvers = realmObj.result.value[realm].useridresolver;
    }

    // get all resolvers
    var resolvers = '';
    var params = {'session':getsession()};
    $.post('/system/getResolvers', params,
     function(data, textStatus, XMLHttpRequest){
        resolvers = '<ol id="resolvers_in_realms_select" class="select_list" class="ui-selectable">';
        for (var key in data.result.value) {
            var klass = 'class="ui-widget-content"';
            for (var i_reso in uidresolvers) {
                // check if this resolver is contained in the realm
                var reso = uidresolvers[i_reso].split('.');
                if (reso[reso.length - 1] == key) {
                    klass = 'class="ui-selected" class="ui-widget-content" ';
                }
            }
            var e_key = escape(key);
            var id = "id=realm_edit_click_" + e_key;
            var e_resolver_type = escape(data.result.value[key].type);
            resolvers += '<li '+id+' '+ klass + '>' + e_key + ' [' + e_resolver_type + ']</li>';
        }
        resolvers += '</ol>';

        $('#realm_edit_resolver_list').html(resolvers);
        $('#resolvers_in_realms_select').selectable({
            stop: check_for_selected_resolvers
        }); // end of selectable
        check_for_selected_resolvers();
    }); // end of $.post
    $dialog_edit_realms.dialog("option", "title", "Edit Realm " + realm);
    $dialog_edit_realms.dialog('open');

    $("#form_realmconfig").validate({
        rules: {
            realm_name: {
                required: true,
                minlength: 4,
                number: false,
                realmname: true
            }
        }
    });
}

function check_for_selected_resolvers(){
    var resolvers_in_realm_to_edit = new Array();
    $.when.apply($, $(".ui-selected", this).each(function(){
        var index = $("#resolvers_in_realms_select li").index(this);
        var reso = escape($(this).html());
        if (reso.match(/(\S+)\s\[(\S+)\]/)) {
            var r = reso.replace(/(\S+)\s+\S+/, "$1");
            var t = reso.replace(/\S+\s+\[(\S+)\]/, "$1");
        }
        else {
            alert_info_text({'text': "text_regexp_error",
                             'param': escape(reso),
                             'type': ERROR,
                             'is_escaped': true});
        }
        switch (t) {
            case 'ldapresolver':
                resolvers_in_realm_to_edit.push('useridresolver.LDAPIdResolver.IdResolver.' + r);
                break;
            case 'sqlresolver':
                resolvers_in_realm_to_edit.push('useridresolver.SQLIdResolver.IdResolver.' + r);
                break;
            case 'httpresolver':
                resolvers_in_realm_to_edit.push('useridresolver.HTTPIdResolver.IdResolver.' + r);
                break;
            case 'passwdresolver':
                resolvers_in_realm_to_edit.push('useridresolver.PasswdIdResolver.IdResolver.' + r);
                break;
        }
    })).done(function(){
        g.resolvers_in_realm_to_edit = resolvers_in_realm_to_edit.join(",");
    }); // end of each
}



function resolver_set_ldap(obj) {
    $('#ldap_uri').val(obj.result.value.data.LDAPURI);
    $('#ldap_basedn').val(obj.result.value.data.LDAPBASE);
    $('#ldap_binddn').val(obj.result.value.data.BINDDN);
    $('#ldap_password').val(obj.result.value.data.BINDPW);
    $('#ldap_timeout').val(obj.result.value.data.TIMEOUT);
    $('#ldap_sizelimit').val(obj.result.value.data.SIZELIMIT);
    $('#ldap_loginattr').val(obj.result.value.data.LOGINNAMEATTRIBUTE);
    $('#ldap_searchfilter').val(obj.result.value.data.LDAPSEARCHFILTER);
    $('#ldap_userfilter').val(obj.result.value.data.LDAPFILTER);
    $('#ldap_mapping').val(obj.result.value.data.USERINFO);
    $('#ldap_uidtype').val(obj.result.value.data.UIDTYPE);
    $('#ldap_certificate').val(obj.result.value.data.CACERTIFICATE);
    $('#ldap_noreferrals').val(obj.result.value.data.NOREFERRALS);
    ldap_resolver_ldaps();
}

function resolver_ldap(name){

    var obj = {
        'result': {
            'value': {
                'data': {
                    'BINDDN': 'cn=administrator,dc=yourdomain,dc=tld',
                    'LDAPURI': 'ldap://linotpserver1, ldap://linotpserver2',
                    'LDAPBASE': 'dc=yourdomain,dc=tld',
                    'TIMEOUT': '5',
                    'SIZELIMIT' : '500',
                    'LOGINNAMEATTRIBUTE': 'sAMAccountName',
                    'LDAPSEARCHFILTER': '(sAMAccountName=*)(objectClass=user)',
                    'LDAPFILTER': '(&(sAMAccountName=%s)(objectClass=user))',
                    'USERINFO': '{ "username": "sAMAccountName", "phone" : "telephoneNumber", "mobile" : "mobile", "email" : "mail", "surname" : "sn", "givenname" : "givenName" }',
                    'UIDTYPE': 'objectGUID',
                    'CACERTIFICATE' : '',
                    'NOREFERRALS' : 'True',
                }
            }
        }
    };

    g.current_resolver_name = name;

    if (name) {
        // load the config of the resolver "name".
        clientUrlFetch('/system/getResolver', {'resolver' : name}, function(xhdr, textStatus) {
            var resp = xhdr.responseText;
            var obj = jQuery.parseJSON(resp);
            $('#ldap_resolvername').val(name);
            if (obj.result.status) {
                resolver_set_ldap(obj);
            } else {
                // error reading resolver
                alert_box({'title': "",
                           'text': "text_ldap_load_error",
                           'param': escape(obj.result.error.message),
                           'is_escaped': true});
            }

          });
    } // end if
    else {
        $('#ldap_resolvername').val("");
        resolver_set_ldap(obj);
    }
    $('#ldap_noreferrals').prop('checked', ("True" == obj.result.value.data.NOREFERRALS));

    $('#progress_test_ldap').hide();
    $dialog_ldap_resolver.dialog('open');


    $("#form_ldapconfig").validate({
        rules: {
            ldap_uri: {
                required: true,
                minlength: 8,
                number: false,
                ldap_uri: /^(ldap:\/\/|ldaps:\/\/)/i
            },
            ldap_timeout: {
                required: true,
                minlength: 1,
                ldap_timeout: true
            },
            ldap_resolvername: {
                required: true,
                minlength: 4,
                resolvername: true
            },
            ldap_searchfilter: {
                required: true,
                minlength: 5,
                ldap_searchfilter: true
            },
            ldap_userfilter: {
                required: true,
                minlength: 5,
                ldap_userfilter: true
            },
            ldap_mapping: {
                required: true,
                valid_json: true,
                minlength: 5,
                ldap_mapping: true
            },
            ldap_uidtype: {
                ldap_uidtype: true
            }
        }
    });

}

function set_form_input(form_name, data) {
/*
 * for all input fields of the form, set the corresponding
 * values from the obj
 *
 * Assumption:
 *   the input form names are the same as the config entries
 */
    var items = {};
    $('#'+form_name).find(':input').each(
        function (id, el) {
            if (el.name != "") {
                name = el.name;
                id = el.id;
                if (data.hasOwnProperty(name) ){
                    var value = data[name];
                    $('#'+id).val(value);
                } else {
                    $('#'+id).val('');
            } } }
    );

    for (var i = 0; i < items.length; i++) {
        var name = items[i];

    }

}

function get_form_input(form_name) {
/*
 * for all input fields of the form, set the corresponding
 * values from the obj
 *
 * Assumption:
 *   the input form names are the same as the config entries
 */
    var items = {};
    $('#'+form_name).find(':input').each(
        function (id, el) {
            if (el.name != "") {
                items[el.name] = el.value;
            }   }
    );
    return items;
}

function resolver_set_http(data) {
    set_form_input('form_httpconfig', data)
    http_resolver_https();
}

function resolver_http(name){

    var obj = {
        'result': {
            'value': {
                'data': {
                    'AUTHUSER': 'administrator',
                    'HTTPURI': 'http://linotpserver1,http://linotpserver2',
                    'TIMEOUT': '5',
                    'LOGINNAMEATTRIBUTE': '{ "path"="getUserId","searchstr"="username=%(username)s@%(realm)s"}',
                    'HTTPSEARCHFILTER': '{ "path"="getUser","searchstr"="userid=%(userid)s"}',
                    'HTTPFILTER': '{ "path"="admin/userlist","searchstr"="username=%(username)s"} "jsonpath"="/result/value"',
                    'USERINFO': '{ "username": "login", "phone" : "telephoneNumber", "mobile" : "mobile", "email" : "mail", "surname" : "sn", "givenname" : "givenName" }',
                    'CACERTIFICATE' : '',
                }
            }
        }
    };

    g.current_resolver_name = name;

    if (name) {
        // load the config of the resolver "name".
        clientUrlFetch('/system/getResolver', {'resolver' : name}, function(xhdr, textStatus) {
            var resp = xhdr.responseText;
            var obj = jQuery.parseJSON(resp);
            $('#http_resolvername').val(name);
            if (obj.result.status) {
                var data = obj.result.value.data;
                resolver_set_http(data);
            } else {
                // error reading resolver
                alert_box({'title': "",
                            'text': "text_http_load_error",
                            'param': obj.result.error.message,
                            'is_escaped': true});
            }

          });
    } // end if
    else {
        $('#http_resolvername').val("");
        var data = obj.result.value.data;
        resolver_set_http(data);
    }

    $('#progress_test_http').hide();
    $('#http_setting_tabs').tabs();
    $dialog_http_resolver.dialog('open');


    $("#form_httpconfig").validate({
        ignore: "",
        rules: {
            http_uri: {
                required: true,
                minlength: 8,
                number: false,
                http_uri: /^(http:\/\/|https:\/\/)/i
            },
            http_timeout: {
                required: true,
                minlength: 1,
                number: true
            },
            http_resolvername: {
                required: true,
                minlength: 4,
                resolvername: true
            },
            http_searchfilter: {
                required: true,
                minlength: 5,
                http_searchfilter: true
            },
            http_userfilter: {
                required: true,
                minlength: 5,
                http_userfilter: true
            },
            http_mapping: {
                required: true,
                valid_json: true,
                minlength: 5,
                http_mapping: true
            },
            http_uidtype: {
                http_uidtype: true
            }
        }
    });
}

function resolver_set_sql(obj) {

    $('#sql_driver').val(obj.result.value.data.Driver);
    $('#sql_server').val(obj.result.value.data.Server);
    $('#sql_port').val(obj.result.value.data.Port);
    $('#sql_limit').val(obj.result.value.data.Limit);
    $('#sql_database').val(obj.result.value.data.Database);
    $('#sql_table').val(obj.result.value.data.Table);
    $('#sql_user').val(obj.result.value.data.User);
    $('#sql_password').val(obj.result.value.data.Password);
    $('#sql_mapping').val(obj.result.value.data.Map);
    $('#sql_where').val(obj.result.value.data.Where);
    $('#sql_conparams').val(obj.result.value.data.conParams);
    $('#sql_encoding').val(obj.result.value.data.Encoding);
}

function resolver_sql(name){

    var obj = {
        'result': {
            'value': {
                'data': {
                    'Database': 'yourUserDB',
                    'Driver': 'mysql',
                    'Server': '127.0.0.1',
                    'Port': '3306',
                    'User': 'user',
                    'Password': 'secret',
                    'Table': 'usertable',
                    'Map': '{ "userid" : "id", "username": "user", "phone" : "telephoneNumber", "mobile" : "mobile", "email" : "mail", "surname" : "sn", "givenname" : "givenName" ,"password" : "password", "salt" : "salt" }',
                    'Where' : '',
                    'conParams' : '',
                    'Encoding' : ''

                }
            }
        }
    };

    g.current_resolver_name = name;

    $('#progress_test_sql').hide();

    if (name) {
        // load the config of the resolver "name".
        clientUrlFetch('/system/getResolver', {'resolver' : name}, function(xhdr, textStatus) {
                var resp = xhdr.responseText;
                var obj = jQuery.parseJSON(resp);
                //obj.result.value.data.BINDDN;
                $('#sql_resolvername').val(name);
                if (obj.result.status) {
                    resolver_set_sql(obj);
                } else {
                    // error reading resolver
                    alert_box({'title': "",
                               'text': "text_sql_load_error",
                               'param': escape(obj.result.error.message),
                               'is_escaped':true});
                }
            });
        } // end if
    else {
        $('#sql_resolvername').val("");
        resolver_set_sql(obj);
    }

    $dialog_sql_resolver.dialog('open');


    $("#form_sqlconfig").validate({
        rules: {
            sql_resolvername: {
                required: true,
                minlength: 4,
                resolvername: true
            },
            sql_driver: {
                required: true,
                minlength: 3,
                number: false,
                sql_driver: true
            },
            sql_port: {
                minlength: 1,
                number: true
            },
            sql_limit: {
                minlength: 1,
                number: true
            },
            sql_mapping: {
                valid_json: true,
                required: true,
                minlength: 5,
                sql_mapping: true
            }
        }
    });
}

function check_for_resolver_name_change(defer, new_resolver_name){
    if(g.current_resolver_name !== new_resolver_name){
        var resolvers = get_resolvers();

        if($.inArray(new_resolver_name, resolvers) !== -1){
            var text = '<div style="text-align: center"><br/>' +
                i18n.gettext('A resolver with name') +
                ' ' + new_resolver_name + ' ' +
                i18n.gettext('already exists.') + '<br/><br/>' +
                i18n.gettext('Do you want to overwrite the existing definition?') +
                '</div>';

            $(text).dialog({
                title: i18n.gettext("Overwrite resolver definition"),
                width: 500,
                modal: true,
                buttons: [
                    {
                        text: i18n.gettext("Cancel"),
                        click: function() {
                            defer.reject("false");
                            $( this ).dialog( "close" );
                        }
                    },
                    {
                        text: i18n.gettext("Overwrite"),
                        click: function() {
                            defer.resolve("true");
                            $( this ).dialog( "close" );
                        }
                    }
                ]
            });
        }
        else {
            defer.resolve("true");
        }
    }
    else{
        defer.resolve("true");
    }

    return defer.promise();
}

function confirm_cancel_dialog(dialogname){
    var defer = $.Deferred();
    var text = '<div style="text-align: center"><br/>' +
                sprintf(i18n.gettext("The %s dialog contains unsaved changes."), dialogname) + 
                '<br/><br/>' +
                i18n.gettext('Do you really want to close the dialog and discard the changes?') +
                '</div>';

    $(text).dialog({
        title: i18n.gettext("Close Dialog"),
        width: 500,
        modal: true,
        buttons: [

            {
                text: i18n.gettext("Cancel"),
                click: function() {
                    defer.reject("false");
                    $( this ).dialog( "close" );
                }
            },
            {
                text: i18n.gettext("Discard"),
                click: function() {
                    defer.resolve("true");
                    $( this ).dialog( "close" );
                }
            }
        ]
    });
    return defer.promise();
}

function split( val ) {
        return val.split( /,\s*/ );
}
function extractLast( term ) {
        return split( term ).pop();
}

function renew_policy_actions(){
    /*
     * This function needs to be called, whenever the scope is changed or loaded.
     */
    var scope=$('#policy_scope_combo').val();
    var actions=get_scope_actions(scope);
    define_policy_action_autocomplete( actions );
}

function define_policy_action_autocomplete(availableActions) {
    /*
     * This sets the allowed actions in the policy action input
     */
    $( "#policy_action" )
        .autocomplete({
            minLength: 0,
            source: function( request, response ) {
                // delegate back to autocomplete, but extract the last term
                response( $.ui.autocomplete.filter(
                    availableActions, extractLast( request.term ) ) );
            },
            focus: function() {
                // prevent value inserted on focus
                return false;
            },
            select: function( event, ui ) {
                var terms = split( this.value );
                // remove the current input
                terms.pop();
                // add the selected item
                terms.push( ui.item.value );
                // add placeholder to get the comma-and-space at the end
                terms.push( "" );
                this.value = terms.join( ", " );
                return false;
            }
        });
}

function view_policy() {

    $("#policy_table").flexigrid({
            url : '/system/policies_flexi',
            method: 'POST',
            dataType : 'json',
            colModel : [
                {display: i18n.gettext('Active'), name : 'active', width : 35, sortable : true},
                {display: i18n.gettext('Name'), name : 'name', width : 100, sortable : true},
                {display: i18n.gettext('User'), name : 'user', width : 80, sortable : true},
                {display: i18n.gettext('Scope'), name : 'scope', width : 80, sortable : true},
                {display: i18n.gettext('Action'), name : 'action', width : 200, sortable : true},
                {display: i18n.gettext('Realm'), name : 'realm', width : 100, sortable : true},
                {display: i18n.gettext('Client'), name : 'client', width : 200, sortable : true},
                {display: i18n.gettext('Time'), name : 'time', width : 50, sortable : true}
                ],
            height: 200,
            searchitems : [
                {display: i18n.gettext('All other columns'), name : 'all', isdefault: true}
                ],
            rpOptions: [10,15,20,50,100],
            sortname: "name",
            sortorder: "asc",
            useRp: true,
            rp: 50,
            usepager: true,
            singleSelect: true,
            showTableToggleBtn: true,
            preProcess: pre_flexi,
            onError: error_flexi,
            onSubmit: on_submit_flexi,
            addTitleToCell: true,
            dblClickResize: true,
            searchbutton: true
    });

    $('#policy_export').attr("href", '/system/getPolicy/policy.cfg?session=' + getsession());

    $('#policy_import').click(function(){
        $dialog_import_policy.dialog("open");
    });

    $('#button_policy_add').click(function(event){
        event.preventDefault();
        var pol_name = $('#policy_name').val();
        pol_name = $.trim(pol_name);
        if (pol_name.length == 0) {
        alert_box({'title': 'Policy Name',
                   'text': "text_policy_name_not_empty",
                   'is_escaped': true});
            return;
        }

        if ($('#policy_active').is(':checked')) {
            pol_active = "True";
        } else {
            pol_active = "False";
        }
        var params = { 
                'name' : $('#policy_name').val(),
              'user' : $('#policy_user').val(),
              'action' : $('#policy_action').val(),
              'scope' : $('#policy_scope_combo').val(),
              'realm' : $('#policy_realm').val(),
              'time' : $('#policy_time').val(),
              'client' : $('#policy_client').val(),
              'active' : pol_active,
                'session':getsession() };
        $.post('/system/setPolicy', params,
         function(data, textStatus, XMLHttpRequest){
            if (data.result.status == true) {
                alert_info_text({'text': "text_policy_set",
                                 'is_escaped': true});
                $('#policy_table').flexReload();
            }else {
                alert_info_text({'text': escape(data.result.error.message),
                                 'type': ERROR,
                                 'is_escaped': true});
            }
        });
    });

    $('#button_policy_delete').click(function(event){
        event.preventDefault();
        var policy = get_selected_policy().join(',');
        if (policy) {
            var params = {'name' : policy, 'session':getsession()};
            $.post('/system/delPolicy', params,
             function(data, textStatus, XMLHttpRequest){
                if (data.result.status == true) {
                    alert_info_text({'text': "text_policy_deleted",
                                     'is_escaped': true});
                    $('#policy_table').flexReload();
                } else {
                    alert_info_text({'text': escape(data.result.error.message),
                                     "type": ERROR,
                                     'is_escaped': true});
                }
            });
            $('#policy_form').trigger("reset");
        }
    });

    $('#button_policy_clear').click(function(event){
        event.preventDefault();
        $('#policy_form').trigger("reset");
    });

    $('#policy_scope_combo').change(function(){
        renew_policy_actions();
    });

    $('#policy_table').click(function(event){
        get_selected();
    });

    sortChildsOfElement("#policy_scope_combo");
}

function sortChildsOfElement(elem){
    $(elem).each(function(){
        var items = $(this).children().get();
        items.sort(function(a,b){
          var keyA = $(a).text();
          keyA = $.trim(keyA).toLowerCase();

          var keyB = $(b).text();
          keyB = $.trim(keyB).toLowerCase();

          if (keyA < keyB) return -1;
          if (keyA > keyB) return 1;
          return 0;
        });
        var parent = $(elem);
        $.each(items, function(i, child){
          parent.append(child);
        });
    })
}

function view_token() {
        $("#token_table").flexigrid({
            url : '/manage/tokenview_flexi',
            method: 'POST',
            dataType : 'json',
            colModel : [
                {display: i18n.gettext('Serial Number'), name : 'TokenSerialnumber', width : 100, sortable : true, align: 'center'},
                {display: i18n.gettext('Active'), name : 'Isactive', width : 40, sortable : true, align: 'center'},
                {display: i18n.gettext('Username'), name : 'Username', width : 100, sortable : false, align: 'center'},
                {display: i18n.gettext('Realm'), name : 'realm', width : 100, sortable : false, align: 'center'},
                {display: i18n.gettext('Type'), name : 'TokenType', width : 50, sortable : true, align: 'center'},
                {display: i18n.gettext('Login Attempts Failed'), name : 'FailCount', width : 140, sortable : true, align: 'center'},
                {display: i18n.gettext('Description'), name : 'TokenDesc', width : 100, sortable : true, align: 'center'},
                {display: i18n.gettext('Max Login Attempts'), name : 'maxfailcount', width : 110, sortable : false, align: 'center'},
                {display: i18n.gettext('OTP Length'), name : 'otplen', width : 75, sortable : false, align: 'center'},
                {display: i18n.gettext('Count Window'), name : 'countwindow', width : 90, sortable : false, align: 'center'},
                {display: i18n.gettext('Sync Window'), name : 'syncwindow', width : 80, sortable : false, align: 'center'},
                {display: i18n.gettext('User ID'), name : 'Userid', width : 60, sortable : true, align: 'center'},
                {display: i18n.gettext('Resolver'), name : 'IdResolver', width : 200, sortable : true, align: 'center'}
                ],
            height: 400,
            searchitems : [
                {display: i18n.gettext('Login Name'), name: 'loginname', isdefault: true },
                {display: i18n.gettext('All other columns'), name : 'all'},
                {display: i18n.gettext('Realm'), name: 'realm' }
                ],
            rpOptions: [10,15,20,50,100],
            sortname: "TokenSerialnumber",
            sortorder: "asc",
            useRp: true,
            rp: 15,
            usepager: true,
            showTableToggleBtn: true,
            preProcess: pre_flexi,
            onError: error_flexi,
            onSubmit: on_submit_flexi,
            onSuccess: show_selected_status,
            addTitleToCell: true,
            dblClickResize: true,
            searchbutton: true
    });
    $('#token_table').click(function(event){
        get_selected();
    });

}

function view_user() {
        $("#user_table").flexigrid({
            url : '/manage/userview_flexi',
            method: 'POST',
            dataType : 'json',
            colModel : [
                {display: i18n.gettext('Username'), name : 'username', width : 90, sortable : true, align:"left"},
                {display: i18n.gettext('UserIdResolver'), name : 'useridresolver', width : 200, sortable : true, align:"left"},
                {display: i18n.gettext('Surname'), name : 'surname', width : 100, sortable : true, align:"left"},
                {display: i18n.gettext('Given Name'), name : 'givenname', width : 100, sortable : true, align:"left"},
                {display: i18n.gettext('Email'), name : 'email', width : 100, sortable : false, align:"left"},
                {display: i18n.gettext('Mobile'), name : 'mobile', width : 50, sortable : true, align:"left"},
                {display: i18n.gettext('Phone'), name : 'phone', width : 50, sortable : false, align:"left"},
                {display: i18n.gettext('User ID'), name : 'userid', width : 200, sortable : true, align:"left"}
            ],
            height: 400,
            searchitems : [
                {display: i18n.gettext('Username'), name : 'username', isdefault: true},
                {display: i18n.gettext('Surname'), name : 'surname'},
                {display: i18n.gettext('Given Name'), name : 'givenname'},
                {display: i18n.gettext('Description'), name : 'description'},
                {display: i18n.gettext('User ID'), name : 'userid'},
                {display: i18n.gettext('Email'), name : 'email'},
                {display: i18n.gettext('Mobile'), name : 'mobile'},
                {display: i18n.gettext('Phone'), name : 'phone'}
                ],
            rpOptions: [15,20,50,100],
            sortname: "username",
            sortorder: "asc",
            useRp: true,
            singleSelect: true,
            rp: 15,
            usepager: true,
            showTableToggleBtn: true,
            preProcess: pre_flexi,
            onError: error_flexi,
            onSubmit: on_submit_flexi,
            onSuccess: show_selected_status,
            addTitleToCell: true,
            dblClickResize: true,
            searchbutton: true
    });

    $('#user_table').click(function(event){
        get_selected();
    });
}

function view_audit() {
       $("#audit_table").flexigrid({
            url : '/audit/search',
            method: 'POST',
            dataType : 'json',
            colModel : [
                {display: i18n.gettext('Number'), name : 'number', width : 50, sortable : true},
                {display: i18n.gettext('Date'), name : 'date', width : 160, sortable : true},
                {display: i18n.gettext('Signature'), name : 'signature', width : 60, sortable : false},
                {display: i18n.gettext('Missing Lines'), name : 'missing_lines', width : 90, sortable : false},
                {display: i18n.gettext('Action'), name : 'action', width : 120, sortable : true},
                {display: i18n.gettext('Success'), name : 'success', width : 50, sortable : true},
                {display: i18n.gettext('Serial'), name : 'serial', width : 100, sortable : true},
                {display: i18n.gettext('Token Type'), name : 'tokentype', width : 80, sortable : true},
                {display: i18n.gettext('User'), name : 'user', width : 100, sortable : true},
                {display: i18n.gettext('Realm'), name : 'realm', width : 100, sortable : true},
                {display: i18n.gettext('Administrator'), name : 'administrator', width : 100, sortable : true},
                {display: i18n.gettext('Action Detail'), name : 'action_detail', width : 200, sortable : true},
                {display: i18n.gettext('Info'), name : 'info', width : 200, sortable : true},
                {display: i18n.gettext('LinOTP Server'), name : 'linotp_server', width : 100, sortable : true},
                {display: i18n.gettext('Client'), name : 'client', width : 100, sortable : true},
                {display: i18n.gettext('Log Level'), name : 'log_level', width : 40, sortable : true},
                {display: i18n.gettext('Clearance Level'), name : 'clearance_level', width : 20, sortable : true}
                ],
            height: 400,
            searchitems : [
                {display: i18n.gettext('Serial'), name : 'serial', isdefault: true},
                {display: i18n.gettext('User'), name : 'user', isdefault: false},
                {display: i18n.gettext('Realm'), name : 'realm', isdefault: false},
                {display: i18n.gettext('Action'), name: 'action' },
                {display: i18n.gettext('Action Detail'), name: 'action_detail' },
                {display: i18n.gettext('Token Type'), name: 'token_type' },
                {display: i18n.gettext('Administrator'), name: 'administrator' },
                {display: i18n.gettext('Successful'), name: 'success' },
                {display: i18n.gettext('Info'), name: 'info' },
                {display: i18n.gettext('LinOTP Server'), name: 'linotp_server' },
                {display: i18n.gettext('Client'), name: 'client' },
                {display: i18n.gettext('Date'), name: 'date' },
                {display: i18n.gettext('Extended Search'), name: 'extsearch' }
                ],
            rpOptions: [10,15,30,50],
            sortname: "number",
            sortorder: "desc",
            useRp: true,
            singleSelect: true,
            rp: 15,
            usepager: true,
            showTableToggleBtn: true,
            preProcess: pre_flexi,
            onError: error_flexi,
            onSubmit: on_submit_flexi,
            addTitleToCell: true,
            searchbutton: true
    });
}


/*
 * window.CURRENT_LANGUAGE is set in the template from the mako lib.
 * Here, we dynamically load the desired language JSON file for Jed.
 */
var browser_lang = window.CURRENT_LANGUAGE || 'en';
if (browser_lang && browser_lang !== 'en') {
    try {
        var url = sprintf("/i18n/%s.json", browser_lang);
        $.get(
            url,
            {},
            function(data, textStatus) {
                i18n.options.locale_data.messages = data;
            },
            "json"
        );
    } catch(e) {
        alert('Unsupported localisation for ' + escape(browser_lang));
    }
}<|MERGE_RESOLUTION|>--- conflicted
+++ resolved
@@ -1033,10 +1033,7 @@
         $('#dialog_support_contact').html(obj.detail['download_licence_info']);
         $dialog_support_contact.dialog('open');
     }
-<<<<<<< HEAD
        return;
-=======
->>>>>>> 2c3e863e
 }
 // correctly closed bracket??
 
