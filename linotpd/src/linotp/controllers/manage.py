--- conflicted
+++ resolved
@@ -72,14 +72,10 @@
 
 from linotp.lib.context import request_context
 
-<<<<<<< HEAD
-from pylons.i18n.translation import _
-=======
 from linotp.lib.ImportOTP import getKnownTypes, getImportText
 import linotp.model.meta
 
 Session = linotp.model.meta.Session
->>>>>>> 0756019e
 
 audit = config.get('audit')
 log = logging.getLogger(__name__)
