# -*- coding: utf-8 -*-
#
#    LinOTP - the open source solution for two factor authentication
#    Copyright (C) 2010 - 2015 LSE Leading Security Experts GmbH
#
#    This file is part of LinOTP server.
#
#    This program is free software: you can redistribute it and/or
#    modify it under the terms of the GNU Affero General Public
#    License, version 3, as published by the Free Software Foundation.
#
#    This program is distributed in the hope that it will be useful,
#    but WITHOUT ANY WARRANTY; without even the implied warranty of
#    MERCHANTABILITY or FITNESS FOR A PARTICULAR PURPOSE.  See the
#    GNU Affero General Public License for more details.
#
#    You should have received a copy of the
#               GNU Affero General Public License
#    along with this program.  If not, see <http://www.gnu.org/licenses/>.
#
#
#    E-mail: linotp@lsexperts.de
#    Contact: www.linotp.org
#    Support: www.lsexperts.de
#
"""
selfservice controller - This is the controller for the self service interface,
                where users can manage their own tokens

                All functions starting with /selfservice/user...
                are data functions and protected by the session key
                i.e. the session key must be passed as the parameter session=

"""
import os

try:
    import json
except ImportError:
    import simplejson as json

import webob
import base64

from pylons import request, response, config, tmpl_context as c
from pylons.controllers.util import abort
from mako.exceptions import CompileException

from linotp.lib.base import BaseController
from pylons.templating import render_mako as render


from linotp.lib.token import getTokenType
from linotp.lib.token import getTokens4UserOrSerial

from linotp.lib.policy import getSelfserviceActions

from linotp.lib.util import getParam
from linotp.lib.util import check_selfservice_session
from linotp.lib.util import remove_empty_lines

from linotp.lib.reply import sendError

from linotp.lib.util import get_version
from linotp.lib.util import get_copyright_info
from linotp.lib.util import get_client

from linotp.model.meta import Session


from linotp.lib.userservice import (add_dynamic_selfservice_enrollment,
                                    add_dynamic_selfservice_policies
                                    )

from linotp.lib.selfservice import get_imprint
from linotp.lib.user import User

from linotp.lib.config import getLinotpConfig
from linotp.lib.policy import getPolicies

import traceback
# import datetime, random
import copy

from linotp.lib.selftest import isSelfTest
from linotp.controllers.userservice import get_auth_user

from linotp.lib.token import newToken

from pylons.i18n.translation import _


import logging
log = logging.getLogger(__name__)

audit = config.get('audit')

ENCODING = "utf-8"

optional = True
required = False


log = logging.getLogger(__name__)
audit = config.get('audit')


def getTokenForUser(user):
    """
    should be moved to token.py
    """
    tokenArray = []

    log.debug("[getTokenForUser] iterating tokens for user...")
    log.debug("[getTokenForUser] ...user %s in realm %s." %
              (user.login, user.realm))
    tokens = getTokens4UserOrSerial(user=user, serial=None, _class=False)

    for token in tokens:
        tok = token.get_vars()
        if tok.get('LinOtp.TokenInfo', None):
            token_info = json.loads(tok.get('LinOtp.TokenInfo'))
            tok['LinOtp.TokenInfo'] = token_info
        tokenArray.append(tok)

    log.debug("[getTokenForUser] found tokenarray: %r" % tokenArray)
    return tokenArray


class SelfserviceController(BaseController):

    authUser = None

<<<<<<< HEAD
    def __before__(self, action):
        '''
        This is the authentication to self service
        If you want to do ANYTHING with selfservice, you need to be
        authenticated.  The _before_ is executed before any other function
        in this controller.
=======
    # the following actions don't require a session parameter
    # as they are only callbacks to render a form
    form_access_methods = [
            "activateqrtoken",
            "assign",
            "custom_style",
            "delete",
            "disable",
            "enable",
            "getotp",
            "history",
            "index",
            "load_form",
            "reset",
            "resync",
            "setmpin",
            "setpin",
            "unassign",
            "webprovisiongoogletoken",
            "webprovisionoathtoken"
            ]

    def __before__(self, action):
        '''
        This is the authentication to self service. If you want to do
        ANYTHING with the selfservice, you need to be authenticated. The
        _before_ is executed before any other function in this controller.
>>>>>>> fdea2a9a
        '''

        try:
            audit.initialize()
            c.audit['success'] = False
            c.audit['client'] = get_client(request)

            c.version = get_version()
            c.licenseinfo = get_copyright_info()

            self.request_context['Audit'] = audit

            (auth_type, auth_user) = get_auth_user(request)

            if not auth_user or auth_type not in ['repoze', 'selftest']:
                abort(401, "You are not authenticated")

            (c.user, _foo, c.realm) = auth_user.rpartition('@')
            self.authUser = User(c.user, c.realm, '')

            if auth_type == "repoze":
<<<<<<< HEAD
                # checking the session
                if (False == check_selfservice_session(request,
                                                       request.url,
                                                       request.path,
                                                       request.cookies,
                                                       request.params
                                                       )):
                    c.audit['action'] = request.path[1:]
                    c.audit['info'] = "session expired"
                    audit.log(c.audit)
                    abort(401, "No valid session")
=======
                # checking the session only for not_form_access actions
                if action not in self.form_access_methods:
                    call_url = "selfservice/%s" % action
                    valid_session = check_selfservice_session(url=call_url,
                                                    cookies=request.cookies,
                                                    params=request.params)
                    if not valid_session:
                        c.audit['action'] = request.path[1:]
                        c.audit['info'] = "session expired"
                        audit.log(c.audit)
                        abort(401, "No valid session")
>>>>>>> fdea2a9a

            c.imprint = get_imprint(c.realm)

            c.tokenArray = []

            c.user = self.authUser.login
            c.realm = self.authUser.realm
            c.tokenArray = getTokenForUser(self.authUser)

            # only the defined actions should be displayed
            # - remark: the generic actions like enrollTT are allready approved
            #   to have a rendering section and included
            actions = getSelfserviceActions(self.authUser,
                                            context=self.request_context)
            c.actions = actions
            for policy in actions:
                if "=" in policy:
                    (name, val) = policy.split('=')
                    val = val.strip()
                    # try if val is a simple numeric -
                    # w.r.t. javascript evaluation
                    try:
                        nval = int(val)
                    except:
                        nval = val
                    c.__setattr__(name.strip(), nval)

            c.dynamic_actions = add_dynamic_selfservice_enrollment(config,
                                                                   c.actions)

            # we require to establish all token local defined
            # policies to be initialiezd
            additional_policies = add_dynamic_selfservice_policies(config,
                                                                   actions)
            for policy in additional_policies:
                c.__setattr__(policy, -1)

            c.otplen = -1
            c.totp_len = -1


            return response

        except webob.exc.HTTPUnauthorized as acc:
            # the exception, when an abort() is called if forwarded
            log.info("[__before__::%r] webob.exception %r" % (action, acc))
            log.info("[__before__] %s" % traceback.format_exc())
            Session.rollback()
            Session.close()
            raise acc

        except Exception as e:
            log.exception("[__before__] failed with error: %r" % e)
            Session.rollback()
            Session.close()
            return sendError(response, e, context='before')

        finally:
            log.debug('[__after__] done')

    def __after__(self, action,):
        '''

        '''
        param = request.params

        try:
            if c.audit['action'] in ['selfservice/index']:
                if isSelfTest():
                    log.debug("[__after__] Doing selftest!")
                    suser = getParam(param, "selftest_user", True)
                    if suser is not None:
                        (c.user, _foo, c.realm) = getParam(param,
                                                           "selftest_user",
                                                           True)\
                                                           .rpartition('@')
                    else:
                        c.realm = ""
                        c.user = "--ua--"
                        env = request.environ
                        uuser = env.get('REMOTE_USER')
                        if uuser is not None:
                            (c.user, _foo, c.realm) = uuser.rpartition('@')

                log.debug("[__after__] authenticating as %s in realm %s!"
                          % (c.user, c.realm))

                c.audit['user'] = c.user
                c.audit['realm'] = c.realm
                c.audit['success'] = True

                if 'serial' in param:
                    c.audit['serial'] = param['serial']
                    c.audit['token_type'] = getTokenType(param['serial'])

                audit.log(c.audit)

            return response

        except webob.exc.HTTPUnauthorized as acc:
            # the exception, when an abort() is called if forwarded
            log.exception("[__after__::%r] webob.exception %r" % (action, acc))
            Session.rollback()
            Session.close()
            raise acc

        except Exception as e:
            log.exception("[__after__] failed with error: %r" % e)
            Session.rollback()
            Session.close()
            return sendError(response, e, context='after')

        finally:
            log.debug('[__after__] done')

    def index(self):
        '''
        This is the redirect to the first template
        '''
        c.title = "LinOTP Self Service"
        ren = render('/selfservice/base.mako')
        return ren

    def load_form(self):
        '''
        This shows the enrollment form for a requested token type.

        implicit parameters are:

        :param type: token type
        :param scope: defines the rendering scope

        :return: rendered html of the requested token
        '''
        res = ''
        param = {}

        try:

            param.update(request.params)

            act = getParam(param, "type", required)
            try:
                (tok, section, scope) = act.split('.')
            except Exception:
                return res

            if section != 'selfservice':
                return res

            g = config['pylons.app_globals']
            tokenclasses = copy.deepcopy(g.tokenclasses)

            if tok in tokenclasses:
                tclass = tokenclasses.get(tok)
                tclt = newToken(tclass)
                if hasattr(tclt, 'getClassInfo'):
                    sections = tclt.getClassInfo(section, {})
                    if scope in sections.keys():
                        section = sections.get(scope)
                        page = section.get('page')
                        c.scope = page.get('scope')
                        c.authUser = self.authUser
                        html = page.get('html')
                        res = render(os.path.sep + html)
                        res = remove_empty_lines(res)

            Session.commit()
            return res

        except CompileException as exx:
            log.exception("[load_form] compile error while processing %r.%r:" %
                                                                (tok, scope))
            log.error("[load_form] %r" % exx)
            Session.rollback()
            raise Exception(exx)

        except Exception as exx:
            Session.rollback()
            error = ('error (%r) accessing form data for: tok:%r, scope:%r'
                                ', section:%r' % (exx, tok, scope, section))
            log.exception(error)
            return '<pre>%s</pre>' % error

        finally:
            Session.close()
            log.debug('[load_form] done')

    def custom_style(self):
        '''
        In case the user hasn't defined a custom css, Pylons calls this action.
        Return an empty file instead of a 404 (which would mean hitting the
        debug console)
        '''
        response.headers['Content-type'] = 'text/css'
        return ''

    def assign(self):
        '''
        In this form the user may assign an already existing Token to himself.
        For this, the user needs to know the serial number of the Token.
        '''
        return render('/selfservice/assign.mako')

    def resync(self):
        '''
        In this form, the user can resync an HMAC based OTP token
        by providing two OTP values
        '''
        return render('/selfservice/resync.mako')

    def reset(self):
        '''
        In this form the user can reset the Failcounter of the Token.
        '''
        return render('/selfservice/reset.mako')

    def getotp(self):
        '''
        In this form, the user can retrieve OTP values
        '''
        return render('/selfservice/getotp.mako')

    def disable(self):
        '''
        In this form the user may select a token of his own and
        disable this token.
        '''
        return render('/selfservice/disable.mako')

    def enable(self):
        '''
        In this form the user may select a token of his own and
        enable this token.
        '''
        return render('/selfservice/enable.mako')

    def unassign(self):
        '''
        In this form the user may select a token of his own and
        unassign this token.
        '''
        return render('/selfservice/unassign.mako')

    def delete(self):
        '''
        In this form the user may select a token of his own and
        delete this token.
        '''
        return render('/selfservice/delete.mako')

    def setpin(self):
        '''
        In this form the user may set the OTP PIN, which is the static password
        he enters when logging in in front of the otp value.
        '''
        return render('/selfservice/setpin.mako')

    def setmpin(self):
        '''
        In this form the user my set the PIN for his mOTP application soft
        token on his phone. This is the pin, he needs to enter on his phone,
        before a otp value will be generated.
        '''
        return render('/selfservice/setmpin.mako')

    def history(self):
        '''
        This is the form to display the history table for the user
        '''
        return render('/selfservice/history.mako')

    def webprovisionoathtoken(self):
        '''
        This is the form for an oathtoken to do web provisioning.
        '''
        return render('/selfservice/webprovisionoath.mako')

    def activateqrtoken(self):
        '''
        return the form for an qr token activation
        '''
        return render('/selfservice/activateqr.mako')

    def webprovisiongoogletoken(self):
        '''
        This is the form for an google token to do web provisioning.
        '''
        try:
            c.actions = getSelfserviceActions(self.authUser,
                                              context=self.request_context)
            return render('/selfservice/webprovisiongoogle.mako')

        except Exception as exx:
            log.exception("[webprovisiongoogletoken] failed with error: %r" % exx)
            return sendError(response, exx)

        finally:
            log.debug('[webprovisiongoogletoken] done')

    def usertokenlist(self):
        '''
        This returns a tokenlist as html output
        '''
        res = render('/selfservice/tokenlist.mako')
        return res




#eof##########################################################################<|MERGE_RESOLUTION|>--- conflicted
+++ resolved
@@ -131,14 +131,6 @@
 
     authUser = None
 
-<<<<<<< HEAD
-    def __before__(self, action):
-        '''
-        This is the authentication to self service
-        If you want to do ANYTHING with selfservice, you need to be
-        authenticated.  The _before_ is executed before any other function
-        in this controller.
-=======
     # the following actions don't require a session parameter
     # as they are only callbacks to render a form
     form_access_methods = [
@@ -166,7 +158,6 @@
         This is the authentication to self service. If you want to do
         ANYTHING with the selfservice, you need to be authenticated. The
         _before_ is executed before any other function in this controller.
->>>>>>> fdea2a9a
         '''
 
         try:
@@ -188,19 +179,6 @@
             self.authUser = User(c.user, c.realm, '')
 
             if auth_type == "repoze":
-<<<<<<< HEAD
-                # checking the session
-                if (False == check_selfservice_session(request,
-                                                       request.url,
-                                                       request.path,
-                                                       request.cookies,
-                                                       request.params
-                                                       )):
-                    c.audit['action'] = request.path[1:]
-                    c.audit['info'] = "session expired"
-                    audit.log(c.audit)
-                    abort(401, "No valid session")
-=======
                 # checking the session only for not_form_access actions
                 if action not in self.form_access_methods:
                     call_url = "selfservice/%s" % action
@@ -212,7 +190,6 @@
                         c.audit['info'] = "session expired"
                         audit.log(c.audit)
                         abort(401, "No valid session")
->>>>>>> fdea2a9a
 
             c.imprint = get_imprint(c.realm)
 
