--- conflicted
+++ resolved
@@ -81,15 +81,19 @@
 import traceback
 # import datetime, random
 import copy
+
+from linotp.lib.selftest import isSelfTest
+from linotp.controllers.userservice import get_auth_user
+
+from linotp.lib.token import newToken
+
+from pylons.i18n.translation import _
+
+
 import logging
-
-from linotp.lib.selftest import isSelfTest
-<<<<<<< HEAD
-=======
-from linotp.controllers.userservice import get_auth_user
-
->>>>>>> c005192a
-from linotp.lib.token import newToken
+log = logging.getLogger(__name__)
+
+audit = config.get('audit')
 
 ENCODING = "utf-8"
 
@@ -146,34 +150,6 @@
             c.version = get_version()
             c.licenseinfo = get_copyright_info()
 
-<<<<<<< HEAD
-                self.authUser = User(c.user, c.realm, '')
-                log.debug("[__before__] authenticating as %s in realm %s!"
-                          % (c.user, c.realm))
-            else:
-                identity = request.environ.get('repoze.who.identity')
-                if identity is None:
-                    abort(401, "You are not authenticated")
-
-                log.debug("[__before__] doing getAuthFromIdentity in action %s"
-                          % action)
-
-                user_id = request.environ.get('repoze.who.identity')\
-                                         .get('repoze.who.userid')
-                if type(user_id) == unicode:
-                    user_id = user_id.encode(ENCODING)
-                identity = user_id.decode(ENCODING)
-                log.debug("[__before__] getting identity from repoze.who: %r"
-                           % identity)
-
-                (c.user, _foo, c.realm) = identity.rpartition('@')
-                self.authUser = User(c.user, c.realm, '')
-
-                log.debug("[__before__] set the self.authUser to: %s, %s "
-                          % (self.authUser.login, self.authUser.realm))
-                log.debug('[__before__] param for action %s: %s'
-                          % (action, param))
-=======
             (auth_type, auth_user) = get_auth_user(request)
 
             if not auth_user or auth_type not in ['repoze', 'selftest']:
@@ -181,7 +157,6 @@
 
             (c.user, _foo, c.realm) = auth_user.rpartition('@')
             self.authUser = User(c.user, c.realm, '')
->>>>>>> c005192a
 
             if auth_type == "repoze":
                 # checking the session
