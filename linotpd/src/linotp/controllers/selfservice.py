# -*- coding: utf-8 -*-
#
#    LinOTP - the open source solution for two factor authentication
#    Copyright (C) 2010 - 2015 LSE Leading Security Experts GmbH
#
#    This file is part of LinOTP server.
#
#    This program is free software: you can redistribute it and/or
#    modify it under the terms of the GNU Affero General Public
#    License, version 3, as published by the Free Software Foundation.
#
#    This program is distributed in the hope that it will be useful,
#    but WITHOUT ANY WARRANTY; without even the implied warranty of
#    MERCHANTABILITY or FITNESS FOR A PARTICULAR PURPOSE.  See the
#    GNU Affero General Public License for more details.
#
#    You should have received a copy of the
#               GNU Affero General Public License
#    along with this program.  If not, see <http://www.gnu.org/licenses/>.
#
#
#    E-mail: linotp@lsexperts.de
#    Contact: www.linotp.org
#    Support: www.lsexperts.de
#
"""
selfservice controller - This is the controller for the self service interface,
                where users can manage their own tokens

                All functions starting with /selfservice/user...
                are data functions and protected by the session key
                i.e. the session key must be passed as the parameter session=

"""
import os

try:
    import json
except ImportError:
    import simplejson as json

import webob
import base64

from pylons import request, response, config, tmpl_context as c
from pylons.controllers.util import abort
from mako.exceptions import CompileException

from linotp.lib.base import BaseController
from pylons.templating import render_mako as render
from linotp.lib.token import genSerial


from linotp.lib.token import enableToken, assignToken, unassignToken
from linotp.lib.token import initToken, removeToken
from linotp.lib.token import setPin
from linotp.lib.token import resyncToken, resetToken, setPinUser
from linotp.lib.token import TokenIterator, isTokenOwner
from linotp.lib.token import hasOwner, getTokenType
from linotp.lib.token import getTokenRealms
from linotp.lib.token import get_multi_otp
from linotp.lib.token import get_serial_by_otp

from linotp.lib.token import get_tokenserial_of_transaction

from linotp.lib.token import getTokens4UserOrSerial

from linotp.lib.token import checkSerialPass
from linotp.lib.tokenclass import OcraTokenClass
from linotp.lib.audit.base import search as audit_search

from linotp.lib.policy import checkOTPPINPolicy, getRandomOTPPINLength
from linotp.lib.policy import getRandomPin, getPolicy

from linotp.lib.policy import getSelfserviceActions, checkPolicyPre
from linotp.lib.policy import PolicyException, getOTPPINEncrypt

from linotp.lib.util import getParam
from linotp.lib.util import getLowerParams
from linotp.lib.util import check_selfservice_session
from linotp.lib.util import generate_otpkey
from linotp.lib.util import remove_empty_lines

from linotp.lib.reply import sendResult, sendError

from linotp.lib.audit.base import logTokenNum
from linotp.lib.util    import get_version
from linotp.lib.util    import get_copyright_info
from linotp.lib.util import get_client
from linotp.lib.realm import getDefaultRealm

from linotp.model.meta import Session

from linotp.lib.reply import sendQRImageResult
from linotp.lib.reply import create_img

from linotp.lib.userservice import (add_dynamic_selfservice_enrollment,
                                    add_dynamic_selfservice_policies
                                    )


from linotp.lib.selfservice import get_imprint
from linotp.lib.user import getUserInfo, User

from linotp.lib.error import SelfserviceException

import traceback
# import datetime, random
import copy

from linotp.lib.selftest import isSelfTest
from linotp.controllers.userservice import get_auth_user

from linotp.lib.token import newToken

from pylons.i18n.translation import _


import logging
log = logging.getLogger(__name__)

audit = config.get('audit')

ENCODING = "utf-8"

optional = True
required = False

def getTokenForUser(user):
    """
    should be moved to token.py
    """
    tokenArray = []

    log.debug("[getTokenForUser] iterating tokens for user...")
    log.debug("[getTokenForUser] ...user %s in realm %s." %
              (user.login, user.realm))
    tokens = getTokens4UserOrSerial(user=user, serial=None, _class=False)

    for token in tokens:
        tok = token.get_vars()
        if tok.get('LinOtp.TokenInfo', None):
            token_info = json.loads(tok.get('LinOtp.TokenInfo'))
            tok['LinOtp.TokenInfo'] = token_info
        tokenArray.append(tok)

    log.debug("[getTokenForUser] found tokenarray: %r" % tokenArray)
    return tokenArray


class SelfserviceController(BaseController):

    authUser = None

    def __before__(self, action, **params):
        '''
        This is the authentication to self service
        If you want to do ANYTHING with selfservice, you need to be authenticated
        The _before_ is executed before any other function in this controller.
        '''

        try:

            param = request.params

            audit.initialize()
            c.audit['success'] = False
            c.audit['client'] = get_client()

            c.version = get_version()
            c.licenseinfo = get_copyright_info()
<<<<<<< HEAD
            if isSelfTest():
                log.debug("[__before__] Doing selftest!")
                uuser = getParam(param, "selftest_user", True)
                if uuser is not None:
                    (c.user, _foo, c.realm) = uuser.rpartition('@')
                else:
                    c.realm = ""
                    c.user = "--u--"
                    env = request.environ
                    uuser = env.get('REMOTE_USER')
                    if uuser is not None:
                        (c.user, _foo, c.realm) = uuser.rpartition('@')

                if c.user in ['--u--']:
                    abort(401, "No valid session")

                self.authUser = User(c.user, c.realm, '')
                log.debug("[__before__] authenticating as %s in realm %s!" % (c.user, c.realm))
            else:
                identity = request.environ.get('repoze.who.identity')
                if identity is None:
                    abort(401, "You are not authenticated")

                log.debug("[__before__] doing getAuthFromIdentity in action %s" % action)

                user_id = request.environ.get('repoze.who.identity').get('repoze.who.userid')
                if type(user_id) == unicode:
                    user_id = user_id.encode(ENCODING)
                identity = user_id.decode(ENCODING)
                log.debug("[__before__] getting identity from repoze.who: %r" % identity)

                (c.user, _foo, c.realm) = identity.rpartition('@')
                self.authUser = User(c.user, c.realm, '')

                log.debug("[__before__] set the self.authUser to: %s, %s " % (self.authUser.login, self.authUser.realm))
                log.debug('[__before__] param for action %s: %s' % (action, param))
=======
>>>>>>> 1853cc79

            (auth_type, auth_user) = get_auth_user(request)

            if not auth_user or auth_type not in ['repoze', 'selftest']:
                abort(401, "You are not authenticated")

            (c.user, _foo, c.realm) = auth_user.rpartition('@')
            self.authUser = User(c.user, c.realm, '')

            if auth_type == "repoze":
                # checking the session
                if (False == check_selfservice_session(request.url,
                                                       request.path,
                                                       request.cookies,
                                                       request.params
                                                       )):
                    c.audit['action'] = request.path[1:]
                    c.audit['info'] = "session expired"
                    audit.log(c.audit)
                    abort(401, "No valid session")

            c.imprint = get_imprint(c.realm)

            c.tokenArray = []

            c.user = self.authUser.login
            c.realm = self.authUser.realm
<<<<<<< HEAD

=======
>>>>>>> 1853cc79
            c.tokenArray = getTokenForUser(self.authUser)

            # only the defined actions should be displayed
            # - remark: the generic actions like enrollTT are allready approved
            #   to have a rendering section and included
            actions = getSelfserviceActions(self.authUser)
            c.actions = actions
            for policy in actions:
                if "=" in policy:
                    (name, val) = policy.split('=')
                    val = val.strip()
                    # try if val is a simple numeric -
                    # w.r.t. javascript evaluation
                    try:
                        nval = int(val)
                    except:
                        nval = val
                    c.__setattr__(name.strip(), nval)

            c.dynamic_actions = add_dynamic_selfservice_enrollment(config, c.actions)

            # we require to establish all token local defined policies to be initialiezd
            additional_policies = add_dynamic_selfservice_policies(config, actions)
            for policy in additional_policies:
                c.__setattr__(policy, -1)

            c.otplen = -1
            c.totp_len = -1

            return response

        except webob.exc.HTTPUnauthorized as acc:
            # the exception, when an abort() is called if forwarded
            log.info("[__before__::%r] webob.exception %r" % (action, acc))
            log.info("[__before__] %s" % traceback.format_exc())
            Session.rollback()
            Session.close()
            raise acc

        except Exception as e:
            log.error("[__before__] failed with error: %r" % e)
            log.error("[__before__] %s" % traceback.format_exc())
            Session.rollback()
            Session.close()
            return sendError(response, e, context='before')

        finally:
            log.debug('[__after__] done')



    def __after__(self, action, **params):
        '''

        '''
        param = request.params

        try:
            if c.audit['action'] in ['selfservice/index']:
                if isSelfTest():
                    log.debug("[__after__] Doing selftest!")
                    suser = getParam(param, "selftest_user", True)
                    if suser is not None:
                        (c.user, _foo, c.realm) = getParam(param, "selftest_user", True).rpartition('@')
                    else:
                        c.realm = ""
                        c.user = "--ua--"
                        env = request.environ
                        uuser = env.get('REMOTE_USER')
                        if uuser is not None:
                            (c.user, _foo, c.realm) = uuser.rpartition('@')

                log.debug("[__after__] authenticating as %s in realm %s!" % (c.user, c.realm))

                c.audit['user'] = c.user
                c.audit['realm'] = c.realm
                c.audit['success'] = True

                if param.has_key('serial'):
                    c.audit['serial'] = param['serial']
                    c.audit['token_type'] = getTokenType(param['serial'])

                audit.log(c.audit)

            return response

        except webob.exc.HTTPUnauthorized as acc:
            # the exception, when an abort() is called if forwarded
            log.error("[__after__::%r] webob.exception %r" % (action, acc))
            log.error("[__after__] %s" % traceback.format_exc())
            Session.rollback()
            Session.close()
            raise acc

        except Exception as e:
            log.error("[__after__] failed with error: %r" % e)
            log.error("[__after__] %s" % traceback.format_exc())
            Session.rollback()
            Session.close()
            return sendError(response, e, context='after')

        finally:
            log.debug('[__after__] done')

    def index(self):
        '''
        This is the redirect to the first template
        '''
        c.title = "LinOTP Self Service"
        ren = render('/selfservice/base.mako')
        return ren

    def load_form(self):
        '''
        This shows the enrollment form for a requested token type.

        implicit parameters are:

        :param type: token type
        :param scope: defines the rendering scope

        :return: rendered html of the requested token
        '''
        res = ''
        param = {}

        try:

            param.update(request.params)

            act = getParam(param, "type", required)
            try:
                (tok, section, scope) = act.split('.')
            except Exception:
                return res

            if section != 'selfservice':
                return res

            g = config['pylons.app_globals']
            tokenclasses = copy.deepcopy(g.tokenclasses)

            if tok in tokenclasses:
                tclass = tokenclasses.get(tok)
                tclt = newToken(tclass)
                if hasattr(tclt, 'getClassInfo'):
                    sections = tclt.getClassInfo(section, {})
                    if scope in sections.keys():
                        section = sections.get(scope)
                        page = section.get('page')
                        c.scope = page.get('scope')
                        c.authUser = self.authUser
                        html = page.get('html')
                        res = render(os.path.sep + html)
                        res = remove_empty_lines(res)

            Session.commit()
            return res

        except CompileException as exx:
            log.error("[load_form] compile error while processing %r.%r:" %
                                                                (tok, scope))
            log.error("[load_form] %r" % exx)
            log.error("[load_form] %s" % traceback.format_exc())
            Session.rollback()
            raise Exception(exx)

        except Exception as exx:
            Session.rollback()
            error = ('error (%r) accessing form data for: tok:%r, scope:%r'
                                ', section:%r' % (exx, tok, scope, section))
            log.error(error)
            log.error("[load_form] %s" % traceback.format_exc())
            return '<pre>%s</pre>' % error

        finally:
            Session.close()
            log.debug('[load_form] done')

    def custom_style(self):
        '''
        In case the user hasn't defined a custom css, Pylons calls this action.
        Return an empty file instead of a 404 (which would mean hitting the
        debug console)
        '''
        response.headers['Content-type'] = 'text/css'
        return ''

    def assign(self):
        '''
        In this form the user may assign an already existing Token to himself.
        For this, the user needs to know the serial number of the Token.
        '''
        return render('/selfservice/assign.mako')

    def resync(self):
        '''
        In this form, the user can resync an HMAC based OTP token
        by providing two OTP values
        '''
        return render('/selfservice/resync.mako')

    def reset(self):
        '''
        In this form the user can reset the Failcounter of the Token.
        '''
        return render('/selfservice/reset.mako')

    def getotp(self):
        '''
        In this form, the user can retrieve OTP values
        '''
        return render('/selfservice/getotp.mako')

    def disable(self):
        '''
        In this form the user may select a token of his own and
        disable this token.
        '''
        return render('/selfservice/disable.mako')

    def enable(self):
        '''
        In this form the user may select a token of his own and
        enable this token.
        '''
        return render('/selfservice/enable.mako')

    def unassign(self):
        '''
        In this form the user may select a token of his own and
        unassign this token.
        '''
        return render('/selfservice/unassign.mako')

    def delete(self):
        '''
        In this form the user may select a token of his own and
        delete this token.
        '''
        return render('/selfservice/delete.mako')


    def setpin(self):
        '''
        In this form the user may set the OTP PIN, which is the static password
        he enters when logging in in front of the otp value.
        '''
        return render('/selfservice/setpin.mako')

    def setmpin(self):
        '''
        In this form the user my set the PIN for his mOTP application soft
        token on his phone. This is the pin, he needs to enter on his phone,
        before a otp value will be generated.
        '''
        return render('/selfservice/setmpin.mako')

    def history(self):
        '''
        This is the form to display the history table for the user
        '''
        return render('/selfservice/history.mako')

    def webprovisionoathtoken(self):
        '''
        This is the form for an oathtoken to do web provisioning.
        '''
        return render('/selfservice/webprovisionoath.mako')

    def activateqrtoken(self):
        '''
        return the form for an qr token activation
        '''
        return render('/selfservice/activateqr.mako')

    def webprovisiongoogletoken(self):
        '''
        This is the form for an google token to do web provisioning.
        '''
        try:
            c.actions = getSelfserviceActions(self.authUser)
            return render('/selfservice/webprovisiongoogle.mako')

        except Exception as exx:
            log.error("[webprovisiongoogletoken] failed with error: %r" % exx)
            log.error("[webprovisiongoogletoken] %s" % traceback.format_exc())
            return sendError(response, exx)

        finally:
            log.debug('[webprovisiongoogletoken] done')



    def usertokenlist(self):
        '''
        This returns a tokenlist as html output
        '''
        res = render('/selfservice/tokenlist.mako')
        return res




#eof##########################################################################
<|MERGE_RESOLUTION|>--- conflicted
+++ resolved
@@ -169,45 +169,6 @@
 
             c.version = get_version()
             c.licenseinfo = get_copyright_info()
-<<<<<<< HEAD
-            if isSelfTest():
-                log.debug("[__before__] Doing selftest!")
-                uuser = getParam(param, "selftest_user", True)
-                if uuser is not None:
-                    (c.user, _foo, c.realm) = uuser.rpartition('@')
-                else:
-                    c.realm = ""
-                    c.user = "--u--"
-                    env = request.environ
-                    uuser = env.get('REMOTE_USER')
-                    if uuser is not None:
-                        (c.user, _foo, c.realm) = uuser.rpartition('@')
-
-                if c.user in ['--u--']:
-                    abort(401, "No valid session")
-
-                self.authUser = User(c.user, c.realm, '')
-                log.debug("[__before__] authenticating as %s in realm %s!" % (c.user, c.realm))
-            else:
-                identity = request.environ.get('repoze.who.identity')
-                if identity is None:
-                    abort(401, "You are not authenticated")
-
-                log.debug("[__before__] doing getAuthFromIdentity in action %s" % action)
-
-                user_id = request.environ.get('repoze.who.identity').get('repoze.who.userid')
-                if type(user_id) == unicode:
-                    user_id = user_id.encode(ENCODING)
-                identity = user_id.decode(ENCODING)
-                log.debug("[__before__] getting identity from repoze.who: %r" % identity)
-
-                (c.user, _foo, c.realm) = identity.rpartition('@')
-                self.authUser = User(c.user, c.realm, '')
-
-                log.debug("[__before__] set the self.authUser to: %s, %s " % (self.authUser.login, self.authUser.realm))
-                log.debug('[__before__] param for action %s: %s' % (action, param))
-=======
->>>>>>> 1853cc79
 
             (auth_type, auth_user) = get_auth_user(request)
 
@@ -235,10 +196,6 @@
 
             c.user = self.authUser.login
             c.realm = self.authUser.realm
-<<<<<<< HEAD
-
-=======
->>>>>>> 1853cc79
             c.tokenArray = getTokenForUser(self.authUser)
 
             # only the defined actions should be displayed
