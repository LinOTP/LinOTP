# -*- coding: utf-8 -*-
#
#    LinOTP - the open source solution for two factor authentication
#    Copyright (C) 2010 - 2017 KeyIdentity GmbH
#
#    This file is part of LinOTP server.
#
#    This program is free software: you can redistribute it and/or
#    modify it under the terms of the GNU Affero General Public
#    License, version 3, as published by the Free Software Foundation.
#
#    This program is distributed in the hope that it will be useful,
#    but WITHOUT ANY WARRANTY; without even the implied warranty of
#    MERCHANTABILITY or FITNESS FOR A PARTICULAR PURPOSE.  See the
#    GNU Affero General Public License for more details.
#
#    You should have received a copy of the
#               GNU Affero General Public License
#    along with this program.  If not, see <http://www.gnu.org/licenses/>.
#
#
#    E-mail: linotp@keyidentity.com
#    Contact: www.linotp.org
#    Support: www.keyidentity.com
#
"""
ocra controller - Interface for the Challenge Response Token (OCRA)
"""
<<<<<<< HEAD
=======


>>>>>>> 55e8d628
import logging
from urllib import urlencode

import webob
from pylons import request, response, config, tmpl_context as c


from linotp.lib.auth.validate import ValidationHandler
from linotp.lib.base import BaseController
from linotp.lib.error import ParameterError

from linotp.lib.policy import PolicyException
from linotp.lib.policy import checkPolicyPre
from linotp.lib.realm import getDefaultRealm

from linotp.lib.reply import sendQRImageResult
from linotp.lib.reply import sendResult, sendError

from linotp.lib.token import getTokens4UserOrSerial
<<<<<<< HEAD
from linotp.lib.tokens.base import OcraTokenClass
=======
from linotp.lib.ocra.ocratoken import OcraTokenClass
>>>>>>> 55e8d628

from linotp.lib.user import User
from linotp.lib.user import getUserFromParam
from linotp.lib.user import getUserFromRequest
from linotp.lib.user import getUserInfo

from linotp.lib.util import check_session
from linotp.lib.util import getLowerParams
from linotp.lib.util import get_client

from linotp.lib.context import request_context
import linotp.model

Session = linotp.model.Session

from linotp.lib.error import UserError

import linotp.model.meta

Session = linotp.model.meta.Session


audit = config.get('audit')

log = logging.getLogger(__name__)


class OcraController(BaseController):
    '''
    The OcraController implements challenges/response tokens
    according to RFC 6287
    '''

    def __before__(self, action, **params):
        '''
        Here we see, what action is to be called and check the authorization
        '''

        try:

            c.audit = request_context['audit']
            c.audit['success'] = False
            c.audit['client'] = get_client(request)
            if action != "check_t":
                check_session(request)

            request_context['Audit'] = audit
            return response

        except webob.exc.HTTPUnauthorized as acc:

            # the exception, when an abort() is called if forwarded

            log.exception("[__before__::%r] webob.exception %r"
                          % (action, acc))

            Session.rollback()
            Session.close()
            raise acc

        except Exception as exx:
            log.exception("[__before__::%r] exception %r" % (action, exx))
            Session.rollback()
            Session.close()
            return sendError(response, exx, context='before')


    def __after__(self):
        c.audit['administrator'] = getUserFromRequest(request).get("login")
        audit.log(c.audit)

        return response


########################################################
    def request(self):
        """
        method:
            ocra/request

        description:
            request a challenge for a user or for a serial number (token).

        arguments:
            * serial: (required - string)
              Serial number of the token, for which a challenge should
              be generated (either serial or user is required)

            * user: (required  - string)
              The user for whose token a challenge should be generated
              If the user has more than one token, an error is returend.
              (either serial or user is required)

            * data: (required - String: URLendoced)
              These are the display data, that can be used to generate the
              challenge

        remark:
            the app will report a wrong qrcode, if the policy::

                {'authentication' : qrtanurl=https://localhost }

            is not defined !!

        returns:

            A JSON respone::

                        {
                            "version": "LinOTP 2.4",
                            "jsonrpc": "2.0",
                            "result": {
                                "status": true,
                                "value": false,
                            },
                            "detail": {
                                    "transactionid" : TRANSAKTIONSID,
                                    "data" : DATAOBJECT,
                            }
                        }

            * transactionid:
              This is the transaction ID, that is used later for
              verifying the Return code /TAN.

            * data:
              This is an object (URL) which can be used to generate a
              QR-Code to be displayed to the QRTAN App
        """
        res = {}
        description = ('ocra/request: request a challenge for a given user or'
                       ' token (serial). You must either provide a parameter '
                       '"user" or a parameter "serial".')
        dataobj = ""

        try:
            param = getLowerParams(request.params)
            log.info("[request] saving default configuration: %r" % param)

            checkPolicyPre('ocra', "request")

            serial = param.get('serial')
            user = getUserFromParam(param)

            if user.is_empty and serial is None:

                log.exception("[request] user or serial is required")
                raise ParameterError("Usage: %s" % description, id=77)

<<<<<<< HEAD
            message = param.get('data')
=======
            if not serial:
                if not user.exists():
                    raise UserError("getUserId failed: no user >%s< found!"
                                    % user.login, id=1205)

            message = getParam(param, 'data', optional)
>>>>>>> 55e8d628
            if message is None:
                message = ''

            # ocra token

            tokens = getTokens4UserOrSerial(user, serial)

            if len(tokens) > 1:
                error = ('More than one token found: unable to create '
                         'challenge for (u:%r,s:%r)!' % (user, serial))
                raise Exception(error)

            if len(tokens) == 0:
                error = ('No token found: unable to create challenge for'
                         ' (u:%r,s:%r)!' % (user, serial))
                raise Exception(error)

            ocra = tokens[0]
            (transId, challenge, res, url) = ocra.challenge(message)

            u = urlencode({'u': str(url.encode("utf-8"))})

            uInfo = {'tr': transId,
                     'ch': challenge,
                     'me': str(message.encode("utf-8")),
                     'u': u[2:]}

            detail = {"transactionid": transId,
                      'challenge': challenge,
                      'message': str(message.encode("utf-8")),
                      'url': str(url.encode("utf-8")), }

            # create the app_url from the data

            dataobj = 'lseqr://req?%s' % (str(urlencode(uInfo)))

            # append the signature to the url

            signature = {'si': ocra.signData(dataobj)}
            uInfo['si'] = signature
            dataobj = '%s&%s' % (dataobj, str(urlencode(signature)))

            detail["data"] = dataobj

            c.audit['success'] = res

            Session.commit()
            qr = param.get('qr')
            if qr is not None:
                param['alt'] = detail
                return sendQRImageResult(response, dataobj, param)
            else:
                return sendResult(response, res, 1, opt=detail)

        except PolicyException as pe:
            log.exception("[request] policy failed: %r" % pe)
            Session.rollback()
            return sendError(response, unicode(pe))

        except Exception as exx:
            log.exception("[request] failed: %r" % exx)
            Session.rollback()
            return sendError(response, unicode(exx))

        finally:
            Session.close()

    # https://linotpserver/ocra/check_t?transactionid=TRANSACTIONID&pass=TAN

    def check_t(self):
        """
        method:
            ocra/check_t

        description:
            verify the response of the ocra token

        arguments:
            * transactionid:  (required - string)
                    Dies ist eine Transaktions-ID, die bei der Challenge
                    ausgegeben wurde.

            * pass:   (required - string)
                    die response, die der OCRA Token auf Grund der Challenge
                    berechnet hat

        returns:

            A JSON response::

                {
                 "version": "LinOTP 2.4",
                 "jsonrpc": "2.0",
                 "result": {
                     "status": true,
                     "value": {
                         "failcount" : 3,
                         "result": false
                        }
                    },
                 "id": 0
                }

        exception:

        """
        res = {}
        description = 'ocra/check_t: validate a token request.'

        try:
            param = getLowerParams(request.params)
            log.info("[check_t] check OCRA token: %r" % param)

            # TODO: checkPolicyPre('ocra', "check_t")

            try:

                passw = param['pass']

            except KeyError as exx:

<<<<<<< HEAD
            passw = param.get('pass')
            if passw is None:
                # raise exception'''
=======
>>>>>>> 55e8d628
                log.exception("[check_t] missing pass ")
                raise ParameterError("Usage: %s Missing parameter "
                                     "'pass'." % description, id=77)

<<<<<<< HEAD
            transid = param.get('transactionid')
            if transid is None:
                # raise exception
                log.exception("[check_t] missing transactionid, user or serial number of token")
                raise ParameterError("Usage: %s Missing parameter 'transactionid'." % description, id=77)

            # if we have a transaction, get serial from this challenge
=======
            try:
                transid = param['transactionid']
            except KeyError as exx:
                log.exception("[check_t] missing transactionid, user or "
                              "serial number of token")
                raise ParameterError("Usage: %s Missing parameter "
                                     "'transactionid'." % description, id=77)

            # if we have a transaction, get serial from this challenge

>>>>>>> 55e8d628
            value = {}
            ocraChallenge = OcraTokenClass.getTransaction(transid)
            if ocraChallenge is not None:
                serial = ocraChallenge.tokenserial

                tokens = getTokens4UserOrSerial(serial=serial)
                if len(tokens) == 0 or len(tokens) > 1:
                    raise Exception('tokenmismatch for token serial: %s'
                                    % (unicode(serial)))

                theToken = tokens[0]
                tok = theToken.token
                desc = tok.get()
                realms = desc.get('LinOtp.RealmNames')
                if realms is None or len(realms) == 0:
                    realm = getDefaultRealm()
                elif len(realms) > 0:
                    realm = realms[0]

                userInfo = getUserInfo(tok.LinOtpUserid,
                                       tok.LinOtpIdResolver,
                                       tok.LinOtpIdResClass)

                user = User(login=userInfo.get('username'), realm=realm)

                vh = ValidationHandler()
                (ok, _opt) = vh.checkSerialPass(
                                       serial,
                                       passw,
                                       user=user,
                                       options={'transactionid': transid})

                failcount = theToken.getFailCount()
                value['result'] = ok
                value['failcount'] = int(failcount)

            else:

                # no challenge found for this transid

                value['result'] = False
                value['failure'] = ('No challenge for transaction %r found'
                                    % transid)

            c.audit['success'] = res

            Session.commit()
            return sendResult(response, value, 1)

        except Exception as exx:
            log.exception("[check_t] failed: %r", exx)
            Session.rollback()
            return sendResult(response, unicode(exx), 0)

        finally:
            Session.close()

    #
    #    https://linotpserver/ocra/checkstatus?transactionid=TRANSACTIONID
    #    https://linotpserver/ocra/checkstatus?serial=SERIENNUMMER
    #    https://linotpserver/ocra/checkstatus?user=BENUTZER
    #

    def checkstatus(self):
        """
        method:
            ocra/checkstatus

        description:
            Methode zur assynchronen Ueberpruefungen eines Challenge
            Response Valiadation requests

        arguments:

            * transactionid:  (required one of  - string - (hex))
                    Dies ist eine Transaktions-ID, die bei der Challenge
                    ausgegeben wurde.

            * serial: (required one of  - string)
                    die Serien Nummer des OCRA Token

            * user: (required one of  - string)
                    die Benutzer eines Tokens

            required is one of (user,serial,transactionid)

        returns:

            A JSON response::

                {
                 "version": "LinOTP 2.4",
                 "jsonrpc": "2.0",
                 "result": {
                     "status": true,
                     "value": [
                             {
                             "serial": SERIENNUMMER1,
                             "transactionid": TRANSACTIONID1,
                             "received_tan": true,
                             "valid_tan": true,
                             "failcount": 0
                             },
                             {
                             "serial": SERIENNUMMER1,
                             "transactionid": TRANSACTIONID2,
                             "received_tan": false,
                             "valid_tan": false,
                             "failcount": 0
                             },
                             {
                             "serial": SERIENNUMMER2,
                             "transactionid": TRANSACTIONID3,
                             "received_tan": true,
                             "valid_tan": false,
                             "failcount": 2
                             },
                         ]
                     },
                 "id": 0
                 }

        exception:

        """
        res = {}
        description = ('ocra/checkstatus: check the token status - '
                       'for assynchronous verification. Missing parameter: '
                       'You need to provide one of the parameters '
                       '"transactionid", "user" or "serial"')

        try:
            param = getLowerParams(request.params)
            log.debug("[checkstatus] check OCRA token status: %r" % param)

            checkPolicyPre('ocra', "status")

<<<<<<< HEAD
            transid = param.get('transactionid')
            user = getUserFromParam(param)
            serial = param.get('serial')

            if transid is None and user.is_empty and serial is None:
                # raise exception
                log.exception("[ocra/checkstatus] : missing transactionid, user or serial number for token")
=======
            transid = getParam(param, 'transactionid', optional)
            user = getUserFromParam(param)
            serial = getParam(param, 'serial', optional)
            
            if transid is None and user.is_empty and serial is None:
                log.exception("[ocra/checkstatus] : missing transactionid,"
                              "user or serial number for token")
>>>>>>> 55e8d628
                raise ParameterError("Usage: %s" % description, id=77)

            tokens = []
            serials = set()
            status = []

            if serial is not None:
                serials.add(serial)

            # if we have a transaction, get serial from this challenge

            if transid is not None:
                ocraChallenge = None
                try:
                    ocraChallenge = OcraTokenClass.getTransaction(transid)
                except:
                    pass
                if ocraChallenge is not None:
                    serials.add(ocraChallenge.tokenserial)

            # if we have a serial number of  token

            if len(serials) > 0:
                for serial in serials:
                    tokens.extend(getTokens4UserOrSerial(serial=serial))

            # if we have a user

            if not user.is_empty:
                try:
                    tokens.extend(getTokens4UserOrSerial(user=user))
                except:
                    log.warning("no token or user %r found!" % user)

            for token in tokens:
                if token.getType() == 'ocra':
                    challenges = []
                    if transid is None:
                        serial = token.getSerial()
                        challenges = OcraTokenClass.getTransactions4serial(
                                                                        serial)
                    else:
                        challenges.append(OcraTokenClass.getTransaction(
                                                                    transid))

                    for challenge in challenges:
                        stat = token.getStatus(challenge.transid)
                        if stat is not None and len(stat) > 0:
                            status.append(stat)

            res['values'] = status
            c.audit['success'] = res

            Session.commit()
            return sendResult(response, res, 1)

        except PolicyException as pe:
            log.exception("[checkstatus] policy failed: %r" % pe)
            Session.rollback()
            return sendError(response, unicode(pe))

        except Exception as exx:
            log.exception("[checkstatus] failed: %r" % exx)
            Session.rollback()
            return sendResult(response, unicode(exx), 0)

        finally:
            Session.close()

    def getActivationCode(self):
        '''
        method:
            ocra/getActivationCode

        description:
            returns an valid example activcation code

        arguments:
            ./.

        returns:
            JSON with     "activationcode": "JZXW4ZI=2A"
        '''

        from linotp.lib.crypto import createActivationCode

        res = {}

        # description = 'ocra/getActivationCode'

        try:
            params = getLowerParams(request.params)
            log.debug("[getActivationCode]: %r" % params)

            checkPolicyPre('ocra', "activationcode")

            ac = str(params.get('activationcode'))
            activationCode = createActivationCode(acode=ac)
            res = {'activationcode': activationCode}

            Session.commit()
            return sendResult(response, res, 1)

        except PolicyException as pe:
            log.exception("[getActivationCode] policy failed: %r" % pe)
            Session.rollback()
            return sendError(response, unicode(pe))

        except Exception as exx:
            log.exception("[getActivationCode] failed: %r" % exx)
            Session.rollback()
            return sendError(response, unicode(exx), 0)

        finally:
            Session.close()

    def calculateOtp(self):
        '''

        '''
        from linotp.lib.crypto import kdf2
        from linotp.lib.ocra import OcraSuite
        from datetime import datetime

        from urlparse import urlparse
        from urlparse import parse_qs

        res = {}

        # description = 'ocra/calculateOtp: calculate the first
        # otp from the given init2 response '

        try:
            params = getLowerParams(request.params)
            log.debug("[calculateOtp]: %r" % params)

            checkPolicyPre('ocra', "calcOTP")

            sharedsecret = params.get('sharedsecret')
            activationcode = params.get('activationcode')
            nonce = params.get('nonce')
            ocrasuite = params.get('ocrasuite')
            challenge = params.get('challenge')
            counter = params.get('counter')
            ocrapin = params.get('ocrapin')

            nonce3 = params.get('no')
            ocrasuite3 = params.get('os')

            challenge = params.get('challenge')
            counter = params.get('counter')
            ocrapin = params.get('ocrapin')
            init1 = params.get('init1')
            init2 = params.get('init2')

            if init1 is not None:

                # now parse the appurl for the ocrasuite

                uri = urlparse(init1.replace('lseqr://', 'http://'))
                qs = uri.query
                qdict = parse_qs(qs)

                ocrasuite2 = qdict.get('os', None)
                if ocrasuite2 is not None and len(ocrasuite2) > 0:
                    ocrasuite2 = ocrasuite2[0]

                if ocrasuite is None:
                    ocrasuite = ocrasuite2

                sharedsecret2 = qdict.get('sh', None)
                if sharedsecret2 is not None and len(sharedsecret2) > 0:
                    sharedsecret2 = sharedsecret2[0]

                if sharedsecret is None:
                    sharedsecret = sharedsecret2

            # parse init1

            if init2 is not None:

                # now parse the appurl for the ocrasuite

                uri = urlparse(init2.replace('lseqr://', 'http://'))
                qs = uri.query
                qdict = parse_qs(qs)

                challenge2 = qdict.get('ch', None)
                if challenge2 is not None and len(challenge2) > 0:
                    challenge2 = challenge2[0]
                if challenge is None:
                    challenge = challenge2

                nonce2 = qdict.get('no', None)
                if nonce2 is not None and len(nonce2) > 0:
                    nonce2 = nonce2[0]
                if nonce is None:
                    nonce = nonce2

            if ocrapin is None:
                ocrapin = ''
            if counter is None:
                counter = 0

            if nonce3 is not None:
                nonce = unicode(nonce3)

            if ocrasuite3 is not None:
                ocrasuite = unicode(ocrasuite3)

            #  now we have all in place for the key derivation to create
            # the new key sharedsecret, activationcode and nonce

            key_len = 20
            if ocrasuite.find('-SHA256'):
                key_len = 32
            elif ocrasuite.find('-SHA512'):
                key_len = 64

            if sharedsecret is not None:
                sharedsecret = unicode(sharedsecret)
            if nonce is not None:
                nonce = unicode(nonce)
            if activationcode is not None:
                activationcode = unicode(activationcode)

            newkey = kdf2(sharedsecret, nonce, activationcode, len=key_len)
            ocra = OcraSuite(ocrasuite)

            param = {}
            param['C'] = int(counter)
            param['Q'] = unicode(challenge)
            param['P'] = unicode(ocrapin)
            param['S'] = ''

            if ocra.T is not None:

                # Default value for G is 1M, i.e., time-step size is
                # one minute and the T represents the number of minutes
                # since epoch time [UT].

                now = datetime.now()
                stime = now.strftime("%s")
                itime = int(stime)
                param['T'] = itime

            data = ocra.combineData(**param)
            otp = ocra.compute(data, newkey)

            res = {'otp': otp}

            Session.commit()
            return sendResult(response, res, 1)

        except PolicyException as pe:
            log.exception("[ocra/calculateOtp] policy failed: %r" % pe)
            Session.rollback()
            return sendError(response, pe)

        except Exception as e:
            log.exception("[ocra/calculateOtp] failed: %r" % e)
            Session.rollback()
            return sendError(response, unicode(e), 0)

        finally:
            Session.close()


# eof<|MERGE_RESOLUTION|>--- conflicted
+++ resolved
@@ -26,11 +26,6 @@
 """
 ocra controller - Interface for the Challenge Response Token (OCRA)
 """
-<<<<<<< HEAD
-=======
-
-
->>>>>>> 55e8d628
 import logging
 from urllib import urlencode
 
@@ -50,11 +45,7 @@
 from linotp.lib.reply import sendResult, sendError
 
 from linotp.lib.token import getTokens4UserOrSerial
-<<<<<<< HEAD
-from linotp.lib.tokens.base import OcraTokenClass
-=======
-from linotp.lib.ocra.ocratoken import OcraTokenClass
->>>>>>> 55e8d628
+from linotp.lib.tokens.ocra.ocratoken import OcraTokenClass
 
 from linotp.lib.user import User
 from linotp.lib.user import getUserFromParam
@@ -67,8 +58,6 @@
 
 from linotp.lib.context import request_context
 import linotp.model
-
-Session = linotp.model.Session
 
 from linotp.lib.error import UserError
 
@@ -204,16 +193,12 @@
                 log.exception("[request] user or serial is required")
                 raise ParameterError("Usage: %s" % description, id=77)
 
-<<<<<<< HEAD
-            message = param.get('data')
-=======
             if not serial:
                 if not user.exists():
                     raise UserError("getUserId failed: no user >%s< found!"
                                     % user.login, id=1205)
 
-            message = getParam(param, 'data', optional)
->>>>>>> 55e8d628
+            message = param.get('data')
             if message is None:
                 message = ''
 
@@ -329,34 +314,16 @@
 
             # TODO: checkPolicyPre('ocra', "check_t")
 
-            try:
-
-                passw = param['pass']
-
-            except KeyError as exx:
-
-<<<<<<< HEAD
             passw = param.get('pass')
             if passw is None:
                 # raise exception'''
-=======
->>>>>>> 55e8d628
                 log.exception("[check_t] missing pass ")
                 raise ParameterError("Usage: %s Missing parameter "
                                      "'pass'." % description, id=77)
 
-<<<<<<< HEAD
             transid = param.get('transactionid')
-            if transid is None:
+            if not transid:
                 # raise exception
-                log.exception("[check_t] missing transactionid, user or serial number of token")
-                raise ParameterError("Usage: %s Missing parameter 'transactionid'." % description, id=77)
-
-            # if we have a transaction, get serial from this challenge
-=======
-            try:
-                transid = param['transactionid']
-            except KeyError as exx:
                 log.exception("[check_t] missing transactionid, user or "
                               "serial number of token")
                 raise ParameterError("Usage: %s Missing parameter "
@@ -364,7 +331,6 @@
 
             # if we have a transaction, get serial from this challenge
 
->>>>>>> 55e8d628
             value = {}
             ocraChallenge = OcraTokenClass.getTransaction(transid)
             if ocraChallenge is not None:
@@ -502,7 +468,6 @@
 
             checkPolicyPre('ocra', "status")
 
-<<<<<<< HEAD
             transid = param.get('transactionid')
             user = getUserFromParam(param)
             serial = param.get('serial')
@@ -510,15 +475,6 @@
             if transid is None and user.is_empty and serial is None:
                 # raise exception
                 log.exception("[ocra/checkstatus] : missing transactionid, user or serial number for token")
-=======
-            transid = getParam(param, 'transactionid', optional)
-            user = getUserFromParam(param)
-            serial = getParam(param, 'serial', optional)
-            
-            if transid is None and user.is_empty and serial is None:
-                log.exception("[ocra/checkstatus] : missing transactionid,"
-                              "user or serial number for token")
->>>>>>> 55e8d628
                 raise ParameterError("Usage: %s" % description, id=77)
 
             tokens = []
@@ -640,7 +596,7 @@
 
         '''
         from linotp.lib.crypto import kdf2
-        from linotp.lib.ocra import OcraSuite
+        from linotp.lib.tokens.ocra import OcraSuite
         from datetime import datetime
 
         from urlparse import urlparse
