# -*- coding: utf-8 -*-
#
#    LinOTP - the open source solution for two factor authentication
#    Copyright (C) 2010 - 2016 LSE Leading Security Experts GmbH
#
#    This file is part of LinOTP server.
#
#    This program is free software: you can redistribute it and/or
#    modify it under the terms of the GNU Affero General Public
#    License, version 3, as published by the Free Software Foundation.
#
#    This program is distributed in the hope that it will be useful,
#    but WITHOUT ANY WARRANTY; without even the implied warranty of
#    MERCHANTABILITY or FITNESS FOR A PARTICULAR PURPOSE.  See the
#    GNU Affero General Public License for more details.
#
#    You should have received a copy of the
#               GNU Affero General Public License
#    along with this program.  If not, see <http://www.gnu.org/licenses/>.
#
#
#    E-mail: linotp@lsexperts.de
#    Contact: www.linotp.org
#    Support: www.lsexperts.de
#

"""
admin controller - interfaces to administrate LinOTP
"""

import logging

from pylons import request, response, config, tmpl_context as c

from linotp.lib.base import BaseController
from linotp.lib.tokeniterator import TokenIterator
from linotp.lib.token import TokenHandler

from linotp.lib.token import setPin
from linotp.lib.token import resetToken
from linotp.lib.token import setPinUser
from linotp.lib.token import setPinSo

from linotp.lib.token import setRealms, getTokenType
from linotp.lib.token import (getTokens4UserOrSerial,
                              )
from linotp.lib.token import newToken
from linotp.lib.token import getTokenRealms

from linotp.lib.error import ParameterError
from linotp.lib.error import TokenAdminError
from linotp.lib.util import getParam, getLowerParams
from linotp.lib.util import check_session, SESSION_KEY_LENGTH, remove_session_from_param
from linotp.lib.util import get_client
from linotp.lib.user import (getSearchFields,
                             getUserList,
                             getUserListIterators,
                             User,
                             getUserFromParam,
                             getUserFromRequest
                             )


from linotp.lib.realm import getDefaultRealm, getRealms

from linotp.lib.reply import (sendResult,
                              sendError,
                              sendXMLResult,
                              sendXMLError,
                              sendCSVResult,
                              sendResultIterator,
                              )
from linotp.lib.reply import sendQRImageResult

from linotp.lib.challenges import Challenges

# this is a hack for the static code analyser, which
# would otherwise show session.close() as error
import linotp.model
Session = linotp.model.Session

from linotp.lib.policy import checkPolicyPre
from linotp.lib.policy import checkPolicyPost
from linotp.lib.policy import PolicyException
from linotp.lib.policy import getAdminPolicies
from linotp.lib.policy import getOTPPINEncrypt
from linotp.lib.audit.base import logTokenNum
# for loading XML file
from linotp.lib.ImportOTP import parseSafeNetXML
from linotp.lib.ImportOTP import parseOATHcsv
from linotp.lib.ImportOTP import ImportException
from linotp.lib.ImportOTP import parseYubicoCSV

from linotp.lib.useriterator import iterate_users
from linotp.lib.context import request_context
from linotp.lib.reporting import token_reporting

import os


# For logout
from webob.exc import HTTPUnauthorized

audit = config.get('audit')


log = logging.getLogger(__name__)

optional = True
required = False


class AdminController(BaseController):

    '''
    The linotp.controllers are the implementation of the web-API to talk to the LinOTP server.
    The AdminController is used for administrative tasks like adding tokens to LinOTP,
    assigning tokens or revoking tokens.
    The functions of the AdminController are invoked like this

        https://server/admin/<functionname>

    The functions are described below in more detail.
    '''

    def __before__(self, action, **params):
        '''
        '''

        try:
            log.debug("[__before__::%r] %r" % (action, params))

            c.audit = request_context['audit']
            c.audit['success'] = False
            c.audit['client'] = get_client(request)
            # Session handling
            check_session(request)

            request_context['Audit'] = audit
            return request

        except Exception as exx:
            log.exception("[__before__::%r] exception %r" % (action, exx))
            Session.rollback()
            Session.close()
            return sendError(response, exx, context='before')

        finally:
            log.debug("[__before__::%r] done" % (action))

    def __after__(self, action):
        '''
        '''
        params = {}

        try:
            # prevent logging of getsession or other irrelevant requests
            if action in ['getsession', 'dropsession']:
                return request

            params.update(request.params)

            c.audit['administrator'] = getUserFromRequest(request).get("login")
            if 'serial' in params:
                    serial = request.params['serial']
                    c.audit['serial'] = serial
                    c.audit['token_type'] = getTokenType(serial)
            if action in ['assign', 'unassign', 'enable', 'disable', 'init',
                          'loadtokens', 'copyTokenUser', 'losttoken',
                          'remove', 'tokenrealm']:
                event = 'token_' + action

                if c.audit.get('source_realm'):
                    source_realms = c.audit.get('source_realm')
                    token_reporting(event, source_realms)

                target_realms = c.audit.get('realm')
                token_reporting(event, target_realms)

            audit.log(c.audit)
            Session.commit()
            return request

        except Exception as e:
            log.exception("[__after__] unable to create a session cookie: %r" % e)
            Session.rollback()
            return sendError(response, e, context='after')

        finally:
            Session.close()
            log.debug("[__after__] done")

    def logout(self):
        # see http://docs.pylonsproject.org/projects/pyramid/1.0/narr/webob.html
        c.audit['action_detail'] = "logout"
        # response.status = "401 Not authenticated"

        nonce = request.environ.get("nonce")
        realm = request.environ.get("realm")
        detail = "401 Unauthorized"
        # return HTTPUnauthorized(request=request)
        raise HTTPUnauthorized(
             unicode(detail),
             [('WWW-Authenticate', 'Digest realm="%s", nonce="%s", qop="auth"' % (realm, nonce))]
            )

        # raise exc.HTTPUnauthorized(
        #                           str(detail),
        #                           [('WWW-Authenticate', 'Basic realm="%s"' % realm)]
        #                          )
        # abort(401, "You are not authenticated")


    def getsession(self):
        '''
        This generates a session key and sets it as a cookie
        set_cookie is defined in python-webob::

            def set_cookie(self, key, value='', max_age=None,
                   path='/', domain=None, secure=None, httponly=False,
                   version=None, comment=None, expires=None, overwrite=False):
        '''
        import binascii
        try:
            web_host = request.environ.get('HTTP_HOST')
            # HTTP_HOST also contains the port number. We need to stript this!
            web_host = web_host.split(':')[0]
            log.debug("[getsession] environment: %s" % request.environ)
            log.debug("[getsession] found this web_host: %s" % web_host)
            random_key = os.urandom(SESSION_KEY_LENGTH)
            cookie = binascii.hexlify(random_key)
            log.debug("[getsession] adding session cookie %s to response." % cookie)
            # we send all three to cope with IE8
            response.set_cookie('admin_session', value=cookie, domain=web_host)
            # this produces an error with the gtk client
            # response.set_cookie('admin_session', value=cookie,  domain=".%" % web_host )
            response.set_cookie('admin_session', value=cookie, domain="")
            return sendResult(response, True)

        except Exception as e:
            log.exception("[getsession] unable to create a session cookie: %r" % e)
            Session.rollback()
            return sendError(response, e)

        finally:
            Session.close()
            log.debug("[getsession] done")

    def dropsession(self):
        # request.cookies.pop( 'admin_session', None )
        # FIXME: Does not seem to work
        response.set_cookie('admin_session', None, expires=1)
        return

    def getTokenOwner(self):
        """
        provide the userinfo of the token, which is specified as serial
        """
        log.debug("get the owner as user info for a token")

        param = {}
        ret = {}
        try:
            param.update(request.params)
            serial = param["serial"]

            # check admin authorization
            checkPolicyPre('admin', 'tokenowner', param)
            th = TokenHandler()
            owner = th.getTokenOwner(serial)
            if owner.info:
                ret = owner.info

            c.audit['success'] = len(ret) > 0

            Session.commit()
            return sendResult(response, ret)

        except PolicyException as pe:
            log.exception("policy failed %r" % pe)
            Session.rollback()
            return sendError(response, unicode(pe), 1)

        except Exception as e:
            log.exception("failed: %r" % e)
            Session.rollback()
            log.error('error getting token owner')
            return sendError(response, e, 1)

        finally:
            Session.close()
            log.debug('[enable] done')

    def show(self):
        """
        method:
            admin/show

        description:
            displays the list of the available tokens

        arguments:
            * serial  - optional: only this serial will be displayed
            * user    - optional: only the tokens of this user will be
                                  displayed. If the user does not exist,
                                  linotp will search tokens of users, who
                                  contain this substring.
                        **TODO:** This can be very time consuming an will be
                                  changed in the next release to use wildcards.
            * filter  - optional: takes a substring to search in table token
                                  columns
            * viewrealm - optional: takes a realm, only the tokens in this
                                    realm will be displayed
            * realm - - optional: alias to the viewrealm
            * sortby  - optional: sort the output by column
            * sortdir - optional: asc/desc
            * page    - optional: reqeuest a certain page
            * pagesize- optional: limit the number of returned tokens
            * user_fields - optional: additional user fields from the userid resolver of the owner (user)
            * outform - optional: if set to "csv", than the token list will be given in CSV

        returns:
            a json result with:
            { "head": [],
            "data": [ [row1], [row2] .. ]
            }

        exception:
            if an error occurs an exception is serialized and returned
        """

        param = request.params
        try:
            serial = getParam(param, "serial", optional)
            page = getParam(param, "page", optional)
            filter = getParam(param, "filter", optional)
            sort = getParam(param, "sortby", optional)
            dir = getParam(param, "sortdir", optional)
            psize = getParam(param, "pagesize", optional)
            realm = param.get("viewrealm", param.get("realm", ''))
            ufields = getParam(param, "user_fields", optional)
            output_format = getParam(param, "outform", optional)

            user_fields = []
            if ufields:
                user_fields = [u.strip() for u in ufields.split(",")]

            user = getUserFromParam(param, optional)

            filterRealm = []
            # check admin authorization
            res = checkPolicyPre('admin', 'show', param, user=user)

            # check if policies are active at all
            # If they are not active, we are allowed to SHOW any tokens.
            filterRealm = ['*']
            if res['active'] and res['realms']:
                filterRealm = res['realms']

            if realm:
                # If the admin wants to see only one realm, then do it:
                log.debug("[show] checking to only see tokens in realm <%s>",
                          realm)
                if realm in filterRealm or '*' in filterRealm:
                    filterRealm = [realm]

            log.info("[show] admin >%s< may display the following realms: %r",
                     res['admin'], filterRealm)
            log.info("[show] displaying tokens: serial: %s, page: %s, "
                     "filter: %s, user: %s", serial, page, filter, user.login)

            toks = TokenIterator(user, serial, page, psize, filter, sort, dir,
                                 filterRealm, user_fields)

            c.audit['success'] = True
            c.audit['info'] = "realm: %s, filter: %r" % (filterRealm, filter)

            # put in the result
            result = {}

            # now row by row
            lines = []
            for tok in toks:
                # CKO:
                log.debug("tokenline: %s" % tok)
                lines.append(tok)

            result["data"] = lines
            result["resultset"] = toks.getResultSetInfo()

            Session.commit()

            if output_format == "csv":
                return sendCSVResult(response, result)
            else:
                return sendResult(response, result)

        except PolicyException as pe:
            log.exception('[show] policy failed: %r' % pe)
            Session.rollback()
            return sendError(response, unicode(pe), 1)

        except Exception as e:
            log.exception('[show] failed: %r' % e)
            Session.rollback()
            return sendError(response, e)

        finally:
            Session.close()
            log.debug("[show] done")


########################################################
    def remove(self):
        """
        method:
            admin/remove

        description:
            deletes either a certain token given by serial or all tokens of a user

        arguments:
            * serial  - optional
            * user    - optional

        returns:
            a json result with a boolean
              "result": true

        exception:
            if an error occurs an exception is serialized and returned

        """
        log.debug("[remove] calling remove ")

        param = request.params

        try:
            serial = getParam(param, "serial", optional)
            user = getUserFromParam(param, optional)

            c.audit['user'] = user.login

            if user.isEmpty():
                c.audit['realm'] = getTokenRealms(serial)
            else:
                c.audit['realm'] = user.realm
                if c.audit['realm'] == "":
                    realms = set()
                    for tokenserial in getTokens4UserOrSerial(user, serial):
                        realms.union(tokenserial.getRealms())
                    c.audit['realm'] = realms

            # check admin authorization
            checkPolicyPre('admin', 'remove', param)

            th = TokenHandler()
            log.info("[remove] removing token with serial %s for user %s", serial, user.login)
            ret = th.removeToken(user, serial)

            logTokenNum(c.audit)
            c.audit['success'] = ret

            opt_result_dict = {}
            if ret == 0 and serial:
                opt_result_dict['message'] = "No token with serial %s" % serial
            elif ret == 0 and user and not user.isEmpty():
                opt_result_dict['message'] = "No tokens for this user"

            Session.commit()
            return sendResult(response, ret, opt=opt_result_dict)

        except PolicyException as pe:
            log.exception("[remove] policy failed %r" % pe)
            Session.rollback()
            return sendError(response, unicode(pe), 1)

        except Exception as e:
            log.exception("[remove] failed! %r" % e)
            Session.rollback()
            return sendError(response, e)

        finally:
            Session.close()
            log.debug('[remove] done')


########################################################
    def enable (self):
        """
        method:
            admin/enable

        description:
            enables a token or all tokens of a user

        arguments:
            * serial  - optional
            * user    - optional

        returns:
            a json result with a boolean
              "result": true

        exception:
            if an error occurs an exception is serialized and returned

        """
        log.debug("[enable] calling enable to enable/disable a token")

        param = request.params
        try:
            serial = getParam(param, "serial", optional)
            user = getUserFromParam(param, optional)

            # check admin authorization
            checkPolicyPre('admin', 'enable', param, user=user)

            th = TokenHandler()
            log.info("[enable] enable token with serial %s for user %s@%s.",
                     serial, user.login, user.realm)
            ret = th.enableToken(True, user, serial)

            c.audit['success'] = ret
            c.audit['user'] = user.login
            logTokenNum(c.audit)

            if user.isEmpty():
                c.audit['realm'] = getTokenRealms(serial)
            else:
                c.audit['realm'] = user.realm
                if c.audit['realm'] == "":
                    realms = set()
                    for tokenserial in getTokens4UserOrSerial(user, serial):
                        realms.union(tokenserial.getRealms())
                    c.audit['realm'] = realms

            opt_result_dict = {}
            if ret == 0 and serial:
                opt_result_dict['message'] = "No token with serial %s" % serial
            elif ret == 0 and user and not user.isEmpty():
                opt_result_dict['message'] = "No tokens for this user"

            Session.commit()
            return sendResult(response, ret, opt=opt_result_dict)

        except PolicyException as pe:
            log.exception("[enable] policy failed %r" % pe)
            Session.rollback()
            return sendError(response, unicode(pe), 1)

        except Exception as e:
            log.exception("[enable] failed: %r" % e)
            Session.rollback()
            log.error('[enable] error enabling token')
            return sendError(response, e, 1)

        finally:
            Session.close()
            log.debug('[enable] done')


########################################################
    def getSerialByOtp (self):
        """
        method:
            admin/getSerialByOtp

        description:
            searches for the token, that generates the given OTP value.
            The search can be restricted by several critterions

        arguments:
            * otp      - required. Will search for the token, that produces this OTP value
            * type     - optional, will only search in tokens of type
            * realm    - optional, only search in this realm
            * assigned - optional. 1: only search assigned tokens, 0: only search unassigned tokens

        returns:
            a json result with the serial


        exception:
            if an error occurs an exception is serialized and returned

        """
        log.debug("[getSerialByOtp] entering function")

        ret = {}
        param = request.params

        try:
            otp = getParam(param, "otp", required)
            typ = getParam(param, "type", optional)
            realm = getParam(param, "realm", optional)
            assigned = getParam(param, "assigned", optional)

            serial = ""
            username = ""

            # check admin authorization
            checkPolicyPre('admin', 'getserial', param)
            th = TokenHandler()
            serial, username, resolverClass = th.get_serial_by_otp(None, otp,
                                                                   10, typ=typ,
                                                realm=realm, assigned=assigned)
            log.debug("[getSerialByOtp] found %s with user %s" %
                      (serial, username))

            if "" != serial:
                checkPolicyPost('admin', 'getserial',
                                {'serial': serial})

            c.audit['success'] = 1
            c.audit['serial'] = serial

            ret['success'] = True
            ret['serial'] = serial
            ret['user_login'] = username
            ret['user_resolver'] = resolverClass

            Session.commit()
            return sendResult(response, ret, 1)

        except PolicyException as pe:
            log.exception("[disable] policy failed %r" % pe)
            Session.rollback()
            return sendError(response, unicode(pe), 1)

        except Exception as e:
            c.audit['success'] = 0
            Session.rollback()
            log.exception('[getSerialByOtp] error: %r' % e)
            return sendError(response, e, 1)

        finally:
            Session.close()
            log.debug("[getSerialByOtp] done")


########################################################
    def disable (self):
        """
        method:
            admin/disable

        description:
            disables a token given by serial or all tokens of a user

        arguments:
            * serial  - optional
            * user    - optional

        returns:
            a json result with a boolean
              "result": true

        exception:
            if an error occurs an exception is serialized and returned

        """
        log.debug("calling enable to enable/disable a token")

        param = request.params
        try:
            serial = getParam(param, "serial", optional)
            user = getUserFromParam(param, optional)
            auth_user = getUserFromRequest(request)

            # check admin authorization
            checkPolicyPre('admin', 'disable', param, user=user)

            th = TokenHandler()
            log.info("[disable] disable token with serial %s for user %s@%s.",
                     serial, user.login, user.realm)
            ret = th.enableToken(False, user, serial)

            c.audit['success'] = ret
            c.audit['user'] = user.login

            if user.isEmpty():
                c.audit['realm'] = getTokenRealms(serial)
            else:
                c.audit['realm'] = user.realm
                if c.audit['realm'] == "":
                    realms = set()
                    for tokenserial in getTokens4UserOrSerial(user, serial):
                        realms.union(tokenserial.getRealms())
                    c.audit['realm'] = realms

            opt_result_dict = {}
            if ret == 0 and serial:
                opt_result_dict['message'] = "No token with serial %s" % serial
            elif ret == 0 and user and not user.isEmpty():
                opt_result_dict['message'] = "No tokens for this user"


            Session.commit()
            return sendResult(response, ret, opt=opt_result_dict)

        except PolicyException as pe:
            log.exception("[disable] policy failed %r" % pe)
            Session.rollback()
            return sendError(response, unicode(pe), 1)

        except Exception as e:
            log.exception("[disable] failed! %r" % e)
            Session.rollback()
            return sendError(response, e, 1)

        finally:
            Session.close()
            log.debug('[disable] done')


#######################################################
    def check_serial(self):
        '''
        method
            admin/check_serial

        description:
            This function checks, if a given serial will be unique.
            It returns True if the serial does not yet exist and
            new_serial as a new value for a serial, that does not exist, yet

        arguments:
            serial    - required- the serial to be checked

        returns:
            a json result with a new suggestion for the serial

        exception:
            if an error occurs an exception is serialized and returned

        '''
        log.debug("calling check_serial")

        param = request.params
        try:
            serial = getParam(param, "serial", required)

            # check admin authorization
            # try:
            #    checkPolicyPre('admin', 'disable', param )
            # except PolicyException as pe:
            #    return sendError(response, str(pe), 1)

            log.info("[check_serial] checking serial %s" % serial)
            th = TokenHandler()
            (unique, new_serial) = th.check_serial(serial)

            c.audit['success'] = True
            c.audit['serial'] = serial
            c.audit['action_detail'] = "%r - %r" % (unique, new_serial)

            Session.commit()
            return sendResult(response, {"unique":unique, "new_serial":new_serial}, 1)

        except PolicyException as pe:
            log.exception("[check_serial] policy failed %r" % pe)
            Session.rollback()
            return sendError(response, unicode(pe), 1)

        except Exception as e:
            log.exception("[check_serial] failed! %r" % e)
            Session.rollback()
            return sendError(response, e)

        finally:
            Session.close()
            log.debug("[check_serial] done")


########################################################
    def init(self):
        """
        method:
            admin/init

        description:
            creates a new token.

        arguments:
            * otpkey (required) the hmac Key of the token
            * genkey (required) =1, if key should be generated.
                We either need otpkey or genkey
            * keysize (optional) either 20 or 32. Default is 20
            * serial (required) the serial number / identifier of the token
            * description (optional)
            * pin (optional) the pin of the user pass
            * user (optional) login user name
            * realm (optional) realm of the user
            * type (optional) the type of the token
            * tokenrealm (optional) the realm a token should be put into
            * otplen (optional) length of the OTP value
            * hashlib (optional) used hashlib sha1 oder sha256

        ocra arguments:
            for generating OCRA Tokens type=ocra you can specify the
            following parameters:

            * ocrasuite (optional) - if you do not want to use the default
                ocra suite OCRA-1:HOTP-SHA256-8:QA64
            * sharedsecret (optional) if you are in Step0 of enrolling an
                OCRA/QR token the sharedsecret=1 specifies,
              that you want to generate a shared secret
            * activationcode (optional) if you are in Step1 of enrolling
                an OCRA token you need to pass the
              activation code, that was generated in the QRTAN-App

        qrtoken arguments:
            for generating QRTokens type=qr you can specify the
            following parameters

            * hashlib (optional) the hash algorithm used in the mac
                calculation (sha512, sha256, sha1). default is sha256

        returns:
            a json result with a boolean
              "result": true

        exception:
            if an error occurs an exception is serialized and returned

        """
        log.debug("[init] calling the init controller function")
        ret = False
        response_detail = {}

        try:

            params = dict(request.params)
            params.setdefault('key_size', 20)

            # ------------------------------------------------------------------

            # determine token class

            token_cls_alias = getParam(params, "type", optional) or 'hmac'

            g = config['pylons.app_globals']
            tokenclasses = g.tokenclasses

            token_cls_aliases = tokenclasses.keys()
            lower_alias = token_cls_alias.lower()

            if lower_alias not in token_cls_aliases:
                raise TokenAdminError('admin/init failed: unknown token '
                                      'type %r' % token_cls_alias, id=1610)

            token_cls_identifier = tokenclasses.get(lower_alias)
            token_cls = newToken(token_cls_identifier)

            # ------------------------------------------------------------------

            # call the token class hook in order to enrich/overwrite the
            # parameters (this is done because e.g. the pairing response
            # provides the user in a encrypted format)

            helper_params = token_cls.get_helper_params_pre(params)
            params.update(helper_params)

            # ------------------------------------------------------------------

            # fetch user from parameters. in some cases (e.g. qrtoken) the user
            # is not in the original params, but is added by the token class
            # hook in the above section)

            user = getUserFromParam(params, optional)

            # ------------------------------------------------------------------

            # check admin authorization

            res = checkPolicyPre('admin', 'init', params, user=user)

            # ------------------------------------------------------------------

            # if no user is given, we put the token in all realms of the admin

            tokenrealm = None
            if user.login == "":
                log.debug("[init] setting tokenrealm %s" % res['realms'])
                tokenrealm = res['realms']

            # ------------------------------------------------------------------

            helper_params = token_cls.get_helper_params_post(params, user=user)
            params.update(helper_params)

            # ------------------------------------------------------------------

            serial = params.get('serial', None)
            prefix = params.get('prefix', None)

            # ------------------------------------------------------------------

            th = TokenHandler()
            if not serial:
                serial = th.genSerial(token_cls_alias, prefix)
                params['serial'] = serial

            log.info("[init] initialize token. user: %s, serial: %s"
                     % (user.login, serial))

            # ------------------------------------------------------------------

            (ret, token) = th.initToken(params, user,
                                        tokenrealm=tokenrealm)

            # ------------------------------------------------------------------

            # different token types return different information on
            # initialization (e.g. otpkey, pairing_url, etc)

            initDetail = token.getInitDetail(params, user)
            response_detail.update(initDetail)

            # ------------------------------------------------------------------

            # prepare data for audit

            if token is not None and ret is True:
                c.audit['serial'] = token.getSerial()
                c.audit['token_type'] = token.type

            c.audit['success'] = ret
            c.audit['user'] = user.login
            c.audit['realm'] = user.realm

            if c.audit['realm'] == "":
                c.audit['realm'] = tokenrealm

            logTokenNum(c.audit)
            c.audit['success'] = ret
            # ------------------------------------------------------------------

            checkPolicyPost('admin', 'init', params, user=user)
            Session.commit()

            # ------------------------------------------------------------------

            # depending on parameters send back an qr image
            # or a text result

            if 'qr' in params and token is not None:
                (rdata, hparam) = token.getQRImageData(response_detail)
                hparam.update(response_detail)
                hparam['qr'] = params.get('qr') or 'html'
                return sendQRImageResult(response, rdata, hparam)
            else:
                return sendResult(response, ret, opt=response_detail)

        # ----------------------------------------------------------------------

        except PolicyException as pe:
            log.exception("[init] policy failed %r" % pe)
            Session.rollback()
            return sendError(response, unicode(pe), 1)

        except Exception as e:
            log.exception("[init] token initialization failed! %r" % e)
            Session.rollback()
            return sendError(response, e)

        finally:
            Session.close()
            log.debug('[init] done')


########################################################

    def unassign(self):
        """
        method:
            admin/unassign - remove the assigned user from the token

        description:
            unassigns a token from a user. i.e. the binding between the token
            and the user is removed

        arguments:
            * serial    - required - the serial number / identifier of the token
            * user      - optional

        returns:
            a json result with a boolean
              "result": true

        exception:
            if an error occurs an exception is serialized and returned

        """
        log.debug("[unassign] entering function unassign")

        param = request.params

        try:

            serial = getParam(param, "serial", required)
            user = getUserFromParam(param, optional)

            log.debug("[unassign] unassigning serial %r, user %r" % (serial, user))
            c.audit['source_realm'] = getTokenRealms(serial)

            # check admin authorization
            checkPolicyPre('admin', 'unassign', param)

            th = TokenHandler()
            log.info("[unassign] unassigning token with serial %r from "
                     "user %r@%r" % (serial, user.login, user.realm))
            ret = th.unassignToken(serial, user, None)

            c.audit['success'] = ret
            c.audit['user'] = user.login
            c.audit['realm'] = user.realm
            if "" == c.audit['realm']:
                c.audit['realm'] = getTokenRealms(serial)

            opt_result_dict = {}
            if ret == 0 and serial:
                opt_result_dict['message'] = "No token with serial %s" % serial
            elif ret == 0 and user and not user.isEmpty():
                opt_result_dict['message'] = "No tokens for this user"

            Session.commit()
            return sendResult(response, ret, opt=opt_result_dict)

        except PolicyException as pe:
            log.exception('[unassign] policy failed %r' % pe)
            Session.rollback()
            return sendError(response, unicode(pe), 1)

        except Exception as e:
            log.exception("[unassign] failed! %r" % e)
            Session.rollback()
            return sendError(response, e, 1)

        finally:
            Session.close()
            log.debug('[unassign] done')


########################################################

    def assign(self):
        """
        method:
            admin/assign

        description:
            assigns a token to a user, i.e. a binding between the token and
            the user is created.

        arguments:
            * serial     - required - the serial number / identifier of the token
            * user       - required - login user name
            * pin        - optional - the pin of the user pass

        returns:
            a json result with a boolean
              "result": true

        exception:
            if an error occurs an exception is serialized and returned

        """
        log.debug("[assign] entering function assign")

        param = request.params

        try:

            upin = getParam(param, "pin", optional)
            serial = getParam(param, "serial", optional)
            user = getUserFromParam(param, optional)

            # check admin authorization
            checkPolicyPre('admin', 'assign', param)

            th = TokenHandler()
            c.audit['source_realm'] = getTokenRealms(serial)
            log.info("[assign] assigning token with serial %s to user %s@%s" % (serial, user.login, user.realm))
            res = th.assignToken(serial, user, upin, param)

            checkPolicyPost('admin', 'assign', param, user)

            c.audit['success'] = res
            c.audit['user'] = user.login
            c.audit['realm'] = user.realm
            if "" == c.audit['realm']:
                c.audit['realm'] = getTokenRealms(serial)

            Session.commit()
            return sendResult(response, res, 1)

        except PolicyException as pe:
            log.exception('[assign] policy failed %r' % pe)
            Session.rollback()
            return sendError(response, unicode(pe), 1)

        except Exception as e :
            log.exception('[assign] token assignment failed! %r' % e)
            Session.rollback()
            return sendError(response, e, 0)

        finally:
            Session.close()
            log.debug('[setPin] done')


########################################################

    def setPin(self):
        """
        method:
            admin/set

        description:
            This function sets the smartcard PINs of a eTokenNG OTP.
            The userpin is used to store the mOTP PIN of mOTP tokens!
            !!! For setting the OTP PIN, use the function /admin/set!

        arguments:
            * serial     - required
            * userpin    - optional: store the userpin
            * sopin      - optional: store the sopin

        returns:
            a json result with a boolean
              "result": true

        exception:
            if an error occurs an exception is serialized and returned

        """
        res = {}
        count = 0

        description = "setPin: parameters are\
        serial\
        userpin\
        sopin\
        "
        log.debug('[setPin]')
        try:
            param = getLowerParams(request.params)

            # # if there is a pin
            if param.has_key("userpin"):
                msg = "setting userPin failed"
                userPin = getParam(param, "userpin", required)
                serial = getParam(param, "serial", required)

                # check admin authorization
                checkPolicyPre('admin', 'setPin', param)

                log.info("[setPin] setting userPin for token with serial %s" % serial)
                ret = setPinUser(userPin, serial)
                res["set userpin"] = ret
                count = count + 1
                c.audit['action_detail'] += "userpin, "

            if param.has_key("sopin"):
                msg = "setting soPin failed"
                soPin = getParam(param, "sopin", required)
                serial = getParam(param, "serial", required)

                # check admin authorization
                checkPolicyPre('admin', 'setPin', param)

                log.info("[setPin] setting soPin for token with serial %s" % serial)
                ret = setPinSo(soPin, serial)
                res["set sopin"] = ret
                count = count + 1
                c.audit['action_detail'] += "sopin, "

            if count == 0 :
                Session.rollback()
                return sendError(response, ParameterError("Usage: %s" % description, id=77))

            c.audit['success'] = count

            Session.commit()
            return sendResult(response, res, 1)

        except PolicyException as pe:
            log.exception('[setPin] policy failed %r, %r' % (msg, pe))
            Session.rollback()
            return sendError(response, unicode(pe), 1)


        except Exception as e :
            log.exception('[setPin] %s :%r' % (msg, e))
            Session.rollback()
            return sendError(response, unicode(e), 0)

        finally:
            Session.close()
            log.debug('[setPin] done')



########################################################

    def set(self):
        """
        method:
            admin/set

        description:
            this function is used to set many different values of a token.

        arguments:
            * serial     - optional
            * user       - optional
            * pin        - optional - set the OTP PIN
            * MaxFailCount  - optional - set the maximum fail counter of a token
            * SyncWindow    - optional - set the synchronization window of the token
            * OtpLen        - optional - set the OTP Lenght of the token
            * CounterWindow - optional - set the counter window (blank presses)
            * hashlib       - optioanl - set the hashing algo for HMAC tokens. This can be sha1, sha256, sha512
            * timeWindow    - optional - set the synchronize window for timebased tokens (in seconds)
            * timeStep      - optional - set the timestep for timebased tokens (usually 30 or 60 seconds)
            * timeShift     - optional - set the shift or timedrift of this token
            * countAuthSuccessMax    - optional    - set the maximum allowed successful authentications
            * countAuthSuccess\      - optional    - set the counter of the successful authentications
            * countAuth        - optional - set the counter of authentications
            * countAuthMax     - optional - set the maximum allowed authentication tries
            * validityPeriodStart    - optional - set the start date of the validity period. The token can not be used before this date
            * validityPeriodEnd      - optional - set the end date of the validaity period. The token can not be used after this date
            * phone - set the phone number for an SMS token

        returns:
            a json result with a boolean
              "result": true

        exception:
            if an error occurs an exception is serialized and returned

        """
        res = {}
        count = 0
        log.debug("[set]")

        description = "set: parameters are\
        pin\
        MaxFailCount\
        SyncWindow\
        OtpLen\
        CounterWindow\
        hashlib\
        timeWindow\
        timeStep\
        timeShift\
        countAuthSuccessMax\
        countAuthSuccess\
        countAuth\
        countAuthMax\
        validityPeriodStart\
        validityPeriodEnd\
        description\
        phone\
        "
        log.debug('[set]')
        msg = ""

        try:
            param = getLowerParams(request.params)

            serial = getParam(param, "serial", optional)
            user = getUserFromParam(param, optional)

            # check admin authorization
            checkPolicyPre('admin', 'set', param, user=user)

            th = TokenHandler()
            # # if there is a pin
            if 'pin' in param:
                msg = "[set] setting pin failed"
                upin = getParam(param, "pin", required)
                log.info("[set] setting pin for token with serial %r" % serial)
                if 1 == getOTPPINEncrypt(serial=serial, user=user):
                    param['encryptpin'] = "True"
                ret = setPin(upin, user, serial, param)
                res["set pin"] = ret
                count = count + 1
                c.audit['action_detail'] += "pin, "

            if "MaxFailCount".lower() in param:
                msg = "[set] setting MaxFailCount failed"
                maxFail = int(getParam(param, "MaxFailCount".lower(), required))
                log.info("[set] setting maxFailCount (%r) for token with "
                         "serial %r" % (maxFail, serial))
                ret = th.setMaxFailCount(maxFail, user, serial)
                res["set MaxFailCount"] = ret
                count = count + 1
                c.audit['action_detail'] += "maxFailCount=%d, " % maxFail

            if "SyncWindow".lower() in param:
                msg = "[set] setting SyncWindow failed"
                syncWindow = int(
                    getParam(param, "SyncWindow".lower(), required))
                log.info(
                    "[set] setting syncWindow (%r) for token with serial %r" % (
                    syncWindow, serial))
                ret = th.setSyncWindow(syncWindow, user, serial)
                res["set SyncWindow"] = ret
                count = count + 1
                c.audit['action_detail'] += "syncWindow=%d, " % syncWindow

            if "description".lower() in param:
                msg = "[set] setting description failed"
                description = getParam(param, "description".lower(), required)
                log.info("[set] setting description (%r) for token with serial"
                         " %r" % (description, serial))
                ret = th.setDescription(description, user, serial)
                res["set description"] = ret
                count = count + 1
                c.audit['action_detail'] += "description=%r, " % description

            if param.has_key("CounterWindow".lower()):
                msg = "[set] setting CounterWindow failed"
                counterWindow = int(
                    getParam(param, "CounterWindow".lower(), required))
                log.info(
                    "[set] setting counterWindow (%r) for token with serial %r"
                    % (counterWindow, serial))
                ret = th.setCounterWindow(counterWindow, user, serial)
                res["set CounterWindow"] = ret
                count = count + 1
                c.audit['action_detail'] += "counterWindow=%d, " % counterWindow

            if "OtpLen".lower() in param:
                msg = "[set] setting OtpLen failed"
                otpLen = int(getParam(param, "OtpLen".lower(), required))
                log.info(
                    "[set] setting OtpLen (%r) for token with serial %r" % (
                    otpLen, serial))
                ret = th.setOtpLen(otpLen, user, serial)
                res["set OtpLen"] = ret
                count = count + 1
                c.audit['action_detail'] += "otpLen=%d, " % otpLen

            if "hashlib".lower() in param:
                msg = "[set] setting hashlib failed"
                hashlib = getParam(param, "hashlib".lower(), required)
                log.info(
                    "[set] setting hashlib (%r) for token with serial %r" % (
                    hashlib, serial))
                th = TokenHandler()
                ret = th.setHashLib(hashlib, user, serial)
                res["set hashlib"] = ret
                count = count + 1
                c.audit['action_detail'] += "hashlib=%s, " % unicode(hashlib)

            if "timeWindow".lower() in param:
                msg = "[set] setting timeWindow failed"
                timeWindow = int(
                    getParam(param, "timeWindow".lower(), required))
                log.info("[set] setting timeWindow (%r) for token with serial"
                         " %r" % (timeWindow, serial))
                ret = th.addTokenInfo("timeWindow", timeWindow, user, serial)
                res["set timeWindow"] = ret
                count = count + 1
                c.audit['action_detail'] += "timeWindow=%d, " % timeWindow

            if param.has_key("timeStep".lower()):
                msg = "[set] setting timeStep failed"
                timeStep = int(getParam(param, "timeStep".lower(), required))
                log.info(
                    "[set] setting timeStep (%r) for token with serial %r" % (
                    timeStep, serial))
                ret = th.addTokenInfo("timeStep", timeStep, user, serial)
                res["set timeStep"] = ret
                count = count + 1
                c.audit['action_detail'] += "timeStep=%d, " % timeStep

            if "timeShift".lower() in param:
                msg = "[set] setting timeShift failed"
                timeShift = int(getParam(param, "timeShift".lower(), required))
                log.info("[set] setting timeShift (%r) for token with serial"
                         " %r" % (timeShift, serial))
                ret = th.addTokenInfo("timeShift", timeShift, user, serial)
                res["set timeShift"] = ret
                count = count + 1
                c.audit['action_detail'] += "timeShift=%d, " % timeShift

            if "countAuth".lower() in param:
                msg = "[set] setting countAuth failed"
                ca = int(getParam(param, "countAuth".lower(), required))
                log.info(
                    "[set] setting count_auth (%r) for token with serial %r" % (
                    ca, serial))
                tokens = getTokens4UserOrSerial(user, serial)
                ret = 0
                for tok in tokens:
                    tok.set_count_auth(int(ca))
                    count = count + 1
                    ret += 1
                res["set countAuth"] = ret
                c.audit['action_detail'] += "countAuth=%d, " % ca

            if "countAuthMax".lower() in param:
                msg = "[set] setting countAuthMax failed"
                ca = int(getParam(param, "countAuthMax".lower(), required))
                log.info(
                    "[set] setting count_auth_max (%r) for token with serial %r"
                    % (ca, serial))
                tokens = getTokens4UserOrSerial(user, serial)
                ret = 0
                for tok in tokens:
                    tok.set_count_auth_max(int(ca))
                    count = count + 1
                    ret += 1
                res["set countAuthMax"] = ret
                c.audit['action_detail'] += "countAuthMax=%d, " % ca

            if "countAuthSuccess".lower() in param:
                msg = "[set] setting countAuthSuccess failed"
                ca = int(getParam(param, "countAuthSuccess".lower(), required))
                log.info(
                    "[set] setting count_auth_success (%r) for token with"
                    "serial %r" % (ca, serial))
                tokens = getTokens4UserOrSerial(user, serial)
                ret = 0
                for tok in tokens:
                    tok.set_count_auth_success(int(ca))
                    count = count + 1
                    ret += 1
                res["set countAuthSuccess"] = ret
                c.audit['action_detail'] += "countAuthSuccess=%d, " % ca

            if param.has_key("countAuthSuccessMax".lower()):
                msg = "[set] setting countAuthSuccessMax failed"
                ca = int(
                    getParam(param, "countAuthSuccessMax".lower(), required))
                log.info(
                    "[set] setting count_auth_success_max (%r) for token with"
                    "serial %r" % (ca, serial))
                tokens = getTokens4UserOrSerial(user, serial)
                ret = 0
                for tok in tokens:
                    tok.set_count_auth_success_max(int(ca))
                    count = count + 1
                    ret += 1
                res["set countAuthSuccessMax"] = ret
                c.audit['action_detail'] += "countAuthSuccessMax=%d, " % ca

            if "validityPeriodStart".lower() in param:
                msg = "[set] setting validityPeriodStart failed"
                ca = getParam(param, "validityPeriodStart".lower(), required)
                log.info(
                    "[set] setting validity_period_start (%r) for token with"
                    "serial %r" % (ca, serial))
                tokens = getTokens4UserOrSerial(user, serial)
                ret = 0
                for tok in tokens:
                    tok.set_validity_period_start(ca)
                    count = count + 1
                    ret += 1
                res["set validityPeriodStart"] = ret
                c.audit[
                    'action_detail'] += u"validityPeriodStart=%s, " % unicode(
                    ca)

            if "validityPeriodEnd".lower() in param:
                msg = "[set] setting validityPeriodEnd failed"
                ca = getParam(param, "validityPeriodEnd".lower(), required)
                log.info(
                    "[set] setting validity_period_end (%r) for token with"
                    "serial %r" % (ca, serial))
                tokens = getTokens4UserOrSerial(user, serial)
                ret = 0
                for tok in tokens:
                    tok.set_validity_period_end(ca)
                    count = count + 1
                    ret += 1
                res["set validityPeriodEnd"] = ret
                c.audit['action_detail'] += "validityPeriodEnd=%s, " % unicode(
                    ca)

            if "phone" in param:
                msg = "[set] setting phone failed"
                ca = getParam(param, "phone".lower(), required)
                log.info("[set] setting phone (%r) for token with serial %r" % (
                ca, serial))
                tokens = getTokens4UserOrSerial(user, serial)
                ret = 0
                for tok in tokens:
                    tok.addToTokenInfo("phone", ca)
                    count = count + 1
                    ret += 1
                res["set phone"] = ret
                c.audit['action_detail'] += "phone=%s, " % unicode(ca)

            if count == 0:
                Session.rollback()
                return sendError(
                    response, ParameterError("Usage: %s" % description,  id=77))

            c.audit['success'] = count
            c.audit['user'] = user.login
            c.audit['realm'] = user.realm

            if c.audit['realm'] == "":
                c.audit['realm'] = getTokenRealms(serial)

            Session.commit()
            return sendResult(response, res, 1)

        except PolicyException as pe:
            log.exception('[set] policy failed: %s, %r' % (msg, pe))
            Session.rollback()
            return sendError(response, unicode(pe), 1)

<<<<<<< HEAD
        except Exception as e:
            log.exception('%s :%r' % (msg, e))
=======
        except Exception as exx :
            log.exception('%s: %r' % (msg, exx))
>>>>>>> 0eaf6b9b
            Session.rollback()
            # as this message is directly returned into the javascript
            # alert as escaped string we remove here all escaping chars
            error = "%r" % exx
            error = error.replace('"', '|')
            error = error.replace("'", ':')
            error = error.replace('&', '+')
            error = error.replace('>', ']')
            error = error.replace('<', '[')
            result = "%s: %s" % (msg, error)
            return sendError(response, result)

        finally:
            Session.close()
            log.debug('[set] done')


########################################################
    def resync(self):
        """
        method:
            admin/resync - resync a token to a new counter

        description:
            this function resync the token, if the counter on server side is out of sync
            with the physica token.

        arguments:
            * serial     - serial or user required
            * user       - s.o.
            * otp1       - the next otp to be found
            * otp2       - the next otp after the otp1

        returns:
            a json result with a boolean
              "result": true

        exception:
            if an error occurs an exception is serialized and returned

        """
        log.debug("[resync]")

        param = request.params
        try:
            serial = getParam(param, "serial", optional)
            user = getUserFromParam(param, optional)

            otp1 = getParam(param, "otp1", required)
            otp2 = getParam(param, "otp2", required)

            ''' to support the challenge based resync, we have to pass the challenges
                down to the token implementation
            '''
            chall1 = getParam(param, "challenge1", optional)
            chall2 = getParam(param, "challenge2", optional)

            options = None
            if chall1 is not None and chall2 is not None:
                options = {'challenge1' : chall1, 'challenge2':chall2 }

            # check admin authorization
            checkPolicyPre('admin', 'resync', param)
            th = TokenHandler()
            log.info("[resync] resyncing token with serial %r, user %r@%r"
                     % (serial, user.login, user.realm))
            res = th.resyncToken(otp1, otp2, user, serial, options)

            c.audit['success'] = res
            c.audit['user'] = user.login
            c.audit['realm'] = user.realm
            if "" == c.audit['realm'] and "" != c.audit['user']:
                c.audit['realm'] = getDefaultRealm()

            Session.commit()
            return sendResult(response, res, 1)

        except PolicyException as pe:
            log.exception('[resync] policy failed %r' % pe)
            Session.rollback()
            return sendError(response, unicode(pe), 1)

        except Exception as e:
            log.exception('[resync] resyncing token failed %r' % e)
            Session.rollback()
            return sendError(response, e, 1)

        finally:
            Session.close()
            log.debug('[resync] done')


########################################################
    def userlist(self):
        """
        method:
            admin/userlist - list all users

        description:
            lists the user in a realm

        arguments:
            * <searchexpr> - will be retrieved from the UserIdResolverClass
            * realm	 - a realm, which is a collection of resolver configurations
            * resConf	 - a destinct resolver configuration
            * page    - the number of page, which should be retrieved (optional)
            * rp    - the number of users per page (optional)

        returns:
            a json result with a boolean
              "result": true

        exception:
            if an error occurs an exception is serialized and returned

        """
        users = []
        param = {}

        # check admin authorization
        # check if we got a realm or resolver, that is ok!
        try:
            param.update(request.params)
            realm = getParam(param, "realm", optional)
            checkPolicyPre('admin', 'userlist', param)

            up = 0
            user = getUserFromParam(param, optional)

            log.info("[userlist] displaying users with param: %s, ", param)

            if (len(user.realm) > 0):
                up = up + 1
            if (len(user.resolver_config_identifier) > 0):
                up = up + 1

            # Here we need to list the users, that are only visible in the
            # realm!! we could also only list the users in the realm, if the
            # admin got the right "userlist".

            if len(param) == up:
                usage = {"usage": "list available users matching the "
                                    "given search patterns:"}
                usage["searchfields"] = getSearchFields(user)
                res = usage
                Session.commit()
                return sendResult(response, res)

            else:
                list_params = {}
                list_params.update(param)
                if 'session' in list_params:
                    del list_params['session']

                rp = None
                if "rp" in list_params:
                    rp = list_params['rp']
                    del list_params['rp']

                page = None
                if "page" in list_params:
                    page = list_params['page']
                    del list_params['page']

                users_iters = getUserListIterators(list_params, user)
                # TODO: check if admin is allowed to see the useridresolvers
                # as users_iters is (user_iterator, resolvername)
                # we could simply check if the admin is allowed to view the
                # resolver

                c.audit['success'] = True
                c.audit['info'] = "realm: %s" % realm

                Session.commit()

                response.content_type = 'application/json'
                return sendResultIterator(iterate_users(users_iters),
                                          rp=rp, page=page)

        except PolicyException as pe:
            log.exception('[userlist] policy failed %r' % pe)
            Session.rollback()
            return sendError(response, unicode(pe), 1)

        except Exception as e:
            log.exception("[userlist] failed %r" % e)
            Session.rollback()
            return sendError(response, e)

        finally:
            Session.close()
            log.debug("[userlist] done")


########################################################
    def tokenrealm(self):
        '''
        method:
            admin/tokenrealm - set the realms a token belongs to

        description:
            sets the realms of a token

        arguments:
            * serial    - required -  serialnumber of the token
            * realms    - required -  comma seperated list of realms
        '''
        log.debug("[tokenrealm] calling tokenrealm")

        param = request.params
        try:
            serial = getParam(param, "serial", required)
            realms = getParam(param, "realms", required)

            # check admin authorization
            checkPolicyPre('admin', 'tokenrealm', param)

            c.audit['source_realm'] = getTokenRealms(serial)
            log.info("[tokenrealm] setting realms for token %s to %s" % (serial, realms))
            realmList = realms.split(',')
            ret = setRealms(serial, realmList)

            c.audit['success'] = ret
            c.audit['info'] = realms
            c.audit['realm'] = realmList

            Session.commit()
            return sendResult(response, ret, 1)

        except PolicyException as pe:
            log.exception('[tokenrealm] policy failed %r' % pe)
            Session.rollback()
            return sendError(response, unicode(pe), 1)

        except Exception as e:
            log.exception('[tokenrealm] error setting realms for token %r' % e)
            Session.rollback()
            return sendError(response, e, 1)

        finally:
            Session.close()
            log.debug("[tokenrealm] done")


########################################################

    def reset(self):
        """
        method:
            admin/reset

        description:
            reset the FailCounter of a Token

        arguments:
            user or serial - to identify the tokens

        returns:
            a json result with a boolean
              "result": true

        exception:
            if an error occurs an exception is serialized and returned

        """
        log.debug("[reset]")

        param = request.params

        serial = getParam(param, "serial", optional)
        user = getUserFromParam(param, optional)

        try:

            # check admin authorization
            checkPolicyPre('admin', 'reset', param , user=user)

            log.info("[reset] resetting the FailCounter for token with serial %s" % serial)
            ret = resetToken(user, serial)

            c.audit['success'] = ret
            c.audit['user'] = user.login
            c.audit['realm'] = user.realm

            # DeleteMe: This code will never run, since getUserFromParam
            # always returns a realm!
            # if "" == c.audit['realm'] and "" != c.audit['user']:
            #    c.audit['realm'] = getDefaultRealm()

            opt_result_dict = {}
            if ret == 0 and serial:
                opt_result_dict['message'] = "No token with serial %s" % serial
            elif ret == 0 and user and not user.isEmpty():
                opt_result_dict['message'] = "No tokens for this user"

            Session.commit()
            return sendResult(response, ret, opt=opt_result_dict)

        except PolicyException as pe:
            log.exception('[reset] policy failed %r' % pe)
            Session.rollback()
            return sendError(response, unicode(pe), 1)

        except Exception as exx:
            log.exception("[reset] Error resetting failcounter %r" % exx)
            Session.rollback()
            return sendError(response, exx)

        finally:
            Session.close()
            log.debug("[reset] done")


########################################################

    def copyTokenPin(self):
        """
        method:
            admin/copyTokenPin

        description:
            copies the token pin from one token to another

        arguments:
            * from - required - serial of token from
            * to   - required - serial of token to

        returns:
            a json result with a boolean
              "result": true

        exception:
            if an error occurs an exception is serialized and returned

        """
        log.debug("[copyTokenPin]")
        ret = 0
        err_string = ""
        param = request.params

        try:
            serial_from = getParam(param, "from", required)
            serial_to = getParam(param, "to", required)

            # check admin authorization
            checkPolicyPre('admin', 'copytokenpin', param)

            th = TokenHandler()
            log.info("[copyTokenPin] copying Pin from token %s to token %s" % (serial_from, serial_to))
            ret = th.copyTokenPin(serial_from, serial_to)

            c.audit['success'] = ret
            c.audit['serial'] = serial_to
            c.audit['action_detail'] = "from %s" % serial_from

            err_string = unicode(ret)
            if -1 == ret:
                err_string = "can not get PIN from source token"
            if -2 == ret:
                err_string = "can not set PIN to destination token"
            if 1 != ret:
                c.audit['action_detail'] += ", " + err_string
                c.audit['success'] = 0

            Session.commit()
            # Success
            if 1 == ret:
                return sendResult(response, True)
            else:
                return sendError(response, "copying token pin failed: %s" % err_string)

        except PolicyException as pe:
            log.exception("[losttoken] Error doing losttoken %r" % pe)
            Session.rollback()
            return sendError(response, unicode(pe), 1)

        except Exception as e:
            log.exception("[copyTokenPin] Error copying token pin")
            Session.rollback()
            return sendError(response, e)

        finally:
            Session.close()


########################################################

    def copyTokenUser(self):
        """
        method:
            admin/copyTokenUser

        description:
            copies the token user from one token to another

        arguments:
            * from - required - serial of token from
            * to   - required - serial of token to

        returns:
            a json result with a boolean
              "result": true

        exception:
            if an error occurs an exception is serialized and returned

        """
        log.debug("[copyTokenUser]")
        ret = 0
        err_string = ""
        param = request.params

        try:

            serial_from = getParam(param, "from", required)
            serial_to = getParam(param, "to", required)

            # check admin authorization
            checkPolicyPre('admin', 'copytokenuser', param)

            th = TokenHandler()
            log.info("[copyTokenUser] copying User from token %s to token %s" % (serial_from, serial_to))
            ret = th.copyTokenUser(serial_from, serial_to)

            c.audit['success'] = ret
            c.audit['serial'] = serial_to
            c.audit['action_detail'] = "from %s" % serial_from
            c.audit['source_realm'] = getTokenRealms(serial_from)
            c.audit['realm'] = getTokenRealms(serial_to)

            err_string = unicode(ret)
            if -1 == ret:
                err_string = "can not get user from source token"
            if -2 == ret:
                err_string = "can not set user to destination token"
            if 1 != ret:
                c.audit['action_detail'] += ", " + err_string
                c.audit['success'] = 0

            Session.commit()
            # Success
            if 1 == ret:
                return sendResult(response, True)
            else:
                return sendError(response, "copying token user failed: %s" % err_string)

        except PolicyException as pe:
            log.exception("[losttoken] Error doing losttoken %r" % pe)
            Session.rollback()
            return sendError(response, unicode(pe), 1)

        except Exception as e:
            log.exception("[copyTokenUser] Error copying token user")
            Session.rollback()
            return sendError(response, e)

        finally:
            Session.close()
            log.debug('[copyTokenUser] done')

########################################################

    def losttoken(self):
        """
        method:
            admin/losttoken

        description:
            creates a new password token and copies the PIN and the
            user of the old token to the new token.
            The old token is disabled.

        arguments:
            * serial - serial of the old token
            * type   - optional, password, email or sms
            * email  - optional, email address, to overrule the owner email
            * mobile - optional, mobile number, to overrule the owner mobile

        returns:
            a json result with the new serial an the password

        exception:
            if an error occurs an exception is serialized and returned

        """
        log.debug("[losttoken]")

        ret = 0
        res = {}
        param = {}

        try:
            param.update(request.params)
            serial = param["serial"]

            # check admin authorization
            checkPolicyPre('admin', 'losttoken', param)
            th = TokenHandler()
            res = th.losttoken(serial, param=param)

            c.audit['success'] = ret
            c.audit['serial'] = res.get('serial')
            c.audit['action_detail'] = "from %s" % serial
            c.audit['source_realm'] = getTokenRealms(serial)
            c.audit['realm'] = getTokenRealms(c.audit['serial'])

            Session.commit()
            return sendResult(response, res)

        except PolicyException as pe:
            log.exception("[losttoken] Error doing losttoken %r" % pe)
            Session.rollback()
            return sendError(response, unicode(pe), 1)

        except Exception as e:
            log.exception("[losttoken] Error doing losttoken %r" % e)
            Session.rollback()
            return sendError(response, unicode(e))

        finally:
            Session.close()
            log.debug('[losttoken] done')


########################################################

    def loadtokens(self):
        """
        method:
            admin/loadtokens

        description:
            loads a whole token file to the server

        arguments:
            * file -  the file in a post request
            * type -  the file type.
            * realm - the target real of the tokens

        returns:
            a json result with a boolean
              "result": true

        exception:
            if an error occurs an exception is serialized and returned

        """
        log.debug("[loadtokens]")
        res = "Loading token file failed!"
        known_types = ['aladdin-xml', 'oathcsv', 'yubikeycsv']
        TOKENS = {}
        res = None

        sendResultMethod = sendResult
        sendErrorMethod = sendError

        from linotp.lib.ImportOTP import getKnownTypes
        known_types.extend(getKnownTypes())
        log.info("[loadtokens] importing linotp.lib. Known import types: %s" % known_types)

        from linotp.lib.ImportOTP.PSKC import parsePSKCdata
        log.info("[loadtokens] loaded parsePSKCdata")

        from linotp.lib.ImportOTP.DPWplain import parseDPWdata
        log.info("[loadtokens] loaded parseDPWdata")

        from linotp.lib.ImportOTP.eTokenDat import parse_dat_data
        log.info("[loadtokens] loaded parseDATdata")

        from linotp.lib.ImportOTP.vasco import parseVASCOdata
        log.info("[loadtokens] loaded parseVASCOdata")

        try:
            log.debug("[loadtokens] getting POST request")
            log.debug("[loadtokens] %r" % request.POST)
            tokenFile = request.POST['file']
            fileType = request.POST['type']
            targetRealm = request.POST.get('realm', None)

            # for encrypted token import data, this is the decryption key
            transportkey = request.POST.get('transportkey', None)
            if not transportkey:
                transportkey = None

            pskc_type = None
            pskc_password = None
            pskc_preshared = None
            pskc_checkserial = False

            hashlib = None

            if "pskc" == fileType:
                pskc_type = request.POST['pskc_type']
                pskc_password = request.POST['pskc_password']
                pskc_preshared = request.POST['pskc_preshared']
                if 'pskc_checkserial' in request.POST:
                    pskc_checkserial = True

            fileString = ""
            typeString = ""

            log.debug("[loadtokens] loading token file to server using POST request. Filetype: %s. File: %s"
                        % (fileType, tokenFile))

            # In case of form post requests, it is a "instance" of FieldStorage
            # i.e. the Filename is selected in the browser and the data is transferred
            # in an iframe. see: http://jquery.malsup.com/form/#sample4
            #
            if type(tokenFile).__name__ == 'instance':
                log.debug("[loadtokens] Field storage file: %s", tokenFile)
                fileString = tokenFile.value
                sendResultMethod = sendXMLResult
                sendErrorMethod = sendXMLError
            else:
                fileString = tokenFile
            log.debug("[loadtokens] fileString: %s", fileString)

            if type(fileType).__name__ == 'instance':
                log.debug("[loadtokens] Field storage type: %s", fileType)
                typeString = fileType.value
            else:
                typeString = fileType
            log.debug("[loadtokens] typeString: <<%s>>", typeString)
            if "pskc" == typeString:
                log.debug("[loadtokens] passing password: %s, key: %s, checkserial: %s" % (pskc_password, pskc_preshared, pskc_checkserial))

            if fileString == "" or typeString == "":
                log.error("[loadtokens] file: %s", fileString)
                log.error("[loadtokens] type: %s", typeString)
                log.error("[loadtokens] Error loading/importing token file. file or type empty!")
                return sendErrorMethod(response, "Error loading tokens. File or Type empty!")

            if typeString not in known_types:
                log.error("[loadtokens] Unknown file type: >>%s<<. We only know the types: %s" % (typeString, ', '.join(known_types)))
                return sendErrorMethod(response, "Unknown file type: >>%s<<. We only know the types: %s" % (typeString, ', '.join(known_types)))

            # Parse the tokens from file and get dictionary
            if typeString == "aladdin-xml":
                TOKENS = parseSafeNetXML(fileString)
                # we only do hashlib for aladdin at the moment.
                if 'aladdin_hashlib' in request.POST:
                    hashlib = request.POST['aladdin_hashlib']
            elif typeString == "oathcsv":
                TOKENS = parseOATHcsv(fileString)
            elif typeString == "yubikeycsv":
                TOKENS = parseYubicoCSV(fileString)
            elif typeString == "dpw":
                TOKENS = parseDPWdata(fileString)

            elif typeString == "dat":
                startdate = request.POST.get('startdate', None)
                TOKENS = parse_dat_data(fileString, startdate)

            elif typeString == "feitian":
                TOKENS = parsePSKCdata(fileString, do_feitian=True)
            elif typeString == "pskc":
                if "key" == pskc_type:
                    TOKENS = parsePSKCdata(fileString, preshared_key_hex=pskc_preshared, do_checkserial=pskc_checkserial)
                elif "password" == pskc_type:
                    TOKENS = parsePSKCdata(fileString, password=pskc_password, do_checkserial=pskc_checkserial)
                    # log.debug(TOKENS)
                elif "plain" == pskc_type:
                    TOKENS = parsePSKCdata(fileString, do_checkserial=pskc_checkserial)
            elif typeString == "vasco":
                vasco_otplen = int(request.POST.get('vasco_otplen', 6))
                TOKENS = parseVASCOdata(fileString, vasco_otplen, transportkey)
                if TOKENS is None:
                    raise ImportException("Vasco DLL was not properly loaded. "
                                          "Importing of VASCO token not "
                                          "possible. Please check the log file"
                                          " for more details.")

            # determin the target realm
            tokenrealm = None
            # default for available realms if no admin policy is defined
            available_realms = getRealms()

            # this needs to return the valid realms of the admin.
            # it also checks the token number
            res = checkPolicyPre('admin', 'import', {})
            if res['realms']:
                # by defualt, wee put the token in the FIRST realm of the admin
                # so tokenrealm will either be ONE realm or NONE
                tokenrealm = res.get('realms')[0]
                available_realms = res.get('realms')

            # if parameter realm is provided, we have to check if this target
            # realm exists and is in the set of the allowed realms
            if targetRealm and targetRealm.lower() in available_realms:
                    tokenrealm = targetRealm
            log.info("[loadtokens] setting tokenrealm %s" % tokenrealm)

            log.debug("[loadtokens] read %i tokens. starting import now"
                      % len(TOKENS))

            # Now import the Tokens from the dictionary
            ret = ""
            th = TokenHandler()
            for serial in TOKENS:
                log.debug("[loadtokens] importing token %s" % TOKENS[serial])

                log.info("[loadtokens] initialize token. serial: %s, realm: %s" % (serial, tokenrealm))

                # # for the eToken dat we assume, that it brings all its
                # # init parameters in correct format
                if typeString == "dat":
                    init_param = TOKENS[serial]

                else:
                    init_param = {
                            'serial': serial,
                            'type': TOKENS[serial]['type'],
                            'description': TOKENS[serial].get("description", "imported"),
                            'otpkey': TOKENS[serial]['hmac_key'],
                            'otplen': TOKENS[serial].get('otplen'),
                            'timeStep': TOKENS[serial].get('timeStep'),
                            'hashlib': TOKENS[serial].get('hashlib')
                            }

                # add additional parameter for vasco tokens
                if TOKENS[serial]['type'] == "vasco":
                    init_param['vasco_appl'] = TOKENS[serial]['tokeninfo'].get('application')
                    init_param['vasco_type'] = TOKENS[serial]['tokeninfo'].get('type')
                    init_param['vasco_auth'] = TOKENS[serial]['tokeninfo'].get('auth')

                # add ocrasuite for ocra tokens, only if ocrasuite is not empty
                if TOKENS[serial]['type'] in ['ocra', 'ocra2']:
                    if TOKENS[serial].get('ocrasuite', "") != "":
                        init_param['ocrasuite'] = TOKENS[serial].get('ocrasuite')

                if hashlib and hashlib != "auto":
                    init_param['hashlib'] = hashlib

                if tokenrealm:
                    checkPolicyPre('admin', 'loadtokens',
                                   {'tokenrealm': tokenrealm})

                (ret, tokenObj) = th.initToken(init_param, User('', '', ''),
                                            tokenrealm=tokenrealm)

                checkPolicyPost('admin', 'loadtokens',
                               {'serial': serial})


            log.info ("[loadtokens] %i tokens imported." % len(TOKENS))
            res = { 'value' : True, 'imported' : len(TOKENS) }

            c.audit['info'] = "%s, %s (imported: %i)" % (fileType, tokenFile, len(TOKENS))
            c.audit['serial'] = ', '.join(TOKENS.keys())
            logTokenNum(c.audit)
            c.audit['success'] = ret
            c.audit['realm'] = tokenrealm

            Session.commit()
            return sendResultMethod(response, res)

        except PolicyException as pe:
            log.exception("[loadtokens] Failed checking policy: %r" % pe)
            Session.rollback()
            return sendError(response, unicode(pe), 1)

        except Exception as e:
            log.exception("[loadtokens] failed! %r" % e)
            Session.rollback()
            return sendErrorMethod(response, unicode(e))

        finally:
            Session.close()
            log.debug('[loadtokens] done')

    def token_method(self):

        res = {}
        params = {}
        try:
            params.update(request.params)
            token_method = params['method']
            tokentype, method = token_method.split('.')

            # check admin authorization
            filter_realms = []
            res = checkPolicyPre('admin', 'token_method', params)
            if res:
                filter_realms = res.get('realms')

            # check if the tokentype is known
            glo = config['pylons.app_globals']
            tokenclasses = glo.tokenclasses
            if tokentype not in tokenclasses:
                res = False
                opt = {'message': 'unknown tokentype %r' % tokentype}
                sendResult(response, res, 1, opt)

            # check if method is in the admin methods
            tclass = tokenclasses.get(tokentype)
            tclass_object = newToken(tclass)
            if hasattr(tclass_object, 'admin_methods'):
                admin_methods = tclass_object.admin_methods()
                if method not in admin_methods:
                    res = False
                    opt = {'message': 'unknown admin method %r' % method}
                    sendResult(response, res, 1, opt)

            if not hasattr(tclass_object, method):
                res = False
                opt = {'message': 'unable to call admin method %r' % method}
                sendResult(response, res, 1, opt)

            call_method = getattr(tclass_object, method)
            result = call_method(params, filter_realms)

            Session.commit()
            return sendResult(response, result)

        except Exception as e:
            log.exception("[loadtokens] failed! %r" % e)
            Session.rollback()
            return sendError(response, unicode(e))

        finally:
            Session.close()
            log.debug('[loadtokens] done')


    def testresolver(self):
        """
        method:
            admin/testresolver

        description:
            This method tests a useridresolvers configuration

        arguments:
            * type     - "LDAP": depending on the type there are other parameters:
                       - "SQL"

            * LDAP:
                * BINDDN
                * BINDPW
                * LDAPURI
                * TIMEOUT
                * LDAPBASE
                * LOGINNAMEATTRIBUTE
                * LDAPSEARCHFILTER
                * LDAPFILTER
                * USERINFO
                * LDAPSEARCHFILTER
                * SIZELIMIT
                * NOREFERRALS
                * CACERTIFICATE

            * SQL:
                * Driver
                * Server
                * Port
                * Database
                * User
                * Password
                * Table

        returns:
            a json result with a boolean
              "result": true

        exception:
            if an error occurs an exception is serialized and returned

        """
        res = {}

        try:
            param = getLowerParams(request.params)

            typ = getParam(param, "type", required)
            log.debug("[testresolver] testing resolver of type %s" % typ)

            if typ == "ldap":
                import useridresolver.LDAPIdResolver

                param['BINDDN'] = getParam(param, "ldap_binddn", required)
                param['BINDPW'] = getParam(param, "ldap_password", required)
                param['LDAPURI'] = getParam(param, "ldap_uri", required)
                param['TIMEOUT'] = getParam(param, "ldap_timeout", required)
                param['LDAPBASE'] = getParam(param, "ldap_basedn", required)
                param['LOGINNAMEATTRIBUTE'] = getParam(param, "ldap_loginattr", required)
                param['LDAPSEARCHFILTER'] = getParam(param, "ldap_searchfilter", required)
                param['LDAPFILTER'] = getParam(param, "ldap_userfilter", required)
                param['USERINFO'] = getParam(param, "ldap_mapping", required)
                param['SIZELIMIT'] = getParam(param, "ldap_sizelimit", required)
                param['NOREFERRALS'] = getParam(param, "noreferrals", optional)
                param['CACERTIFICATE'] = getParam(param, "ldap_certificate", optional)

                (status, desc) = useridresolver.LDAPIdResolver.IdResolver.testconnection(param)
                res['result'] = status
                res['desc'] = desc

            elif typ == "http":
                from useridresolver.HTTPIdResolver import (
                                                IdResolver as HttpResolver
                                                )
                config_params = {}
                config_params.update(param)
                (status, desc) = HttpResolver.testconnection(config_params)
                res['result'] = status
                res['desc'] = desc

            elif typ == "sql":
                import useridresolver.SQLIdResolver

                param["Driver"] = getParam(param, "sql_driver", required)
                param["Server"] = getParam(param, "sql_server", required)
                param["Port"] = getParam(param, "sql_port", required)
                param["Database"] = getParam(param, "sql_database", required)
                param["User"] = getParam(param, "sql_user", required)
                param["Password"] = getParam(param, "sql_password", required)
                param["Table"] = getParam(param, "sql_table", required)
                param["Where"] = getParam(param, "sql_where", optional)
                param["ConnectionParams"] = getParam(param, "sql_conparams", optional)

                (num, err_str) = useridresolver.SQLIdResolver.testconnection(param)
                res['result'] = True
                res['rows'] = num
                res['err_string'] = err_str

            Session.commit()
            return sendResult(response, res)

        except Exception as e:
            log.exception("[testresolver] failed: %r" % e)
            Session.rollback()
            return sendError(response, unicode(e), 1)

        finally:
            Session.close()
            log.debug('[testresolver] done')


    def checkstatus(self):
        """
        show the status either

        * of one dedicated challenge
        * of all challenges of a token
        * of all challenges belonging to all tokens of a user

        :param transactionid/state:  the transaction id of the challenge
        :param serial: serial number of the token - will show all challenges
        :param user:

        :return: json result of token and challenges

        """
        res = {}
        param = {}


        description = """
            admin/checkstatus: check the token status -
            for assynchronous verification. Missing parameter:
            You need to provide one of the parameters "transactionid", "user" or "serial"'
            """

        try:

            only_open_challenges = True

            param.update(request.params)
            log.debug("[checkstatus] check challenge token status: %r" % param)

            checkPolicyPre('admin', "checkstatus")

            transid = param.get('transactionid', None) or param.get('state', None)
            user = getUserFromParam(param, optional)
            serial = getParam(param, 'serial', optional)
            all = param.get('open', 'False').lower() == 'true'

            if all:
                only_open_challenges = False

            if transid is None and user.isEmpty() and serial is None:
                # # raise exception
                log.exception("[admin/checkstatus] : missing parameter: "
                             "transactionid, user or serial number for token")
                raise ParameterError("Usage: %s" % description, id=77)

            # # gather all challenges from serial, transactionid and user
            challenges = set()
            if serial is not None:
                challenges.update(Challenges.lookup_challenges(serial=serial,
                                                               filter_open=only_open_challenges))

            if transid is not None:
                challenges.update(Challenges.lookup_challenges(transid=transid,
                                                               filter_open=only_open_challenges))

            # # if we have a user
            if user.isEmpty() == False:
                tokens = getTokens4UserOrSerial(user=user)
                for token in tokens:
                    serial = token.getSerial()
                    challenges.update(
                        Challenges.lookup_challenges(serial=serial,
                                                     filter_open=True))

            serials = set()
            for challenge in challenges:
                serials.add(challenge.getTokenSerial())

            status = {}
            # # sort all information by token serial number
            for serial in serials:
                stat = {}
                chall_dict = {}

                # # add the challenges info to the challenge dict
                for challenge in challenges:
                    if challenge.getTokenSerial() == serial:
                        chall_dict[challenge.getTransactionId()] = \
                                        challenge.get_vars(save=True)
                stat['challenges'] = chall_dict

                # # add the token info to the stat dict
                tokens = getTokens4UserOrSerial(serial=serial)
                token = tokens[0]
                stat['tokeninfo'] = token.get_vars(save=True)

                # # add the local stat to the summary status dict
                status[serial] = stat

            res['values'] = status
            c.audit['success'] = res

            Session.commit()
            return sendResult(response, res, 1)

        except PolicyException as pe:
            log.exception("[checkstatus] policy failed: %r" % pe)
            Session.rollback()
            return sendError(response, unicode(pe))

        except Exception as exx:
            log.exception("[checkstatus] failed: %r" % exx)
            Session.rollback()
            return sendResult(response, unicode(exx), 0)

        finally:
            Session.close()
            log.debug('[ocra/checkstatus] done')



#eof###########################################################################<|MERGE_RESOLUTION|>--- conflicted
+++ resolved
@@ -29,6 +29,7 @@
 """
 
 import logging
+import json
 
 from pylons import request, response, config, tmpl_context as c
 
@@ -349,7 +350,7 @@
 
             filterRealm = []
             # check admin authorization
-            res = checkPolicyPre('admin', 'show', param, user=user)
+            res = checkPolicyPre('admin', 'show', param , user=user)
 
             # check if policies are active at all
             # If they are not active, we are allowed to SHOW any tokens.
@@ -358,7 +359,7 @@
                 filterRealm = res['realms']
 
             if realm:
-                # If the admin wants to see only one realm, then do it:
+            # If the admin wants to see only one realm, then do it:
                 log.debug("[show] checking to only see tokens in realm <%s>",
                           realm)
                 if realm in filterRealm or '*' in filterRealm:
@@ -1515,13 +1516,8 @@
             Session.rollback()
             return sendError(response, unicode(pe), 1)
 
-<<<<<<< HEAD
-        except Exception as e:
-            log.exception('%s :%r' % (msg, e))
-=======
         except Exception as exx :
             log.exception('%s: %r' % (msg, exx))
->>>>>>> 0eaf6b9b
             Session.rollback()
             # as this message is directly returned into the javascript
             # alert as escaped string we remove here all escaping chars
@@ -2186,6 +2182,7 @@
                 elif "plain" == pskc_type:
                     TOKENS = parsePSKCdata(fileString, do_checkserial=pskc_checkserial)
             elif typeString == "vasco":
+                # TODO: verify merge 2.8.1.2 with 2.9
                 vasco_otplen = int(request.POST.get('vasco_otplen', 6))
                 TOKENS = parseVASCOdata(fileString, vasco_otplen, transportkey)
                 if TOKENS is None:
@@ -2572,5 +2569,38 @@
             log.debug('[ocra/checkstatus] done')
 
 
+def iterate_users(user_iterators):
+    """
+    build a userlist iterator / generator that returns the user data on demand
+
+    :param user_iterators: list of tuple (userlist iterators, resolver descr)
+    :return: generator of user data dicts (yield)
+    """
+
+    for itera in user_iterators:
+        user_iterator = itera[0]
+        reso = itera[1]
+        log.debug("iterating: %r" % reso)
+
+        try:
+            while True:
+                user_data = user_iterator.next()
+                if type(user_data) in [list]:
+                    for data in user_data:
+                        data['resolver'] = reso
+                        resp = "%s" % json.dumps(data)
+                        yield resp
+                else:
+                    user_data['resolver'] = reso
+                    resp = "%s" % json.dumps(user_data)
+                    yield resp
+        except StopIteration as exx:
+            # pass on to next iterator
+            pass
+        except Exception as exx:
+            log.exception("Problem during iteration of userlist iterators: %r"
+                       % exx)
+
+    raise StopIteration()
 
 #eof###########################################################################