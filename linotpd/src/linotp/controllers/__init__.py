--- conflicted
+++ resolved
@@ -66,14 +66,10 @@
 | :py:class:`linotp.controllers.validate`    | for authenticating / OTP checking        |
 +--------------------------------------------+------------------------------------------+
 
-<<<<<<< HEAD
 '''
 
 from .base import BaseController
 
 __all__ = [
     'BaseController'
-]
-=======
-'''
->>>>>>> 804cb383
+]