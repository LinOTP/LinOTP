# -*- coding: utf-8 -*-
#
#    LinOTP - the open source solution for two factor authentication
#    Copyright (C) 2010 - 2015 LSE Leading Security Experts GmbH
#
#    This file is part of LinOTP server.
#
#    This program is free software: you can redistribute it and/or
#    modify it under the terms of the GNU Affero General Public
#    License, version 3, as published by the Free Software Foundation.
#
#    This program is distributed in the hope that it will be useful,
#    but WITHOUT ANY WARRANTY; without even the implied warranty of
#    MERCHANTABILITY or FITNESS FOR A PARTICULAR PURPOSE.  See the
#    GNU Affero General Public License for more details.
#
#    You should have received a copy of the
#               GNU Affero General Public License
#    along with this program.  If not, see <http://www.gnu.org/licenses/>.
#
#
#    E-mail: linotp@lsexperts.de
#    Contact: www.linotp.org
#    Support: www.lsexperts.de
#

"""
userservice controller -
     This is the controller for the user self service
     interface, where an authenitcated users can manage their own tokens

There are three types of requests
  * the context requests: before, context
  * the auth requests: auth, userinfo
  * the admin requests

At least all admin request must provide the auth cookie and the username
- the auth cookie is verified by decryption
- the username is checked for valid policy acceptance

Remarks:
 * the userinfo request could use the cookie check as it is running after
   the authorization request,  but no policy definition is required
 * the context request might as well run for an authenticated user, thus
   auth request but no policy check

"""

import copy
import os
import traceback
import logging
import base64

try:
    import json
except ImportError:
    import simplejson as json

from pylons import (request,
                     response,
                     config,
                     tmpl_context as c
                     )

from pylons.controllers.util import abort

from pylons.templating import render_mako as render
from mako.exceptions import CompileException


from linotp.model.meta import Session

from linotp.lib.base import BaseController

from linotp.lib.policy import (checkPolicyPre,
                               checkPolicyPost,
                               PolicyException,
                               getOTPPINEncrypt,
                               checkOTPPINPolicy,
                               get_client_policy,
                               )

from linotp.lib.reply import (sendResult,
                              sendError,
                              sendQRImageResult,
                              create_img
                              )

from linotp.lib.util import (generate_otpkey,
                             get_client,
                             remove_empty_lines
                             )

from linotp.lib.realm import getDefaultRealm

from linotp.lib.user import (getUserInfo,
                              User,
                              getUserId)

from linotp.lib.token import (resetToken,
                              setPin,
                              setPinUser,
                              getTokenRealms,
                              get_multi_otp,
                              getTokenType,
                              newToken,
                              get_tokenserial_of_transaction,
                              getTokens4UserOrSerial,
                              checkSerialPass,
                              )

from linotp.lib.token import TokenHandler

from linotp.lib.tokenclass import OcraTokenClass

from linotp.lib.apps import (create_google_authenticator,
                             create_oathtoken_url
                             )

from pylons.i18n.translation import _

from linotp.lib.audit.base import (logTokenNum,
                                   search as audit_search
                                   )

from linotp.lib.userservice import (get_userinfo,
                                    check_userservice_session,
                                    get_pre_context,
                                    get_context,
                                    create_auth_cookie,
                                    getTokenForUser
                                    )

from linotp.lib.util import (check_selfservice_session,
                             isSelfTest
                            )


from linotp.lib.resolver import getResolverObject

from linotp.lib.error import ParameterError

log = logging.getLogger(__name__)
audit = config.get('audit')

ENCODING = "utf-8"


def get_auth_user(request):
    """
    retrieve the authenticated user either from
    - repoze or userservice or selftest

    remark: should be moved in a utils thing, as it is used as well from
            selfservice

    :param request: the request object
    :return: tuple of (authentication type and authenticated user)
    """
    auth_type = ''

    repose_auth = request.environ.get('repoze.who.identity')
    if repose_auth:
        log.debug("getting identity from repoze.who: %r" % repose_auth)
        user_id = request.environ.get('repoze.who.identity', {})\
                                 .get('repoze.who.userid', '')
        auth_type = "repoze"
    else:
        log.debug("getting identity from params: %r" % request.params)
        user_id = request.params.get('user', None)
        auth_type = "userservice"

    if not user_id and isSelfTest():
        user_id = request.params.get('selftest_user', '')
        auth_type = "selftest"

    if not user_id:
        return ('unauthenticated', None)

    if type(user_id) == unicode:
        user_id = user_id.encode(ENCODING)
    identity = user_id.decode(ENCODING)

    return (auth_type, identity)


class UserserviceController(BaseController):
    """
    the interface from the service into linotp to execute the actions for the
    user in the scope of the selfservice

    after the login, the selfservice user gets an auth cookie, which states
    that he already has been authenticated. This cookie is provided on every
    request during which the auth_cookie and session is verified
    """


    def __before__(self, action, **parameters):
        # if action is not an authentication request:
        # - check if there is a cookie in the headers and in the session param
        # - check if the decrypted cookie user and client are the same as
        #   the requesting user / client

        self.client = get_client()

        if action not in ['auth', 'pre_context']:
            auth_type, identity = get_auth_user(request)
            if not identity:
                abort(401, _("You are not authenticated"))

            login, _foo, realm = identity.rpartition('@')
            self.authUser = User(login, realm)

            if auth_type == "userservice":
                res = check_userservice_session(request, config,
                                                self.authUser, self.client)
            elif auth_type == 'repoze':
                res = check_selfservice_session(request.url,
                                                       request.path,
                                                       request.cookies,
                                                       request.params
                                                       )
            elif auth_type == 'selftest':
                res = True
            else:
                abort(401, _("No valid authentication session %r") % auth_type)

            if not res:
                abort(401, _("No valid session"))

        context = get_pre_context(self.client)
        self.otpLogin = context['otpLogin']
        self.autoassign = context['autoassign']
        self.autoenroll = context['autoenroll']

        audit.initialize()
        c.audit['success'] = False
        c.audit['client'] = self.client

        return

    def __after__(self, action):
        '''
        '''
        param = request.params

        try:
            if c.audit['action'] not in ['userservice/context',
                                         'userservice/pre_context',
                                         'userservice/userinfo',
                                         'userservice/load_form'
                                         ]:

                if hasattr(self, 'authUser') and not self.authUser.isEmpty():
                    c.audit['user'] = self.authUser.login
                    c.audit['realm'] = self.authUser.realm
                else:
                    c.audit['user'] = ''
                    c.audit['realm'] = ''

                log.debug("[__after__] authenticating as %s in realm %s!"
                          % (c.audit['user'], c.audit['realm']))

                if 'serial' in param:
                    c.audit['serial'] = param['serial']
                    c.audit['token_type'] = getTokenType(param['serial'])

                audit.log(c.audit)
            return response

        except Exception as acc:
            # the exception, when an abort() is called if forwarded
            log.error("[__after__::%r] webob.exception %r" % (action, acc))
            log.error("[__after__] %s" % traceback.format_exc())
            raise acc

        finally:
            log.debug("%s done" % action)

###############################################################################
# authentication hooks

    def auth(self):
        """
        user authentication for example to the remote selfservice

        :param login: login name of the user normaly in the user@realm format
        :param realm: the realm of the user
        :param password: the password for the user authentication
                         which is base32 encoded to seperate the
                         os_passw:pin+otp in case of otpLogin

        :return: {result : {value: bool} }
        :rtype: json dict with bool value
        """

        ok = False
        param = {}

        try:
            param.update(request.params)
            login = param['login']
            password = param['password']
        except KeyError as exx:
            return sendError(response, "Missing Key: %r" % exx)

        try:
            res = False
            uid = ""
            user = User()

            (otp, passw) = password.split(':')
            otp = base64.b32decode(otp)
            passw = base64.b32decode(passw)

            if '@' in login:
                user, rrealm = login.split("@")
                user = User(user, rrealm)
            else:
                realm = getDefaultRealm()
                user = User(login, realm)

            uid = "%s@%s" % (user.login, user.realm)

            if self.otpLogin:
                res = self._otpLogin_check(user, passw, otp)
            else:
                res = self._default_auth_check(user, passw, otp)

            if res:
                log.debug("Successfully authenticated user %s:" % uid)
                cookie = create_auth_cookie(config, user, self.client)
                response.set_cookie('userauthcookie',
                                    cookie, max_age=180 * 24 * 360)
                ok = uid
            else:
                log.info("User %s failed to authenticate!" % uid)

            c.audit['success'] = True
            Session.commit()
            return sendResult(response, ok, 0)

        except Exception as exx:
            c.audit['info'] = ("%r" % exx)[:80]
            Session.rollback()
            return sendError(response, exx)

        finally:
            Session.close()

    def _default_auth_check(self, user, password, otp=None):
        """
        the former selfservice login controll:
         check for username and os_pass

        :param user: user object
        :param password: the expected os_password
        :param otp: not used

        :return: bool
        """
        (uid, _resolver, resolver_class) = getUserId(user)
        r_obj = getResolverObject(resolver_class)
        res = r_obj.checkPass(uid, password)
        return res

    def _otpLogin_check(self, user, password, otp):
        """
        secure auth requires the os password and the otp (pin+otp)
        - secure auth supports autoassignement, where the user logs in with
                      os_password and only the otp value. If user has no token,
                      a token with a matching otp in the window is searched
        - secure auth supports autoenrollment, where a user with no token will
                      get automaticaly enrolled one token.

        :param user: user object
        :param password: the os_password
        :param otp: empty (for autoenrollment),
                    otp value only for auto assignment or
                    pin+otp for standard authentication (respects
                                                            otppin ploicy)

        :return: bool
        """
        ret = False

        passwd_match = self._default_auth_check(user, password, otp)

        if passwd_match:
            toks = getTokenForUser(user)
            th = TokenHandler()

            # if user has no token, we check for auto assigneing one to him
            if len(toks) == 0:
                # if no token and otp, we might do an auto assign
                if self.autoassign and otp:
                    ret = th.auto_assignToken(password + otp, user)

                # if no token no otp, we might trigger an aouto enroll
                elif self.autoenroll and not otp:
                    (auto_enroll_return, reply) = th.auto_enrollToken(password,
                                                                      user)
                    if auto_enroll_return is False:
                        error = ("autoenroll: %r" % reply.get('error', ''))
                        log.error(error)
                        raise Exception(error)
                    # we always have to return a false, as we have
                    # a challenge tiggered
                    ret = False

            # user has at least one token, so we do a check on pin + otp
            else:
                (ret, _reply) = th.checkUserPass(user, otp)
        return ret

    def userinfo(self):
        """
        hook for the repoze auth, which requests additional user info
        """
        param = {}

        try:
            param.update(request.params)
            login = param['user']
        except KeyError as exx:
            return sendError(response, "Missing Key: %r" % exx)

        try:

            uinfo = get_userinfo(login)

            c.audit['success'] = True

            Session.commit()
            return sendResult(response, uinfo, 0)

        except Exception as exx:
            Session.rollback()
            error = ('error (%r) ' % exx)
            log.error(error)
            log.error("%s" % traceback.format_exc())
            return '<pre>%s</pre>' % error

        finally:
            Session.close()
            log.debug('done')

###############################################################################
# context setup functionsa
    def pre_context(self):
        '''
        This is the authentication to self service
        If you want to do ANYTHING with selfservice, you need to be
        authenticated. The _before_ is executed before any other function
        in this controller.
        '''
        param = {}
        try:
            param.update(request.params)

            context = get_pre_context(self.client)
            response.content_type = 'application/json'
            return json.dumps(context, indent=3)

        except Exception as e:
            log.error("failed with error: %r" % e)
            log.error("%s" % traceback.format_exc())
            Session.rollback()
            return sendError(response, e)

        finally:
            log.debug('done')
            Session.close()

    def context(self):
        '''
        This is the authentication to self service
        If you want to do ANYTHING with selfservice, you need to be
        authenticated. The _before_ is executed before any other function
        in this controller.
        '''
        param = {}
        try:
            param.update(request.params)
            user = param['user']

            if "@" in user:
                user, realm = user.split('@')
            else:
                realm = getDefaultRealm()

            context = get_context(config, user, realm, self.client)
            response.content_type = 'application/json'
            return json.dumps(context, indent=3)

        except KeyError as err:
            log.error("[context] failed with error: %r" % err)
            log.error("[context] %s" % traceback.format_exc())
            Session.rollback()
            return sendError(response, "required parameter: %r" % err)

        except Exception as e:
            log.error("[context] failed with error: %r" % e)
            log.error("[context] %s" % traceback.format_exc())
            Session.rollback()
            return sendError(response, e)

        finally:
            Session.close()
            log.debug('[context] done')

    def load_form(self):
        '''
        This shows the enrollment form for a requested token type.

        implicit parameters are:

        :param type: token type
        :param scope: defines the rendering scope

        :return: rendered html of the requested token
        '''
        res = ''
        param = {}

        try:

            param.update(request.params)

            try:
                act = param["type"]
            except KeyError as exx:
                raise ParameterError("Missing parameter: '%s'" % exx.message)

            try:
                (tok, section, scope) = act.split('.')
            except Exception:
                return res

            if section != 'selfservice':
                return res

            user = self.authUser.login
            realm = self.authUser.realm

            context = get_context(config, user, realm, self.client)
            for k, v in context.items():
                setattr(c, k, v)

            g = config['pylons.app_globals']
            tokenclasses = copy.deepcopy(g.tokenclasses)

            if tok in tokenclasses:
                tclass = tokenclasses.get(tok)
                tclt = newToken(tclass)
                if hasattr(tclt, 'getClassInfo'):
                    sections = tclt.getClassInfo(section, {})
                    if scope in sections.keys():
                        section = sections.get(scope)
                        page = section.get('page')
                        c.scope = page.get('scope')
                        c.authUser = self.authUser
                        html = page.get('html')
                        res = render(os.path.sep + html)
                        res = remove_empty_lines(res)

            Session.commit()
            c.audit['success'] = True
            return res

        except CompileException as exx:
            log.error("[load_form] compile error while processing %r.%r:" %
                                                                (tok, scope))
            log.error("[load_form] %r" % exx)
            log.error("[load_form] %s" % traceback.format_exc())
            Session.rollback()
            raise Exception(exx)

        except Exception as exx:
            Session.rollback()
            error = ('error (%r) accessing form data for: tok:%r, scope:%r'
                                ', section:%r' % (exx, tok, scope, section))
            log.error(error)
            log.error("[load_form] %s" % traceback.format_exc())
            return '<pre>%s</pre>' % error

        finally:
            Session.close()
            log.debug('[load_form] done')

# action hooks for the js methods #############################################
    def enable(self):
        """
        enables a token or all tokens of a user

        as this is a controller method, the parameters are taken from
        request.params

        :param serial: serial number of the token *required
        :param user: username in format user@realm *required

        :return: a linotp json doc with result {u'status': True, u'value': 2}

        """
        param = {}
        res = {}
        log.debug("remoteservice enable to enable/disable a token")

        try:
            param.update(request.params)
            try:
                serial = param["serial"]
            except KeyError as exx:
                raise ParameterError("Missing parameter: '%s'" % exx.message)

            # check selfservice authorization
            checkPolicyPre('selfservice', 'userenable', param,
                           authUser=self.authUser)
            th = TokenHandler()
            if (True == th.isTokenOwner(serial, self.authUser)):
                log.info("[userenable] user %s@%s is enabling his token with "
                         "serial %s." % (self.authUser.login,
                                         self.authUser.realm, serial))
                ret = th.enableToken(True, None, serial)
                res["enable token"] = ret

                c.audit['success'] = ret

            Session.commit()
            return sendResult(response, res, 1)

        except PolicyException as pe:
            log.error("[enable] policy failed %r" % pe)
            log.error("[enable] %s" % traceback.format_exc())
            Session.rollback()
            return sendError(response, unicode(pe), 1)

        except Exception as e:
            log.error("[enable] failed: %r" % e)
            log.error("[enable] %s" % traceback.format_exc())
            Session.rollback()
            return sendError(response, e, 1)

        finally:
            Session.close()
            log.debug('[enable] done')

########################################################
    def disable(self):
        """
        disables a token

        as this is a controller method, the parameters are taken from
        request.params

        :param serial: serial number of the token *required
        :param user: username in format user@realm *required

        :return: a linotp json doc with result {u'status': True, u'value': 2}

        """
        param = {}
        res = {}
        log.debug("remoteservice disable a token")

        try:
            param.update(request.params)

            try:
                serial = param["serial"]
            except KeyError as exx:
                raise ParameterError("Missing parameter: '%s'" % exx.message)

            # check selfservice authorization
            checkPolicyPre('selfservice', 'userdisable', param,
                           authUser=self.authUser)
            th = TokenHandler()
            if (True == th.isTokenOwner(serial, self.authUser)):
                log.info("user %s@%s is disabling his token with serial %s."
                        % (self.authUser.login, self.authUser.realm, serial))
                ret = th.enableToken(False, None, serial)
                res["disable token"] = ret

                c.audit['success'] = ret

            Session.commit()
            return sendResult(response, res, 1)

        except PolicyException as pe:
            log.error("policy failed %r" % pe)
            log.error("%s" % traceback.format_exc())
            Session.rollback()
            return sendError(response, unicode(pe), 1)

        except Exception as e:
            log.error("failed: %r" % e)
            log.error("%s" % traceback.format_exc())
            Session.rollback()
            return sendError(response, e, 1)

        finally:
            Session.close()
            log.debug('done')

    def delete(self):
        '''
        This is the internal delete token function that is called from within
        the self service portal. The user is only allowed to delete token,
        that belong to him.
        '''
        param = {}
        res = {}

        try:
            param.update(request.params)
            # check selfservice authorization
            checkPolicyPre('selfservice', 'userdelete', param, self.authUser)

            try:
                serial = param["serial"]
            except KeyError as exx:
                raise ParameterError("Missing parameter: '%s'" % exx.message)

            th = TokenHandler()
            if (True == th.isTokenOwner(serial, self.authUser)):
                log.info("[userdelete] user %s@%s is deleting his token with "
                         "serial %s." % (self.authUser.login,
                                         self.authUser.realm, serial))
                ret = th.removeToken(serial=serial)
                res["delete token"] = ret

                c.audit['success'] = ret

            Session.commit()
            return sendResult(response, res, 1)

        except PolicyException as pe:
            log.error("[userdelete] policy failed: %r" % pe)
            log.error("[userdelete] %s" % traceback.format_exc())
            Session.rollback()
            return sendError(response, unicode(pe), 1)

        except Exception as e:
            log.error("[userdelete] deleting token %s of user %s failed! %r"
                      % (serial, c.user, e))
            log.error("[userdelete] %s" % traceback.format_exc())
            Session.rollback()
            return sendError(response, e, 1)

        finally:
            Session.close()
            log.debug('[userdelete] done')

    def reset(self):
        '''
        This internally resets the failcounter of the given token.
        '''
        res = {}
        param = {}
        serial = None

        try:
            param.update(request.params)
            checkPolicyPre('selfservice', 'userreset', param, self.authUser)
            try:
                serial = param["serial"]
            except KeyError as exx:
                raise ParameterError("Missing parameter: '%s'" % exx.message)

            th = TokenHandler()
            if (True == th.isTokenOwner(serial, self.authUser)):
                log.info("[userreset] user %s@%s is resetting the failcounter"
                                " of his token with serial %s"
                        % (self.authUser.login, self.authUser.realm, serial))
                ret = resetToken(serial=serial)
                res["reset Failcounter"] = ret

                c.audit['success'] = ret

            Session.commit()
            return sendResult(response, res, 1)

        except PolicyException as pe:
            log.error("policy failed: %r" % pe)
            log.error("%s" % traceback.format_exc())
            Session.rollback()
            return sendError(response, unicode(pe), 1)

        except Exception as e:
            log.error("error resetting token with serial %s: %r"
                      % (serial, e))
            log.error("%s" % traceback.format_exc())
            Session.rollback()
            return sendError(response, e, 1)

        finally:
            Session.close()
            log.debug('done')

    def unassign(self):
        '''
        This is the internal unassign function that is called from within
        the self service portal. The user is only allowed to unassign token,
        that belong to him.
        '''
        param = {}
        res = {}

        try:
            # check selfservice authorization
            param.update(request.params)
            checkPolicyPre('selfservice', 'userunassign', param, self.authUser)

            try:
                serial = param["serial"]
            except KeyError as exx:
                raise ParameterError("Missing parameter: '%s'" % exx.message)

            upin = param.get("pin", None)

            th = TokenHandler()
            if (True == th.isTokenOwner(serial, self.authUser)):
                log.info("user %s@%s is unassigning his token with serial %s."
                         % (self.authUser.login, self.authUser.realm, serial))

                ret = th.unassignToken(serial, None, upin)
                res["unassign token"] = ret

                c.audit['success'] = ret

            Session.commit()
            return sendResult(response, res, 1)

        except PolicyException as pe:
            log.error("policy failed: %r" % pe)
            log.error("%s" % traceback.format_exc())
            Session.rollback()
            return sendError(response, unicode(pe), 1)

        except Exception as e:
            log.error("unassigning token %s of user %s failed! %r"
                       % (serial, c.user, e))
            log.error("%s" % traceback.format_exc())
            Session.rollback()
            return sendError(response, e, 1)

        finally:
            Session.close()
            log.debug('done')

    def setpin(self):
        '''
        When the user hits the set pin button, this function is called.
        '''
        res = {}
        param = {}

        # # if there is a pin
        try:
            param.update(request.params)

            # check selfservice authorization
            checkPolicyPre('selfservice', 'usersetpin', param, self.authUser)
            try:
                userPin = param["userpin"]
                serial = param["serial"]
            except KeyError as exx:
                raise ParameterError("Missing parameter: '%s'" % exx.message)

            th = TokenHandler()
            if (True == th.isTokenOwner(serial, self.authUser)):
                log.info("user %s@%s is setting the OTP PIN "
                         "for token with serial %s" %
                         (self.authUser.login, self.authUser.realm, serial))

                check_res = checkOTPPINPolicy(userPin, self.authUser)

                if not check_res['success']:
                    log.warning("Setting of OTP PIN for Token %s"
                                " by user %s failed: %s" %
                                        (serial, c.user, check_res['error']))
                    return sendError(response, _("Error: %s")
                                                        % check_res['error'])

                if 1 == getOTPPINEncrypt(serial=serial,
                                         user=User(c.user, "", c.realm)):
                    param['encryptpin'] = "True"
                ret = setPin(userPin, None, serial, param)
                res["set userpin"] = ret

                c.audit['success'] = ret

            Session.commit()
            return sendResult(response, res, 1)

        except PolicyException as pex:
            log.error("policy failed: %r" % pex)
            log.error("%s" % traceback.format_exc())
            Session.rollback()
            return sendError(response, unicode(pex), 1)

        except Exception as exx:
            log.error("Error setting OTP PIN: %r" % exx)
            log.error("%s" % traceback.format_exc())
            Session.rollback()
            return sendError(response, exx, 1)

        finally:
            Session.close()
            log.debug('done')

    def setmpin(self):
        '''
        When the user hits the set pin button, this function is called.
        '''
        res = {}
        param = {}
        # # if there is a pin
        try:
            param.update(request.params)

            # check selfservice authorization
            checkPolicyPre('selfservice', 'usersetmpin', param, self.authUser)
            try:
                pin = param["pin"]
                serial = param["serial"]
            except KeyError as exx:
                raise ParameterError("Missing parameter: '%s'" % exx.message)

            th = TokenHandler()
            if (True == th.isTokenOwner(serial, self.authUser)):
                log.info("user %s@%s is setting the mOTP PIN"
                         " for token with serial %s"
                          % (self.authUser.login, self.authUser.realm, serial))
                ret = setPinUser(pin, serial)
                res["set userpin"] = ret

                c.audit['success'] = ret

            Session.commit()
            return sendResult(response, res, 1)

        except PolicyException as pex:
            log.error("policy failed: %r" % pex)
            log.error("%s" % traceback.format_exc())
            Session.rollback()
            return sendError(response, unicode(pex), 1)

        except Exception as exx:
            log.error("Error setting the mOTP PIN %r" % exx)
            log.error("%s" % traceback.format_exc())
            Session.rollback()
            return sendError(response, exx, 1)

        finally:
            Session.close()
            log.debug('done')

    def resync(self):
        '''
        This is the internal resync function that is called from within
        the self service portal
        '''

        res = {}
        param = {}
        serial = "N/A"

        try:
            param.update(request.params)
            # check selfservice authorization
            checkPolicyPre('selfservice', 'userresync', param, self.authUser)

            try:
                serial = param["serial"]
                otp1 = param["otp1"]
                otp2 = param["otp2"]
            except KeyError as exx:
                raise ParameterError("Missing parameter: '%s'" % exx.message)

            th = TokenHandler()
            if (True == th.isTokenOwner(serial, self.authUser)):
                log.info("user %s@%s is resyncing his "
                          "token with serial %s"
                        % (self.authUser.login, self.authUser.realm, serial))
                ret = th.resyncToken(otp1, otp2, None, serial)
                res["resync Token"] = ret

                c.audit['success'] = ret

            Session.commit()
            return sendResult(response, res, 1)

        except PolicyException as pe:
            log.error("policy failed: %r" % pe)
            log.error("%s" % traceback.format_exc())
            Session.rollback()
            return sendError(response, unicode(pe), 1)

        except Exception as e:
            log.error("error resyncing token with serial %s:%r"
                       % (serial, e))
            log.error("%s" % traceback.format_exc())
            Session.rollback()
            return sendError(response, e, 1)

        finally:
            Session.close()
            log.debug('done')

    def assign(self):
        '''
        This is the internal assign function that is called from within
        the self service portal
        '''
        param = {}
        res = {}

        try:
            param.update(request.params)
            # check selfservice authorization
            checkPolicyPre('selfservice', 'userassign', param, self.authUser)

            upin = param.get("pin", None)

            try:
                serial = param["serial"]
            except KeyError as exx:
                raise ParameterError("Missing parameter: '%s'" % exx.message)

            # check if token is in another realm
            realm_list = getTokenRealms(serial)
            if (not self.authUser.realm.lower() in realm_list
                        and len(realm_list)):
                # if the token is assigned to realms, then the user must be in
                # one of the realms, otherwise the token can not be assigned
                raise Exception(_("The token you want to assign is "
                                             " not contained in your realm!"))
            th = TokenHandler()
            if (False == th.hasOwner(serial)):
                log.info("user %s@%s is assign the token with "
                                                    "serial %s to himself."
                        % (self.authUser.login, self.authUser.realm, serial))
                ret = th.assignToken(serial, self.authUser, upin)
                res["assign token"] = ret

                c.audit['success'] = ret
            else:
                raise Exception(_("The token is already assigned "
                                             "to another user."))

            Session.commit()
            return sendResult(response, res, 1)

        except PolicyException as pe:
            log.error("[userassign] policy failed: %r" % pe)
            log.error("[userassign] %s" % traceback.format_exc())
            Session.rollback()
            return sendError(response, unicode(pe), 1)

        except Exception as exx:
            log.error("[userassign] token assignment failed! %r" % exx)
            log.error("[userassign] %s" % traceback.format_exc())
            Session.rollback()
            return sendError(response, exx, 1)

        finally:
            Session.close()
            log.debug('[userassign] done')

    def getSerialByOtp(self):
        '''
         method:
            selfservice/usergetSerialByOtp

        description:
            searches for the token, that generates the given OTP value.
            The search can be restricted by several critterions
            This method only searches tokens in the realm of the user
            and tokens that are not assigned!

        arguments:
            otp      - required. Will search for the token, that produces
                       this OTP value
            type     - optional, will only search in tokens of type

        returns:
            a json result with the serial


        exception:
            if an error occurs an exception is serialized and returned

        '''
        param = {}
        res = {}
        try:
            param.update(request.params)

            # check selfservice authorization
            checkPolicyPre('selfservice', 'usergetserialbyotp', param,
                                                                self.authUser)
            try:
                otp = param["otp"]
            except KeyError as exx:
                raise ParameterError("Missing parameter: '%s'" % exx.message)

            ttype = param.get("type", None)

            c.audit['token_type'] = ttype
            th = TokenHandler()
            serial, _username, _resolverClass = th.get_serial_by_otp(None,
                    otp, 10, typ=ttype, realm=self.authUser.realm, assigned=0)
            res = {'serial': serial}

            c.audit['success'] = 1
            c.audit['serial'] = serial

            Session.commit()
            return sendResult(response, res, 1)

        except PolicyException as pe:
            log.error("policy failed: %r" % pe)
            log.error("%s" % traceback.format_exc())
            Session.rollback()
            return sendError(response, unicode(pe), 1)

        except Exception as exx:
            log.error("token getSerialByOtp failed! %r" % exx)
            Session.rollback()
            return sendError(response, exx, 1)

        finally:
            log.debug('done')
            Session.close()

    def enroll(self):
        '''
        enroll token
        '''
        response_detail = {}
        param = {}

        try:
            param.update(request.params)

            # check selfservice authorization
            checkPolicyPre('selfservice', 'userinit', param, self.authUser)

            try:
                tok_type = param["type"]
            except KeyError as exx:
                raise ParameterError("Missing parameter: '%s'" % exx.message)

            serial = param.get('serial', None)
            prefix = param.get('prefix', None)

            th = TokenHandler()
            if not serial:
                serial = th.genSerial(tok_type, prefix)
                param['serial'] = serial

            desc = param.get("description", '')
            otppin = param.get("otppin")

            log.info("[userinit] initialize a token with serial %s "
                     "and type %s by user %s@%s"
                % (serial, tok_type, self.authUser.login, self.authUser.realm))

            log.debug("[userinit] Initializing the token serial: %s,"
                      " desc: %s, otppin: %s for user %s @ %s." %
            (serial, desc, otppin, self.authUser.login, self.authUser.realm))
            log.debug(param)

<<<<<<< HEAD
            (ret, tokenObj) = th.initToken(param, self.authUser)
=======
            # extend the interface by parameters, so that decisssion could
            # be made in the token update method
            param['::scope::'] = {'selfservice': True,
                                  'user': self.authUser
                                  }

            (ret, tokenObj) = initToken(param, self.authUser)
>>>>>>> 414fbfe8
            if tokenObj is not None and hasattr(tokenObj, 'getInfo'):
                info = tokenObj.getInfo()
                response_detail.update(info)

            # result enrichment - if the token is sucessfully created,
            # some processing info is added to the result document,
            #  e.g. the otpkey :-) as qr code
            initDetail = tokenObj.getInitDetail(param, self.authUser)
            response_detail.update(initDetail)

            c.audit['success'] = ret
            c.audit['user'] = self.authUser.login
            c.audit['realm'] = self.authUser.realm

            logTokenNum()
            c.audit['success'] = ret
            checkPolicyPost('selfservice', 'enroll', param, user=self.authUser)

            Session.commit()

            # # finally we render the info as qr image, if the qr parameter
            # # is provided and if the token supports this
            if 'qr' in param and tokenObj is not None:
                (rdata, hparam) = tokenObj.getQRImageData(response_detail)
                hparam.update(response_detail)
                hparam['qr'] = param.get('qr') or 'html'
                return sendQRImageResult(response, rdata, hparam)
            else:
                return sendResult(response, ret, opt=response_detail)

        except PolicyException as pe:
            log.error("[userinit] policy failed: %r" % pe)
            log.error("[userinit] %s" % traceback.format_exc())
            Session.rollback()
            return sendError(response, unicode(pe), 1)

        except Exception as e:
            log.error("[userinit] token initialization failed! %r" % e)
            log.error("[userinit] %s" % traceback.format_exc())
            Session.rollback()
            return sendError(response, e, 1)

        finally:
            Session.close()
            log.debug('[userinit] done')

    def webprovision(self):
        '''
        This function is called, when the create OATHtoken button is hit.
        This is used for web provisioning. See:
            http://code.google.com/p/oathtoken/wiki/WebProvisioning
            and
            http://code.google.com/p/google-authenticator/wiki/KeyUriFormat

        in param:
            type: valid values are "oathtoken" and "googleauthenticator" and
                        "googleauthenticator_time"
        It returns the data and the URL containing the HMAC key
        '''
        log.debug("[userwebprovision] calling function")
        param = {}

        try:

            ret = {}
            ret1 = False
            param.update(request.params)

            # check selfservice authorization
            checkPolicyPre('selfservice', 'userwebprovision',
                           param, self.authUser)

            typ = param["type"]
            t_type = "hmac"

            serial = param.get('serial', None)
            prefix = param.get('prefix', None)

            desc = ""
            # date = datetime.datetime.now().strftime("%y%m%d%H%M%S")
            # rNum = random.randrange(1000, 9999)
            th = TokenHandler()

            if typ.lower() == "oathtoken":
                t_type = 'hmac'
                desc = "OATHtoken web provisioning"

                if prefix is None:
                    prefix = 'LSAO'
                if serial is None:
                    serial = th.genSerial(t_type, prefix)

                # deal: 32 byte. We could use 20 bytes.
                # we must take care, that the url is not longer than 119 chars.
                # otherwise qrcode.js will fail.Change to 32!
                # Usually the URL is 106 bytes long
                otpkey = generate_otpkey(20)

                log.debug("[userwebprovision] Initializing the token serial:"
                          " %s, desc: %s for user %s @ %s." %
                          (serial, desc, self.authUser.login,
                           self.authUser.realm))

                (ret1, _tokenObj) = th.initToken({'type': t_type,
                                'serial': serial,
                                'description': desc,
                                'otpkey': otpkey,
                                'otplen': 6,
                                'timeStep': 30,
                                'timeWindow': 180,
                                'hashlib': "sha1"
                                }, self.authUser)

                if ret1:
                    url = create_oathtoken_url(self.authUser.login,
                                               self.authUser.realm,
                                               otpkey, serial=serial)
                    ret = {
                        'url': url,
                        'img': create_img(url, width=300, alt=serial),
                        'key': otpkey,
                        'name': serial,
                        'serial': serial,
                        'timeBased': False,
                        'counter': 0,
                        'numDigits': 6,
                        'lockdown': True
                    }

            elif typ.lower() in ["googleauthenticator",
                                 "googleauthenticator_time"]:
                desc = "Google Authenticator web prov"

                # ideal: 32 byte.
                otpkey = generate_otpkey(32)
                t_type = "hmac"
                if typ.lower() == "googleauthenticator_time":
                    t_type = "totp"

                if prefix is None:
                    prefix = "LSGO"
                if serial is None:
                    serial = th.genSerial(t_type, prefix)

                log.debug("Initializing the token serial: "
                          "%s, desc: %s for user %s @ %s." %
                        (serial, desc, self.authUser.login,
                         self.authUser.realm))

                (ret1, _tokenObj) = th.initToken({'type': t_type,
                                'serial': serial,
                                'otplen': 6,
                                'description': desc,
                                'otpkey': otpkey,
                                'timeStep': 30,
                                'timeWindow': 180,
                                'hashlib': "sha1"
                                }, self.authUser)

                if ret1:
                        pparam = {'user.login': self.authUser.login,
                                  'user.login': self.authUser.realm,
                                  'otpkey': otpkey,
                                  'serial': serial,
                                  'type': t_type,
                                  'description': desc,
                                  }
                        url = create_google_authenticator(pparam,
                                                          user=self.authUser)
                        label = "%s@%s" % (self.authUser.login,
                                           self.authUser.realm)
                        ret = {
                            'url': url,
                            'img': create_img(url, width=300, alt=serial),
                            'key': otpkey,
                            'label': label,
                            'serial': serial,
                            'counter': 0,
                            'digits': 6,
                        }
            else:
                return sendError(response, _(
                "valid types are 'oathtoken' and 'googleauthenticator' and "
                "'googleauthenticator_time'. You provided %s") % typ)

            logTokenNum()
            c.audit['serial'] = serial
            # the Google and OATH are always HMAC; sometimes (FUTURE) totp"
            c.audit['token_type'] = t_type
            c.audit['success'] = ret1
            param['serial'] = serial

            checkPolicyPost('selfservice', 'enroll', param, user=self.authUser)

            Session.commit()
            return sendResult(response, {'init': ret1,
                                         'setpin': False,
                                         'oathtoken': ret})

        except PolicyException as pe:
            log.error("[userwebprovision] policy failed: %r" % pe)
            log.error("[userwebprovision] %s" % traceback.format_exc())
            Session.rollback()
            return sendError(response, unicode(pe), 1)

        except Exception as exx:
            log.error("[userwebprovision] token initialization failed! %r"
                      % exx)
            log.error("[userwebprovision] %s" % traceback.format_exc())
            Session.rollback()
            return sendError(response, exx, 1)

        finally:
            Session.close()
            log.debug('[userwebprovision] done')

    def getmultiotp(self):
        '''
        Using this function the user may receive OTP values for his own tokens.

        method:
            selfservice/getmultiotp

        arguments:
            serial  - the serial number of the token
            count   - number of otp values to return
            curTime - used ONLY for internal testing: datetime.datetime object

        returns:
            JSON response
        '''
        log.debug("[usergetmultiotp] calling function")

        getotp_active = config.get("linotpGetotp.active")
        if "True" != getotp_active:
            return sendError(response, _("getotp is not activated."), 0)

        param = {}
        ret = {}

        try:
            param.update(request.params)

            try:
                serial = param["serial"]
                count = int(param["count"])
            except KeyError as exx:
                raise ParameterError("Missing parameter: '%s'" % exx.message)

            curTime = param.get("curTime", None)

            th = TokenHandler()
            if (True != th.isTokenOwner(serial, self.authUser)):
                error = (_("The serial %s does not belong to user %s@%s") %
                          (serial, self.authUser.login, self.authUser.realm))
                log.error(error)
                return sendError(response, error, 1)

            max_count = checkPolicyPre('selfservice', 'max_count', param,
                                       self.authUser)
            log.debug("checkpolicypre returned %s" % max_count)

            if count > max_count:
                count = max_count

            log.debug("[usergetmultiotp] retrieving OTP value for token %s"
                      % serial)
            ret = get_multi_otp(serial, count=int(count), curTime=curTime)
            if ret['result'] == False and max_count == -1:
                ret['error'] = "%s - %s" % (ret['error'], _("see policy"
                                                            " definition."))

            ret["serial"] = serial
            c.audit['success'] = True

            Session.commit()
            return sendResult(response, ret, 0)

        except PolicyException as pe:
            log.error("[usergetmultiotp] policy failed: %r" % pe)
            log.error("[usergetmultiotp] %s" % traceback.format_exc())
            Session.rollback()
            return sendError(response, unicode(pe), 1)

        except Exception as e:
            log.error("[usergetmultiotp] gettoken/getmultiotp failed: %r" % e)
            log.error("[usergetmultiotp] %s" % traceback.format_exc())
            Session.rollback()
            return sendError(response, _(u"selfservice/usergetmultiotp failed:"
                                         " %s") % unicode(e), 0)

        finally:
            Session.close()
            log.debug('[usergetmultiotp] done')

    def history(self):
        '''
        This returns the list of the tokenactions of this user
        It returns the audit information for the given search pattern

        method:
            selfservice/userhistory

        arguments:
            key, value pairs as search patterns.

            or: Usually the key=values will be locally AND concatenated.
                it a parameter or=true is passed, the filters will be OR
                concatenated.

            The Flexigrid provides us the following parameters:
                ('page', u'1'), ('rp', u'100'),
                ('sortname', u'number'),
                ('sortorder', u'asc'),
                ('query', u''), ('qtype', u'serial')]
        returns:
            JSON response
        '''

        param = {}
        res = {}

        try:
            param.update(request.params)
            log.debug("params: %s" % param)
            checkPolicyPre('selfservice', 'userhistory', param, self.authUser)

            lines, total, page = audit_search(param, user=self.authUser,
                                columns=['date', 'action', 'success', 'serial',
                                        'token_type', 'administrator',
                                        'action_detail', 'info'])

            response.content_type = 'application/json'

            if not total:
                total = len(lines)

            res = {"page": page,
                   "total": total,
                   "rows": lines}

            c.audit['success'] = True

            Session.commit()
            return json.dumps(res, indent=3)

        except PolicyException as pe:
            log.error("[search] policy failed: %r" % pe)
            log.error("[search] %s" % traceback.format_exc())
            Session.rollback()
            return sendError(response, unicode(pe), 1)

        except Exception as exx:
            log.error("[search] audit/search failed: %r" % exx)
            log.error("[search] %s" % traceback.format_exc())
            Session.rollback()
            return sendError(response, _("audit/search failed: %s")
                                                        % unicode(exx), 0)

        finally:
            Session.close()
            log.error("[search] done")

    def activateocratoken(self):
        '''

        activateocratoken - called from the selfservice web ui to activate the  OCRA token

        :param type:    'ocra'
        :type type:     string
        :param serial:    serial number of the token
        :type  serial:    string
        :param activationcode: the calculated activation code
        :type  activationcode: string - activationcode format

        :return:    dict about the token
        :rtype:     { 'activate': True, 'ocratoken' : {
                        'url' :     url,
                        'img' :     '<img />',
                        'label' :   "%s@%s" % (self.authUser.login,
                                                   self.authUser.realm),
                        'serial' :  serial,
                    }  }
        '''
        log.debug("calling function activateocratoken")
        param = {}
        ret = {}

        try:
            param.update(request.params)

            # check selfservice authorization
            checkPolicyPre('selfservice', 'useractivateocratoken',
                                                    param, self.authUser)
            try:
                typ = param["type"]
            except KeyError as exx:
                raise ParameterError("Missing parameter: '%s'" % exx.message)

            if typ and typ.lower() not in ["ocra", "ocra2"]:
                return sendError(response, _("valid types are 'ocra' "
                                             "or 'ocra2'. You provided %s")
                                 % typ)

            helper_param = {}
            helper_param['type'] = typ
            try:
                helper_param['serial'] = param["serial"]
            except KeyError as exx:
                raise ParameterError("Missing parameter: '%s'" % exx.message)

            acode = param["activationcode"]
            helper_param['activationcode'] = acode.upper()

            try:
                helper_param['genkey'] = param["genkey"]
            except KeyError as exx:
                raise ParameterError("Missing parameter: '%s'" % exx.message)

            th = TokenHandler()
            (ret, tokenObj) = th.initToken(helper_param, self.authUser)

            info = {}
            serial = ""
            if tokenObj is not None:
                info = tokenObj.getInfo()
                serial = tokenObj.getSerial()
            else:
                raise Exception('Token not found!')

            url = info.get('app_import')
            trans = info.get('transactionid')

            ret = {
                'url'       : url,
                'img'       : create_img(url, width=400, alt=url),
                'label'     : "%s@%s" % (self.authUser.login,
                                            self.authUser.realm),
                'serial'    : serial,
                'transaction' : trans,
            }

            logTokenNum()

            c.audit['serial'] = serial
            c.audit['token_type'] = typ
            c.audit['success'] = True

            Session.commit()
            return sendResult(response, {'activate': True, 'ocratoken': ret})

        except PolicyException as pe:
            log.error("policy failed: %r" % pe)
            log.error("%s" % traceback.format_exc())
            Session.rollback()
            return sendError(response, unicode(pe), 1)

        except Exception as e:
            log.error("token initialization failed! %r" % e)
            log.error(" %s" % traceback.format_exc())
            Session.rollback()
            return sendError(response, e, 1)

        finally:
            Session.close()
            log.debug('done')

    def finshocratoken(self):
        '''

        finshocratoken - called from the selfservice web ui to finish the
                         OCRA token to run the final check_t for the token

        :param passw: the calculated verificaton otp
        :type  passw: string
        :param transactionid: the transactionid
        :type  transactionid: string

        :return:    dict about the token
        :rtype:     { 'result' = ok
                      'failcount' = int(failcount)
                    }

        '''

        log.debug("calling function finshocratoken")
        param = request.params

        try:
            ''' check selfservice authorization '''

            checkPolicyPre('selfservice', 'userwebprovision',
                                                    param, self.authUser)

            try:
                transid = param['transactionid']
                passw = param['pass']
                p_serial = param['serial']
            except KeyError as exx:
                raise ParameterError("Missing parameter: '%s'" % exx.message)

            value = {}

            ocraChallenge = OcraTokenClass.getTransaction(transid)
            if ocraChallenge is None:
                error = ('[userfinshocratoken] No challenge for transaction'
                            ' %s found' % unicode(transid))
                log.error(error)
                raise Exception(error)

            serial = ocraChallenge.tokenserial
            if serial != p_serial:
                error = ('[userfinshocratoken] token mismatch for token '
                      'serial: %s - %s' % (unicode(serial), unicode(p_serial)))
                log.error(error)
                raise Exception(error)

            tokens = getTokens4UserOrSerial(serial=serial)
            if len(tokens) == 0 or len(tokens) > 1:
                error = ('[userfinshocratoken] no token found for '
                         'serial: %s' % (unicode(serial)))
                log.error(error)
                raise Exception(error)

            theToken = tokens[0]
            tok = theToken.token
            desc = tok.get()
            realms = desc.get('LinOtp.RealmNames')
            if realms is None or len(realms) == 0:
                realm = getDefaultRealm()
            elif len(realms) > 0:
                realm = realms[0]

            userInfo = getUserInfo(tok.LinOtpUserid, tok.LinOtpIdResolver,
                                                        tok.LinOtpIdResClass)
            user = User(login=userInfo.get('username'), realm=realm)

            (ok, opt) = checkSerialPass(serial, passw, user=user,
                                            options={'transactionid': transid})

            failcount = tokens[0].getFailCount()
            typ = tokens[0].type

            value['result'] = ok
            value['failcount'] = int(failcount)

            c.audit['transactionid'] = transid
            c.audit['token_type'] = typ
            c.audit['success'] = value.get('result')

            Session.commit()
            return sendResult(response, value, opt)

        except PolicyException as pe:
            log.error("policy failed: %r" % pe)
            log.error("%s" % traceback.format_exc())
            Session.rollback()
            return sendError(response, unicode(pe), 1)

        except Exception as e:
            error = "token finitialization failed! %r" % e
            log.error(" %s" % traceback.format_exc())
            log.error(error)
            Session.rollback()
            return sendError(response, error, 1)

        finally:
            Session.close()
            log.debug('done')

# #--
    def finshocra2token(self):
        '''

        finshocra2token - called from the selfservice web ui to finish
                        the OCRA2 token to run the final check_t for the token

        :param passw: the calculated verificaton otp
        :type  passw: string
        :param transactionid: the transactionid
        :type  transactionid: string

        :return:    dict about the token
        :rtype:     { 'result' = ok
                      'failcount' = int(failcount)
                    }

        '''

        log.debug("calling function finshocra2token")
        param = {}
        param.update(request.params)
        if 'session' in param:
            del param['session']

        value = {}
        ok = False
        typ = ''

        try:
            ''' check selfservice authorization '''

            checkPolicyPre('selfservice', 'userwebprovision',
                                                        param, self.authUser)
            try:
                passw = param["pass"]
            except KeyError as exx:
                raise ParameterError("Missing parameter: '%s'" % exx.message)

            transid = param.get('state', None)
            if transid is not None:
                param['transactionid'] = transid
                del param['state']

            if transid is None:
                transid = param.get('transactionid', None)

            if transid is None:
                raise Exception("missing parameter: state or transactionid!")

            serial = get_tokenserial_of_transaction(transId=transid)
            if serial is None:
                value['value'] = False
                value['failure'] = 'No challenge for transaction %r found'\
                                    % transid

            else:
                try:
                    param['serial'] = serial
                except KeyError as exx:
                    raise ParameterError("Missing parameter: '%s'"
                                         % exx.message)

                tokens = getTokens4UserOrSerial(serial=serial)
                if len(tokens) == 0 or len(tokens) > 1:
                    raise Exception('tokenmismatch for token serial: %s'
                                    % (unicode(serial)))

                theToken = tokens[0]
                tok = theToken.token
                typ = theToken.getType()
                realms = tok.getRealmNames()
                if realms is None or len(realms) == 0:
                    realm = getDefaultRealm()
                elif len(realms) > 0:
                    realm = realms[0]

                userInfo = getUserInfo(tok.LinOtpUserid, tok.LinOtpIdResolver,
                                       tok.LinOtpIdResClass)
                user = User(login=userInfo.get('username'), realm=realm)

                (ok, opt) = checkSerialPass(serial, passw, user=user,
                                     options=param)

                value['value'] = ok
                failcount = theToken.getFailCount()
                value['failcount'] = int(failcount)

            value['result'] = ok
            value['failcount'] = int(failcount)

            c.audit['transactionid'] = transid
            c.audit['token_type'] = typ
            c.audit['success'] = value.get('result')

            Session.commit()
            return sendResult(response, value, opt)

        except PolicyException as pe:
            log.error("[userfinshocra2token] policy failed: %r" % pe)
            log.error("[userfinshocratoken] %s" % traceback.format_exc())
            Session.rollback()
            return sendError(response, unicode(pe), 1)

        except Exception as e:
            error = "[userfinshocra2token] token initialization failed! %r" % e
            log.error("[userfinshocra2token] %s" % traceback.format_exc())
            log.error(error)
            Session.rollback()
            return sendError(response, error, 1)

        finally:
            Session.close()
            log.debug('[userfinshocra2token] done')

    def token_call(self):
        '''
            the generic method call for an dynamic token
        '''
        param = {}

        res = {}

        try:
            param.update(request.params)

            # # method could be part of the virtual url
            context = request.path_info.split('/')
            if len(context) > 2:
                method = context[2]
            else:
                try:
                    method = param["method"]
                except KeyError as exx:
                    raise ParameterError("Missing parameter: '%s'"
                                         % exx.message)

            try:
                typ = param["type"]
            except KeyError as exx:
                raise ParameterError("Missing parameter: '%s'" % exx.message)

            serial = param.get("serial", None)

            # check selfservice authorization for this dynamic method
            pols = get_client_policy(self.client, scope="selfservice",
                                     realm=self.authUser.realm,
                                     action=method,
                                     userObj=self.authUser.realm,
                                     find_resolver=False)
            if not pols or len(pols) == 0:
                log.error('user %r not authorized to call %s'
                          % (self.authUser, method))
                raise PolicyException('user %r not authorized to call %s'
                                      % (self.authUser, method))

            glo = config['pylons.app_globals']
            tokenclasses = glo.tokenclasses

            if typ in tokenclasses.keys():
                tclass = tokenclasses.get(typ)
                tclt = None
                if serial is not None:
                    toks = getTokens4UserOrSerial(None, serial, _class=False)
                    tokenNum = len(toks)
                    if tokenNum == 1:
                        token = toks[0]
                        # object method call
                        tclt = newToken(tclass)(token)

                # static method call
                if tclt is None:
                    tclt = newToken(tclass)
                method = '' + method.strip()
                if hasattr(tclt, method):
                    # TODO: check that method name is a function / method
                    ret = getattr(tclt, method)(param)
                    if len(ret) == 1:
                        res = ret[0]
                    if len(ret) > 1:
                        res = ret[1]
                    c.audit['success'] = res
                else:
                    res['status'] = ('method %s.%s not supported!'
                                    % (typ, method))
                    c.audit['success'] = False

            Session.commit()
            return sendResult(response, res, 1)

        except PolicyException as pe:
            log.error("[token_call] policy failed: %r" % pe)
            log.error("[token_call] %s" % traceback.format_exc())
            Session.rollback()
            return sendError(response, unicode(pe), 1)

        except Exception as e:
            log.error("[token_call] calling method %s.%s of user %s failed! %r"
                      % (typ, method, c.user, e))
            log.error("[token_call] %s" % traceback.format_exc())
            Session.rollback()
            return sendError(response, e, 1)

        finally:
            Session.close()
            log.debug('[token_call] done')


#eof##########################################################################<|MERGE_RESOLUTION|>--- conflicted
+++ resolved
@@ -1173,17 +1173,13 @@
             (serial, desc, otppin, self.authUser.login, self.authUser.realm))
             log.debug(param)
 
-<<<<<<< HEAD
-            (ret, tokenObj) = th.initToken(param, self.authUser)
-=======
             # extend the interface by parameters, so that decisssion could
             # be made in the token update method
             param['::scope::'] = {'selfservice': True,
                                   'user': self.authUser
                                   }
 
-            (ret, tokenObj) = initToken(param, self.authUser)
->>>>>>> 414fbfe8
+            (ret, tokenObj) = th.initToken(param, self.authUser)
             if tokenObj is not None and hasattr(tokenObj, 'getInfo'):
                 info = tokenObj.getInfo()
                 response_detail.update(info)
