# -*- coding: utf-8 -*-
#
#    LinOTP - the open source solution for two factor authentication
#    Copyright (C) 2010 - 2015 LSE Leading Security Experts GmbH
#
#    This file is part of LinOTP server.
#
#    This program is free software: you can redistribute it and/or
#    modify it under the terms of the GNU Affero General Public
#    License, version 3, as published by the Free Software Foundation.
#
#    This program is distributed in the hope that it will be useful,
#    but WITHOUT ANY WARRANTY; without even the implied warranty of
#    MERCHANTABILITY or FITNESS FOR A PARTICULAR PURPOSE.  See the
#    GNU Affero General Public License for more details.
#
#    You should have received a copy of the
#               GNU Affero General Public License
#    along with this program.  If not, see <http://www.gnu.org/licenses/>.
#
#
#    E-mail: linotp@lsexperts.de
#    Contact: www.linotp.org
#    Support: www.lsexperts.de
#

"""
userservice controller -
     This is the controller for the user self service
     interface, where an authenitcated users can manage their own tokens

There are three types of requests
  * the context requests: before, context
  * the auth requests: auth, userinfo
  * the admin requests

At least all admin request must provide the auth cookie and the username
- the auth cookie is verified by decryption
- the username is checked for valid policy acceptance

Remarks:
 * the userinfo request could use the cookie check as it is running after
   the authorization request,  but no policy definition is required
 * the context request might as well run for an authenticated user, thus
   auth request but no policy check

"""

import copy
import os
import traceback
import logging
import base64

try:
    import json
except ImportError:
    import simplejson as json

from pylons import (request,
                     response,
                     config,
                     tmpl_context as c
                     )

from pylons.controllers.util import abort

from pylons.templating import render_mako as render
from mako.exceptions import CompileException


from linotp.model.meta import Session

from linotp.lib.base import BaseController

from linotp.lib.policy import (checkPolicyPre,
                               checkPolicyPost,
                               PolicyException,
                               getOTPPINEncrypt,
                               checkOTPPINPolicy,
                               get_client_policy,
                               )

from linotp.lib.reply import (sendResult,
                              sendError,
                              sendQRImageResult,
                              create_img
                              )

from linotp.lib.util import (generate_otpkey,
                             get_client,
                             remove_empty_lines
                             )

from linotp.lib.realm import getDefaultRealm

from linotp.lib.user import (getUserInfo,
                              User,
                              getUserId)

from linotp.lib.token import (resetToken,
                              setPin,
                              setPinUser,
                              getTokenRealms,
                              get_multi_otp,
                              getTokenType,
                              newToken,
                              get_tokenserial_of_transaction,
                              getTokens4UserOrSerial,
                              checkSerialPass,
                              )

from linotp.lib.token import TokenHandler

from linotp.lib.tokenclass import OcraTokenClass

from linotp.lib.apps import (create_google_authenticator,
                             create_oathtoken_url
                             )

from pylons.i18n.translation import _

from linotp.lib.audit.base import (logTokenNum,
                                   search as audit_search
                                   )

from linotp.lib.userservice import (get_userinfo,
                                    check_userservice_session,
                                    get_pre_context,
                                    get_context,
                                    create_auth_cookie,
                                    getTokenForUser
                                    )

from linotp.lib.util import (check_selfservice_session,
                             isSelfTest
                            )


from linotp.lib.resolver import getResolverObject

from linotp.lib.error import ParameterError

log = logging.getLogger(__name__)
audit = config.get('audit')

ENCODING = "utf-8"


<<<<<<< HEAD
=======
def get_auth_user(request):
    """
    retrieve the authenticated user either from
    - repoze or userservice or selftest

    remark: should be moved in a utils thing, as it is used as well from
            selfservice

    :param request: the request object
    :return: tuple of (authentication type and authenticated user)
    """
    auth_type = ''

    repose_auth = request.environ.get('repoze.who.identity')
    if repose_auth:
        log.debug("getting identity from repoze.who: %r" % repose_auth)
        user_id = request.environ.get('repoze.who.identity', {})\
                                 .get('repoze.who.userid', '')
        auth_type = "repoze"
    else:
        log.debug("getting identity from params: %r" % request.params)
        user_id = request.params.get('user', None)
        auth_type = "userservice"

    if not user_id and isSelfTest():
        user_id = request.params.get('selftest_user', '')
        auth_type = "selftest"

    if not user_id:
        return ('unauthenticated', None)

    if type(user_id) == unicode:
        user_id = user_id.encode(ENCODING)
    identity = user_id.decode(ENCODING)

    return (auth_type, identity)


>>>>>>> c005192a
class UserserviceController(BaseController):
    """
    the interface from the service into linotp to execute the actions for the
    user in the scope of the selfservice

    after the login, the selfservice user gets an auth cookie, which states
    that he already has been authenticated. This cookie is provided on every
    request during which the auth_cookie and session is verified
    """

<<<<<<< HEAD
    def _get_auth_user(self):
        """
        """
        auth_type = ''

        repose_auth = request.environ.get('repoze.who.identity')
        if repose_auth:
            log.debug("getting identity from repoze.who: %r" % repose_auth)
            user_id = request.environ.get('repoze.who.identity', {})\
                                     .get('repoze.who.userid', '')
            auth_type = "repoze"
        else:
            log.debug("getting identity from params: %r" % request.params)
            user_id = request.params.get('user', '')
            auth_type = "userservice"

        if not user_id and isSelfTest():
            user_id = request.params.get('selftest_user', '')
            auth_type = "selftest"

        if type(user_id) == unicode:
            user_id = user_id.encode(ENCODING)
        identity = user_id.decode(ENCODING)

        return (auth_type, identity)

=======
>>>>>>> c005192a
    def __before__(self, action, **parameters):
        # if action is not an authentication request:
        # - check if there is a cookie in the headers and in the session param
        # - check if the decrypted cookie user and client are the same as
        #   the requesting user / client

        self.client = get_client()

        if action not in ['auth', 'pre_context']:
            auth_type, identity = get_auth_user(request)
            if not identity:
                abort(401, _("You are not authenticated"))

            login, _foo, realm = identity.rpartition('@')
            self.authUser = User(login, realm)

            if auth_type == "userservice":
                res = check_userservice_session(request, config,
                                                self.authUser, self.client)
            elif auth_type == 'repoze':
                res = check_selfservice_session(request.url,
                                                       request.path,
                                                       request.cookies,
                                                       request.params
                                                       )
            elif auth_type == 'selftest':
                res = True
            else:
                abort(401, _("No valid authentication session %r") % auth_type)

            if not res:
                abort(401, _("No valid session"))

        context = get_pre_context(self.client)
        self.otpLogin = context['otpLogin']
        self.autoassign = context['autoassign']
        self.autoenroll = context['autoenroll']

        audit.initialize()
        c.audit['success'] = False
        c.audit['client'] = self.client

        return

    def __after__(self, action):
        '''
        '''
        param = request.params

        try:
            if c.audit['action'] not in ['userservice/context',
                                         'userservice/pre_context',
                                         'userservice/userinfo',
                                         'userservice/load_form'
                                         ]:

                if hasattr(self, 'authUser') and not self.authUser.isEmpty():
                    c.audit['user'] = self.authUser.login
                    c.audit['realm'] = self.authUser.realm
                else:
                    c.audit['user'] = ''
                    c.audit['realm'] = ''

                log.debug("[__after__] authenticating as %s in realm %s!"
                          % (c.audit['user'], c.audit['realm']))

                if 'serial' in param:
                    c.audit['serial'] = param['serial']
                    c.audit['token_type'] = getTokenType(param['serial'])

                audit.log(c.audit)
            return response

        except Exception as acc:
            # the exception, when an abort() is called if forwarded
            log.error("[__after__::%r] webob.exception %r" % (action, acc))
            log.error("[__after__] %s" % traceback.format_exc())
            raise acc

        finally:
            log.debug("%s done" % action)

###############################################################################
# authentication hooks

    def auth(self):
        """
        user authentication for example to the remote selfservice

        :param login: login name of the user normaly in the user@realm format
        :param realm: the realm of the user
        :param password: the password for the user authentication
                         which is base32 encoded to seperate the
                         os_passw:pin+otp in case of otpLogin

        :return: {result : {value: bool} }
        :rtype: json dict with bool value
        """

        ok = False
        param = {}

        try:
            param.update(request.params)
            login = param['login']
            password = param['password']
        except KeyError as exx:
            return sendError(response, "Missing Key: %r" % exx)

        try:
            res = False
            uid = ""
            user = User()

            (otp, passw) = password.split(':')
            otp = base64.b32decode(otp)
            passw = base64.b32decode(passw)

            if '@' in login:
                user, rrealm = login.split("@")
                user = User(user, rrealm)
            else:
                realm = getDefaultRealm()
                user = User(login, realm)

            uid = "%s@%s" % (user.login, user.realm)

            if self.otpLogin:
                res = self._otpLogin_check(user, passw, otp)
            else:
                res = self._default_auth_check(user, passw, otp)

            if res:
                log.debug("Successfully authenticated user %s:" % uid)
                cookie = create_auth_cookie(config, user, self.client)
                response.set_cookie('userauthcookie',
                                    cookie, max_age=180 * 24 * 360)
                ok = uid
            else:
                log.info("User %s failed to authenticate!" % uid)

            c.audit['success'] = True
            Session.commit()
            return sendResult(response, ok, 0)

        except Exception as exx:
            c.audit['info'] = ("%r" % exx)[:80]
            Session.rollback()
            return sendError(response, exx)

        finally:
            Session.close()

    def _default_auth_check(self, user, password, otp=None):
        """
        the former selfservice login controll:
         check for username and os_pass

        :param user: user object
        :param password: the expected os_password
        :param otp: not used

        :return: bool
        """
        (uid, _resolver, resolver_class) = getUserId(user)
        r_obj = getResolverObject(resolver_class)
        res = r_obj.checkPass(uid, password)
        return res

    def _otpLogin_check(self, user, password, otp):
        """
        secure auth requires the os password and the otp (pin+otp)
        - secure auth supports autoassignement, where the user logs in with
                      os_password and only the otp value. If user has no token,
                      a token with a matching otp in the window is searched
        - secure auth supports autoenrollment, where a user with no token will
                      get automaticaly enrolled one token.

        :param user: user object
        :param password: the os_password
        :param otp: empty (for autoenrollment),
                    otp value only for auto assignment or
                    pin+otp for standard authentication (respects
                                                            otppin ploicy)

        :return: bool
        """
        ret = False

        passwd_match = self._default_auth_check(user, password, otp)

        if passwd_match:
            toks = getTokenForUser(user)
            th = TokenHandler()

            # if user has no token, we check for auto assigneing one to him
            if len(toks) == 0:
                # if no token and otp, we might do an auto assign
                if self.autoassign and otp:
                    ret = th.auto_assignToken(password + otp, user)

                # if no token no otp, we might trigger an aouto enroll
                elif self.autoenroll and not otp:
                    (auto_enroll_return, reply) = th.auto_enrollToken(password,
                                                                      user)
                    if auto_enroll_return is False:
                        error = ("autoenroll: %r" % reply.get('error', ''))
                        log.error(error)
                        raise Exception(error)
                    # we always have to return a false, as we have
                    # a challenge tiggered
                    ret = False

            # user has at least one token, so we do a check on pin + otp
            else:
                (ret, _reply) = th.checkUserPass(user, otp)
        return ret

    def userinfo(self):
        """
        hook for the repoze auth, which requests additional user info
        """
        param = {}

        try:
            param.update(request.params)
            login = param['user']
        except KeyError as exx:
            return sendError(response, "Missing Key: %r" % exx)

        try:

            uinfo = get_userinfo(login)

            c.audit['success'] = True

            Session.commit()
            return sendResult(response, uinfo, 0)

        except Exception as exx:
            Session.rollback()
            error = ('error (%r) ' % exx)
            log.error(error)
            log.error("%s" % traceback.format_exc())
            return '<pre>%s</pre>' % error

        finally:
            Session.close()
            log.debug('done')

###############################################################################
# context setup functionsa
    def pre_context(self):
        '''
        This is the authentication to self service
        If you want to do ANYTHING with selfservice, you need to be
        authenticated. The _before_ is executed before any other function
        in this controller.
        '''
        param = {}
        try:
            param.update(request.params)

            context = get_pre_context(self.client)
            response.content_type = 'application/json'
            return json.dumps(context, indent=3)

        except Exception as e:
            log.error("failed with error: %r" % e)
            log.error("%s" % traceback.format_exc())
            Session.rollback()
            return sendError(response, e)

        finally:
            log.debug('done')
            Session.close()

    def context(self):
        '''
        This is the authentication to self service
        If you want to do ANYTHING with selfservice, you need to be
        authenticated. The _before_ is executed before any other function
        in this controller.
        '''
        param = {}
        try:
            param.update(request.params)
            user = param['user']

            if "@" in user:
                user, realm = user.split('@')
            else:
                realm = getDefaultRealm()

            context = get_context(config, user, realm, self.client)
            response.content_type = 'application/json'
            return json.dumps(context, indent=3)

        except KeyError as err:
            log.error("[context] failed with error: %r" % err)
            log.error("[context] %s" % traceback.format_exc())
            Session.rollback()
            return sendError(response, "required parameter: %r" % err)

        except Exception as e:
            log.error("[context] failed with error: %r" % e)
            log.error("[context] %s" % traceback.format_exc())
            Session.rollback()
            return sendError(response, e)

        finally:
            Session.close()
            log.debug('[context] done')

    def load_form(self):
        '''
        This shows the enrollment form for a requested token type.

        implicit parameters are:

        :param type: token type
        :param scope: defines the rendering scope

        :return: rendered html of the requested token
        '''
        res = ''
        param = {}

        try:

            param.update(request.params)

            try:
                act = param["type"]
            except KeyError as exx:
                raise ParameterError("Missing parameter: '%s'" % exx.message)

            try:
                (tok, section, scope) = act.split('.')
            except Exception:
                return res

            if section != 'selfservice':
                return res

            user = self.authUser.login
            realm = self.authUser.realm

            context = get_context(config, user, realm, self.client)
            for k, v in context.items():
                setattr(c, k, v)

            g = config['pylons.app_globals']
            tokenclasses = copy.deepcopy(g.tokenclasses)

            if tok in tokenclasses:
                tclass = tokenclasses.get(tok)
                tclt = newToken(tclass)
                if hasattr(tclt, 'getClassInfo'):
                    sections = tclt.getClassInfo(section, {})
                    if scope in sections.keys():
                        section = sections.get(scope)
                        page = section.get('page')
                        c.scope = page.get('scope')
                        c.authUser = self.authUser
                        html = page.get('html')
                        res = render(os.path.sep + html)
                        res = remove_empty_lines(res)

            Session.commit()
            c.audit['success'] = True
            return res

        except CompileException as exx:
            log.error("[load_form] compile error while processing %r.%r:" %
                                                                (tok, scope))
            log.error("[load_form] %r" % exx)
            log.error("[load_form] %s" % traceback.format_exc())
            Session.rollback()
            raise Exception(exx)

        except Exception as exx:
            Session.rollback()
            error = ('error (%r) accessing form data for: tok:%r, scope:%r'
                                ', section:%r' % (exx, tok, scope, section))
            log.error(error)
            log.error("[load_form] %s" % traceback.format_exc())
            return '<pre>%s</pre>' % error

        finally:
            Session.close()
            log.debug('[load_form] done')

# action hooks for the js methods #############################################
    def enable(self):
        """
        enables a token or all tokens of a user

        as this is a controller method, the parameters are taken from
        request.params

        :param serial: serial number of the token *required
        :param user: username in format user@realm *required

        :return: a linotp json doc with result {u'status': True, u'value': 2}

        """
        param = {}
        res = {}
        log.debug("remoteservice enable to enable/disable a token")

        try:
            param.update(request.params)
            try:
                serial = param["serial"]
            except KeyError as exx:
                raise ParameterError("Missing parameter: '%s'" % exx.message)

            # check selfservice authorization
            checkPolicyPre('selfservice', 'userenable', param,
                           authUser=self.authUser)
            th = TokenHandler()
            if (True == th.isTokenOwner(serial, self.authUser)):
                log.info("[userenable] user %s@%s is enabling his token with "
                         "serial %s." % (self.authUser.login,
                                         self.authUser.realm, serial))
                ret = th.enableToken(True, None, serial)
                res["enable token"] = ret

                c.audit['success'] = ret

            Session.commit()
            return sendResult(response, res, 1)

        except PolicyException as pe:
            log.error("[enable] policy failed %r" % pe)
            log.error("[enable] %s" % traceback.format_exc())
            Session.rollback()
            return sendError(response, unicode(pe), 1)

        except Exception as e:
            log.error("[enable] failed: %r" % e)
            log.error("[enable] %s" % traceback.format_exc())
            Session.rollback()
            return sendError(response, e, 1)

        finally:
            Session.close()
            log.debug('[enable] done')

########################################################
    def disable(self):
        """
        disables a token

        as this is a controller method, the parameters are taken from
        request.params

        :param serial: serial number of the token *required
        :param user: username in format user@realm *required

        :return: a linotp json doc with result {u'status': True, u'value': 2}

        """
        param = {}
        res = {}
        log.debug("remoteservice disable a token")

        try:
            param.update(request.params)

            try:
                serial = param["serial"]
            except KeyError as exx:
                raise ParameterError("Missing parameter: '%s'" % exx.message)

            # check selfservice authorization
            checkPolicyPre('selfservice', 'userdisable', param,
                           authUser=self.authUser)
            th = TokenHandler()
            if (True == th.isTokenOwner(serial, self.authUser)):
                log.info("user %s@%s is disabling his token with serial %s."
                        % (self.authUser.login, self.authUser.realm, serial))
                ret = th.enableToken(False, None, serial)
                res["disable token"] = ret

                c.audit['success'] = ret

            Session.commit()
            return sendResult(response, res, 1)

        except PolicyException as pe:
            log.error("policy failed %r" % pe)
            log.error("%s" % traceback.format_exc())
            Session.rollback()
            return sendError(response, unicode(pe), 1)

        except Exception as e:
            log.error("failed: %r" % e)
            log.error("%s" % traceback.format_exc())
            Session.rollback()
            return sendError(response, e, 1)

        finally:
            Session.close()
            log.debug('done')

    def delete(self):
        '''
        This is the internal delete token function that is called from within
        the self service portal. The user is only allowed to delete token,
        that belong to him.
        '''
        param = {}
        res = {}

        try:
            param.update(request.params)
            # check selfservice authorization
            checkPolicyPre('selfservice', 'userdelete', param, self.authUser)

            try:
                serial = param["serial"]
            except KeyError as exx:
                raise ParameterError("Missing parameter: '%s'" % exx.message)

            th = TokenHandler()
            if (True == th.isTokenOwner(serial, self.authUser)):
                log.info("[userdelete] user %s@%s is deleting his token with "
                         "serial %s." % (self.authUser.login,
                                         self.authUser.realm, serial))
                ret = th.removeToken(serial=serial)
                res["delete token"] = ret

                c.audit['success'] = ret

            Session.commit()
            return sendResult(response, res, 1)

        except PolicyException as pe:
            log.error("[userdelete] policy failed: %r" % pe)
            log.error("[userdelete] %s" % traceback.format_exc())
            Session.rollback()
            return sendError(response, unicode(pe), 1)

        except Exception as e:
            log.error("[userdelete] deleting token %s of user %s failed! %r"
                      % (serial, c.user, e))
            log.error("[userdelete] %s" % traceback.format_exc())
            Session.rollback()
            return sendError(response, e, 1)

        finally:
            Session.close()
            log.debug('[userdelete] done')

    def reset(self):
        '''
        This internally resets the failcounter of the given token.
        '''
        res = {}
        param = {}
        serial = None

        try:
            param.update(request.params)
            checkPolicyPre('selfservice', 'userreset', param, self.authUser)
            try:
                serial = param["serial"]
            except KeyError as exx:
                raise ParameterError("Missing parameter: '%s'" % exx.message)

            th = TokenHandler()
            if (True == th.isTokenOwner(serial, self.authUser)):
                log.info("[userreset] user %s@%s is resetting the failcounter"
                                " of his token with serial %s"
                        % (self.authUser.login, self.authUser.realm, serial))
                ret = resetToken(serial=serial)
                res["reset Failcounter"] = ret

                c.audit['success'] = ret

            Session.commit()
            return sendResult(response, res, 1)

        except PolicyException as pe:
            log.error("policy failed: %r" % pe)
            log.error("%s" % traceback.format_exc())
            Session.rollback()
            return sendError(response, unicode(pe), 1)

        except Exception as e:
            log.error("error resetting token with serial %s: %r"
                      % (serial, e))
            log.error("%s" % traceback.format_exc())
            Session.rollback()
            return sendError(response, e, 1)

        finally:
            Session.close()
            log.debug('done')

    def unassign(self):
        '''
        This is the internal unassign function that is called from within
        the self service portal. The user is only allowed to unassign token,
        that belong to him.
        '''
        param = {}
        res = {}

        try:
            # check selfservice authorization
            param.update(request.params)
            checkPolicyPre('selfservice', 'userunassign', param, self.authUser)

            try:
                serial = param["serial"]
            except KeyError as exx:
                raise ParameterError("Missing parameter: '%s'" % exx.message)

            upin = param.get("pin", None)

            th = TokenHandler()
            if (True == th.isTokenOwner(serial, self.authUser)):
                log.info("user %s@%s is unassigning his token with serial %s."
                         % (self.authUser.login, self.authUser.realm, serial))

                ret = th.unassignToken(serial, None, upin)
                res["unassign token"] = ret

                c.audit['success'] = ret

            Session.commit()
            return sendResult(response, res, 1)

        except PolicyException as pe:
            log.error("policy failed: %r" % pe)
            log.error("%s" % traceback.format_exc())
            Session.rollback()
            return sendError(response, unicode(pe), 1)

        except Exception as e:
            log.error("unassigning token %s of user %s failed! %r"
                       % (serial, c.user, e))
            log.error("%s" % traceback.format_exc())
            Session.rollback()
            return sendError(response, e, 1)

        finally:
            Session.close()
            log.debug('done')

    def setpin(self):
        '''
        When the user hits the set pin button, this function is called.
        '''
        res = {}
        param = {}

        # # if there is a pin
        try:
            param.update(request.params)

            # check selfservice authorization
            checkPolicyPre('selfservice', 'usersetpin', param, self.authUser)
            try:
                userPin = param["userpin"]
                serial = param["serial"]
            except KeyError as exx:
                raise ParameterError("Missing parameter: '%s'" % exx.message)

            th = TokenHandler()
            if (True == th.isTokenOwner(serial, self.authUser)):
                log.info("user %s@%s is setting the OTP PIN "
                         "for token with serial %s" %
                         (self.authUser.login, self.authUser.realm, serial))

                check_res = checkOTPPINPolicy(userPin, self.authUser)

                if not check_res['success']:
                    log.warning("Setting of OTP PIN for Token %s"
                                " by user %s failed: %s" %
                                        (serial, c.user, check_res['error']))
                    return sendError(response, _("Error: %s")
                                                        % check_res['error'])

                if 1 == getOTPPINEncrypt(serial=serial,
                                         user=User(c.user, "", c.realm)):
                    param['encryptpin'] = "True"
                ret = setPin(userPin, None, serial, param)
                res["set userpin"] = ret

                c.audit['success'] = ret

            Session.commit()
            return sendResult(response, res, 1)

        except PolicyException as pex:
            log.error("policy failed: %r" % pex)
            log.error("%s" % traceback.format_exc())
            Session.rollback()
            return sendError(response, unicode(pex), 1)

        except Exception as exx:
            log.error("Error setting OTP PIN: %r" % exx)
            log.error("%s" % traceback.format_exc())
            Session.rollback()
            return sendError(response, exx, 1)

        finally:
            Session.close()
            log.debug('done')

    def setmpin(self):
        '''
        When the user hits the set pin button, this function is called.
        '''
        res = {}
        param = {}
        # # if there is a pin
        try:
            param.update(request.params)

            # check selfservice authorization
            checkPolicyPre('selfservice', 'usersetmpin', param, self.authUser)
            try:
                pin = param["pin"]
                serial = param["serial"]
            except KeyError as exx:
                raise ParameterError("Missing parameter: '%s'" % exx.message)

            th = TokenHandler()
            if (True == th.isTokenOwner(serial, self.authUser)):
                log.info("user %s@%s is setting the mOTP PIN"
                         " for token with serial %s"
                          % (self.authUser.login, self.authUser.realm, serial))
                ret = setPinUser(pin, serial)
                res["set userpin"] = ret

                c.audit['success'] = ret

            Session.commit()
            return sendResult(response, res, 1)

        except PolicyException as pex:
            log.error("policy failed: %r" % pex)
            log.error("%s" % traceback.format_exc())
            Session.rollback()
            return sendError(response, unicode(pex), 1)

        except Exception as exx:
            log.error("Error setting the mOTP PIN %r" % exx)
            log.error("%s" % traceback.format_exc())
            Session.rollback()
            return sendError(response, exx, 1)

        finally:
            Session.close()
            log.debug('done')

    def resync(self):
        '''
        This is the internal resync function that is called from within
        the self service portal
        '''

        res = {}
        param = {}
        serial = "N/A"

        try:
            param.update(request.params)
            # check selfservice authorization
            checkPolicyPre('selfservice', 'userresync', param, self.authUser)

            try:
                serial = param["serial"]
                otp1 = param["otp1"]
                otp2 = param["otp2"]
            except KeyError as exx:
                raise ParameterError("Missing parameter: '%s'" % exx.message)

            th = TokenHandler()
            if (True == th.isTokenOwner(serial, self.authUser)):
                log.info("user %s@%s is resyncing his "
                          "token with serial %s"
                        % (self.authUser.login, self.authUser.realm, serial))
                ret = th.resyncToken(otp1, otp2, None, serial)
                res["resync Token"] = ret

                c.audit['success'] = ret

            Session.commit()
            return sendResult(response, res, 1)

        except PolicyException as pe:
            log.error("policy failed: %r" % pe)
            log.error("%s" % traceback.format_exc())
            Session.rollback()
            return sendError(response, unicode(pe), 1)

        except Exception as e:
            log.error("error resyncing token with serial %s:%r"
                       % (serial, e))
            log.error("%s" % traceback.format_exc())
            Session.rollback()
            return sendError(response, e, 1)

        finally:
            Session.close()
            log.debug('done')

    def assign(self):
        '''
        This is the internal assign function that is called from within
        the self service portal
        '''
        param = {}
        res = {}

        try:
            param.update(request.params)
            # check selfservice authorization
            checkPolicyPre('selfservice', 'userassign', param, self.authUser)

            upin = param.get("pin", None)

            try:
                serial = param["serial"]
            except KeyError as exx:
                raise ParameterError("Missing parameter: '%s'" % exx.message)

            # check if token is in another realm
            realm_list = getTokenRealms(serial)
            if (not self.authUser.realm.lower() in realm_list
                        and len(realm_list)):
                # if the token is assigned to realms, then the user must be in
                # one of the realms, otherwise the token can not be assigned
                raise Exception(_("The token you want to assign is "
                                             " not contained in your realm!"))
            th = TokenHandler()
            if (False == th.hasOwner(serial)):
                log.info("user %s@%s is assign the token with "
                                                    "serial %s to himself."
                        % (self.authUser.login, self.authUser.realm, serial))
                ret = th.assignToken(serial, self.authUser, upin)
                res["assign token"] = ret

                c.audit['success'] = ret
            else:
                raise Exception(_("The token is already assigned "
                                             "to another user."))

            Session.commit()
            return sendResult(response, res, 1)

        except PolicyException as pe:
            log.error("[userassign] policy failed: %r" % pe)
            log.error("[userassign] %s" % traceback.format_exc())
            Session.rollback()
            return sendError(response, unicode(pe), 1)

        except Exception as exx:
            log.error("[userassign] token assignment failed! %r" % exx)
            log.error("[userassign] %s" % traceback.format_exc())
            Session.rollback()
            return sendError(response, exx, 1)

        finally:
            Session.close()
            log.debug('[userassign] done')

    def getSerialByOtp(self):
        '''
         method:
            selfservice/usergetSerialByOtp

        description:
            searches for the token, that generates the given OTP value.
            The search can be restricted by several critterions
            This method only searches tokens in the realm of the user
            and tokens that are not assigned!

        arguments:
            otp      - required. Will search for the token, that produces
                       this OTP value
            type     - optional, will only search in tokens of type

        returns:
            a json result with the serial


        exception:
            if an error occurs an exception is serialized and returned

        '''
        param = {}
        res = {}
        try:
            param.update(request.params)

            # check selfservice authorization
            checkPolicyPre('selfservice', 'usergetserialbyotp', param,
                                                                self.authUser)
            try:
                otp = param["otp"]
            except KeyError as exx:
                raise ParameterError("Missing parameter: '%s'" % exx.message)

            ttype = param.get("type", None)

            c.audit['token_type'] = ttype
            th = TokenHandler()
            serial, _username, _resolverClass = th.get_serial_by_otp(None,
                    otp, 10, typ=ttype, realm=self.authUser.realm, assigned=0)
            res = {'serial': serial}

            c.audit['success'] = 1
            c.audit['serial'] = serial

            Session.commit()
            return sendResult(response, res, 1)

        except PolicyException as pe:
            log.error("policy failed: %r" % pe)
            log.error("%s" % traceback.format_exc())
            Session.rollback()
            return sendError(response, unicode(pe), 1)

        except Exception as exx:
            log.error("token getSerialByOtp failed! %r" % exx)
            Session.rollback()
            return sendError(response, exx, 1)

        finally:
            log.debug('done')
            Session.close()

    def enroll(self):
        '''
        enroll token
        '''
        response_detail = {}
        param = {}

        try:
            param.update(request.params)

            # check selfservice authorization

            checkPolicyPre('selfservice', 'userinit', param, self.authUser)
            try:
                tok_type = param["type"]
            except KeyError as exx:
                raise ParameterError("Missing parameter: '%s'" % exx.message)

            serial = param.get('serial', None)
            prefix = param.get('prefix', None)

            th = TokenHandler()
            if not serial:
                serial = th.genSerial(tok_type, prefix)
                param['serial'] = serial

            desc = param.get("description", '')
            otppin = param.get("otppin")

            log.info("[userinit] initialize a token with serial %s "
                     "and type %s by user %s@%s"
                % (serial, tok_type, self.authUser.login, self.authUser.realm))

            log.debug("[userinit] Initializing the token serial: %s,"
                      " desc: %s, otppin: %s for user %s @ %s." %
            (serial, desc, otppin, self.authUser.login, self.authUser.realm))
            log.debug(param)

            (ret, tokenObj) = th.initToken(param, self.authUser)
            if tokenObj is not None and hasattr(tokenObj, 'getInfo'):
                info = tokenObj.getInfo()
                response_detail.update(info)

            # # result enrichment - if the token is sucessfully created,
            # # some processing info is added to the result document,
            # #  e.g. the otpkey :-) as qr code
            initDetail = tokenObj.getInitDetail(param, self.authUser)
            response_detail.update(initDetail)

            c.audit['success'] = ret
            c.audit['user'] = self.authUser.login
            c.audit['realm'] = self.authUser.realm

            logTokenNum()
            c.audit['success'] = ret
            checkPolicyPost('selfservice', 'enroll', param, user=self.authUser)

            Session.commit()

            # # finally we render the info as qr image, if the qr parameter
            # # is provided and if the token supports this
            if 'qr' in param and tokenObj is not None:
                (rdata, hparam) = tokenObj.getQRImageData(response_detail)
                hparam.update(response_detail)
                hparam['qr'] = param.get('qr') or 'html'
                return sendQRImageResult(response, rdata, hparam)
            else:
                return sendResult(response, ret, opt=response_detail)

        except PolicyException as pe:
            log.error("[userinit] policy failed: %r" % pe)
            log.error("[userinit] %s" % traceback.format_exc())
            Session.rollback()
            return sendError(response, unicode(pe), 1)

        except Exception as e:
            log.error("[userinit] token initialization failed! %r" % e)
            log.error("[userinit] %s" % traceback.format_exc())
            Session.rollback()
            return sendError(response, e, 1)

        finally:
            Session.close()
            log.debug('[userinit] done')

    def webprovision(self):
        '''
        This function is called, when the create OATHtoken button is hit.
        This is used for web provisioning. See:
            http://code.google.com/p/oathtoken/wiki/WebProvisioning
            and
            http://code.google.com/p/google-authenticator/wiki/KeyUriFormat

        in param:
            type: valid values are "oathtoken" and "googleauthenticator" and
                        "googleauthenticator_time"
        It returns the data and the URL containing the HMAC key
        '''
        log.debug("[userwebprovision] calling function")
        param = {}

        try:

            ret = {}
            ret1 = False
            param.update(request.params)

            # check selfservice authorization
            checkPolicyPre('selfservice', 'userwebprovision',
                           param, self.authUser)

            typ = param["type"]
            t_type = "hmac"

            serial = param.get('serial', None)
            prefix = param.get('prefix', None)

            desc = ""
            # date = datetime.datetime.now().strftime("%y%m%d%H%M%S")
            # rNum = random.randrange(1000, 9999)
            th = TokenHandler()

            if typ.lower() == "oathtoken":
                t_type = 'hmac'
                desc = "OATHtoken web provisioning"

                if prefix is None:
                    prefix = 'LSAO'
                if serial is None:
                    serial = th.genSerial(t_type, prefix)

                # deal: 32 byte. We could use 20 bytes.
                # we must take care, that the url is not longer than 119 chars.
                # otherwise qrcode.js will fail.Change to 32!
                # Usually the URL is 106 bytes long
                otpkey = generate_otpkey(20)

                log.debug("[userwebprovision] Initializing the token serial:"
                          " %s, desc: %s for user %s @ %s." %
                          (serial, desc, self.authUser.login,
                           self.authUser.realm))

                (ret1, _tokenObj) = th.initToken({'type': t_type,
                                'serial': serial,
                                'description': desc,
                                'otpkey': otpkey,
                                'otplen': 6,
                                'timeStep': 30,
                                'timeWindow': 180,
                                'hashlib': "sha1"
                                }, self.authUser)

                if ret1:
                    url = create_oathtoken_url(self.authUser.login,
                                               self.authUser.realm,
                                               otpkey, serial=serial)
                    ret = {
                        'url': url,
                        'img': create_img(url, width=300, alt=serial),
                        'key': otpkey,
                        'name': serial,
                        'serial': serial,
                        'timeBased': False,
                        'counter': 0,
                        'numDigits': 6,
                        'lockdown': True
                    }

            elif typ.lower() in ["googleauthenticator",
                                 "googleauthenticator_time"]:
                desc = "Google Authenticator web prov"

                # ideal: 32 byte.
                otpkey = generate_otpkey(32)
                t_type = "hmac"
                if typ.lower() == "googleauthenticator_time":
                    t_type = "totp"

                if prefix is None:
                    prefix = "LSGO"
                if serial is None:
                    serial = th.genSerial(t_type, prefix)

                log.debug("Initializing the token serial: "
                          "%s, desc: %s for user %s @ %s." %
                        (serial, desc, self.authUser.login,
                         self.authUser.realm))

                (ret1, _tokenObj) = th.initToken({'type': t_type,
                                'serial': serial,
                                'otplen': 6,
                                'description': desc,
                                'otpkey': otpkey,
                                'timeStep': 30,
                                'timeWindow': 180,
                                'hashlib': "sha1"
                                }, self.authUser)

                if ret1:
                        pparam = {'user.login': self.authUser.login,
                                  'user.login': self.authUser.realm,
                                  'otpkey': otpkey,
                                  'serial': serial,
                                  'type': t_type,
                                  'description': desc,
                                  }
                        url = create_google_authenticator(pparam,
                                                          user=self.authUser)
                        label = "%s@%s" % (self.authUser.login,
                                           self.authUser.realm)
                        ret = {
                            'url': url,
                            'img': create_img(url, width=300, alt=serial),
                            'key': otpkey,
                            'label': label,
                            'serial': serial,
                            'counter': 0,
                            'digits': 6,
                        }
            else:
                return sendError(response, _(
                "valid types are 'oathtoken' and 'googleauthenticator' and "
                "'googleauthenticator_time'. You provided %s") % typ)

            logTokenNum()
            c.audit['serial'] = serial
            # the Google and OATH are always HMAC; sometimes (FUTURE) totp"
            c.audit['token_type'] = t_type
            c.audit['success'] = ret1
            param['serial'] = serial

            checkPolicyPost('selfservice', 'enroll', param, user=self.authUser)

            Session.commit()
            return sendResult(response, {'init': ret1,
                                         'setpin': False,
                                         'oathtoken': ret})

        except PolicyException as pe:
            log.error("[userwebprovision] policy failed: %r" % pe)
            log.error("[userwebprovision] %s" % traceback.format_exc())
            Session.rollback()
            return sendError(response, unicode(pe), 1)

        except Exception as exx:
            log.error("[userwebprovision] token initialization failed! %r"
                      % exx)
            log.error("[userwebprovision] %s" % traceback.format_exc())
            Session.rollback()
            return sendError(response, exx, 1)

        finally:
            Session.close()
            log.debug('[userwebprovision] done')

    def getmultiotp(self):
        '''
        Using this function the user may receive OTP values for his own tokens.

        method:
            selfservice/getmultiotp

        arguments:
            serial  - the serial number of the token
            count   - number of otp values to return
            curTime - used ONLY for internal testing: datetime.datetime object

        returns:
            JSON response
        '''
        log.debug("[usergetmultiotp] calling function")

        getotp_active = config.get("linotpGetotp.active")
        if "True" != getotp_active:
            return sendError(response, _("getotp is not activated."), 0)

        param = {}
        ret = {}

        try:
            param.update(request.params)

            try:
                serial = param["serial"]
                count = int(param["count"])
            except KeyError as exx:
                raise ParameterError("Missing parameter: '%s'" % exx.message)

            curTime = param.get("curTime", None)

            th = TokenHandler()
            if (True != th.isTokenOwner(serial, self.authUser)):
                error = (_("The serial %s does not belong to user %s@%s") %
                          (serial, self.authUser.login, self.authUser.realm))
                log.error(error)
                return sendError(response, error, 1)

            max_count = checkPolicyPre('selfservice', 'max_count', param,
                                       self.authUser)
            log.debug("checkpolicypre returned %s" % max_count)

            if count > max_count:
                count = max_count

            log.debug("[usergetmultiotp] retrieving OTP value for token %s"
                      % serial)
            ret = get_multi_otp(serial, count=int(count), curTime=curTime)
            if ret['result'] == False and max_count == -1:
                ret['error'] = "%s - %s" % (ret['error'], _("see policy"
                                                            " definition."))

            ret["serial"] = serial
            c.audit['success'] = True

            Session.commit()
            return sendResult(response, ret, 0)

        except PolicyException as pe:
            log.error("[usergetmultiotp] policy failed: %r" % pe)
            log.error("[usergetmultiotp] %s" % traceback.format_exc())
            Session.rollback()
            return sendError(response, unicode(pe), 1)

        except Exception as e:
            log.error("[usergetmultiotp] gettoken/getmultiotp failed: %r" % e)
            log.error("[usergetmultiotp] %s" % traceback.format_exc())
            Session.rollback()
            return sendError(response, _(u"selfservice/usergetmultiotp failed:"
                                         " %s") % unicode(e), 0)

        finally:
            Session.close()
            log.debug('[usergetmultiotp] done')

    def history(self):
        '''
        This returns the list of the tokenactions of this user
        It returns the audit information for the given search pattern

        method:
            selfservice/userhistory

        arguments:
            key, value pairs as search patterns.

            or: Usually the key=values will be locally AND concatenated.
                it a parameter or=true is passed, the filters will be OR
                concatenated.

            The Flexigrid provides us the following parameters:
                ('page', u'1'), ('rp', u'100'),
                ('sortname', u'number'),
                ('sortorder', u'asc'),
                ('query', u''), ('qtype', u'serial')]
        returns:
            JSON response
        '''

        param = {}
        res = {}

        try:
            param.update(request.params)
            log.debug("params: %s" % param)
            checkPolicyPre('selfservice', 'userhistory', param, self.authUser)

            lines, total, page = audit_search(param, user=self.authUser,
                                columns=['date', 'action', 'success', 'serial',
                                        'token_type', 'administrator',
                                        'action_detail', 'info'])

            response.content_type = 'application/json'

            if not total:
                total = len(lines)

            res = {"page": page,
                   "total": total,
                   "rows": lines}

            c.audit['success'] = True

            Session.commit()
            return json.dumps(res, indent=3)

        except PolicyException as pe:
            log.error("[search] policy failed: %r" % pe)
            log.error("[search] %s" % traceback.format_exc())
            Session.rollback()
            return sendError(response, unicode(pe), 1)

        except Exception as exx:
            log.error("[search] audit/search failed: %r" % exx)
            log.error("[search] %s" % traceback.format_exc())
            Session.rollback()
            return sendError(response, _("audit/search failed: %s")
                                                        % unicode(exx), 0)

        finally:
            Session.close()
            log.error("[search] done")

    def activateocratoken(self):
        '''

        activateocratoken - called from the selfservice web ui to activate the  OCRA token

        :param type:    'ocra'
        :type type:     string
        :param serial:    serial number of the token
        :type  serial:    string
        :param activationcode: the calculated activation code
        :type  activationcode: string - activationcode format

        :return:    dict about the token
        :rtype:     { 'activate': True, 'ocratoken' : {
                        'url' :     url,
                        'img' :     '<img />',
                        'label' :   "%s@%s" % (self.authUser.login,
                                                   self.authUser.realm),
                        'serial' :  serial,
                    }  }
        '''
        log.debug("calling function activateocratoken")
        param = {}
        ret = {}

        try:
            param.update(request.params)

            # check selfservice authorization
            checkPolicyPre('selfservice', 'useractivateocratoken',
                                                    param, self.authUser)
            try:
                typ = param["type"]
            except KeyError as exx:
                raise ParameterError("Missing parameter: '%s'" % exx.message)

            if typ and typ.lower() not in ["ocra", "ocra2"]:
                return sendError(response, _("valid types are 'ocra' "
                                             "or 'ocra2'. You provided %s")
                                 % typ)

            helper_param = {}
            helper_param['type'] = typ
            try:
                helper_param['serial'] = param["serial"]
            except KeyError as exx:
                raise ParameterError("Missing parameter: '%s'" % exx.message)

            acode = param["activationcode"]
            helper_param['activationcode'] = acode.upper()

            try:
                helper_param['genkey'] = param["genkey"]
            except KeyError as exx:
                raise ParameterError("Missing parameter: '%s'" % exx.message)

            th = TokenHandler()
            (ret, tokenObj) = th.initToken(helper_param, self.authUser)

            info = {}
            serial = ""
            if tokenObj is not None:
                info = tokenObj.getInfo()
                serial = tokenObj.getSerial()
            else:
                raise Exception('Token not found!')

            url = info.get('app_import')
            trans = info.get('transactionid')

            ret = {
                'url'       : url,
                'img'       : create_img(url, width=400, alt=url),
                'label'     : "%s@%s" % (self.authUser.login,
                                            self.authUser.realm),
                'serial'    : serial,
                'transaction' : trans,
            }

            logTokenNum()

            c.audit['serial'] = serial
            c.audit['token_type'] = typ
            c.audit['success'] = True

            Session.commit()
            return sendResult(response, {'activate': True, 'ocratoken': ret})

        except PolicyException as pe:
            log.error("policy failed: %r" % pe)
            log.error("%s" % traceback.format_exc())
            Session.rollback()
            return sendError(response, unicode(pe), 1)

        except Exception as e:
            log.error("token initialization failed! %r" % e)
            log.error(" %s" % traceback.format_exc())
            Session.rollback()
            return sendError(response, e, 1)

        finally:
            Session.close()
            log.debug('done')

    def finshocratoken(self):
        '''

        finshocratoken - called from the selfservice web ui to finish the
                         OCRA token to run the final check_t for the token

        :param passw: the calculated verificaton otp
        :type  passw: string
        :param transactionid: the transactionid
        :type  transactionid: string

        :return:    dict about the token
        :rtype:     { 'result' = ok
                      'failcount' = int(failcount)
                    }

        '''

        log.debug("calling function finshocratoken")
        param = request.params

        try:
            ''' check selfservice authorization '''

            checkPolicyPre('selfservice', 'userwebprovision',
                                                    param, self.authUser)

            try:
                transid = param['transactionid']
                passw = param['pass']
                p_serial = param['serial']
            except KeyError as exx:
                raise ParameterError("Missing parameter: '%s'" % exx.message)

            value = {}

            ocraChallenge = OcraTokenClass.getTransaction(transid)
            if ocraChallenge is None:
                error = ('[userfinshocratoken] No challenge for transaction'
                            ' %s found' % unicode(transid))
                log.error(error)
                raise Exception(error)

            serial = ocraChallenge.tokenserial
            if serial != p_serial:
                error = ('[userfinshocratoken] token mismatch for token '
                      'serial: %s - %s' % (unicode(serial), unicode(p_serial)))
                log.error(error)
                raise Exception(error)

            tokens = getTokens4UserOrSerial(serial=serial)
            if len(tokens) == 0 or len(tokens) > 1:
                error = ('[userfinshocratoken] no token found for '
                         'serial: %s' % (unicode(serial)))
                log.error(error)
                raise Exception(error)

            theToken = tokens[0]
            tok = theToken.token
            desc = tok.get()
            realms = desc.get('LinOtp.RealmNames')
            if realms is None or len(realms) == 0:
                realm = getDefaultRealm()
            elif len(realms) > 0:
                realm = realms[0]

            userInfo = getUserInfo(tok.LinOtpUserid, tok.LinOtpIdResolver,
                                                        tok.LinOtpIdResClass)
            user = User(login=userInfo.get('username'), realm=realm)

            (ok, opt) = checkSerialPass(serial, passw, user=user,
                                            options={'transactionid': transid})

            failcount = tokens[0].getFailCount()
            typ = tokens[0].type

            value['result'] = ok
            value['failcount'] = int(failcount)

            c.audit['transactionid'] = transid
            c.audit['token_type'] = typ
            c.audit['success'] = value.get('result')

            Session.commit()
            return sendResult(response, value, opt)

        except PolicyException as pe:
            log.error("policy failed: %r" % pe)
            log.error("%s" % traceback.format_exc())
            Session.rollback()
            return sendError(response, unicode(pe), 1)

        except Exception as e:
            error = "token finitialization failed! %r" % e
            log.error(" %s" % traceback.format_exc())
            log.error(error)
            Session.rollback()
            return sendError(response, error, 1)

        finally:
            Session.close()
            log.debug('done')

# #--
    def finshocra2token(self):
        '''

        finshocra2token - called from the selfservice web ui to finish
                        the OCRA2 token to run the final check_t for the token

        :param passw: the calculated verificaton otp
        :type  passw: string
        :param transactionid: the transactionid
        :type  transactionid: string

        :return:    dict about the token
        :rtype:     { 'result' = ok
                      'failcount' = int(failcount)
                    }

        '''

        log.debug("calling function finshocra2token")
        param = {}
        param.update(request.params)
        if 'session' in param:
            del param['session']

        value = {}
        ok = False
        typ = ''

        try:
            ''' check selfservice authorization '''

            checkPolicyPre('selfservice', 'userwebprovision',
                                                        param, self.authUser)
            try:
                passw = param["pass"]
            except KeyError as exx:
                raise ParameterError("Missing parameter: '%s'" % exx.message)

            transid = param.get('state', None)
            if transid is not None:
                param['transactionid'] = transid
                del param['state']

            if transid is None:
                transid = param.get('transactionid', None)

            if transid is None:
                raise Exception("missing parameter: state or transactionid!")

            serial = get_tokenserial_of_transaction(transId=transid)
            if serial is None:
                value['value'] = False
                value['failure'] = 'No challenge for transaction %r found'\
                                    % transid

            else:
                try:
                    param['serial'] = serial
                except KeyError as exx:
                    raise ParameterError("Missing parameter: '%s'"
                                         % exx.message)

                tokens = getTokens4UserOrSerial(serial=serial)
                if len(tokens) == 0 or len(tokens) > 1:
                    raise Exception('tokenmismatch for token serial: %s'
                                    % (unicode(serial)))

                theToken = tokens[0]
                tok = theToken.token
                typ = theToken.getType()
                realms = tok.getRealmNames()
                if realms is None or len(realms) == 0:
                    realm = getDefaultRealm()
                elif len(realms) > 0:
                    realm = realms[0]

                userInfo = getUserInfo(tok.LinOtpUserid, tok.LinOtpIdResolver,
                                       tok.LinOtpIdResClass)
                user = User(login=userInfo.get('username'), realm=realm)

                (ok, opt) = checkSerialPass(serial, passw, user=user,
                                     options=param)

                value['value'] = ok
                failcount = theToken.getFailCount()
                value['failcount'] = int(failcount)

            value['result'] = ok
            value['failcount'] = int(failcount)

            c.audit['transactionid'] = transid
            c.audit['token_type'] = typ
            c.audit['success'] = value.get('result')

            Session.commit()
            return sendResult(response, value, opt)

        except PolicyException as pe:
            log.error("[userfinshocra2token] policy failed: %r" % pe)
            log.error("[userfinshocratoken] %s" % traceback.format_exc())
            Session.rollback()
            return sendError(response, unicode(pe), 1)

        except Exception as e:
            error = "[userfinshocra2token] token initialization failed! %r" % e
            log.error("[userfinshocra2token] %s" % traceback.format_exc())
            log.error(error)
            Session.rollback()
            return sendError(response, error, 1)

        finally:
            Session.close()
            log.debug('[userfinshocra2token] done')

    def token_call(self):
        '''
            the generic method call for an dynamic token
        '''
        param = {}

        res = {}

        try:
            param.update(request.params)

            # # method could be part of the virtual url
            context = request.path_info.split('/')
            if len(context) > 2:
                method = context[2]
            else:
                try:
                    method = param["method"]
                except KeyError as exx:
                    raise ParameterError("Missing parameter: '%s'"
                                         % exx.message)

            try:
                typ = param["type"]
            except KeyError as exx:
                raise ParameterError("Missing parameter: '%s'" % exx.message)

            serial = param.get("serial", None)

            # check selfservice authorization for this dynamic method
            pols = get_client_policy(self.client, scope="selfservice",
                                     realm=self.authUser.realm,
                                     action=method,
                                     userObj=self.authUser.realm,
                                     find_resolver=False)
            if not pols or len(pols) == 0:
                log.error('user %r not authorized to call %s'
                          % (self.authUser, method))
                raise PolicyException('user %r not authorized to call %s'
                                      % (self.authUser, method))

            glo = config['pylons.app_globals']
            tokenclasses = glo.tokenclasses

            if typ in tokenclasses.keys():
                tclass = tokenclasses.get(typ)
                tclt = None
                if serial is not None:
                    toks = getTokens4UserOrSerial(None, serial, _class=False)
                    tokenNum = len(toks)
                    if tokenNum == 1:
                        token = toks[0]
                        # object method call
                        tclt = newToken(tclass)(token)

                # static method call
                if tclt is None:
                    tclt = newToken(tclass)
                method = '' + method.strip()
                if hasattr(tclt, method):
                    # TODO: check that method name is a function / method
                    ret = getattr(tclt, method)(param)
                    if len(ret) == 1:
                        res = ret[0]
                    if len(ret) > 1:
                        res = ret[1]
                    c.audit['success'] = res
                else:
                    res['status'] = ('method %s.%s not supported!'
                                    % (typ, method))
                    c.audit['success'] = False

            Session.commit()
            return sendResult(response, res, 1)

        except PolicyException as pe:
            log.error("[token_call] policy failed: %r" % pe)
            log.error("[token_call] %s" % traceback.format_exc())
            Session.rollback()
            return sendError(response, unicode(pe), 1)

        except Exception as e:
            log.error("[token_call] calling method %s.%s of user %s failed! %r"
                      % (typ, method, c.user, e))
            log.error("[token_call] %s" % traceback.format_exc())
            Session.rollback()
            return sendError(response, e, 1)

        finally:
            Session.close()
            log.debug('[token_call] done')


#eof##########################################################################<|MERGE_RESOLUTION|>--- conflicted
+++ resolved
@@ -147,8 +147,6 @@
 ENCODING = "utf-8"
 
 
-<<<<<<< HEAD
-=======
 def get_auth_user(request):
     """
     retrieve the authenticated user either from
@@ -187,7 +185,6 @@
     return (auth_type, identity)
 
 
->>>>>>> c005192a
 class UserserviceController(BaseController):
     """
     the interface from the service into linotp to execute the actions for the
@@ -198,35 +195,7 @@
     request during which the auth_cookie and session is verified
     """
 
-<<<<<<< HEAD
-    def _get_auth_user(self):
-        """
-        """
-        auth_type = ''
-
-        repose_auth = request.environ.get('repoze.who.identity')
-        if repose_auth:
-            log.debug("getting identity from repoze.who: %r" % repose_auth)
-            user_id = request.environ.get('repoze.who.identity', {})\
-                                     .get('repoze.who.userid', '')
-            auth_type = "repoze"
-        else:
-            log.debug("getting identity from params: %r" % request.params)
-            user_id = request.params.get('user', '')
-            auth_type = "userservice"
-
-        if not user_id and isSelfTest():
-            user_id = request.params.get('selftest_user', '')
-            auth_type = "selftest"
-
-        if type(user_id) == unicode:
-            user_id = user_id.encode(ENCODING)
-        identity = user_id.decode(ENCODING)
-
-        return (auth_type, identity)
-
-=======
->>>>>>> c005192a
+
     def __before__(self, action, **parameters):
         # if action is not an authentication request:
         # - check if there is a cookie in the headers and in the session param
