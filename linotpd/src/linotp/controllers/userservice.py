# -*- coding: utf-8 -*-
#
#    LinOTP - the open source solution for two factor authentication
#    Copyright (C) 2010 - 2015 LSE Leading Security Experts GmbH
#
#    This file is part of LinOTP server.
#
#    This program is free software: you can redistribute it and/or
#    modify it under the terms of the GNU Affero General Public
#    License, version 3, as published by the Free Software Foundation.
#
#    This program is distributed in the hope that it will be useful,
#    but WITHOUT ANY WARRANTY; without even the implied warranty of
#    MERCHANTABILITY or FITNESS FOR A PARTICULAR PURPOSE.  See the
#    GNU Affero General Public License for more details.
#
#    You should have received a copy of the
#               GNU Affero General Public License
#    along with this program.  If not, see <http://www.gnu.org/licenses/>.
#
#
#    E-mail: linotp@lsexperts.de
#    Contact: www.linotp.org
#    Support: www.lsexperts.de
#

"""
userservice controller -
     This is the controller for the user self service
     interface, where an authenitcated users can manage their own tokens

There are three types of requests
  * the context requests: before, context
  * the auth requests: auth, userinfo
  * the admin requests

At least all admin request must provide the auth cookie and the username
- the auth cookie is verified by decryption
- the username is checked for valid policy acceptance

Remarks:
 * the userinfo request could use the cookie check as it is running after
   the authorization request,  but no policy definition is required
 * the context request might as well run for an authenticated user, thus
   auth request but no policy check

"""

import copy
import os
import logging
import base64

try:
    import json
except ImportError:
    import simplejson as json

from pylons import (request,
                     response,
                     config,
                     tmpl_context as c
                     )

from pylons.controllers.util import abort

from pylons.templating import render_mako as render
from mako.exceptions import CompileException


from linotp.model.meta import Session

from linotp.lib.base import BaseController

from linotp.lib.policy import (checkPolicyPre,
                               checkPolicyPost,
                               PolicyException,
                               getOTPPINEncrypt,
                               checkOTPPINPolicy,
                               get_client_policy,
                               )

from linotp.lib.reply import (sendResult,
                              sendError,
                              sendQRImageResult,
                              create_img
                              )

from linotp.lib.util import (generate_otpkey,
                             get_client,
                             remove_empty_lines
                             )

from linotp.lib.realm import getDefaultRealm

from linotp.lib.user import (getUserInfo,
                              User,
                              getUserId)

from linotp.lib.token import (resetToken,
                              setPin,
                              setPinUser,
                              getTokenRealms,
                              get_multi_otp,
                              getTokenType,
                              newToken,
                              get_tokenserial_of_transaction,
                              getTokens4UserOrSerial,
                              checkSerialPass,
                              )

from linotp.lib.token import TokenHandler

from linotp.lib.tokenclass import OcraTokenClass

from linotp.lib.apps import (create_google_authenticator,
                             create_oathtoken_url
                             )

from pylons.i18n.translation import _

from linotp.lib.audit.base import (logTokenNum,
                                   search as audit_search
                                   )

from linotp.lib.userservice import (get_userinfo,
                                    check_userservice_session,
                                    get_pre_context,
                                    get_context,
                                    create_auth_cookie,
                                    getTokenForUser
                                    )

from linotp.lib.util import (check_selfservice_session,
                             isSelfTest
                            )


from linotp.lib.resolver import getResolverObject

from linotp.lib.error import ParameterError

log = logging.getLogger(__name__)
audit = config.get('audit')

ENCODING = "utf-8"


def get_auth_user(request):
    """
    retrieve the authenticated user either from
    - repoze or userservice or selftest

    remark: should be moved in a utils thing, as it is used as well from
            selfservice

    :param request: the request object
    :return: tuple of (authentication type and authenticated user)
    """
    auth_type = ''

    repose_auth = request.environ.get('repoze.who.identity')
    if repose_auth:
        log.debug("getting identity from repoze.who: %r" % repose_auth)
        user_id = request.environ.get('repoze.who.identity', {})\
                                 .get('repoze.who.userid', '')
        auth_type = "repoze"
    else:
        log.debug("getting identity from params: %r" % request.params)
        user_id = request.params.get('user', None)
        auth_type = "userservice"

    if not user_id and isSelfTest():
        user_id = request.params.get('selftest_user', '')
        auth_type = "selftest"

    if not user_id:
        return ('unauthenticated', None)

    if type(user_id) == unicode:
        user_id = user_id.encode(ENCODING)
    identity = user_id.decode(ENCODING)

    return (auth_type, identity)


class UserserviceController(BaseController):
    """
    the interface from the service into linotp to execute the actions for the
    user in the scope of the selfservice

    after the login, the selfservice user gets an auth cookie, which states
    that he already has been authenticated. This cookie is provided on every
    request during which the auth_cookie and session is verified
    """


    def __before__(self, action, **parameters):
        # if action is not an authentication request:
        # - check if there is a cookie in the headers and in the session param
        # - check if the decrypted cookie user and client are the same as
        #   the requesting user / client

        self.client = get_client()

        if action not in ['auth', 'pre_context']:
            auth_type, identity = get_auth_user(request)
            if not identity:
                abort(401, _("You are not authenticated"))

            login, _foo, realm = identity.rpartition('@')
            self.authUser = User(login, realm)

            if auth_type == "userservice":
                res = check_userservice_session(request, config,
                                                self.authUser, self.client)
            elif auth_type == 'repoze':
                res = check_selfservice_session(request.url,
                                                       request.path,
                                                       request.cookies,
                                                       request.params
                                                       )
            elif auth_type == 'selftest':
                res = True
            else:
                abort(401, _("No valid authentication session %r") % auth_type)

            if not res:
                abort(401, _("No valid session"))

        context = get_pre_context(self.client)
        self.otpLogin = context['otpLogin']
        self.autoassign = context['autoassign']
        self.autoenroll = context['autoenroll']

        audit.initialize()
        c.audit['success'] = False
        c.audit['client'] = self.client

        return

    def __after__(self, action):
        '''
        '''
        param = request.params

        try:
            if c.audit['action'] not in ['userservice/context',
                                         'userservice/pre_context',
                                         'userservice/userinfo',
                                         'userservice/load_form'
                                         ]:

                if hasattr(self, 'authUser') and not self.authUser.isEmpty():
                    c.audit['user'] = self.authUser.login
                    c.audit['realm'] = self.authUser.realm
                else:
                    c.audit['user'] = ''
                    c.audit['realm'] = ''

                log.debug("[__after__] authenticating as %s in realm %s!"
                          % (c.audit['user'], c.audit['realm']))

                if 'serial' in param:
                    c.audit['serial'] = param['serial']
                    c.audit['token_type'] = getTokenType(param['serial'])

                audit.log(c.audit)
            return response

        except Exception as acc:
            # the exception, when an abort() is called if forwarded
            log.exception("[__after__::%r] webob.exception %r" % (action, acc))
            raise acc

        finally:
            log.debug("%s done" % action)

###############################################################################
# authentication hooks

    def auth(self):
        """
        user authentication for example to the remote selfservice

        :param login: login name of the user normaly in the user@realm format
        :param realm: the realm of the user
        :param password: the password for the user authentication
                         which is base32 encoded to seperate the
                         os_passw:pin+otp in case of otpLogin

        :return: {result : {value: bool} }
        :rtype: json dict with bool value
        """

        ok = False
        param = {}

        try:
            param.update(request.params)
            login = param['login']
            password = param['password']
        except KeyError as exx:
            return sendError(response, "Missing Key: %r" % exx)

        try:
            res = False
            uid = ""
            user = User()

            (otp, passw) = password.split(':')
            otp = base64.b32decode(otp)
            passw = base64.b32decode(passw)

            if '@' in login:
                user, rrealm = login.split("@")
                user = User(user, rrealm)
            else:
                realm = getDefaultRealm()
                user = User(login, realm)

            uid = "%s@%s" % (user.login, user.realm)

            if self.otpLogin:
                res = self._otpLogin_check(user, passw, otp)
            else:
                res = self._default_auth_check(user, passw, otp)

            if res:
                log.debug("Successfully authenticated user %s:" % uid)
                cookie = create_auth_cookie(config, user, self.client)
                response.set_cookie('userauthcookie',
                                    cookie, max_age=180 * 24 * 360)
                ok = uid
            else:
                log.info("User %s failed to authenticate!" % uid)

            c.audit['success'] = True
            Session.commit()
            return sendResult(response, ok, 0)

        except Exception as exx:
            c.audit['info'] = ("%r" % exx)[:80]
            Session.rollback()
            return sendError(response, exx)

        finally:
            Session.close()

    def _default_auth_check(self, user, password, otp=None):
        """
        the former selfservice login controll:
         check for username and os_pass

        :param user: user object
        :param password: the expected os_password
        :param otp: not used

        :return: bool
        """
        (uid, _resolver, resolver_class) = getUserId(user)
        r_obj = getResolverObject(resolver_class)
        res = r_obj.checkPass(uid, password)
        return res

    def _otpLogin_check(self, user, password, otp):
        """
        secure auth requires the os password and the otp (pin+otp)
        - secure auth supports autoassignement, where the user logs in with
                      os_password and only the otp value. If user has no token,
                      a token with a matching otp in the window is searched
        - secure auth supports autoenrollment, where a user with no token will
                      get automaticaly enrolled one token.

        :param user: user object
        :param password: the os_password
        :param otp: empty (for autoenrollment),
                    otp value only for auto assignment or
                    pin+otp for standard authentication (respects
                                                            otppin ploicy)

        :return: bool
        """
        ret = False

        passwd_match = self._default_auth_check(user, password, otp)

        if passwd_match:
            toks = getTokenForUser(user)
            th = TokenHandler()

            # if user has no token, we check for auto assigneing one to him
            if len(toks) == 0:
                # if no token and otp, we might do an auto assign
                if self.autoassign and otp:
                    ret = th.auto_assignToken(password + otp, user)

                # if no token no otp, we might trigger an aouto enroll
                elif self.autoenroll and not otp:
                    (auto_enroll_return, reply) = th.auto_enrollToken(password,
                                                                      user)
                    if auto_enroll_return is False:
                        error = ("autoenroll: %r" % reply.get('error', ''))
                        log.error(error)
                        raise Exception(error)
                    # we always have to return a false, as we have
                    # a challenge tiggered
                    ret = False

            # user has at least one token, so we do a check on pin + otp
            else:
                (ret, _reply) = th.checkUserPass(user, otp)
        return ret

    def userinfo(self):
        """
        hook for the repoze auth, which requests additional user info
        """
        param = {}

        try:
            param.update(request.params)
            login = param['user']
        except KeyError as exx:
            return sendError(response, "Missing Key: %r" % exx)

        try:

            uinfo = get_userinfo(login)

            c.audit['success'] = True

            Session.commit()
            return sendResult(response, uinfo, 0)

        except Exception as exx:
            Session.rollback()
            error = ('error (%r) ' % exx)
            log.exception(error)
            return '<pre>%s</pre>' % error

        finally:
            Session.close()
            log.debug('done')

###############################################################################
# context setup functionsa
    def pre_context(self):
        '''
        This is the authentication to self service
        If you want to do ANYTHING with selfservice, you need to be
        authenticated. The _before_ is executed before any other function
        in this controller.
        '''
        param = {}
        try:
            param.update(request.params)

            context = get_pre_context(self.client)
            response.content_type = 'application/json'
            return json.dumps(context, indent=3)

        except Exception as e:
            log.exception("failed with error: %r" % e)
            Session.rollback()
            return sendError(response, e)

        finally:
            log.debug('done')
            Session.close()

    def context(self):
        '''
        This is the authentication to self service
        If you want to do ANYTHING with selfservice, you need to be
        authenticated. The _before_ is executed before any other function
        in this controller.
        '''
        param = {}
        try:
            param.update(request.params)
            user = param['user']

            if "@" in user:
                user, realm = user.split('@')
            else:
                realm = getDefaultRealm()

            context = get_context(config, user, realm, self.client)
            response.content_type = 'application/json'
            return json.dumps(context, indent=3)

        except KeyError as err:
            log.exception("[context] failed with error: %r" % err)
            Session.rollback()
            return sendError(response, "required parameter: %r" % err)

        except Exception as e:
            log.exception("[context] failed with error: %r" % e)
            Session.rollback()
            return sendError(response, e)

        finally:
            Session.close()
            log.debug('[context] done')

    def load_form(self):
        '''
        This shows the enrollment form for a requested token type.

        implicit parameters are:

        :param type: token type
        :param scope: defines the rendering scope

        :return: rendered html of the requested token
        '''
        res = ''
        param = {}

        try:

            param.update(request.params)

            try:
                act = param["type"]
            except KeyError as exx:
                raise ParameterError("Missing parameter: '%s'" % exx.message)

            try:
                (tok, section, scope) = act.split('.')
            except Exception:
                return res

            if section != 'selfservice':
                return res

            user = self.authUser.login
            realm = self.authUser.realm

            context = get_context(config, user, realm, self.client)
            for k, v in context.items():
                setattr(c, k, v)

            g = config['pylons.app_globals']
            tokenclasses = copy.deepcopy(g.tokenclasses)

            if tok in tokenclasses:
                tclass = tokenclasses.get(tok)
                tclt = newToken(tclass)
                if hasattr(tclt, 'getClassInfo'):
                    sections = tclt.getClassInfo(section, {})
                    if scope in sections.keys():
                        section = sections.get(scope)
                        page = section.get('page')
                        c.scope = page.get('scope')
                        c.authUser = self.authUser
                        html = page.get('html')
                        res = render(os.path.sep + html)
                        res = remove_empty_lines(res)

            Session.commit()
            c.audit['success'] = True
            return res

        except CompileException as exx:
            log.exception("[load_form] compile error while processing %r.%r:" %
                                                                (tok, scope))
            log.exception("[load_form] %r" % exx)
            Session.rollback()
            raise Exception(exx)

        except Exception as exx:
            Session.rollback()
            error = ('error (%r) accessing form data for: tok:%r, scope:%r'
                                ', section:%r' % (exx, tok, scope, section))
            log.exception(error)
            return '<pre>%s</pre>' % error

        finally:
            Session.close()
            log.debug('[load_form] done')

# action hooks for the js methods #############################################
    def enable(self):
        """
        enables a token or all tokens of a user

        as this is a controller method, the parameters are taken from
        request.params

        :param serial: serial number of the token *required
        :param user: username in format user@realm *required

        :return: a linotp json doc with result {u'status': True, u'value': 2}

        """
        param = {}
        res = {}
        log.debug("remoteservice enable to enable/disable a token")

        try:
            param.update(request.params)
            try:
                serial = param["serial"]
            except KeyError as exx:
                raise ParameterError("Missing parameter: '%s'" % exx.message)

            # check selfservice authorization
            checkPolicyPre('selfservice', 'userenable', param,
                           authUser=self.authUser)
            th = TokenHandler()
            if (True == th.isTokenOwner(serial, self.authUser)):
                log.info("[userenable] user %s@%s is enabling his token with "
                         "serial %s." % (self.authUser.login,
                                         self.authUser.realm, serial))
                ret = th.enableToken(True, None, serial)
                res["enable token"] = ret

                c.audit['success'] = ret

            Session.commit()
            return sendResult(response, res, 1)

        except PolicyException as pe:
            log.exception("[enable] policy failed %r" % pe)
            Session.rollback()
            return sendError(response, unicode(pe), 1)

        except Exception as e:
            log.exception("[enable] failed: %r" % e)
            Session.rollback()
            return sendError(response, e, 1)

        finally:
            Session.close()
            log.debug('[enable] done')

########################################################
    def disable(self):
        """
        disables a token

        as this is a controller method, the parameters are taken from
        request.params

        :param serial: serial number of the token *required
        :param user: username in format user@realm *required

        :return: a linotp json doc with result {u'status': True, u'value': 2}

        """
        param = {}
        res = {}
        log.debug("remoteservice disable a token")

        try:
            param.update(request.params)

            try:
                serial = param["serial"]
            except KeyError as exx:
                raise ParameterError("Missing parameter: '%s'" % exx.message)

            # check selfservice authorization
            checkPolicyPre('selfservice', 'userdisable', param,
                           authUser=self.authUser)
            th = TokenHandler()
            if (True == th.isTokenOwner(serial, self.authUser)):
                log.info("user %s@%s is disabling his token with serial %s."
                        % (self.authUser.login, self.authUser.realm, serial))
                ret = th.enableToken(False, None, serial)
                res["disable token"] = ret

                c.audit['success'] = ret

            Session.commit()
            return sendResult(response, res, 1)

        except PolicyException as pe:
            log.exception("policy failed %r" % pe)
            Session.rollback()
            return sendError(response, unicode(pe), 1)

        except Exception as e:
            log.exception("failed: %r" % e)
            Session.rollback()
            return sendError(response, e, 1)

        finally:
            Session.close()
            log.debug('done')

    def delete(self):
        '''
        This is the internal delete token function that is called from within
        the self service portal. The user is only allowed to delete token,
        that belong to him.
        '''
        param = {}
        res = {}

        try:
            param.update(request.params)
            # check selfservice authorization
            checkPolicyPre('selfservice', 'userdelete', param, self.authUser)

            try:
                serial = param["serial"]
            except KeyError as exx:
                raise ParameterError("Missing parameter: '%s'" % exx.message)

            th = TokenHandler()
            if (True == th.isTokenOwner(serial, self.authUser)):
                log.info("[userdelete] user %s@%s is deleting his token with "
                         "serial %s." % (self.authUser.login,
                                         self.authUser.realm, serial))
                ret = th.removeToken(serial=serial)
                res["delete token"] = ret

                c.audit['success'] = ret

            Session.commit()
            return sendResult(response, res, 1)

        except PolicyException as pe:
            log.exception("[userdelete] policy failed: %r" % pe)
            Session.rollback()
            return sendError(response, unicode(pe), 1)

        except Exception as e:
            log.exception("[userdelete] deleting token %s of user %s failed! %r"
                      % (serial, c.user, e))
            Session.rollback()
            return sendError(response, e, 1)

        finally:
            Session.close()
            log.debug('[userdelete] done')

    def reset(self):
        '''
        This internally resets the failcounter of the given token.
        '''
        res = {}
        param = {}
        serial = None

        try:
            param.update(request.params)
            checkPolicyPre('selfservice', 'userreset', param, self.authUser)
            try:
                serial = param["serial"]
            except KeyError as exx:
                raise ParameterError("Missing parameter: '%s'" % exx.message)

            th = TokenHandler()
            if (True == th.isTokenOwner(serial, self.authUser)):
                log.info("[userreset] user %s@%s is resetting the failcounter"
                                " of his token with serial %s"
                        % (self.authUser.login, self.authUser.realm, serial))
                ret = resetToken(serial=serial)
                res["reset Failcounter"] = ret

                c.audit['success'] = ret

            Session.commit()
            return sendResult(response, res, 1)

        except PolicyException as pe:
            log.exception("policy failed: %r" % pe)
            Session.rollback()
            return sendError(response, unicode(pe), 1)

        except Exception as e:
            log.exception("error resetting token with serial %s: %r"
                      % (serial, e))
            Session.rollback()
            return sendError(response, e, 1)

        finally:
            Session.close()
            log.debug('done')

    def unassign(self):
        '''
        This is the internal unassign function that is called from within
        the self service portal. The user is only allowed to unassign token,
        that belong to him.
        '''
        param = {}
        res = {}

        try:
            # check selfservice authorization
            param.update(request.params)
            checkPolicyPre('selfservice', 'userunassign', param, self.authUser)

            try:
                serial = param["serial"]
            except KeyError as exx:
                raise ParameterError("Missing parameter: '%s'" % exx.message)

            upin = param.get("pin", None)

            th = TokenHandler()
            if (True == th.isTokenOwner(serial, self.authUser)):
                log.info("user %s@%s is unassigning his token with serial %s."
                         % (self.authUser.login, self.authUser.realm, serial))

                ret = th.unassignToken(serial, None, upin)
                res["unassign token"] = ret

                c.audit['success'] = ret

            Session.commit()
            return sendResult(response, res, 1)

        except PolicyException as pe:
            log.exception("policy failed: %r" % pe)
            Session.rollback()
            return sendError(response, unicode(pe), 1)

        except Exception as e:
            log.exception("unassigning token %s of user %s failed! %r"
                       % (serial, c.user, e))
            Session.rollback()
            return sendError(response, e, 1)

        finally:
            Session.close()
            log.debug('done')

    def setpin(self):
        '''
        When the user hits the set pin button, this function is called.
        '''
        res = {}
        param = {}

        # # if there is a pin
        try:
            param.update(request.params)

            # check selfservice authorization
            checkPolicyPre('selfservice', 'usersetpin', param, self.authUser)
            try:
                userPin = param["userpin"]
                serial = param["serial"]
            except KeyError as exx:
                raise ParameterError("Missing parameter: '%s'" % exx.message)

            th = TokenHandler()
            if (True == th.isTokenOwner(serial, self.authUser)):
                log.info("user %s@%s is setting the OTP PIN "
                         "for token with serial %s" %
                         (self.authUser.login, self.authUser.realm, serial))

                check_res = checkOTPPINPolicy(userPin, self.authUser)

                if not check_res['success']:
                    log.warning("Setting of OTP PIN for Token %s"
                                " by user %s failed: %s" %
                                        (serial, c.user, check_res['error']))
                    return sendError(response, _("Error: %s")
                                                        % check_res['error'])

                if 1 == getOTPPINEncrypt(serial=serial,
                                         user=User(c.user, "", c.realm)):
                    param['encryptpin'] = "True"
                ret = setPin(userPin, None, serial, param)
                res["set userpin"] = ret

                c.audit['success'] = ret

            Session.commit()
            return sendResult(response, res, 1)

        except PolicyException as pex:
            log.exception("policy failed: %r" % pex)
            Session.rollback()
            return sendError(response, unicode(pex), 1)

        except Exception as exx:
            log.exception("Error setting OTP PIN: %r" % exx)
            Session.rollback()
            return sendError(response, exx, 1)

        finally:
            Session.close()
            log.debug('done')

    def setmpin(self):
        '''
        When the user hits the set pin button, this function is called.
        '''
        res = {}
        param = {}
        # # if there is a pin
        try:
            param.update(request.params)

            # check selfservice authorization
            checkPolicyPre('selfservice', 'usersetmpin', param, self.authUser)
            try:
                pin = param["pin"]
                serial = param["serial"]
            except KeyError as exx:
                raise ParameterError("Missing parameter: '%s'" % exx.message)

            th = TokenHandler()
            if (True == th.isTokenOwner(serial, self.authUser)):
                log.info("user %s@%s is setting the mOTP PIN"
                         " for token with serial %s"
                          % (self.authUser.login, self.authUser.realm, serial))
                ret = setPinUser(pin, serial)
                res["set userpin"] = ret

                c.audit['success'] = ret

            Session.commit()
            return sendResult(response, res, 1)

        except PolicyException as pex:
            log.exception("policy failed: %r" % pex)
            Session.rollback()
            return sendError(response, unicode(pex), 1)

        except Exception as exx:
            log.exception("Error setting the mOTP PIN %r" % exx)
            Session.rollback()
            return sendError(response, exx, 1)

        finally:
            Session.close()
            log.debug('done')

    def resync(self):
        '''
        This is the internal resync function that is called from within
        the self service portal
        '''

        res = {}
        param = {}
        serial = "N/A"

        try:
            param.update(request.params)
            # check selfservice authorization
            checkPolicyPre('selfservice', 'userresync', param, self.authUser)

            try:
                serial = param["serial"]
                otp1 = param["otp1"]
                otp2 = param["otp2"]
            except KeyError as exx:
                raise ParameterError("Missing parameter: '%s'" % exx.message)

            th = TokenHandler()
            if (True == th.isTokenOwner(serial, self.authUser)):
                log.info("user %s@%s is resyncing his "
                          "token with serial %s"
                        % (self.authUser.login, self.authUser.realm, serial))
                ret = th.resyncToken(otp1, otp2, None, serial)
                res["resync Token"] = ret

                c.audit['success'] = ret

            Session.commit()
            return sendResult(response, res, 1)

        except PolicyException as pe:
            log.exception("policy failed: %r" % pe)
            Session.rollback()
            return sendError(response, unicode(pe), 1)

        except Exception as e:
            log.exception("error resyncing token with serial %s:%r"
                       % (serial, e))
            Session.rollback()
            return sendError(response, e, 1)

        finally:
            Session.close()
            log.debug('done')

    def assign(self):
        '''
        This is the internal assign function that is called from within
        the self service portal
        '''
        param = {}
        res = {}

        try:
            param.update(request.params)
            # check selfservice authorization
            checkPolicyPre('selfservice', 'userassign', param, self.authUser)

            upin = param.get("pin", None)

            try:
                serial = param["serial"]
            except KeyError as exx:
                raise ParameterError("Missing parameter: '%s'" % exx.message)

            # check if token is in another realm
            realm_list = getTokenRealms(serial)
            if (not self.authUser.realm.lower() in realm_list
                        and len(realm_list)):
                # if the token is assigned to realms, then the user must be in
                # one of the realms, otherwise the token can not be assigned
                raise Exception(_("The token you want to assign is "
                                             " not contained in your realm!"))
            th = TokenHandler()
            if (False == th.hasOwner(serial)):
                log.info("user %s@%s is assign the token with "
                                                    "serial %s to himself."
                        % (self.authUser.login, self.authUser.realm, serial))
                ret = th.assignToken(serial, self.authUser, upin)
                res["assign token"] = ret

                c.audit['success'] = ret
            else:
                raise Exception(_("The token is already assigned "
                                             "to another user."))

            Session.commit()
            return sendResult(response, res, 1)

        except PolicyException as pe:
            log.exception("[userassign] policy failed: %r" % pe)
            Session.rollback()
            return sendError(response, unicode(pe), 1)

        except Exception as exx:
            log.exception("[userassign] token assignment failed! %r" % exx)
            Session.rollback()
            return sendError(response, exx, 1)

        finally:
            Session.close()
            log.debug('[userassign] done')

    def getSerialByOtp(self):
        '''
         method:
            selfservice/usergetSerialByOtp

        description:
            searches for the token, that generates the given OTP value.
            The search can be restricted by several critterions
            This method only searches tokens in the realm of the user
            and tokens that are not assigned!

        arguments:
            otp      - required. Will search for the token, that produces
                       this OTP value
            type     - optional, will only search in tokens of type

        returns:
            a json result with the serial


        exception:
            if an error occurs an exception is serialized and returned

        '''
        param = {}
        res = {}
        try:
            param.update(request.params)

            # check selfservice authorization
            checkPolicyPre('selfservice', 'usergetserialbyotp', param,
                                                                self.authUser)
            try:
                otp = param["otp"]
            except KeyError as exx:
                raise ParameterError("Missing parameter: '%s'" % exx.message)

            ttype = param.get("type", None)

            c.audit['token_type'] = ttype
            th = TokenHandler()
            serial, _username, _resolverClass = th.get_serial_by_otp(None,
                    otp, 10, typ=ttype, realm=self.authUser.realm, assigned=0)
            res = {'serial': serial}

            c.audit['success'] = 1
            c.audit['serial'] = serial

            Session.commit()
            return sendResult(response, res, 1)

        except PolicyException as pe:
            log.exception("policy failed: %r" % pe)
            Session.rollback()
            return sendError(response, unicode(pe), 1)

        except Exception as exx:
            log.exception("token getSerialByOtp failed! %r" % exx)
            Session.rollback()
            return sendError(response, exx, 1)

        finally:
            log.debug('done')
            Session.close()

    def enroll(self):
        '''
        enroll token
        '''
        response_detail = {}
        param = {}

        try:
            param.update(request.params)

            # check selfservice authorization
            checkPolicyPre('selfservice', 'userinit', param, self.authUser)

            try:
                tok_type = param["type"]
            except KeyError as exx:
                raise ParameterError("Missing parameter: '%s'" % exx.message)

            serial = param.get('serial', None)
            prefix = param.get('prefix', None)

            th = TokenHandler()
            if not serial:
                serial = th.genSerial(tok_type, prefix)
                param['serial'] = serial

            desc = param.get("description", '')
            otppin = param.get("otppin")

            log.info("[userinit] initialize a token with serial %s "
                     "and type %s by user %s@%s"
                % (serial, tok_type, self.authUser.login, self.authUser.realm))

            log.debug("[userinit] Initializing the token serial: %s,"
                      " desc: %s, otppin: %s for user %s @ %s." %
            (serial, desc, otppin, self.authUser.login, self.authUser.realm))
            log.debug(param)

            # extend the interface by parameters, so that decisssion could
            # be made in the token update method
            param['::scope::'] = {'selfservice': True,
                                  'user': self.authUser
                                  }

            (ret, tokenObj) = th.initToken(param, self.authUser)
            if tokenObj is not None and hasattr(tokenObj, 'getInfo'):
                info = tokenObj.getInfo()
                response_detail.update(info)

            # result enrichment - if the token is sucessfully created,
            # some processing info is added to the result document,
            #  e.g. the otpkey :-) as qr code
            initDetail = tokenObj.getInitDetail(param, self.authUser)
            response_detail.update(initDetail)

            c.audit['success'] = ret
            c.audit['user'] = self.authUser.login
            c.audit['realm'] = self.authUser.realm

            logTokenNum()
            c.audit['success'] = ret
            checkPolicyPost('selfservice', 'enroll', param, user=self.authUser)

            Session.commit()

            # # finally we render the info as qr image, if the qr parameter
            # # is provided and if the token supports this
            if 'qr' in param and tokenObj is not None:
                (rdata, hparam) = tokenObj.getQRImageData(response_detail)
                hparam.update(response_detail)
                hparam['qr'] = param.get('qr') or 'html'
                return sendQRImageResult(response, rdata, hparam)
            else:
                return sendResult(response, ret, opt=response_detail)

        except PolicyException as pe:
            log.exception("[userinit] policy failed: %r" % pe)
            Session.rollback()
            return sendError(response, unicode(pe), 1)

        except Exception as e:
            log.exception("[userinit] token initialization failed! %r" % e)
            Session.rollback()
            return sendError(response, e, 1)

        finally:
            Session.close()
            log.debug('[userinit] done')

    def webprovision(self):
        '''
        This function is called, when the create OATHtoken button is hit.
        This is used for web provisioning. See:
            http://code.google.com/p/oathtoken/wiki/WebProvisioning
            and
            http://code.google.com/p/google-authenticator/wiki/KeyUriFormat

        in param:
            type: valid values are "oathtoken" and "googleauthenticator" and
                        "googleauthenticator_time"
        It returns the data and the URL containing the HMAC key
        '''
        log.debug("[userwebprovision] calling function")
        param = {}

        try:

            ret = {}
            ret1 = False
            param.update(request.params)

            # check selfservice authorization
            checkPolicyPre('selfservice', 'userwebprovision',
                           param, self.authUser)

            typ = param["type"]
            t_type = "hmac"

            serial = param.get('serial', None)
            prefix = param.get('prefix', None)

            desc = ""
            # date = datetime.datetime.now().strftime("%y%m%d%H%M%S")
            # rNum = random.randrange(1000, 9999)
            th = TokenHandler()

            if typ.lower() == "oathtoken":
                t_type = 'hmac'
                desc = "OATHtoken web provisioning"

                if prefix is None:
                    prefix = 'LSAO'
                if serial is None:
                    serial = th.genSerial(t_type, prefix)

                # deal: 32 byte. We could use 20 bytes.
                # we must take care, that the url is not longer than 119 chars.
                # otherwise qrcode.js will fail.Change to 32!
                # Usually the URL is 106 bytes long
                otpkey = generate_otpkey(20)

                log.debug("[userwebprovision] Initializing the token serial:"
                          " %s, desc: %s for user %s @ %s." %
                          (serial, desc, self.authUser.login,
                           self.authUser.realm))

                (ret1, _tokenObj) = th.initToken({'type': t_type,
                                'serial': serial,
                                'description': desc,
                                'otpkey': otpkey,
                                'otplen': 6,
                                'timeStep': 30,
                                'timeWindow': 180,
                                'hashlib': "sha1"
                                }, self.authUser)

                if ret1:
                    url = create_oathtoken_url(self.authUser.login,
                                               self.authUser.realm,
                                               otpkey, serial=serial)
                    ret = {
                        'url': url,
                        'img': create_img(url, width=300, alt=serial),
                        'key': otpkey,
                        'name': serial,
                        'serial': serial,
                        'timeBased': False,
                        'counter': 0,
                        'numDigits': 6,
                        'lockdown': True
                    }

            elif typ.lower() in ["googleauthenticator",
                                 "googleauthenticator_time"]:
                desc = "Google Authenticator web prov"

                # ideal: 32 byte.
                otpkey = generate_otpkey(32)
                t_type = "hmac"
                if typ.lower() == "googleauthenticator_time":
                    t_type = "totp"

                if prefix is None:
                    prefix = "LSGO"
                if serial is None:
                    serial = th.genSerial(t_type, prefix)

                log.debug("Initializing the token serial: "
                          "%s, desc: %s for user %s @ %s." %
                        (serial, desc, self.authUser.login,
                         self.authUser.realm))

                (ret1, _tokenObj) = th.initToken({'type': t_type,
                                'serial': serial,
                                'otplen': 6,
                                'description': desc,
                                'otpkey': otpkey,
                                'timeStep': 30,
                                'timeWindow': 180,
                                'hashlib': "sha1"
                                }, self.authUser)

                if ret1:
                        pparam = {'user.login': self.authUser.login,
                                  'user.login': self.authUser.realm,
                                  'otpkey': otpkey,
                                  'serial': serial,
                                  'type': t_type,
                                  'description': desc,
                                  }
                        url = create_google_authenticator(pparam,
                                                          user=self.authUser)
                        label = "%s@%s" % (self.authUser.login,
                                           self.authUser.realm)
                        ret = {
                            'url': url,
                            'img': create_img(url, width=300, alt=serial),
                            'key': otpkey,
                            'label': label,
                            'serial': serial,
                            'counter': 0,
                            'digits': 6,
                        }
            else:
                return sendError(response, _(
                "valid types are 'oathtoken' and 'googleauthenticator' and "
                "'googleauthenticator_time'. You provided %s") % typ)

            logTokenNum()
            c.audit['serial'] = serial
            # the Google and OATH are always HMAC; sometimes (FUTURE) totp"
            c.audit['token_type'] = t_type
            c.audit['success'] = ret1
            param['serial'] = serial

            checkPolicyPost('selfservice', 'enroll', param, user=self.authUser)

            Session.commit()
            return sendResult(response, {'init': ret1,
                                         'setpin': False,
                                         'oathtoken': ret})

        except PolicyException as pe:
            log.exception("[userwebprovision] policy failed: %r" % pe)
            Session.rollback()
            return sendError(response, unicode(pe), 1)

<<<<<<< HEAD
        except Exception as exx:
            log.error("[userwebprovision] token initialization failed! %r"
                      % exx)
            log.error("[userwebprovision] %s" % traceback.format_exc())
=======
        except Exception as e:
            log.exception("[userwebprovision] token initialization failed! %r" % e)
>>>>>>> c9cf9da8
            Session.rollback()
            return sendError(response, exx, 1)

        finally:
            Session.close()
            log.debug('[userwebprovision] done')

    def getmultiotp(self):
        '''
        Using this function the user may receive OTP values for his own tokens.

        method:
            selfservice/getmultiotp

        arguments:
            serial  - the serial number of the token
            count   - number of otp values to return
            curTime - used ONLY for internal testing: datetime.datetime object

        returns:
            JSON response
        '''
        log.debug("[usergetmultiotp] calling function")

        getotp_active = config.get("linotpGetotp.active")
        if "True" != getotp_active:
            return sendError(response, _("getotp is not activated."), 0)

        param = {}
        ret = {}

        try:
            param.update(request.params)

            try:
                serial = param["serial"]
                count = int(param["count"])
            except KeyError as exx:
                raise ParameterError("Missing parameter: '%s'" % exx.message)

            curTime = param.get("curTime", None)

            th = TokenHandler()
            if (True != th.isTokenOwner(serial, self.authUser)):
                error = (_("The serial %s does not belong to user %s@%s") %
                          (serial, self.authUser.login, self.authUser.realm))
                log.error(error)
                return sendError(response, error, 1)

            max_count = checkPolicyPre('selfservice', 'max_count', param,
                                       self.authUser)
            log.debug("checkpolicypre returned %s" % max_count)

            if count > max_count:
                count = max_count

            log.debug("[usergetmultiotp] retrieving OTP value for token %s"
                      % serial)
            ret = get_multi_otp(serial, count=int(count), curTime=curTime)
            if ret['result'] == False and max_count == -1:
                ret['error'] = "%s - %s" % (ret['error'], _("see policy"
                                                            " definition."))

            ret["serial"] = serial
            c.audit['success'] = True

            Session.commit()
            return sendResult(response, ret, 0)

        except PolicyException as pe:
            log.exception("[usergetmultiotp] policy failed: %r" % pe)
            Session.rollback()
            return sendError(response, unicode(pe), 1)

        except Exception as e:
            log.exception("[usergetmultiotp] gettoken/getmultiotp failed: %r" % e)
            Session.rollback()
            return sendError(response, _(u"selfservice/usergetmultiotp failed:"
                                         " %s") % unicode(e), 0)

        finally:
            Session.close()
            log.debug('[usergetmultiotp] done')

    def history(self):
        '''
        This returns the list of the tokenactions of this user
        It returns the audit information for the given search pattern

        method:
            selfservice/userhistory

        arguments:
            key, value pairs as search patterns.

            or: Usually the key=values will be locally AND concatenated.
                it a parameter or=true is passed, the filters will be OR
                concatenated.

            The Flexigrid provides us the following parameters:
                ('page', u'1'), ('rp', u'100'),
                ('sortname', u'number'),
                ('sortorder', u'asc'),
                ('query', u''), ('qtype', u'serial')]
        returns:
            JSON response
        '''

        param = {}
        res = {}

        try:
            param.update(request.params)
            log.debug("params: %s" % param)
            checkPolicyPre('selfservice', 'userhistory', param, self.authUser)

            lines, total, page = audit_search(param, user=self.authUser,
                                columns=['date', 'action', 'success', 'serial',
                                        'token_type', 'administrator',
                                        'action_detail', 'info'])

            response.content_type = 'application/json'

            if not total:
                total = len(lines)

            res = {"page": page,
                   "total": total,
                   "rows": lines}

            c.audit['success'] = True

            Session.commit()
            return json.dumps(res, indent=3)

        except PolicyException as pe:
            log.exception("[search] policy failed: %r" % pe)
            Session.rollback()
            return sendError(response, unicode(pe), 1)

        except Exception as exx:
            log.exception("[search] audit/search failed: %r" % exx)
            Session.rollback()
            return sendError(response, _("audit/search failed: %s")
                                                        % unicode(exx), 0)

        finally:
            Session.close()
            log.error("[search] done")

    def activateocratoken(self):
        '''

        activateocratoken - called from the selfservice web ui to activate the  OCRA token

        :param type:    'ocra'
        :type type:     string
        :param serial:    serial number of the token
        :type  serial:    string
        :param activationcode: the calculated activation code
        :type  activationcode: string - activationcode format

        :return:    dict about the token
        :rtype:     { 'activate': True, 'ocratoken' : {
                        'url' :     url,
                        'img' :     '<img />',
                        'label' :   "%s@%s" % (self.authUser.login,
                                                   self.authUser.realm),
                        'serial' :  serial,
                    }  }
        '''
        log.debug("calling function activateocratoken")
        param = {}
        ret = {}

        try:
            param.update(request.params)

            # check selfservice authorization
            checkPolicyPre('selfservice', 'useractivateocratoken',
                                                    param, self.authUser)
            try:
                typ = param["type"]
            except KeyError as exx:
                raise ParameterError("Missing parameter: '%s'" % exx.message)

            if typ and typ.lower() not in ["ocra", "ocra2"]:
                return sendError(response, _("valid types are 'ocra' "
                                             "or 'ocra2'. You provided %s")
                                 % typ)

            helper_param = {}
            helper_param['type'] = typ
            try:
                helper_param['serial'] = param["serial"]
            except KeyError as exx:
                raise ParameterError("Missing parameter: '%s'" % exx.message)

            acode = param["activationcode"]
            helper_param['activationcode'] = acode.upper()

            try:
                helper_param['genkey'] = param["genkey"]
            except KeyError as exx:
                raise ParameterError("Missing parameter: '%s'" % exx.message)

            th = TokenHandler()
            (ret, tokenObj) = th.initToken(helper_param, self.authUser)

            info = {}
            serial = ""
            if tokenObj is not None:
                info = tokenObj.getInfo()
                serial = tokenObj.getSerial()
            else:
                raise Exception('Token not found!')

            url = info.get('app_import')
            trans = info.get('transactionid')

            ret = {
                'url'       : url,
                'img'       : create_img(url, width=400, alt=url),
                'label'     : "%s@%s" % (self.authUser.login,
                                            self.authUser.realm),
                'serial'    : serial,
                'transaction' : trans,
            }

            logTokenNum()

            c.audit['serial'] = serial
            c.audit['token_type'] = typ
            c.audit['success'] = True

            Session.commit()
            return sendResult(response, {'activate': True, 'ocratoken': ret})

        except PolicyException as pe:
            log.exception("policy failed: %r" % pe)
            Session.rollback()
            return sendError(response, unicode(pe), 1)

        except Exception as e:
            log.exception("token initialization failed! %r" % e)
            Session.rollback()
            return sendError(response, e, 1)

        finally:
            Session.close()
            log.debug('done')

    def finshocratoken(self):
        '''

        finshocratoken - called from the selfservice web ui to finish the
                         OCRA token to run the final check_t for the token

        :param passw: the calculated verificaton otp
        :type  passw: string
        :param transactionid: the transactionid
        :type  transactionid: string

        :return:    dict about the token
        :rtype:     { 'result' = ok
                      'failcount' = int(failcount)
                    }

        '''

        log.debug("calling function finshocratoken")
        param = request.params

        try:
            ''' check selfservice authorization '''

            checkPolicyPre('selfservice', 'userwebprovision',
                                                    param, self.authUser)

            try:
                transid = param['transactionid']
                passw = param['pass']
                p_serial = param['serial']
            except KeyError as exx:
                raise ParameterError("Missing parameter: '%s'" % exx.message)

            value = {}

            ocraChallenge = OcraTokenClass.getTransaction(transid)
            if ocraChallenge is None:
                error = ('[userfinshocratoken] No challenge for transaction'
                            ' %s found' % unicode(transid))
                log.error(error)
                raise Exception(error)

            serial = ocraChallenge.tokenserial
            if serial != p_serial:
                error = ('[userfinshocratoken] token mismatch for token '
                      'serial: %s - %s' % (unicode(serial), unicode(p_serial)))
                log.error(error)
                raise Exception(error)

            tokens = getTokens4UserOrSerial(serial=serial)
            if len(tokens) == 0 or len(tokens) > 1:
                error = ('[userfinshocratoken] no token found for '
                         'serial: %s' % (unicode(serial)))
                log.error(error)
                raise Exception(error)

            theToken = tokens[0]
            tok = theToken.token
            desc = tok.get()
            realms = desc.get('LinOtp.RealmNames')
            if realms is None or len(realms) == 0:
                realm = getDefaultRealm()
            elif len(realms) > 0:
                realm = realms[0]

            userInfo = getUserInfo(tok.LinOtpUserid, tok.LinOtpIdResolver,
                                                        tok.LinOtpIdResClass)
            user = User(login=userInfo.get('username'), realm=realm)

            (ok, opt) = checkSerialPass(serial, passw, user=user,
                                            options={'transactionid': transid})

            failcount = tokens[0].getFailCount()
            typ = tokens[0].type

            value['result'] = ok
            value['failcount'] = int(failcount)

            c.audit['transactionid'] = transid
            c.audit['token_type'] = typ
            c.audit['success'] = value.get('result')

            Session.commit()
            return sendResult(response, value, opt)

        except PolicyException as pe:
            log.exception("policy failed: %r" % pe)
            Session.rollback()
            return sendError(response, unicode(pe), 1)

        except Exception as e:
            error = "token finitialization failed! %r" % e
            log.exception(error)
            Session.rollback()
            return sendError(response, error, 1)

        finally:
            Session.close()
            log.debug('done')

# #--
    def finshocra2token(self):
        '''

        finshocra2token - called from the selfservice web ui to finish
                        the OCRA2 token to run the final check_t for the token

        :param passw: the calculated verificaton otp
        :type  passw: string
        :param transactionid: the transactionid
        :type  transactionid: string

        :return:    dict about the token
        :rtype:     { 'result' = ok
                      'failcount' = int(failcount)
                    }

        '''

        log.debug("calling function finshocra2token")
        param = {}
        param.update(request.params)
        if 'session' in param:
            del param['session']

        value = {}
        ok = False
        typ = ''

        try:
            ''' check selfservice authorization '''

            checkPolicyPre('selfservice', 'userwebprovision',
                                                        param, self.authUser)
            try:
                passw = param["pass"]
            except KeyError as exx:
                raise ParameterError("Missing parameter: '%s'" % exx.message)

            transid = param.get('state', None)
            if transid is not None:
                param['transactionid'] = transid
                del param['state']

            if transid is None:
                transid = param.get('transactionid', None)

            if transid is None:
                raise Exception("missing parameter: state or transactionid!")

            serial = get_tokenserial_of_transaction(transId=transid)
            if serial is None:
                value['value'] = False
                value['failure'] = 'No challenge for transaction %r found'\
                                    % transid

            else:
                try:
                    param['serial'] = serial
                except KeyError as exx:
                    raise ParameterError("Missing parameter: '%s'"
                                         % exx.message)

                tokens = getTokens4UserOrSerial(serial=serial)
                if len(tokens) == 0 or len(tokens) > 1:
                    raise Exception('tokenmismatch for token serial: %s'
                                    % (unicode(serial)))

                theToken = tokens[0]
                tok = theToken.token
                typ = theToken.getType()
                realms = tok.getRealmNames()
                if realms is None or len(realms) == 0:
                    realm = getDefaultRealm()
                elif len(realms) > 0:
                    realm = realms[0]

                userInfo = getUserInfo(tok.LinOtpUserid, tok.LinOtpIdResolver,
                                       tok.LinOtpIdResClass)
                user = User(login=userInfo.get('username'), realm=realm)

                (ok, opt) = checkSerialPass(serial, passw, user=user,
                                     options=param)

                value['value'] = ok
                failcount = theToken.getFailCount()
                value['failcount'] = int(failcount)

            value['result'] = ok
            value['failcount'] = int(failcount)

            c.audit['transactionid'] = transid
            c.audit['token_type'] = typ
            c.audit['success'] = value.get('result')

            Session.commit()
            return sendResult(response, value, opt)

        except PolicyException as pe:
            log.exception("[userfinshocra2token] policy failed: %r" % pe)
            Session.rollback()
            return sendError(response, unicode(pe), 1)

        except Exception as e:
            error = "[userfinshocra2token] token initialization failed! %r" % e
            log.exception(error)
            Session.rollback()
            return sendError(response, error, 1)

        finally:
            Session.close()
            log.debug('[userfinshocra2token] done')

    def token_call(self):
        '''
            the generic method call for an dynamic token
        '''
        param = {}

        res = {}

        try:
            param.update(request.params)

            # # method could be part of the virtual url
            context = request.path_info.split('/')
            if len(context) > 2:
                method = context[2]
            else:
                try:
                    method = param["method"]
                except KeyError as exx:
                    raise ParameterError("Missing parameter: '%s'"
                                         % exx.message)

            try:
                typ = param["type"]
            except KeyError as exx:
                raise ParameterError("Missing parameter: '%s'" % exx.message)

            serial = param.get("serial", None)

            # check selfservice authorization for this dynamic method
            pols = get_client_policy(self.client, scope="selfservice",
                                     realm=self.authUser.realm,
                                     action=method,
                                     userObj=self.authUser.realm,
                                     find_resolver=False)
            if not pols or len(pols) == 0:
                log.error('user %r not authorized to call %s'
                          % (self.authUser, method))
                raise PolicyException('user %r not authorized to call %s'
                                      % (self.authUser, method))

            glo = config['pylons.app_globals']
            tokenclasses = glo.tokenclasses

            if typ in tokenclasses.keys():
                tclass = tokenclasses.get(typ)
                tclt = None
                if serial is not None:
                    toks = getTokens4UserOrSerial(None, serial, _class=False)
                    tokenNum = len(toks)
                    if tokenNum == 1:
                        token = toks[0]
                        # object method call
                        tclt = newToken(tclass)(token)

                # static method call
                if tclt is None:
                    tclt = newToken(tclass)
                method = '' + method.strip()
                if hasattr(tclt, method):
                    # TODO: check that method name is a function / method
                    ret = getattr(tclt, method)(param)
                    if len(ret) == 1:
                        res = ret[0]
                    if len(ret) > 1:
                        res = ret[1]
                    c.audit['success'] = res
                else:
                    res['status'] = ('method %s.%s not supported!'
                                    % (typ, method))
                    c.audit['success'] = False

            Session.commit()
            return sendResult(response, res, 1)

        except PolicyException as pe:
            log.exception("[token_call] policy failed: %r" % pe)
            Session.rollback()
            return sendError(response, unicode(pe), 1)

        except Exception as e:
            log.exception("[token_call] calling method %s.%s of user %s failed! %r"
                      % (typ, method, c.user, e))
            Session.rollback()
            return sendError(response, e, 1)

        finally:
            Session.close()
            log.debug('[token_call] done')


#eof##########################################################################<|MERGE_RESOLUTION|>--- conflicted
+++ resolved
@@ -1355,15 +1355,8 @@
             Session.rollback()
             return sendError(response, unicode(pe), 1)
 
-<<<<<<< HEAD
-        except Exception as exx:
-            log.error("[userwebprovision] token initialization failed! %r"
-                      % exx)
-            log.error("[userwebprovision] %s" % traceback.format_exc())
-=======
         except Exception as e:
             log.exception("[userwebprovision] token initialization failed! %r" % e)
->>>>>>> c9cf9da8
             Session.rollback()
             return sendError(response, exx, 1)
 
