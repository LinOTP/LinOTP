# -*- coding: utf-8 -*-
#
#    LinOTP - the open source solution for two factor authentication
#    Copyright (C) 2010 - 2016 LSE Leading Security Experts GmbH
#
#    This file is part of LinOTP server.
#
#    This program is free software: you can redistribute it and/or
#    modify it under the terms of the GNU Affero General Public
#    License, version 3, as published by the Free Software Foundation.
#
#    This program is distributed in the hope that it will be useful,
#    but WITHOUT ANY WARRANTY; without even the implied warranty of
#    MERCHANTABILITY or FITNESS FOR A PARTICULAR PURPOSE.  See the
#    GNU Affero General Public License for more details.
#
#    You should have received a copy of the
#               GNU Affero General Public License
#    along with this program.  If not, see <http://www.gnu.org/licenses/>.
#
#
#    E-mail: linotp@lsexperts.de
#    Contact: www.linotp.org
#    Support: www.lsexperts.de
#

"""
userservice controller -
     This is the controller for the user self service
     interface, where an authenitcated users can manage their own tokens

There are three types of requests
  * the context requests: before, context
  * the auth requests: auth, userinfo
  * the admin requests

At least all admin request must provide the auth cookie and the username
- the auth cookie is verified by decryption
- the username is checked for valid policy acceptance

Remarks:
 * the userinfo request could use the cookie check as it is running after
   the authorization request,  but no policy definition is required
 * the context request might as well run for an authenticated user, thus
   auth request but no policy check

"""

import base64
import copy
import logging

import os

try:
    import json
except ImportError:
    import simplejson as json

from pylons import (request,
                     response,
                     config,
                     tmpl_context as c
                     )

from pylons.controllers.util import abort

from pylons.templating import render_mako as render
from mako.exceptions import CompileException

from linotp.lib.base import BaseController
from linotp.lib.auth.validate import ValidationHandler

from linotp.lib.policy import (checkPolicyPre,
                               checkPolicyPost,
                               PolicyException,
                               getOTPPINEncrypt,
                               checkOTPPINPolicy,
                               get_client_policy,
                               )

from linotp.lib.reply import (sendResult,
                              sendError,
                              sendQRImageResult,
                              create_img
                              )

from linotp.lib.util import (generate_otpkey,
                             get_client,
                             remove_empty_lines
                             )

from linotp.lib.realm import getDefaultRealm

from linotp.lib.user import (getUserInfo,
                              User,
                              getUserId)

from linotp.lib.token import (resetToken,
                              setPin,
                              setPinUser,
                              getTokenRealms,
                              get_multi_otp,
                              getTokenType,
                              newToken,
                              get_tokenserial_of_transaction,
                              getTokens4UserOrSerial,
                              )

from linotp.lib.token import TokenHandler

from linotp.lib.tokenclass import OcraTokenClass

from linotp.lib.apps import (create_google_authenticator,
                             create_oathtoken_url
                             )

from pylons.i18n.translation import _

from linotp.lib.audit.base import (logTokenNum,
                                   search as audit_search
                                   )

from linotp.lib.userservice import (get_userinfo,
                                    check_userservice_session,
                                    get_pre_context,
                                    get_context,
                                    create_auth_cookie,
                                    getTokenForUser
                                    )

from linotp.lib.util import (check_selfservice_session,
                             isSelfTest
                            )
from linotp.model import Session

from linotp.lib.resolver import getResolverObject

from linotp.lib.error import ParameterError

from linotp.lib.context import request_context

from linotp.lib.reporting import token_reporting

log = logging.getLogger(__name__)
audit = config.get('audit')

ENCODING = "utf-8"


def get_auth_user(request):
    """
    retrieve the authenticated user either from
    - repoze or userservice or selftest

    remark: should be moved in a utils thing, as it is used as well from
            selfservice

    :param request: the request object
    :return: tuple of (authentication type and authenticated user)
    """
    auth_type = ''

    repose_auth = request.environ.get('repoze.who.identity')
    if repose_auth:
        log.debug("getting identity from repoze.who: %r" % repose_auth)
        user_id = request.environ.get('repoze.who.identity', {})\
                                 .get('repoze.who.userid', '')
        auth_type = "repoze"
    else:
        log.debug("getting identity from params: %r" % request.params)
        user_id = request.params.get('user', None)
        auth_type = "userservice"

    if not user_id and isSelfTest():
        user_id = request.params.get('selftest_user', '')
        auth_type = "selftest"

    if not user_id:
        return ('unauthenticated', None)

    if type(user_id) == unicode:
        user_id = user_id.encode(ENCODING)
    identity = user_id.decode(ENCODING)

    return (auth_type, identity)


class UserserviceController(BaseController):
    """
    the interface from the service into linotp to execute the actions for the
    user in the scope of the selfservice

    after the login, the selfservice user gets an auth cookie, which states
    that he already has been authenticated. This cookie is provided on every
    request during which the auth_cookie and session is verified
    """


    def __before__(self, action, **parameters):
        # if action is not an authentication request:
        # - check if there is a cookie in the headers and in the session param
        # - check if the decrypted cookie user and client are the same as
        #   the requesting user / client

<<<<<<< HEAD
        self.client = get_client(request) or ''
=======
        self.client = get_client() or ''
>>>>>>> 0eaf6b9b

        if action not in ['auth', 'pre_context']:
            auth_type, identity = get_auth_user(request)
            if not identity:
                abort(401, _("You are not authenticated"))

            if '@' in identity:
                login, _foo, realm = identity.rpartition('@')
            else:
                login = identity
                realm = getDefaultRealm()

            self.authUser = User(login, realm)

            # make the authenticated user global available
            c.user = login
            c.realm = realm

            if auth_type == "userservice":
                res = check_userservice_session(request, config,
                                                self.authUser, self.client)
            elif auth_type == 'repoze':
                call_url = "userservice/%s" % action
                res = check_selfservice_session(url=call_url,
                                                cookies=request.cookies,
                                                params=request.params)
            elif auth_type == 'selftest':
                res = True
            else:
                abort(401, _("No valid authentication session %r") % auth_type)

            if not res:
                abort(401, _("No valid session"))

        context = get_pre_context(self.client)
        self.otpLogin = context['otpLogin']
        self.autoassign = context['autoassign']
        self.autoenroll = context['autoenroll']

        c.audit = request_context['audit']
        c.audit['success'] = False
        c.audit['client'] = self.client

        return

    def __after__(self, action):
        '''
        '''
        param = request.params

        try:
            if c.audit['action'] not in ['userservice/context',
                                         'userservice/pre_context',
                                         'userservice/userinfo',
                                         'userservice/load_form'
                                         ]:

                if hasattr(self, 'authUser') and not self.authUser.isEmpty():
                    c.audit['user'] = self.authUser.login
                    c.audit['realm'] = self.authUser.realm
                else:
                    c.audit['user'] = ''
                    c.audit['realm'] = ''

                log.debug("[__after__] authenticating as %s in realm %s!"
                          % (c.audit['user'], c.audit['realm']))

                if 'serial' in param:
                    c.audit['serial'] = param['serial']
                    c.audit['token_type'] = getTokenType(param['serial'])

                if action in ['assign', 'unassign', 'enable', 'disable',
                              'enroll', 'delete', 'activateocratoken',
                              'finishocra2token', 'finishocratoken']:
                    event = 'token_' + action

                    if c.audit.get('source_realm'):
                        source_realms = c.audit.get('source_realm')
                        token_reporting(event, source_realms)

                    target_realms = c.audit.get('realm')
                    token_reporting(event, target_realms)

                audit.log(c.audit)
                Session.commit()

            return response

        except Exception as acc:
            # the exception, when an abort() is called if forwarded
            log.exception("[__after__::%r] webob.exception %r" % (action, acc))
            raise acc

        finally:
            log.debug("%s done" % action)

###############################################################################
# authentication hooks

    def auth(self):
        """
        user authentication for example to the remote selfservice

        :param login: login name of the user normaly in the user@realm format
        :param realm: the realm of the user
        :param password: the password for the user authentication
                         which is base32 encoded to seperate the
                         os_passw:pin+otp in case of otpLogin

        :return: {result : {value: bool} }
        :rtype: json dict with bool value
        """

        ok = False
        param = {}

        try:
            param.update(request.params)
            login = param['login']
            password = param['password']
        except KeyError as exx:
            return sendError(response, "Missing Key: %r" % exx)

        try:
            res = False
            uid = ""
            user = User()

            (otp, passw) = password.split(':')
            otp = base64.b32decode(otp)
            passw = base64.b32decode(passw)

            if '@' in login:
                user, rrealm = login.split("@")
                user = User(user, rrealm)
            else:
                realm = getDefaultRealm()
                user = User(login, realm)

            uid = "%s@%s" % (user.login, user.realm)

            if self.otpLogin:
                res = self._otpLogin_check(user, passw, otp)
            else:
                res = self._default_auth_check(user, passw, otp)

            if res:
                log.debug("Successfully authenticated user %s:" % uid)
                cookie = create_auth_cookie(config, user, self.client)
                response.set_cookie('userauthcookie',
                                    cookie, max_age=180 * 24 * 360)
                ok = uid
            else:
                log.info("User %s failed to authenticate!" % uid)

            c.audit['success'] = True
            Session.commit()
            return sendResult(response, ok, 0)

        except Exception as exx:
            c.audit['info'] = ("%r" % exx)[:80]
            Session.rollback()
            return sendError(response, exx)

        finally:
            Session.close()

    def _default_auth_check(self, user, password, otp=None):
        """
        the former selfservice login controll:
         check for username and os_pass

        :param user: user object
        :param password: the expected os_password
        :param otp: not used

        :return: bool
        """
        (uid, _resolver, resolver_class) = getUserId(user)
        r_obj = getResolverObject(resolver_class)
        res = r_obj.checkPass(uid, password)
        return res

    def _otpLogin_check(self, user, password, otp):
        """
        secure auth requires the os password and the otp (pin+otp)
        - secure auth supports autoassignement, where the user logs in with
                      os_password and only the otp value. If user has no token,
                      a token with a matching otp in the window is searched
        - secure auth supports autoenrollment, where a user with no token will
                      get automaticaly enrolled one token.

        :param user: user object
        :param password: the os_password
        :param otp: empty (for autoenrollment),
                    otp value only for auto assignment or
                    pin+otp for standard authentication (respects
                                                            otppin ploicy)

        :return: bool
        """
        ret = False

        passwd_match = self._default_auth_check(user, password, otp)

        if passwd_match:
            toks = getTokenForUser(user)

            # if user has no token, we check for auto assigneing one to him
            if len(toks) == 0:
                th = TokenHandler()

                # if no token and otp, we might do an auto assign
                if self.autoassign and otp:
                    ret = th.auto_assignToken(password + otp, user)

                # if no token no otp, we might trigger an aouto enroll
                elif self.autoenroll and not otp:
                    (auto_enroll_return, reply) = th.auto_enrollToken(password,
                                                                      user)
                    if auto_enroll_return is False:
                        error = ("autoenroll: %r" % reply.get('error', ''))
                        log.error(error)
                        raise Exception(error)
                    # we always have to return a false, as we have
                    # a challenge tiggered
                    ret = False

            # user has at least one token, so we do a check on pin + otp
            else:
                vh = ValidationHandler()
                (ret, _reply) = vh.checkUserPass(user, otp)
        return ret

    def userinfo(self):
        """
        hook for the repoze auth, which requests additional user info
        """
        param = {}

        try:
            param.update(request.params)
            login = param['user']
        except KeyError as exx:
            return sendError(response, "Missing Key: %r" % exx)

        try:

            uinfo = get_userinfo(login)

            c.audit['success'] = True

            Session.commit()
            return sendResult(response, uinfo, 0)

        except Exception as exx:
            Session.rollback()
            error = ('error (%r) ' % exx)
            log.exception(error)
            return '<pre>%s</pre>' % error

        finally:
            Session.close()
            log.debug('done')

###############################################################################
# context setup functionsa
    def pre_context(self):
        '''
        This is the authentication to self service
        If you want to do ANYTHING with selfservice, you need to be
        authenticated. The _before_ is executed before any other function
        in this controller.
        '''
        param = {}
        try:
            param.update(request.params)

            pre_context = get_pre_context(self.client)
            response.content_type = 'application/json'
            return json.dumps(pre_context, indent=3)

        except Exception as e:
            log.exception("failed with error: %r" % e)
            Session.rollback()
            return sendError(response, e)

        finally:
            log.debug('done')
            Session.close()

    def context(self):
        '''
        This is the authentication to self service
        If you want to do ANYTHING with selfservice, you need to be
        authenticated. The _before_ is executed before any other function
        in this controller.
        '''
        param = {}
        try:
            param.update(request.params)
            user = param['user']

            if "@" in user:
                user, realm = user.split('@')
            else:
                realm = getDefaultRealm()

            context = get_context(config, user, realm, self.client)

            response.content_type = 'application/json'
            return json.dumps(context, indent=3)

        except KeyError as err:
            log.exception("[context] failed with error: %r" % err)
            Session.rollback()
            return sendError(response, "required parameter: %r" % err)

        except Exception as e:
            log.exception("[context] failed with error: %r" % e)
            Session.rollback()
            return sendError(response, e)

        finally:
            Session.close()
            log.debug('[context] done')

    def load_form(self):
        '''
        This shows the enrollment form for a requested token type.

        implicit parameters are:

        :param type: token type
        :param scope: defines the rendering scope

        :return: rendered html of the requested token
        '''
        res = ''
        param = {}

        try:

            param.update(request.params)

            try:
                act = param["type"]
            except KeyError as exx:
                raise ParameterError("Missing parameter: '%s'" % exx.message)

            try:
                (tok, section, scope) = act.split('.')
            except Exception:
                return res

            if section != 'selfservice':
                return res

            user = self.authUser.login
            realm = self.authUser.realm

            context = get_context(config, user, realm, self.client)
            for k, v in context.items():
                setattr(c, k, v)

            g = config['pylons.app_globals']
            tokenclasses = copy.deepcopy(g.tokenclasses)

            if tok in tokenclasses:
                tclass = tokenclasses.get(tok)
                tclt = newToken(tclass)
                if hasattr(tclt, 'getClassInfo'):
                    sections = tclt.getClassInfo(section, {})
                    if scope in sections.keys():
                        section = sections.get(scope)
                        page = section.get('page')
                        c.scope = page.get('scope')
                        c.authUser = self.authUser
                        html = page.get('html')
                        res = render(os.path.sep + html)
                        res = remove_empty_lines(res)

            Session.commit()
            c.audit['success'] = True
            return res

        except CompileException as exx:
            log.exception("[load_form] compile error while processing %r.%r:" %
                                                                (tok, scope))
            log.exception("[load_form] %r" % exx)
            Session.rollback()
            raise Exception(exx)

        except Exception as exx:
            Session.rollback()
            error = ('error (%r) accessing form data for: %r' % exx)
            log.exception(error)
            return '<pre>%s</pre>' % error

        finally:
            Session.close()
            log.debug('[load_form] done')

# action hooks for the js methods #############################################
    def enable(self):
        """
        enables a token or all tokens of a user

        as this is a controller method, the parameters are taken from
        request.params

        :param serial: serial number of the token *required
        :param user: username in format user@realm *required

        :return: a linotp json doc with result {u'status': True, u'value': 2}

        """
        param = {}
        res = {}
        log.debug("remoteservice enable to enable/disable a token")

        try:
            param.update(request.params)
            try:
                serial = param["serial"]
            except KeyError as exx:
                raise ParameterError("Missing parameter: '%s'" % exx.message)

            # check selfservice authorization
            checkPolicyPre('selfservice', 'userenable', param,
                           authUser=self.authUser)
            th = TokenHandler()
            if (True == th.isTokenOwner(serial, self.authUser)):
                log.info("[userenable] user %s@%s is enabling his token with "
                         "serial %s." % (self.authUser.login,
                                         self.authUser.realm, serial))
                ret = th.enableToken(True, None, serial)
                res["enable token"] = ret

                c.audit['realm'] = self.authUser.realm
                c.audit['success'] = ret

            Session.commit()
            return sendResult(response, res, 1)

        except PolicyException as pe:
            log.exception("[enable] policy failed %r" % pe)
            Session.rollback()
            return sendError(response, unicode(pe), 1)

        except Exception as e:
            log.exception("[enable] failed: %r" % e)
            Session.rollback()
            return sendError(response, e, 1)

        finally:
            Session.close()
            log.debug('[enable] done')

########################################################
    def disable(self):
        """
        disables a token

        as this is a controller method, the parameters are taken from
        request.params

        :param serial: serial number of the token *required
        :param user: username in format user@realm *required

        :return: a linotp json doc with result {u'status': True, u'value': 2}

        """
        param = {}
        res = {}
        log.debug("remoteservice disable a token")

        try:
            param.update(request.params)

            try:
                serial = param["serial"]
            except KeyError as exx:
                raise ParameterError("Missing parameter: '%s'" % exx.message)

            # check selfservice authorization
            checkPolicyPre('selfservice', 'userdisable', param,
                           authUser=self.authUser)
            th = TokenHandler()
            if (True == th.isTokenOwner(serial, self.authUser)):
                log.info("user %s@%s is disabling his token with serial %s."
                        % (self.authUser.login, self.authUser.realm, serial))
                ret = th.enableToken(False, None, serial)
                res["disable token"] = ret

                c.audit['realm'] = self.authUser.realm
                c.audit['success'] = ret

            Session.commit()
            return sendResult(response, res, 1)

        except PolicyException as pe:
            log.exception("policy failed %r" % pe)
            Session.rollback()
            return sendError(response, unicode(pe), 1)

        except Exception as e:
            log.exception("failed: %r" % e)
            Session.rollback()
            return sendError(response, e, 1)

        finally:
            Session.close()
            log.debug('done')

    def delete(self):
        '''
        This is the internal delete token function that is called from within
        the self service portal. The user is only allowed to delete token,
        that belong to him.
        '''
        param = {}
        res = {}

        try:
            param.update(request.params)
            # check selfservice authorization
            checkPolicyPre('selfservice', 'userdelete', param, self.authUser)

            try:
                serial = param["serial"]
            except KeyError as exx:
                raise ParameterError("Missing parameter: '%s'" % exx.message)

            th = TokenHandler()
            if (True == th.isTokenOwner(serial, self.authUser)):
                log.info("[userdelete] user %s@%s is deleting his token with "
                         "serial %s." % (self.authUser.login,
                                         self.authUser.realm, serial))
                ret = th.removeToken(serial=serial)
                res["delete token"] = ret

                c.audit['realm'] = self.authUser.realm
                c.audit['success'] = ret

            Session.commit()
            return sendResult(response, res, 1)

        except PolicyException as pe:
            log.exception("[userdelete] policy failed: %r" % pe)
            Session.rollback()
            return sendError(response, unicode(pe), 1)

        except Exception as e:
            log.exception("[userdelete] deleting token %s of user %s failed! %r"
                      % (serial, c.user, e))
            Session.rollback()
            return sendError(response, e, 1)

        finally:
            Session.close()
            log.debug('[userdelete] done')

    def reset(self):
        '''
        This internally resets the failcounter of the given token.
        '''
        res = {}
        param = {}
        serial = None

        try:
            param.update(request.params)
            checkPolicyPre('selfservice', 'userreset', param, self.authUser)
            try:
                serial = param["serial"]
            except KeyError as exx:
                raise ParameterError("Missing parameter: '%s'" % exx.message)

            th = TokenHandler()
            if (True == th.isTokenOwner(serial, self.authUser)):
                log.info("[userreset] user %s@%s is resetting the failcounter"
                                " of his token with serial %s"
                        % (self.authUser.login, self.authUser.realm, serial))
                ret = resetToken(serial=serial)
                res["reset Failcounter"] = ret

                c.audit['success'] = ret

            Session.commit()
            return sendResult(response, res, 1)

        except PolicyException as pe:
            log.exception("policy failed: %r" % pe)
            Session.rollback()
            return sendError(response, unicode(pe), 1)

        except Exception as e:
            log.exception("error resetting token with serial %s: %r"
                      % (serial, e))
            Session.rollback()
            return sendError(response, e, 1)

        finally:
            Session.close()
            log.debug('done')

    def unassign(self):
        '''
        This is the internal unassign function that is called from within
        the self service portal. The user is only allowed to unassign token,
        that belong to him.
        '''
        param = {}
        res = {}

        try:
            # check selfservice authorization
            param.update(request.params)
            checkPolicyPre('selfservice', 'userunassign', param, self.authUser)

            try:
                serial = param["serial"]
            except KeyError as exx:
                raise ParameterError("Missing parameter: '%s'" % exx.message)

            upin = param.get("pin", None)

            th = TokenHandler()
            if (True == th.isTokenOwner(serial, self.authUser)):
                log.info("user %s@%s is unassigning his token with serial %s."
                         % (self.authUser.login, self.authUser.realm, serial))

                ret = th.unassignToken(serial, None, upin)
                res["unassign token"] = ret

                c.audit['success'] = ret
                c.audit['realm'] = self.authUser.realm

            Session.commit()
            return sendResult(response, res, 1)

        except PolicyException as pe:
            log.exception("policy failed: %r" % pe)
            Session.rollback()
            return sendError(response, unicode(pe), 1)

        except Exception as e:
            log.exception("unassigning token %s of user %s failed! %r"
                       % (serial, c.user, e))
            Session.rollback()
            return sendError(response, e, 1)

        finally:
            Session.close()
            log.debug('done')

    def setpin(self):
        '''
        When the user hits the set pin button, this function is called.
        '''
        res = {}
        param = {}

        # # if there is a pin
        try:
            param.update(request.params)

            # check selfservice authorization
            checkPolicyPre('selfservice', 'usersetpin', param, self.authUser)

            try:
                userPin = param["userpin"]
                serial = param["serial"]
            except KeyError as exx:
                raise ParameterError("Missing parameter: '%s'" % exx.message)

            th = TokenHandler()
            if (True == th.isTokenOwner(serial, self.authUser)):
                log.info("user %s@%s is setting the OTP PIN "
                         "for token with serial %s" %
                         (self.authUser.login, self.authUser.realm, serial))

                check_res = checkOTPPINPolicy(userPin, self.authUser)

                if not check_res['success']:
                    log.warning("Setting of OTP PIN for Token %s"
                                " by user %s failed: %s" %
                                        (serial, self.authUser.login,
                                         check_res['error']))

                    return sendError(response, _("Error: %s")
                                                        % check_res['error'])

                if 1 == getOTPPINEncrypt(serial=serial,
                                         user=self.authUser):
                    param['encryptpin'] = "True"
                ret = setPin(userPin, None, serial, param)
                res["set userpin"] = ret

                c.audit['success'] = ret

            Session.commit()
            return sendResult(response, res, 1)

        except PolicyException as pex:
            log.exception("policy failed: %r" % pex)
            Session.rollback()
            return sendError(response, unicode(pex), 1)

        except Exception as exx:
            log.exception("Error setting OTP PIN: %r" % exx)
            Session.rollback()
            return sendError(response, exx, 1)

        finally:
            Session.close()
            log.debug('done')

    def setmpin(self):
        '''
        When the user hits the set pin button, this function is called.
        '''
        res = {}
        param = {}
        # # if there is a pin
        try:
            param.update(request.params)

            # check selfservice authorization
            checkPolicyPre('selfservice', 'usersetmpin', param, self.authUser)
            try:
                pin = param["pin"]
                serial = param["serial"]
            except KeyError as exx:
                raise ParameterError("Missing parameter: '%s'" % exx.message)

            th = TokenHandler()
            if (True == th.isTokenOwner(serial, self.authUser)):
                log.info("user %s@%s is setting the mOTP PIN"
                         " for token with serial %s"
                          % (self.authUser.login, self.authUser.realm, serial))
                ret = setPinUser(pin, serial)
                res["set userpin"] = ret

                c.audit['success'] = ret

            Session.commit()
            return sendResult(response, res, 1)

        except PolicyException as pex:
            log.exception("policy failed: %r" % pex)
            Session.rollback()
            return sendError(response, unicode(pex), 1)

        except Exception as exx:
            log.exception("Error setting the mOTP PIN %r" % exx)
            Session.rollback()
            return sendError(response, exx, 1)

        finally:
            Session.close()
            log.debug('done')

    def resync(self):
        '''
        This is the internal resync function that is called from within
        the self service portal
        '''

        res = {}
        param = {}
        serial = "N/A"

        try:
            param.update(request.params)
            # check selfservice authorization
            checkPolicyPre('selfservice', 'userresync', param, self.authUser)

            try:
                serial = param["serial"]
                otp1 = param["otp1"]
                otp2 = param["otp2"]
            except KeyError as exx:
                raise ParameterError("Missing parameter: '%s'" % exx.message)

            th = TokenHandler()
            if (True == th.isTokenOwner(serial, self.authUser)):
                log.info("user %s@%s is resyncing his "
                          "token with serial %s"
                        % (self.authUser.login, self.authUser.realm, serial))
                ret = th.resyncToken(otp1, otp2, None, serial)
                res["resync Token"] = ret

                c.audit['success'] = ret

            Session.commit()
            return sendResult(response, res, 1)

        except PolicyException as pe:
            log.exception("policy failed: %r" % pe)
            Session.rollback()
            return sendError(response, unicode(pe), 1)

        except Exception as e:
            log.exception("error resyncing token with serial %s:%r"
                       % (serial, e))
            Session.rollback()
            return sendError(response, e, 1)

        finally:
            Session.close()
            log.debug('done')

    def assign(self):
        '''
        This is the internal assign function that is called from within
        the self service portal
        '''
        param = {}
        res = {}

        try:
            param.update(request.params)
            # check selfservice authorization
            checkPolicyPre('selfservice', 'userassign', param, self.authUser)

            upin = param.get("pin", None)

            try:
                serial = param["serial"]
            except KeyError as exx:
                raise ParameterError("Missing parameter: '%s'" % exx.message)

            # check if token is in another realm
            realm_list = getTokenRealms(serial)
            if (not self.authUser.realm.lower() in realm_list
                        and len(realm_list)):
                # if the token is assigned to realms, then the user must be in
                # one of the realms, otherwise the token can not be assigned
                raise Exception(_("The token you want to assign is "
                                             " not contained in your realm!"))
            th = TokenHandler()
            if (False == th.hasOwner(serial)):
                log.info("user %s@%s is assign the token with "
                                                    "serial %s to himself."
                        % (self.authUser.login, self.authUser.realm, serial))
                ret = th.assignToken(serial, self.authUser, upin)
                res["assign token"] = ret

                c.audit['realm'] = self.authUser.realm
                c.audit['success'] = ret
            else:
                raise Exception(_("The token is already assigned "
                                             "to another user."))

            Session.commit()
            return sendResult(response, res, 1)

        except PolicyException as pe:
            log.exception("[userassign] policy failed: %r" % pe)
            Session.rollback()
            return sendError(response, unicode(pe), 1)

        except Exception as exx:
            log.exception("[userassign] token assignment failed! %r" % exx)
            Session.rollback()
            return sendError(response, exx, 1)

        finally:
            Session.close()
            log.debug('[userassign] done')

    def getSerialByOtp(self):
        '''
         method:
            selfservice/usergetSerialByOtp

        description:
            searches for the token, that generates the given OTP value.
            The search can be restricted by several critterions
            This method only searches tokens in the realm of the user
            and tokens that are not assigned!

        arguments:
            otp      - required. Will search for the token, that produces
                       this OTP value
            type     - optional, will only search in tokens of type

        returns:
            a json result with the serial


        exception:
            if an error occurs an exception is serialized and returned

        '''
        param = {}
        res = {}
        try:
            param.update(request.params)

            # check selfservice authorization
            checkPolicyPre('selfservice', 'usergetserialbyotp', param,
                                self.authUser)
            try:
                otp = param["otp"]
            except KeyError as exx:
                raise ParameterError("Missing parameter: '%s'" % exx.message)

            ttype = param.get("type", None)

            c.audit['token_type'] = ttype
            th = TokenHandler()
            serial, _username, _resolverClass = th.get_serial_by_otp(None,
                    otp, 10, typ=ttype, realm=self.authUser.realm, assigned=0)
            res = {'serial': serial}

            c.audit['success'] = 1
            c.audit['serial'] = serial

            Session.commit()
            return sendResult(response, res, 1)

        except PolicyException as pe:
            log.exception("policy failed: %r" % pe)
            Session.rollback()
            return sendError(response, unicode(pe), 1)

        except Exception as exx:
            log.exception("token getSerialByOtp failed! %r" % exx)
            Session.rollback()
            return sendError(response, exx, 1)

        finally:
            log.debug('done')
            Session.close()

    def enroll(self):
        '''
        enroll token
        '''
        response_detail = {}
        param = {}

        try:
            param.update(request.params)

            # check selfservice authorization
            checkPolicyPre('selfservice', 'userinit', param, self.authUser)

            try:
                tok_type = param["type"]
            except KeyError as exx:
                raise ParameterError("Missing parameter: '%s'" % exx.message)

            serial = param.get('serial', None)
            prefix = param.get('prefix', None)

            th = TokenHandler()
            if not serial:
                serial = th.genSerial(tok_type, prefix)
                param['serial'] = serial

            desc = param.get("description", '')
            otppin = param.get("otppin")

            log.info("[userinit] initialize a token with serial %s "
                     "and type %s by user %s@%s"
                % (serial, tok_type, self.authUser.login, self.authUser.realm))

            log.debug("[userinit] Initializing the token serial: %s,"
                      " desc: %s, otppin: %s for user %s @ %s." %
            (serial, desc, otppin, self.authUser.login, self.authUser.realm))
            log.debug(param)

            # extend the interface by parameters, so that decisssion could
            # be made in the token update method
            param['::scope::'] = {'selfservice': True,
                                  'user': self.authUser
                                  }

            (ret, tokenObj) = th.initToken(param, self.authUser)
            if tokenObj is not None and hasattr(tokenObj, 'getInfo'):
                info = tokenObj.getInfo()
                response_detail.update(info)

            # result enrichment - if the token is sucessfully created,
            # some processing info is added to the result document,
            #  e.g. the otpkey :-) as qr code
            initDetail = tokenObj.getInitDetail(param, self.authUser)
            response_detail.update(initDetail)

            c.audit['success'] = ret
            c.audit['user'] = self.authUser.login
            c.audit['realm'] = self.authUser.realm

            logTokenNum(c.audit)
            c.audit['success'] = ret
            checkPolicyPost('selfservice', 'enroll', param, user=self.authUser)

            Session.commit()

            # # finally we render the info as qr image, if the qr parameter
            # # is provided and if the token supports this
            if 'qr' in param and tokenObj is not None:
                (rdata, hparam) = tokenObj.getQRImageData(response_detail)
                hparam.update(response_detail)
                hparam['qr'] = param.get('qr') or 'html'
                return sendQRImageResult(response, rdata, hparam)
            else:
                return sendResult(response, ret, opt=response_detail)

        except PolicyException as pe:
            log.exception("[userinit] policy failed: %r" % pe)
            Session.rollback()
            return sendError(response, unicode(pe), 1)

        except Exception as e:
            log.exception("[userinit] token initialization failed! %r" % e)
            Session.rollback()
            return sendError(response, e, 1)

        finally:
            Session.close()
            log.debug('[userinit] done')

    def webprovision(self):
        '''
        This function is called, when the create OATHtoken button is hit.
        This is used for web provisioning. See:
            http://code.google.com/p/oathtoken/wiki/WebProvisioning
            and
            http://code.google.com/p/google-authenticator/wiki/KeyUriFormat

        in param:
            type: valid values are "oathtoken" and "googleauthenticator" and
                        "googleauthenticator_time"
        It returns the data and the URL containing the HMAC key
        '''
        log.debug("[userwebprovision] calling function")
        param = {}

        try:

            ret = {}
            ret1 = False
            param.update(request.params)

            # check selfservice authorization
            checkPolicyPre('selfservice', 'userwebprovision',
                           param, self.authUser)

            typ = param["type"]
            t_type = "hmac"

            serial = param.get('serial', None)
            prefix = param.get('prefix', None)

            desc = ""
            # date = datetime.datetime.now().strftime("%y%m%d%H%M%S")
            # rNum = random.randrange(1000, 9999)
            th = TokenHandler()

            if typ.lower() == "oathtoken":
                t_type = 'hmac'
                desc = "OATHtoken web provisioning"

                if prefix is None:
                    prefix = 'LSAO'
                if serial is None:
                    serial = th.genSerial(t_type, prefix)

                # deal: 32 byte. We could use 20 bytes.
                # we must take care, that the url is not longer than 119 chars.
                # otherwise qrcode.js will fail.Change to 32!
                # Usually the URL is 106 bytes long
                otpkey = generate_otpkey(20)

                log.debug("[userwebprovision] Initializing the token serial:"
                          " %s, desc: %s for user %s @ %s." %
                          (serial, desc, self.authUser.login,
                           self.authUser.realm))

                (ret1, _tokenObj) = th.initToken({'type': t_type,
                                'serial': serial,
                                'description': desc,
                                'otpkey': otpkey,
                                'otplen': 6,
                                'timeStep': 30,
                                'timeWindow': 180,
                                'hashlib': "sha1"
                                }, self.authUser)

                if ret1:
                    url = create_oathtoken_url(self.authUser.login,
                                               self.authUser.realm,
                                               otpkey, serial=serial)
                    ret = {
                        'url': url,
                        'img': create_img(url, width=300, alt=serial),
                        'key': otpkey,
                        'name': serial,
                        'serial': serial,
                        'timeBased': False,
                        'counter': 0,
                        'numDigits': 6,
                        'lockdown': True
                    }

            elif typ.lower() in ["googleauthenticator",
                                 "googleauthenticator_time"]:
                desc = "Google Authenticator web prov"

                # ideal: 32 byte.
                otpkey = generate_otpkey(32)
                t_type = "hmac"
                if typ.lower() == "googleauthenticator_time":
                    t_type = "totp"

                if prefix is None:
                    prefix = "LSGO"
                if serial is None:
                    serial = th.genSerial(t_type, prefix)

                log.debug("Initializing the token serial: "
                          "%s, desc: %s for user %s @ %s." %
                        (serial, desc, self.authUser.login,
                         self.authUser.realm))

                (ret1, _tokenObj) = th.initToken({'type': t_type,
                                'serial': serial,
                                'otplen': 6,
                                'description': desc,
                                'otpkey': otpkey,
                                'timeStep': 30,
                                'timeWindow': 180,
                                'hashlib': "sha1"
                                }, self.authUser)

                if ret1:
                        pparam = {'user.login': self.authUser.login,
                                  'user.login': self.authUser.realm,
                                  'otpkey': otpkey,
                                  'serial': serial,
                                  'type': t_type,
                                  'description': desc,
                                  }
                        url = create_google_authenticator(pparam,
                                                user=self.authUser)
                        label = "%s@%s" % (self.authUser.login,
                                           self.authUser.realm)
                        ret = {
                            'url': url,
                            'img': create_img(url, width=300, alt=serial),
                            'key': otpkey,
                            'label': label,
                            'serial': serial,
                            'counter': 0,
                            'digits': 6,
                        }
            else:
                return sendError(response, _(
                "valid types are 'oathtoken' and 'googleauthenticator' and "
                "'googleauthenticator_time'. You provided %s") % typ)

            logTokenNum(c.audit)
            c.audit['serial'] = serial
            # the Google and OATH are always HMAC; sometimes (FUTURE) totp"
            c.audit['token_type'] = t_type
            c.audit['success'] = ret1
            param['serial'] = serial

            checkPolicyPost('selfservice', 'enroll', param, user=self.authUser)

            Session.commit()
            return sendResult(response, {'init': ret1,
                                         'setpin': False,
                                         'oathtoken': ret})

        except PolicyException as pe:
            log.exception("[userwebprovision] policy failed: %r" % pe)
            Session.rollback()
            return sendError(response, unicode(pe), 1)

        except Exception as exx:
            log.exception("[userwebprovision] token initialization failed! %r"
                          % exx)
            Session.rollback()
            return sendError(response, exx, 1)

        finally:
            Session.close()
            log.debug('[userwebprovision] done')

    def getmultiotp(self):
        '''
        Using this function the user may receive OTP values for his own tokens.

        method:
            selfservice/getmultiotp

        arguments:
            serial  - the serial number of the token
            count   - number of otp values to return
            curTime - used ONLY for internal testing: datetime.datetime object

        returns:
            JSON response
        '''
        log.debug("[usergetmultiotp] calling function")

        getotp_active = config.get("linotpGetotp.active")
        if "True" != getotp_active:
            return sendError(response, _("getotp is not activated."), 0)

        param = {}
        ret = {}

        try:
            param.update(request.params)

            try:
                serial = param["serial"]
                count = int(param["count"])
            except KeyError as exx:
                raise ParameterError("Missing parameter: '%s'" % exx.message)

            curTime = param.get("curTime", None)

            th = TokenHandler()
            if (True != th.isTokenOwner(serial, self.authUser)):
                error = (_("The serial %s does not belong to user %s@%s") %
                          (serial, self.authUser.login, self.authUser.realm))
                log.error(error)
                return sendError(response, error, 1)

            max_count = checkPolicyPre('selfservice', 'max_count', param,
                                self.authUser)
            log.debug("checkpolicypre returned %s" % max_count)

            if count > max_count:
                count = max_count

            log.debug("[usergetmultiotp] retrieving OTP value for token %s"
                      % serial)
            ret = get_multi_otp(serial, count=int(count), curTime=curTime)
            if ret['result'] == False and max_count == -1:
                ret['error'] = "%s - %s" % (ret['error'], _("see policy"
                                                            " definition."))

            ret["serial"] = serial
            c.audit['success'] = True

            Session.commit()
            return sendResult(response, ret, 0)

        except PolicyException as pe:
            log.exception("[usergetmultiotp] policy failed: %r" % pe)
            Session.rollback()
            return sendError(response, unicode(pe), 1)

        except Exception as e:
            log.exception("[usergetmultiotp] gettoken/getmultiotp failed: %r" % e)
            Session.rollback()
            return sendError(response, _(u"selfservice/usergetmultiotp failed:"
                                         " %s") % unicode(e), 0)

        finally:
            Session.close()
            log.debug('[usergetmultiotp] done')

    def history(self):
        '''
        This returns the list of the tokenactions of this user
        It returns the audit information for the given search pattern

        method:
            selfservice/userhistory

        arguments:
            key, value pairs as search patterns.

            or: Usually the key=values will be locally AND concatenated.
                it a parameter or=true is passed, the filters will be OR
                concatenated.

            The Flexigrid provides us the following parameters:
                ('page', u'1'), ('rp', u'100'),
                ('sortname', u'number'),
                ('sortorder', u'asc'),
                ('query', u''), ('qtype', u'serial')]
        returns:
            JSON response
        '''

        param = {}
        res = {}

        try:
            param.update(request.params)
            log.debug("params: %s" % param)
            checkPolicyPre('selfservice', 'userhistory', param, self.authUser)

            lines, total, page = audit_search(param, user=self.authUser,
                                columns=['date', 'action', 'success', 'serial',
                                        'token_type', 'administrator',
                                        'action_detail', 'info'])

            response.content_type = 'application/json'

            if not total:
                total = len(lines)

            res = {"page": page,
                   "total": total,
                   "rows": lines}

            c.audit['success'] = True

            Session.commit()
            return json.dumps(res, indent=3)

        except PolicyException as pe:
            log.exception("[search] policy failed: %r" % pe)
            Session.rollback()
            return sendError(response, unicode(pe), 1)

        except Exception as exx:
            log.exception("[search] audit/search failed: %r" % exx)
            Session.rollback()
            return sendError(response, _("audit/search failed: %s")
                                                        % unicode(exx), 0)

        finally:
            Session.close()
            log.error("[search] done")

    def activateocratoken(self):
        '''

        activateocratoken - called from the selfservice web ui to activate the  OCRA token

        :param type:    'ocra'
        :type type:     string
        :param serial:    serial number of the token
        :type  serial:    string
        :param activationcode: the calculated activation code
        :type  activationcode: string - activationcode format

        :return:    dict about the token
        :rtype:     { 'activate': True, 'ocratoken' : {
                        'url' :     url,
                        'img' :     '<img />',
                        'label' :   "%s@%s" % (self.authUser.login,
                                                   self.authUser.realm),
                        'serial' :  serial,
                    }  }
        '''
        log.debug("calling function activateocratoken")
        param = {}
        ret = {}

        try:
            param.update(request.params)

            # check selfservice authorization
            checkPolicyPre('selfservice', 'useractivateocratoken',
                                                    param, self.authUser)
            try:
                typ = param["type"]
            except KeyError as exx:
                raise ParameterError("Missing parameter: '%s'" % exx.message)

            if typ and typ.lower() not in ["ocra", "ocra2"]:
                return sendError(response, _("valid types are 'ocra' "
                                             "or 'ocra2'. You provided %s")
                                 % typ)

            helper_param = {}
            helper_param['type'] = typ
            try:
                helper_param['serial'] = param["serial"]
            except KeyError as exx:
                raise ParameterError("Missing parameter: '%s'" % exx.message)

            acode = param["activationcode"]
            helper_param['activationcode'] = acode.upper()

            try:
                helper_param['genkey'] = param["genkey"]
            except KeyError as exx:
                raise ParameterError("Missing parameter: '%s'" % exx.message)

            th = TokenHandler()
            (ret, tokenObj) = th.initToken(helper_param, self.authUser)

            info = {}
            serial = ""
            if tokenObj is not None:
                info = tokenObj.getInfo()
                serial = tokenObj.getSerial()
            else:
                raise Exception('Token not found!')

            url = info.get('app_import')
            trans = info.get('transactionid')

            ret = {
                'url'       : url,
                'img'       : create_img(url, width=400, alt=url),
                'label'     : "%s@%s" % (self.authUser.login,
                                            self.authUser.realm),
                'serial'    : serial,
                'transaction' : trans,
            }

            logTokenNum(c.audit)

            c.audit['serial'] = serial
            c.audit['token_type'] = typ
            c.audit['success'] = True
            c.audit['realm'] = self.authUser.realm

            Session.commit()
            return sendResult(response, {'activate': True, 'ocratoken': ret})

        except PolicyException as pe:
            log.exception("policy failed: %r" % pe)
            Session.rollback()
            return sendError(response, unicode(pe), 1)

        except Exception as e:
            log.exception("token initialization failed! %r" % e)
            Session.rollback()
            return sendError(response, e, 1)

        finally:
            Session.close()
            log.debug('done')

    def finshocratoken(self):
        '''

        finshocratoken - called from the selfservice web ui to finish the
                         OCRA token to run the final check_t for the token

        :param passw: the calculated verificaton otp
        :type  passw: string
        :param transactionid: the transactionid
        :type  transactionid: string

        :return:    dict about the token
        :rtype:     { 'result' = ok
                      'failcount' = int(failcount)
                    }

        '''

        log.debug("calling function finshocratoken")
        param = request.params

        try:
            ''' check selfservice authorization '''

            checkPolicyPre('selfservice', 'userwebprovision',
                                                    param, self.authUser)

            try:
                transid = param['transactionid']
                passw = param['pass']
                p_serial = param['serial']
            except KeyError as exx:
                raise ParameterError("Missing parameter: '%s'" % exx.message)

            value = {}

            ocraChallenge = OcraTokenClass.getTransaction(transid)
            if ocraChallenge is None:
                error = ('[userfinshocratoken] No challenge for transaction'
                            ' %s found' % unicode(transid))
                log.error(error)
                raise Exception(error)

            serial = ocraChallenge.tokenserial
            if serial != p_serial:
                error = ('[userfinshocratoken] token mismatch for token '
                      'serial: %s - %s' % (unicode(serial), unicode(p_serial)))
                log.error(error)
                raise Exception(error)

            tokens = getTokens4UserOrSerial(serial=serial)
            if len(tokens) == 0 or len(tokens) > 1:
                error = ('[userfinshocratoken] no token found for '
                         'serial: %s' % (unicode(serial)))
                log.error(error)
                raise Exception(error)

            theToken = tokens[0]
            tok = theToken.token
            desc = tok.get()
            realms = desc.get('LinOtp.RealmNames')
            if realms is None or len(realms) == 0:
                realm = getDefaultRealm()
            elif len(realms) > 0:
                realm = realms[0]

            userInfo = getUserInfo(tok.LinOtpUserid, tok.LinOtpIdResolver,
                                                        tok.LinOtpIdResClass)
            user = User(login=userInfo.get('username'), realm=realm)

            vh= ValidationHandler()
            (ok, opt) = vh.checkSerialPass(serial, passw, user=user,
                                            options={'transactionid': transid})

            failcount = tokens[0].getFailCount()
            typ = tokens[0].type

            value['result'] = ok
            value['failcount'] = int(failcount)

            c.audit['transactionid'] = transid
            c.audit['token_type'] = typ

            c.audit['success'] = value.get('result')

            Session.commit()
            return sendResult(response, value, opt)

        except PolicyException as pe:
            log.exception("policy failed: %r" % pe)
            Session.rollback()
            return sendError(response, unicode(pe), 1)

        except Exception as e:
            error = "token finitialization failed! %r" % e
            log.exception(error)
            Session.rollback()
            return sendError(response, error, 1)

        finally:
            Session.close()
            log.debug('done')

# #--
    def finshocra2token(self):
        '''

        finshocra2token - called from the selfservice web ui to finish
                        the OCRA2 token to run the final check_t for the token

        :param passw: the calculated verificaton otp
        :type  passw: string
        :param transactionid: the transactionid
        :type  transactionid: string

        :return:    dict about the token
        :rtype:     { 'result' = ok
                      'failcount' = int(failcount)
                    }

        '''

        log.debug("calling function finshocra2token")
        param = {}
        param.update(request.params)
        if 'session' in param:
            del param['session']

        value = {}
        ok = False
        typ = ''
        opt = None

        try:
            # check selfservice authorization
            checkPolicyPre('selfservice', 'userwebprovision',
                                                        param, self.authUser)
            passw = param.get("pass", None)
            if not passw:
                raise ParameterError("Missing parameter: pass")

            transid = param.get('state', param.get('transactionid', None))
            if not transid:
                raise ParameterError("Missing parameter: state or "
                                     "transactionid!")

            vh = ValidationHandler()
            (ok, reply) = vh.check_by_transactionid(transid=transid,
                                                    passw=passw,
                                                    options=param)

            value['value'] = ok
            value['failcount'] = int(reply.get('failcount', 0))

            c.audit['transactionid'] = transid
            c.audit['token_type'] = reply['token_type']
            c.audit['success'] = ok
            c.audith['realm'] = self.authUser.realm

            Session.commit()
            return sendResult(response, value, opt)

        except PolicyException as pe:
            log.exception("[userfinshocra2token] policy failed: %r" % pe)
            Session.rollback()
            return sendError(response, unicode(pe), 1)

        except Exception as e:
            error = "[userfinshocra2token] token initialization failed! %r" % e
            log.exception(error)
            Session.rollback()
            return sendError(response, error, 1)

        finally:
            Session.close()
            log.debug('[userfinshocra2token] done')

    def token_call(self):
        '''
            the generic method call for an dynamic token
        '''
        param = {}

        res = {}

        try:
            param.update(request.params)

            # # method could be part of the virtual url
            context = request.path_info.split('/')
            if len(context) > 2:
                method = context[2]
            else:
                try:
                    method = param["method"]
                except KeyError as exx:
                    raise ParameterError("Missing parameter: '%s'"
                                         % exx.message)

            try:
                typ = param["type"]
            except KeyError as exx:
                raise ParameterError("Missing parameter: '%s'" % exx.message)

            serial = param.get("serial", None)

            # check selfservice authorization for this dynamic method
            pols = get_client_policy(self.client, scope="selfservice",
                                     realm=self.authUser.realm,
                                     action=method,
                                     userObj=self.authUser.realm,
                                     find_resolver=False)
            if not pols or len(pols) == 0:
                log.error('user %r not authorized to call %s'
                          % (self.authUser, method))
                raise PolicyException('user %r not authorized to call %s'
                                      % (self.authUser, method))

            glo = config['pylons.app_globals']
            tokenclasses = glo.tokenclasses

            if typ in tokenclasses.keys():
                tclass = tokenclasses.get(typ)
                tclt = None
                if serial is not None:
                    toks = getTokens4UserOrSerial(None, serial, _class=False)
                    tokenNum = len(toks)
                    if tokenNum == 1:
                        token = toks[0]
                        # object method call
                        tclt = newToken(tclass)(token)

                # static method call
                if tclt is None:
                    tclt = newToken(tclass)
                method = '' + method.strip()
                if hasattr(tclt, method):
                    # TODO: check that method name is a function / method
                    ret = getattr(tclt, method)(param)
                    if len(ret) == 1:
                        res = ret[0]
                    if len(ret) > 1:
                        res = ret[1]
                    c.audit['success'] = res
                else:
                    res['status'] = ('method %s.%s not supported!'
                                    % (typ, method))
                    c.audit['success'] = False

            Session.commit()
            return sendResult(response, res, 1)

        except PolicyException as pe:
            log.exception("[token_call] policy failed: %r" % pe)
            Session.rollback()
            return sendError(response, unicode(pe), 1)

        except Exception as e:
            log.exception("[token_call] calling method %s.%s of user %s failed! %r"
                      % (typ, method, c.user, e))
            Session.rollback()
            return sendError(response, e, 1)

        finally:
            Session.close()
            log.debug('[token_call] done')


#eof##########################################################################<|MERGE_RESOLUTION|>--- conflicted
+++ resolved
@@ -203,11 +203,7 @@
         # - check if the decrypted cookie user and client are the same as
         #   the requesting user / client
 
-<<<<<<< HEAD
         self.client = get_client(request) or ''
-=======
-        self.client = get_client() or ''
->>>>>>> 0eaf6b9b
 
         if action not in ['auth', 'pre_context']:
             auth_type, identity = get_auth_user(request)
@@ -1452,8 +1448,8 @@
             if count > max_count:
                 count = max_count
 
-            log.debug("[usergetmultiotp] retrieving OTP value for token %s"
-                      % serial)
+            log.debug("[usergetmultiotp] retrieving OTP value for token %s",
+                      serial)
             ret = get_multi_otp(serial, count=int(count), curTime=curTime)
             if ret['result'] == False and max_count == -1:
                 ret['error'] = "%s - %s" % (ret['error'], _("see policy"
@@ -1474,7 +1470,7 @@
             log.exception("[usergetmultiotp] gettoken/getmultiotp failed: %r" % e)
             Session.rollback()
             return sendError(response, _(u"selfservice/usergetmultiotp failed:"
-                                         " %s") % unicode(e), 0)
+                                         " %r") % e, 0)
 
         finally:
             Session.close()
