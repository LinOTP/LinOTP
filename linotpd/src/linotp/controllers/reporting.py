--- conflicted
+++ resolved
@@ -51,16 +51,16 @@
                               sendError,
                               sendResultIterator,
                               sendCSVIterator)
+
 from linotp.lib.reporting import ReportingIterator
 from linotp.lib.reporting import get_max_token_count_in_period
 from linotp.lib.reporting import get_last_token_count_before_date
 from linotp.lib.reporting import delete
-<<<<<<< HEAD
+
 from linotp.lib.type_utils import convert_to_datetime
-=======
-
->>>>>>> ce39d64c
-from linotp.lib.user import (getUserFromRequest, )
+
+from linotp.lib.user import getUserFromRequest
+
 from linotp.lib.util import check_session
 from linotp.lib.util import get_client
 
@@ -295,17 +295,12 @@
                 result_realm = {'name': realm}
                 max_token_counts = {}
                 for stat in status:
-<<<<<<< HEAD
-                    max_token_counts[stat] = get_max(
+
+                    # search for the max token in the period [start : end]
+
+                    max_token_stat = get_max_token_count_in_period(
                         realm, status=stat, start=start, end=end
                     )
-=======
-
-                    # search for the max token in the period [start : end]
-
-                    max_token_stat = get_max_token_count_in_period(
-                            realm, status=stat, start=start, end=end
-                            )
 
                     # if none is found (-1) we search for the last entry
                     # before the period start
@@ -313,11 +308,10 @@
                     if max_token_stat == -1:
                         max_token_stat = get_last_token_count_before_date(
                             realm, status=stat, before_date=start
-                            )
+                        )
 
                     max_token_counts[stat] = max_token_stat
 
->>>>>>> ce39d64c
                 result_realm['maxtokencount'] = max_token_counts
                 result['realms'].append(result_realm)
 
