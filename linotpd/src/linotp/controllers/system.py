--- conflicted
+++ resolved
@@ -1713,27 +1713,23 @@
             except TypeError:
                 licString = license_txt
 
-
             (res, msg,
              lic_info) = isSupportLicenseValid(licString)
 
             if res is False:
                 info['reason'] = msg
 
-<<<<<<< HEAD
-            if do_nagging(lic_info):
-                info['download_licence_info'] = _("<h1>contact support</h1>")
-=======
-            if linotp.lib.support.do_nagging(lic_info, nag_days=7):
+            if do_nagging(lic_info, nag_days=7):
                 info['download_licence_info'] = contact_hint
->>>>>>> 2c3e863e
 
             c.audit['success'] = res
             Session.commit()
             return sendResult(response, res, 1, opt=info)
 
         except Exception as exx:
-            log.exception("[isSupportValid] failed verify support info: %r" % exx)
+            log.exception("[isSupportValid] failed verify support info: %r",
+                          exx)
+
             Session.rollback()
             return sendError(response, exx)
 
@@ -2023,8 +2019,4 @@
             log.debug('[setProvider] done')
 
 
-<<<<<<< HEAD
-# eof #########################################################################
-=======
-# eof #########################################################################
->>>>>>> 2c3e863e
+# eof #########################################################################