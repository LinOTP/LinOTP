--- conflicted
+++ resolved
@@ -683,49 +683,28 @@
 
                 for realm_name, realm_description in getRealms().items():
 
-                    change_realms[realm_name] = []
-
                     resolvers = realm_description.get('useridresolver')
-                    for resolver in resolvers:
-                        parts = resolver.split('.')
-                        if previous_name == parts[-1]:
-                            parts[-1] = new_resolver_name
-                            change_realms[realm_name].append('.'.join(parts))
-
-<<<<<<< HEAD
+
+                    for current_resolver in resolvers:
+                        if previous_name == current_resolver.split('.')[-1]:
+                            # Resolver has changed - reconfigure this realm
+                            new_resolvers = []
+
+                            for resolver in resolvers:
+                                parts = resolver.split('.')
+                                if previous_name == parts[-1]:
+                                    parts[-1] = new_resolver_name
+                                    new_resolvers.append('.'.join(parts))
+                                else:
+                                    new_resolvers.append(resolver)
+
+                            setRealm(realm_name, ','.join(new_resolvers))
+                            break
+
                 #
-                # prepare the replaced resolver definition to do setRealm
-
-                for realm_name, new_resolvers in change_realms.items():
-                    if new_resolvers:
-                        setRealm(realm_name, ','.join(new_resolvers))
-
-            #
-            # migrate the tokens to the new resolver -
-            # we can re-use the resolver migration handler here :-)
-=======
-                    change_realms = {}
-
-                    for realm_name, realm_description in getRealms().items():
-
-                        resolvers = realm_description.get('useridresolver')
-
-                        for current_resolver in resolvers:
-                            if previous_name == current_resolver.split('.')[-1]:
-                                # Resolver has changed - reconfigure this realm
-                                new_resolvers = []
-
-                                for resolver in resolvers:
-                                    parts = resolver.split('.')
-                                    if previous_name == parts[-1]:
-                                        parts[-1] = new_resolver_name
-                                        new_resolvers.append('.'.join(parts))
-                                    else:
-                                        new_resolvers.append(resolver)
-
-                                setRealm(realm_name, ','.join(new_resolvers))
-                                break
->>>>>>> 70d820ab
+                # migrate the tokens to the new resolver -
+                # we can re-use the resolver migration handler here :-)
+
 
             if mode == 'rename' or primary_key_changed:
 
