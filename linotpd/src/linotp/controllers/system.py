# -*- coding: utf-8 -*-
#
#    LinOTP - the open source solution for two factor authentication
#    Copyright (C) 2010 - 2016 LSE Leading Security Experts GmbH
#
#    This file is part of LinOTP server.
#
#    This program is free software: you can redistribute it and/or
#    modify it under the terms of the GNU Affero General Public
#    License, version 3, as published by the Free Software Foundation.
#
#    This program is distributed in the hope that it will be useful,
#    but WITHOUT ANY WARRANTY; without even the implied warranty of
#    MERCHANTABILITY or FITNESS FOR A PARTICULAR PURPOSE.  See the
#    GNU Affero General Public License for more details.
#
#    You should have received a copy of the
#               GNU Affero General Public License
#    along with this program.  If not, see <http://www.gnu.org/licenses/>.
#
#
#    E-mail: linotp@lsexperts.de
#    Contact: www.linotp.org
#    Support: www.lsexperts.de
#
"""
system controller - to configure the system
"""

try:
    import json
except ImportError:
    import simplejson as json

import re
import webob
import binascii

from useridresolver.UserIdResolver import ResolverLoadConfigError

from linotp.lib.selftest import isSelfTest
from pylons import request, response, config, tmpl_context as c

from linotp.model.meta import Session

from linotp.lib.base import BaseController

from linotp.lib.config  import storeConfig
from linotp.lib.config  import getLinotpConfig
from linotp.lib.config  import getFromConfig
from linotp.lib.config  import updateConfig
from linotp.lib.config  import removeFromConfig

from linotp.lib.realm  import setDefaultRealm
from linotp.lib.realm  import isRealmDefined

from linotp.lib.util  import check_session
from linotp.lib.util import get_client
from linotp.lib.util import get_version_number

from linotp.lib.resolver import defineResolver
from linotp.lib.resolver import getResolverObject
from linotp.lib.resolver import getResolverList
from linotp.lib.resolver import getResolverInfo
from linotp.lib.resolver import deleteResolver
from linotp.lib.resolver import parse_resolver_spec

from linotp.lib.error   import ParameterError

from linotp.lib.util    import getParam, getLowerParams
from linotp.lib.reply   import sendResult, sendError
from linotp.lib.reply   import sendXMLResult, sendXMLError

from linotp.lib.realm   import getRealms
from linotp.lib.realm   import getDefaultRealm
from linotp.lib.user    import setRealm
from linotp.lib.user    import getUserFromRequest

from linotp.lib.realm   import deleteRealm
from linotp.lib.token   import newToken

from linotp.lib.policy import getPolicies
from linotp.lib.policy import checkPolicyPre
from linotp.lib.policy import checkPolicyPost
from linotp.lib.policy import PolicyException

from linotp.lib.policy import getPolicy
from linotp.lib.policy.manage import setPolicy
from linotp.lib.policy.manage import deletePolicy
from linotp.lib.policy.definitions import getPolicyDefinitions

from linotp.lib.policy.manage import create_policy_export_file
from linotp.lib.policy import get_client_policy

from linotp.lib.support import InvalidLicenseException, \
                               getSupportLicenseInfo, verifyLicenseInfo, \
                               setSupportLicense

from paste.fileapp import FileApp
from cgi import escape
from pylons.i18n.translation import _

from linotp.lib.context import request_context

audit = config.get('audit')

import logging
log = logging.getLogger(__name__)

optional = True
required = False


class SystemController(BaseController):

    '''
    The linotp.controllers are the implementation of the web-API to talk to the LinOTP server.
    The SystemController is used to configure the LinOTP server.
    The functions of the SystemController are invoked like this

        https://server/system/<functionname>

    The functions are described below in more detail.
    '''


    def __before__(self, action, **params):
        '''
        __before__ is called before every action
             so we can check the authorization (fixed?)

        :param action: name of the to be called action
        :param params: the list of http parameters

        :return: return response
        :rtype:  pylon response
        '''
        log.debug("[__before__::%r] %r" % (action, params))
        try:

            c.audit = request_context['audit']
            c.audit['success'] = False
            c.audit['client'] = get_client(request)

            # check session might raise an abort()
            check_session(request)
            request_context['Audit'] = audit

            # check authorization
            if action not in ["_add_dynamic_tokens", 'setupSecurityModule',
                              'getSupportInfo', 'isSupportValid']:
                checkPolicyPre('system', action)

            # default return for the __before__ and __after__
            return response

        except PolicyException as pex:
            log.exception("[__before__::%r] policy exception %r" % (action, pex))
            Session.rollback()
            Session.close()
            return sendError(response, pex, context='before')

        except webob.exc.HTTPUnauthorized as acc:
            # the exception, when an abort() is called if forwarded
            log.exception("[__before__::%r] webob.exception %r" % (action, acc))
            Session.rollback()
            Session.close()
            raise acc

        except Exception as exx:
            log.exception("[__before__::%r] exception %r" % (action, exx))
            Session.rollback()
            Session.close()
            return sendError(response, exx, context='before')

        finally:
            log.debug("[__before__::%r] done" % (action))


    def __after__(self):
        '''
        __after is called after every action

        :return: return the response
        :rtype:  pylons response
        '''
        try:
            c.audit['administrator'] = getUserFromRequest(request).get("login")
            audit.log(c.audit)
            # default return for the __before__ and __after__
            return response

        except Exception as exx:
            log.exception("[__after__] exception %r" % (exx))
            Session.rollback()
            Session.close()
            return sendError(response, exx, context='after')

        finally:
            log.debug("[__after__] done")


########################################################

    def setDefault(self):
        """
        method:
            system/set

        description:
            define default settings for tokens. These default settings
            are used when new tokens are generated. The default settings will
            not affect already enrolled tokens.

        arguments:
            DefaultMaxFailCount    - Default value for the maximum allowed authentication failures
            DefaultSyncWindow      - Default value for the synchronization window
            DefaultCountWindow     - Default value for the coutner window
            DefaultOtpLen          - Default value for the OTP value length -- usuall 6 or 8
            DefaultResetFailCount  - Default value, if the FailCounter should be reset on successful authentication [True|False]


        returns:
            a json result with a boolean
              "result": true

        exception:
            if an error occurs an exception is serialized and returned

        """
        res = {}
        count = 0
        description = "setDefault: parameters are\
        DefaultMaxFailCount\
        DefaultSyncWindow\
        DefaultCountWindow\
        DefaultOtpLen\
        DefaultResetFailCount\
        "

        keys = [ "DefaultMaxFailCount", "DefaultSyncWindow", "DefaultCountWindow", "DefaultOtpLen",
                "DefaultResetFailCount"]


        # config settings from here
        try:
            param = getLowerParams(request.params)
            log.info("[setDefault] saving default configuration: %r" % param)

            for k in keys:
                if param.has_key(k.lower()):
                    value = getParam(param, k.lower(), required)
                    ret = storeConfig(k, value)
                    des = "set " + k
                    res[des] = ret
                    count = count + 1

                    c.audit['success'] = count
                    c.audit['info'] += "%s=%s, " % (k, value)

            if count == 0 :
                log.warning("[setDefault] Failed saving config. Could not find any known parameter. %s"
                    % description)
                raise ParameterError("Usage: %s" % description, id=77)

            Session.commit()
            return sendResult(response, res)

        except Exception as exx:
            log.exception('[setDefault] commit failed: %r' % exx)
            Session.rollback()
            return sendError(response, exx)

        finally:
            Session.close()
            log.debug('[setDefault] done')


########################################################
    def setConfig(self):
        """
        set a configuration key or a set of configuration entries

        parameter could either be in the form key=..&value=..
        or as a set of generic keyname=value pairs.

        .. note:: In case of key-value pairs the type information could be
           provided by an additional parameter with same keyname with the
           postfix ".type". Value could then be 'password' to trigger the
           storing of the value in an encrypted form

        :param key: configuration entry name
        :param value: configuration value
        :param type: type of the value: int or string/text or password
                     password will trigger to store the encrypted value
        :param description: additional information for this config entry

        or

        :param key-value pairs: pair of &keyname=value pairs

        :return: a json result with a boolean "result": true
        """

        res = {}
        param = {}

        try:
            param.update(request.params)
            log.info("[setConfig] saving configuration: %r" % param)

            if "key" in param:

                key = param.get("key") or None
                val = param.get("value", None)
                typ = param.get("type", None)
                des = param.get("description", None)

                if val is None or key is None:
                    raise ParameterError("Required parameters: value and key")

                ret = storeConfig(key, val, typ, des)
                string = "setConfig %s" % key
                res[string] = ret

                c.audit['success'] = True
                c.audit['info'] = "%s=%s" % (key, val)

            else:
                # we gather all key value pairs in the conf dict
                conf = {}
                for key in param:
                    if key == 'session':
                        continue
                    val = param.get(key, '') or ''

                    Key = key
                    if not key.startswith('linotp'):
                        Key = 'linotp.' + key
                    conf[Key] = val

                    string = "setConfig " + key + ":" + val
                    res[string] = True

                    c.audit['success'] = True
                    c.audit['info'] += "%s=%s, " % (key, val)

                updateConfig(conf)

            Session.commit()
            return sendResult(response, res, 1)

        except Exception as exx:
            log.exception("[setConfig] error saving config: %r" % exx)
            Session.rollback()
            return sendError(response, exx)

        finally:
            Session.close()
            log.debug("[setConfig] done")

########################################################

    def delConfig(self):
        """
        delete a configuration key
        * if an error occurs an exception is serializedsetConfig and returned

        :param key: configuration key name
        :returns: a json result with the deleted value

        """
        res = {}

        try:
            param = getLowerParams(request.params)
            log.info("[delConfig] with params: %r" % param)

            key = getParam(param, "key", required)
            ret = removeFromConfig(key)
            string = "delConfig " + key
            res[string] = ret

            c.audit['success'] = ret
            c.audit['info'] = key

            Session.commit()
            return sendResult(response, res, 1)

        except Exception as exx:
            log.exception("[delConfig] error deleting config: %r" % exx)
            Session.rollback()
            return sendError(response, exx)

        finally:
            Session.close()
            log.debug("[delConfig] done")


########################################################
########################################################

    def getConfig(self):
        """
        retrieve value of a defined configuration key, or if no key is given,
        the complete configuration is returned
        if an error occurs an exception is serialized and returned

        * remark: the assumption is, that the access to system/getConfig
                  is only allowed to privileged users

        :param key: generic configuration entry name (optional)

        :return: a json result with key value or all key + value pairs

        """
        res = {}
        param = {}
        try:
            param.update(request.params)
            log.debug("[getConfig] with params: %r" % param)

            if 'session' in param:
                del param['session']

            # if there is no parameter, we return them all
            if len(param) == 0:
                conf = getLinotpConfig()
                keys = conf.keys()
                keys.sort()
                for key in keys:
                    if key.startswith("enclinotp."):
                        continue
                    if key.startswith("linotp."):
                        Key = key[len("linotp."):]
                        typ = type(conf.get(key)).__name__
                        if typ not in ['str', 'unicode']:
                            if typ == 'datetime':
                                res[Key] = unicode(conf.get(key))
                            else:
                                res[Key] = conf.get(key)
                        else:
                            res[Key] = conf.get(key)

                # as we return the decrypted values, we could do this in place
                # and display the value under the original key
                for key in keys:
                    if key.startswith("enclinotp."):
                        Key = key[len("enclinotp."):]
                        res[Key] = conf.get(key)

                c.audit['success'] = True
                c.audit['info'] = "complete config"

            else:
                key = getParam(param, "key", required)
                ret = getFromConfig(key)
                string = "getConfig " + key
                res[string] = ret

                c.audit['success'] = ret
                c.audit['info'] = "config key %s" % key

            Session.commit()
            return sendResult(response, res, 1)

        except Exception as exx:
            log.exception("[getConfig] error getting config: %r" % exx)
            Session.rollback()
            return sendError(response, exx)

        finally:
            Session.close()
            log.debug("[getConfig] done")

########################################################
    def getRealms(self):
        '''
        method:
            system/getRealms

        description:
            returns all realm definitinos as a json result.

        arguments:

        returns:
            a json result with a list of Realms

        exception:
            if an error occurs an exception is serialized and returned


        Either the admin has the policy scope=system, action=read
        or he is rights in scope=admin for some realms.
        If he does not have the system-read-right, then he will only
        see the realms, he is admin of.
        '''




        # config settings from here
        try:
            param = getLowerParams(request.params)
            log.debug("[getRealms] with params: %r" % param)
            res = getRealms()
            c.audit['success'] = True

            # If the admin is not allowed to see all realms, (policy scope=system, action=read)
            # the realms, where he has no administrative rights need, to be stripped.

            polPost = checkPolicyPost('system', 'getRealms', {'realms': res })
            res = polPost['realms']

            Session.commit()
            return sendResult(response, res, 1)

        except PolicyException as pex:
            log.exception("[getRealms] policy exception: %r" % pex)
            Session.rollback()
            return sendError(response, pex)

        except Exception as exx:
            log.exception("[getRealms] error getting realms: %r" % exx)
            Session.rollback()
            return sendError(response, exx)

        finally:
            Session.close()
            log.debug("[getRealms] done")


########################################################
    def setResolver(self):
        """
        method:
            system/setResolver

        description:
            creates or updates a useridresolver

        arguments:
            name    -    the name of the resolver
            type    -    the type of the resolver [ldapsersolver, sqlresolver]

            LDAP:
                LDAPURI
                LDAPBASE
                BINDDN
                BINDPW
                TIMEOUT
                SIZELIMIT
                LOGINNAMEATTRIBUTE
                LDAPSEARCHFILTER
                LDAPFILTER
                USERINFO
                NOREFERRALS        - True|False
            SQL:
                Database
                Driver
                Server
                Port
                User
                Password
                Table
                Map

        returns:
            a json result with the found value

        exception:
            if an error occurs an exception is serialized and returned

        """
        res = {}
        param = {}

        try:
            param.update(request.params)
            log.info("[setResolver] saving configuration: %r" % param)

            res = defineResolver(param)

            Session.commit()
            return sendResult(response, res, 1)

        except ResolverLoadConfigError as exx:
            log.exception("Failed to load resolver definition %r \n %r"
                      % (exx, param))
            Session.rollback()
            return sendError(response, exx)

        except Exception as exx:
            log.exception("[setResolver] error saving config: %r" % exx)
            Session.rollback()
            return sendError(response, exx)

        finally:
            Session.close()
            log.debug('[setResolver] done')

########################################################
    def getResolvers(self):
        """
        method:
            system/getResolvers

        descriptions:
            returns a json list of all useridresolvers

        arguments:

        returns:
            a json result with a list of all available resolvers

        exception:
            if an error occurs an exception is serialized and returned

        """
        res = {}

        try:
            log.debug("[getResolvers] calling functions getResolvers")
            res = getResolverList()

            c.audit['success'] = True
            Session.commit()
            return sendResult(response, res, 1)

        except Exception as exx:
            log.exception("[getResolvers] error getting resolvers: %r" % exx)
            Session.rollback()
            return sendError(response, exx)

        finally:
            Session.close()
            log.debug("[getResolvers] done")

########################################################
    def delResolver(self):
        """
        method:
            system/delResolver

        description:
            this function deletes an existing resolver
            All config keys of this resolver get deleted

        arguments:
            resolver - the name of the resolver to delete.

        returns:
            success state

        exception:
            if an error occurs an exception is serialized and returned

        """
        res = {}

        try:
            param = getLowerParams(request.params)
            log.info("[delResolver] deleting resolver: %r" % param)

            resolver = getParam(param, "resolver", required)
            # only delete a resolver, if it is not used by any realm
            found = False
            fRealms = []
            realms = getRealms()
            for realm in realms:
                info = realms.get(realm)
                resolver_specs = info.get('useridresolver')

                for resolver_spec in resolver_specs:
                    __, config_identifier = parse_resolver_spec(resolver_spec)
                    if resolver == config_identifier:
                        fRealms.append(realm)
                        found = True

            if found == True:
                c.audit['failed'] = res
                err = 'Resolver %r  still in use by the realms: %r' % \
                                    (resolver, fRealms)
                c.audit['info'] = err
                raise Exception('%r !' % err)

            res = deleteResolver(resolver)
            c.audit['success'] = res
            c.audit['info'] = resolver

            Session.commit()
            return sendResult(response, res, 1)

        except Exception as exx:
            log.exception("[delResolver] error deleting resolver: %r" % exx)
            Session.rollback()
            return sendError(response, exx)

        finally:
            Session.close()
            log.debug("[delResolver] done")

########################################################

    def getResolver(self):
        """
        method:
            system/getResolver

        description:
            this function retrieves the definition of the resolver

        arguments:
            resolver - the name of the resolver

        returns:
            a json result with the configuration of a specified resolver

        exception:
            if an error occurs an exception is serialized and returned

        """
        res = {}

        try:
            param = getLowerParams(request.params)
            log.debug("[getResolver] with param: %r" % param)

            resolver = getParam(param, "resolver", required)
            if (len(resolver) == 0):
                raise Exception ("[getResolver] missing resolver name")

            res = getResolverInfo(resolver)

            c.audit['success'] = True
            c.audit['info'] = resolver

            Session.commit()
            return sendResult(response, res, 1)

        except Exception as exx:
            log.exception("[getResolver] error getting resolver: %r" % exx)
            Session.rollback()
            return sendError(response, exx)

        finally:
            Session.close()
            log.debug('[getResolver] done')

########################################################
    def setDefaultRealm(self):
        """
        method:
            system/setDefaultRealm

        description:
            this function sets the given realm to the default realm

        arguments:
            realm - the name of the realm, that should be the default realm

        returns:
            a json result with a list of Realms

        exception:
            if an error occurs an exception is serialized and returned

        """
        res = False

        try:
            param = getLowerParams(request.params)
            log.info("[setDefaultRealm] with param: %r" % param)

            defRealm = getParam(param, "realm", optional)
            if defRealm is None:
                defRealm = ""

            defRealm = defRealm.lower().strip()
            res = setDefaultRealm(defRealm)
            if res == False and defRealm != "" :
                c.audit['info'] = "The realm %s does not exist" % defRealm

            c.audit['success'] = True
            c.audit['info'] = defRealm

            Session.commit()
            return sendResult(response, res, 1)

        except Exception as exx:
            log.exception("[setDefaultRealm] setting default realm failed: %r" % exx)
            Session.rollback()
            return sendError(response, exx)

        finally:
            Session.close()
            log.debug('[setDefaultRealm] done')

########################################################
    def getDefaultRealm(self):
        """
        method:
            system/getDefaultRealm

        description:
            this function returns the default realm

        arguments:
            ./.

        returns:
            a json description of the default realm

        exception:
            if an error occurs an exception is serialized and returned
        """
        res = False

        try:
            defRealm = getDefaultRealm()
            res = getRealms(defRealm)

            c.audit['success'] = True
            c.audit['info'] = defRealm

            Session.commit()
            return sendResult(response, res, 1)

        except Exception as exx:
            log.exception("[getDefaultRealm] return default realm failed: %r" % exx)
            Session.rollback()
            return sendError(response, exx)

        finally:
            Session.close()
            log.debug("[getDefaultRealm] done")

########################################################
    def setRealm(self):
        """
        method:
            system/setRealm

        description:
            this function is used to define a realm with the given
            useridresolvers

        arguments:
            * realm     - name of the realm
            * resolvers - comma separated list of resolvers, that should be
              in this realm

        returns:
            a json result with a list of Realms

        exception:
            if an error occurs an exception is serialized and returned

        """
        res = False
        err = ""
        realm = ""
        param = {}

        try:
            param.update(request.params)
            log.info("[setRealm] setting a realm: %r" % param)

            realm = getParam(param, "realm", required)
            resolver_specs_str = getParam(param, "resolvers", required)
            resolver_specs = resolver_specs_str.split(',')

            valid_resolver_specs = []
            for resolver_spec in resolver_specs:

                resolver_spec = resolver_spec.strip()
                resolver_spec = resolver_spec.replace("\"", "")

                # check if resolver exists
                resolver = getResolverObject(resolver_spec)
                if resolver is None:
                    raise Exception('unknown resolver or invalid resolver '
                                    'class specification: %r' % resolver_spec)
                valid_resolver_specs.append(resolver_spec)

            valid_resolver_specs_str = ",".join(valid_resolver_specs)
            res = setRealm(realm, valid_resolver_specs_str)
            c.audit['success'] = res
            c.audit['info'] = 'realm: %r, resolvers: %r' % \
                              (realm, valid_resolver_specs_str)

            Session.commit()
            return sendResult(response, res, 1)

        except Exception as exx:
            err = ("Failed to set realm with %r " % param)
            log.exception("[setRealm] %r %r" % (err, exx))
            Session.rollback()
            return sendError(response, exx)

        finally:
            Session.close()
            log.debug("[setRealm] done")

########################################################
    def delRealm(self):
        """
        method:
            system/delRealm

        description:
            this function deletes the given realm

        arguments:
            realm - the name of the realm to be deleted

        returns:
            a json result if deleting the realm was successful

        exception:
            if an error occurs an exception is serialized and returned

        """
        res = {}

        try:
            param = request.params
            log.info("[delRealm] deleting realm: %r " % param)

            realm = getParam(param, "realm", required)

            # we test if before delete there has been a default
            # if yes - check after delete, if still one there
            #         and set the last available to default
            defRealm = getDefaultRealm()
            hadDefRealmBefore = False
            if defRealm != "":
                hadDefRealmBefore = True

            # now test if realm is defined
            if isRealmDefined(realm) == True:
                if realm.lower() == defRealm.lower():
                    setDefaultRealm("")
                if realm == "_default_":
                    realmConfig = "useridresolver"
                else:
                    realmConfig = "useridresolver.group." + realm

                res["delRealm"] = {"result":
                                   removeFromConfig(realmConfig, iCase=True)}

            ret = deleteRealm(realm)

            if hadDefRealmBefore is True:
                defRealm = getDefaultRealm()
                if defRealm == "":
                    realms = getRealms()
                    if len(realms) == 2:
                        for k in realms:
                            if k != realm:
                                setDefaultRealm(k)
            c.audit['success'] = ret
            c.audit['info'] = realm

            Session.commit()
            return sendResult(response, res, 1)

        except Exception as exx:
            log.exception("[delRealm] error deleting realm: %r" % exx)
            Session.rollback()
            return sendError(response, exx)

        finally:
            Session.close()
            log.debug("[delRealm] done")


########################################################

    def setPolicy(self):
        """
        method:
            system/setPolicy

        description:
            Stores a policy that define ACL or behaviour of several different
            actions in LinOTP. The policy is stored as configuration values like
            this::

                Policy.<NAME>.action
                Policy.<NAME>.scope
                Policy.<NAME>.realm

        arguments:
            name:       name of the policy
            action:     which action may be executed
            scope:      selfservice
            realm:      This polcy holds for this realm
            user:       (optional) This polcy binds to this user
            time:       (optional) on which time does this policy hold
            client:     (optional) for which requesting client this should be

        returns:
            a json result with success or error

        exception:
            if an error occurs an exception is serialized and returned

        """
        res = {}
        param = {}
        try:
            log.debug("[setPolicy] params: %r" % request.params)
            param.update(request.params)

            if 'session' in param:
                del param['session']

            name = getParam(param, "name", required)

            # check that the name does not contain a .
            if not re.match('^[a-zA-Z0-9_]*$', name):
                raise Exception(_("The name of the policy may only contain "
                                   "the characters a-zA-Z0-9_"))
            if not name:
                raise Exception(_("The name of the policy must not be empty"))

            action = getParam(param, "action", required)
            scope = getParam(param, "scope", required)
            realm = getParam(param, "realm", required)
            user = getParam(param, "user", optional)
            time = getParam(param, "time", optional)
            client = getParam(param, "client", optional)
            active = param.get("active", 'True')

            p_param = {'name': name,
                      'action': action,
                      'scope': scope,
                      'realm': realm,
                      'user': user,
                      'time': time,
                      'client': client,
                      'active': active
                      }

            enforce = param.get('enforce', 'False')
            if enforce.lower() == 'true':
                enforce = True
                p_param['enforce'] = enforce

            c.audit['action_detail'] = unicode(param)

            if len(name) > 0 and len(action) > 0:
                log.debug("[setPolicy] saving policy %r" % p_param)
                ret = setPolicy(p_param)
                log.debug("[setPolicy] policy %s successfully saved." % name)

                string = "setPolicy " + name
                res[string] = ret

                c.audit['success'] = True

                Session.commit()
            else:
                log.error("[setPolicy] failed: policy with empty name or action %r"
                                                                % p_param)
                string = "setPolicy <%r>" % name
                res[string] = False

                c.audit['success'] = False
                raise Exception('setPolicy failed: name and action required!')

            return sendResult(response, res, 1)

        except Exception as exx:
            log.exception("[setPolicy] error saving policy: %r" % exx)
            Session.rollback()
            return sendError(response, exx)

        finally:
            Session.close()
            log.debug("[setPolicy] done")

########################################################
    def policies_flexi(self):
        '''
        This function is used to fill the policies tab
        Unlike the complex /system/getPolcies function, it only returns a
        simple array of the tokens.
        '''

        pol = {}

        try:
            param = getLowerParams(request.params)
            log.debug("[policies_flexi] viewing policies with params: %r" % param)

            name = getParam(param, "name", optional)
            realm = getParam(param, "realm", optional)
            scope = getParam(param, "scope", optional)
            sortname = getParam(param, "sortname", optional)
            sortorder = getParam(param, "sortorder", optional)

            log.debug("[policies_flexi] retrieving policy name: %s, realm:"
                      " %s, scope: %s, sort:%s by %s"
                % (name, realm, scope, sortorder, sortname))
            pols = getPolicy({'name': name, 'realm': realm, 'scope': scope},
                             display_inactive=True)

            lines = []
            for pol in pols:
                lines.append(
                    { 'id' : pol,
                        'cell': [
                                 1 if pols[pol].get('active', "True") == "True" else 0,
                                 pol,
                                 pols[pol].get('user', ""),
                                 pols[pol].get('scope', ""),
                                 escape(pols[pol].get('action', "") or ""),
                                 pols[pol].get('realm', ""),
                                 pols[pol].get('client', ""),
                                 pols[pol].get('time', "")
                             ]
                    }
                    )
            # sorting
            reverse = False
            sortnames = { 'active': 0, 'name' : 1, 'user' : 2, 'scope' : 3,
                    'action' : 4, 'realm' : 5, 'client':6, 'time' : 7 }
            if sortorder == "desc":
                reverse = True
            lines = sorted(lines, key=lambda policy: policy['cell'][sortnames[sortname]] , reverse=reverse)
            # end: sorting

            # We need to return 'page', 'total', 'rows'
            res = { "page": 1,
                "total": len(lines),
                "rows": lines }

            c.audit['success'] = True
            c.audit['info'] = "name = %s, realm = %s, scope = %s" % (name, realm, scope)

            Session.commit()
            response.content_type = 'application/json'
            return json.dumps(res, indent=3)

        except Exception as exx:
            log.exception("[policies_flexi] error in policy flexi: %r" % exx)
            Session.rollback()
            return sendError(response, exx)

        finally:
            Session.close()
            log.debug("[policies_flexi] done")

########################################################
    def getPolicyDef(self):
        '''
        method:
            system/getPolicyDef

        description:
            This is a helper function that returns the POSSIBLE policy definitions, that can
            be used to define your policies.

        arguments:
            scope - optional - if given, the function will only return policy definitions for the given scope.

        returns:
             the policy definitions of
              - allowed scopes
              - allowed actions in scopes
              - type of actions

        exception:
            if an error occurs an exception is serialized and returned
        '''
        pol = {}

        try:
            param = getLowerParams(request.params)
            log.debug("[getPolicy] getting policy definitions: %r" % param)

            scope = getParam(param, "scope", optional)
            pol = getPolicyDefinitions(scope)
            dynpol = self._add_dynamic_tokens(scope)
            pol.update(dynpol)

            c.audit['success'] = True
            c.audit['info'] = scope

            Session.commit()
            return sendResult(response, pol, 1)

        except Exception as exx:
            log.exception("[getPolicyDef] error getting policy definitions: %r" % exx)
            Session.rollback()
            return sendError(response, exx)

        finally:
            Session.close()
            log.debug("[getPolicyDef] done")

#########################################################
    def _add_dynamic_tokens(self, scope):
        '''
            add the policy description of the dynamic token

            :param scope: scope of the policy definition
            :type  scope: string

            :return: policy dict
            :rtype:  dict

        '''
        pol = {}

        log.debug("[_add_dynamic_tokens]")

        glo = config['pylons.app_globals']
        tokenclasses = glo.tokenclasses

        for tok in tokenclasses.keys():
            tclass = tokenclasses.get(tok)
            tclass_object = newToken(tclass)
            if hasattr(tclass_object, 'getClassInfo'):
                # check if we have a policy in the definition
                try:
                    policy = tclass_object.getClassInfo('policy', ret=None)
                    if policy is not None and policy.has_key(scope):
                        scope_policy = policy.get(scope)
                        pol.update(scope_policy)
                except Exception as exx:
                    log.info('[dynamicToken] no policy for tokentype %r found (%r)'
                             % (tok, exx))

        return pol

#########################################################
    def importPolicy(self):
        '''
        method:
            system/importPolicy

        description:
            This function is used to import policies from a file.

        arguments:
            file - mandatory: The policy file in the POST request
        '''
        sendResultMethod = sendResult
        sendErrorMethod = sendError

        res = True
        try:
            log.debug("[importPolicy] getting POST request: %r" % request.POST)

            policy_file = request.POST['file']
            fileString = ""
            log.debug("[importPolicy] loading policy file to server using POST request. File: %s" % policy_file)

            # In case of form post requests, it is a "instance" of FieldStorage
            # i.e. the Filename is selected in the browser and the data is transferred
            # in an iframe. see: http://jquery.malsup.com/form/#sample4
            #
            if type(policy_file).__name__ == 'instance':
                log.debug("[importPolicy] Field storage file: %s", policy_file)
                fileString = policy_file.value
                sendResultMethod = sendXMLResult
                sendErrorMethod = sendXMLError
            else:
                fileString = policy_file
            log.debug("[importPolicy] fileString: %s", fileString)

            if fileString == "":
                log.error("[importPolicy] Error loading/importing policy file. file empty!")
                return sendErrorMethod(response, "Error loading policy. File empty!")

            # the contents of filestring needs to be parsed and stored as policies.
            from configobj import ConfigObj
            policies = ConfigObj(fileString.split('\n'), encoding="UTF-8")
            log.info("[importPolicy] read the following policies: %s",
                     policies)
            res = len(policies)
            for policy_name in policies.keys():
<<<<<<< HEAD
                ret = setPolicy({ 'name': policy_name,
                              'action' : policies[policy_name].get('action', ""),
                              'scope' : policies[policy_name].get('scope', ""),
                              'realm' : policies[policy_name].get('realm', ""),
                              'user' : policies[policy_name].get('user', ""),
                              'time' : policies[policy_name].get('time', ""),
                            'client': policies[policy_name].get('client', "")})
                log.debug("[importPolicy] import policy %s: %s" % (policy_name, ret))
=======
                policy = policies[policy_name]
                if not policy['action'] or not policy['scope']:
                    raise ParameterError("Missing scope or action in"
                                         " policy %s" % policy_name)
                ret = setPolicy({'name': policy_name,
                                 'action': policy['action'],
                                 'scope': policy['scope'],
                                 'realm': policy.get('realm', ""),
                                 'user': policy.get('user', ""),
                                 'time': policy.get('time', ""),
                                 'client': policy.get('client', "")})
                log.debug("[importPolicy] import policy %s: %s",
                          policy_name, ret)
>>>>>>> 0eaf6b9b

            c.audit['info'] = "Policies imported from file %s" % policy_file
            c.audit['success'] = 1
            Session.commit()
            return sendResultMethod(response, res)

        except Exception as exx:
            log.exception("[importPolicy] failed! %r" % exx)
            Session.rollback()
            return sendErrorMethod(response, exx)

        finally:
            Session.close()
            log.debug("[importPolicy] done")

############################################################
    def checkPolicy(self):
        '''
        method:
            system/checkPolicy

        description:
            this function checks if a the given parameter will trigger a policy or not.

        arguments:
            * user   - the name of the user
            * realm  - the realm
            * scope  - the scope
            * action
            * client - the client IP

        returns:
            a json result like this:
              value : { "allowed" : "true",
                        "policy" : <Name der Policy, die das erlaubt hat> }
              value : { "allowed" : "false",
                         "info" : <sowas wie die Fehlermeldung> }

        '''
        res = {}

        try:
            param = getLowerParams(request.params)

            user = getParam(param, "user", required)
            realm = getParam(param, "realm", required)
            scope = getParam(param, "scope", required)
            action = getParam(param, "action", required)
            client = getParam(param, "client", required)

            pol = {}
            if scope in ["admin", "system"]:
                pol = getPolicy({"scope": scope})
                log.debug("CKO %s" % pol)
                if len(pol) > 0:
                    # Policy active for this scope!
                    pol = getPolicy({"user":user,
                                      "realm":realm,
                                      "scope":scope,
                                      "action":action,
                                      "client":client})
                    res["allowed"] = len(pol) > 0
                    res["policy"] = pol
                    if len(pol) > 0:
                        c.audit['info'] = "allowed by policy %s" % pol.keys()
                else:
                    # No policy active for this scope
                    c.audit['info'] = "allowed since no policies in scope %s" % scope
                    res["allowed"] = True
                    res["policy"] = "No policies in scope %s" % scope
            else:
                log.debug("[checkPolicy] checking policy for client %s, scope %s, action %s, realm %s and user %s" %
                          (client, scope, action, realm, user))

                pol = get_client_policy(client, scope, action, realm, user)
                res["allowed"] = len(pol) > 0
                res["policy"] = pol
                if len(pol) > 0:
                    c.audit['info'] = "allowed by policy %s" % pol.keys()

            c.audit['action_detail'] = "action = %s, realm = %s, scope = %s"\
                    % (action, realm, scope)
            c.audit['success'] = True

            Session.commit()
            return sendResult(response, res, 1)

        except Exception as exx:
            log.exception("[checkPolicy] error checking policy: %r" % exx)
            Session.rollback()
            return sendError(response, exx)

        finally:
            Session.close()
            log.debug("[checkPolicy] done")

##########################################################################
    def getPolicy(self):
        """
        method:
            system/getPolicy

        description:
            this function is used to retrieve the policies that you
            defined.

        arguments:
            * realm - (optional) will return all policies in the given realm
            * name  - (optional) will only return the policy with the given name
            * action  (optional) will only return the policy with the given action
            * user    (optional) will only return the policy for this user
            * scope - (optional) will only return the policies within the given scope
            * export - (optional) The filename needs to be specified as the third part of the URL like /system/getPolicy/policy.cfg. It
                    will then be exported to this file.
            * display_inactive - (optional) if set, then also inactive policies will be displayed

        returns:
            a json result with the configuration of the specified policies

        exception:
            if an error occurs an exception is serialized and returned

        """


        pol = {}
        param = getLowerParams(request.params)

        log.debug("[getPolicy] getting policy: %r" % param)
        export = None

        # config settings from here
        action = None
        user = None
        try:
            name = getParam(param, "name", optional)
            realm = getParam(param, "realm", optional)
            scope = getParam(param, "scope", optional)
            if 'action' in param:
                action = param.get('action') or None
            if 'user' in param:
                user = param.get('user') or None

            display_inactive = getParam(param, "display_inactive", optional)
            if display_inactive:
                display_inactive = True

            route_dict = request.environ.get('pylons.routes_dict')
            export = route_dict.get('id')

            log.debug("[getPolicy] retrieving policy name: %s, realm: %s, scope: %s"
                      % (name, realm, scope))
            pol = {}
            if name != None:
                for nam in name.split(','):
                    search_param = {'name':nam, 'realm':realm, 'scope': scope}
                    if action:
                        search_param['action'] = action
                    poli = getPolicy(search_param,
                                     display_inactive=display_inactive)
                    pol.update(poli)
            else:
                search_param = {'name':name, 'realm':realm, 'scope': scope}
                if action:
                    search_param['action'] = action
                pol = getPolicy(search_param,
                                display_inactive=display_inactive)

            # due to bug in getPolicy we have to post check if user is in policy!
            if user:
                rpol = {}
                for p_name, policy in pol.items():
                    if policy['user'] == None:
                        rpol[p_name] = policy
                    else:
                        users = policy['user'].split(',')
                        for use in users:
                            if use.strip() == user.strip() or use.strip() == '*':
                                rpol[p_name] = policy
                pol = rpol


            c.audit['success'] = True
            c.audit['info'] = "name = %s, realm = %s, scope = %s" \
                                % (name, realm, scope)

            Session.commit()

            if export:
                filename = create_policy_export_file(pol, export)
                wsgi_app = FileApp(filename)
                return wsgi_app(request.environ, self.start_response)
            else:
                return sendResult(response, pol, 1)

        except Exception as exx:
            log.exception("[getPolicy] error getting policy: %r" % exx)
            Session.rollback()
            return sendError(response, exx)

        finally:
            Session.close()
            log.debug("[getPolicy] done")

########################################################
    def delPolicy(self):
        """
        method:
            system/delPolicy

        description:
            this function deletes the policy with the given name

        arguments:
            name  - the policy with the given name

        returns:
            a json result about the delete success

        exception:
            if an error occurs an exception is serialized and returned

        """
        res = {}
        ret = {}
        param = {}
        try:
            param.update(request.params)
            log.info("[delPolicy] deleting policy: %r" % param)

            # support the ignor of policy impact check
            enforce = param.get("enforce", 'False')
            if enforce.lower() == 'true':
                enforce = True
            else:
                enforce = False

            name_param = param["name"]
            names = name_param.split(',')
            for name in names:
                log.debug("[delPolicy] trying to delete policy %s" % name)
                ret.update(deletePolicy(name, enforce))

            res["delPolicy"] = {"result": ret}

            c.audit['success'] = ret
            c.audit['info'] = name

            Session.commit()
            return sendResult(response, res, 1)

        except Exception as exx:
            log.exception("[delPolicy] error deleting policy: %r" % exx)
            Session.rollback()
            return sendError(response, exx)

        finally:
            Session.close()
            log.debug("[delPolicy] done")

########################################################

    def setupSecurityModule(self):

        res = {}

        try:
            params = getLowerParams(request.params)
            log.debug("[setupSecurityModule] parameters: %r" % params)
            log.debug("[setupSecurityModule] : start setup")

            hsm_id = params.get('hsm_id', None)

            from linotp.lib.config  import getGlobalObject
            glo = getGlobalObject()
            sep = glo.security_provider

            # for test purpose we switch to an errHSM
            if isSelfTest():
                if params.get('__hsmexception__') == '__ON__':
                    hsm = c.hsm.get('obj')
                    hsm_id = sep.activeOne
                    if type(hsm).__name__ == 'DefaultSecurityModule':
                        hsm_id = sep.setupModule('err', params)

                if params.get('__hsmexception__') == '__OFF__':
                    hsm = c.hsm.get('obj')
                    hsm_id = sep.activeOne
                    if type(hsm).__name__ == 'ErrSecurityModule':
                        hsm_id = sep.setupModule('default', params)



            if hsm_id is None:
                hsm_id = sep.activeOne
                hsm = c.hsm.get('obj')
                error = c.hsm.get('error')
                if hsm is None or len(error) != 0:
                    raise Exception ('current activeSecurityModule >%r< is not initialized::%s:: - Please check your security module configuration and connection!' % (hsm_id, error))

                ready = hsm.isReady()
                res['setupSecurityModule'] = {'activeSecurityModule': hsm_id ,
                                              'connected' : ready }
                ret = ready
            else:
                if hsm_id != sep.activeOne:
                    raise Exception ('current activeSecurityModule >%r< could only be changed through the configuration!' % sep.activeOne)

                ret = sep.setupModule(hsm_id, config=params)

                hsm = c.hsm.get('obj')
                ready = hsm.isReady()
                res['setupSecurityModule'] = {'activeSecurityModule': hsm_id ,
                                              'connected' : ready ,
                                              'result' : ret}

            c.audit['success'] = ret
            Session.commit()
            return sendResult(response, res, 1)

        except Exception as exx:
            log.exception("[setupSecurityModule] : setup failed: %r" % exx)
            Session.rollback()
            return sendError(response, exx)

        finally:
            Session.close()
            log.error("[setupSecurityModule] done")

########################################################

    def getSupportInfo(self):
        """
        return the support status, which is community support by default
        or the support subscription info, which could be the old license
        """
        try:

<<<<<<< HEAD
            details = None
            try:
                (lic, sig) = getSupportLicenseInfo()
            except InvalidLicenseException as err:
                if err.type <> 'UNLICENSED':
                    raise # Certificate "formating" errors are not ignored!
                # When no certificate was installed, then return an empty dictiuonary...
                lic, sig = {}, None
                details  = { 'valid': False, 'message': str(err) }

            ### if you do not want details, just set "details = None"!
            if details is None:
                (chk, msg) = verifyLicenseInfo(lic, sig)
                if chk:
                    details = { 'valid': chk }
                else:
                    details = { 'valid': chk, 'message': msg }
            ###
=======
            (lic_info, _sig) = linotp.lib.support.getSupportLicenseInfo()
            res = {}
            res.update(lic_info)
>>>>>>> 0eaf6b9b

            c.audit['success'] = True
            return sendResult(response, lic, 1, opt=details)

        except Exception as exx:
            log.exception("[getSupportInfo] : failed to access support info: %r" % exx)
            Session.rollback()
            return sendError(response, exx)

        finally:
            Session.close()
            log.error("[getSupportInfo] done")

    def isSupportValid(self):
        """
        verifies the support license status

        if ok
            status and value in response are both true
        else
            value is false and the detail is returned as detail in the response
        """
<<<<<<< HEAD
=======
        res = {}
        info = {}
>>>>>>> 0eaf6b9b
        try:

            chk = False
            opt = None
            try:
                # getSupportLicenseInfo will return only if certificate is valid...
                getSupportLicenseInfo()
                chk = True
            except InvalidLicenseException as err:
                opt = { 'reason': str(err) }

<<<<<<< HEAD
            c.audit['success'] = chk
            return sendResult(response, chk, 1, opt=opt)
=======
            (res, msg,
             lic_info) = linotp.lib.support.isSupportLicenseValid(licString)

            if res is False:
                info['reason'] = msg

            if linotp.lib.support.do_nagging(lic_info):
                info['download_licence_info'] = _("<h1>contact support</h1>")

            c.audit['success'] = res
            Session.commit()
            return sendResult(response, res, 1, opt=info)
>>>>>>> 0eaf6b9b

        except Exception as exx:
            log.exception("[isSupportValid] failed verify support info: %r" % exx)
            Session.rollback()
            return sendError(response, exx)

        finally:
            Session.close()
            log.debug("[isSupportValid] done")

    def setSupport(self):
        """
        hook to load a support subscription file

        receives the data with a form post file upload
        and installes it after license verification
        """
        res = False
        message = None


        sendResultMethod = sendResult
        sendErrorMethod = sendError

        try:
            format = request.POST.get('format')
            if format == 'xml':
                sendResultMethod = sendXMLResult
                sendErrorMethod = sendXMLError

            licField = request.POST['license']
            log.info("[setSupport] setting support: %s" % (licField))

            # In case of normal post requests, it is a "instance" of
            # FieldStorage
            if type(licField).__name__ == 'instance':
                log.debug("[setSupport] Field storage: %s", licField)
                support_description = licField.value
            else:
                # we got UTF-8!
                support_description = licField.encode('utf-8')
            log.debug("[setSupport] license %s", support_description)

<<<<<<< HEAD
            res, msg = setSupportLicense(support_description)
=======
            res, msg = linotp.lib.support.setSupportLicense(support_description)
>>>>>>> 0eaf6b9b
            if res is False:
                message = {'reason': msg}

            c.audit['success'] = res

            Session.commit()
            return sendResultMethod(response, res, 1, opt=message)

        except Exception as exx:
            log.exception("[setSupport] failed to set support license: %r" % exx)
            Session.rollback()
            return sendErrorMethod(response, exx)

        finally:
            Session.close()
            log.error("[setSupport] done")


#eof###########################################################################
<|MERGE_RESOLUTION|>--- conflicted
+++ resolved
@@ -35,12 +35,12 @@
 import re
 import webob
 import binascii
+from pylons import request, response, config, tmpl_context as c
 
 from useridresolver.UserIdResolver import ResolverLoadConfigError
 
+import linotp
 from linotp.lib.selftest import isSelfTest
-from pylons import request, response, config, tmpl_context as c
-
 from linotp.model.meta import Session
 
 from linotp.lib.base import BaseController
@@ -68,9 +68,7 @@
 from linotp.lib.error   import ParameterError
 
 from linotp.lib.util    import getParam, getLowerParams
-from linotp.lib.reply   import sendResult, sendError
-from linotp.lib.reply   import sendXMLResult, sendXMLError
-
+from linotp.lib.reply   import sendResult, sendError, sendXMLResult, sendXMLError
 from linotp.lib.realm   import getRealms
 from linotp.lib.realm   import getDefaultRealm
 from linotp.lib.user    import setRealm
@@ -929,6 +927,7 @@
             log.info("[delRealm] deleting realm: %r " % param)
 
             realm = getParam(param, "realm", required)
+
 
             # we test if before delete there has been a default
             # if yes - check after delete, if still one there
@@ -1284,16 +1283,6 @@
                      policies)
             res = len(policies)
             for policy_name in policies.keys():
-<<<<<<< HEAD
-                ret = setPolicy({ 'name': policy_name,
-                              'action' : policies[policy_name].get('action', ""),
-                              'scope' : policies[policy_name].get('scope', ""),
-                              'realm' : policies[policy_name].get('realm', ""),
-                              'user' : policies[policy_name].get('user', ""),
-                              'time' : policies[policy_name].get('time', ""),
-                            'client': policies[policy_name].get('client', "")})
-                log.debug("[importPolicy] import policy %s: %s" % (policy_name, ret))
-=======
                 policy = policies[policy_name]
                 if not policy['action'] or not policy['scope']:
                     raise ParameterError("Missing scope or action in"
@@ -1307,7 +1296,6 @@
                                  'client': policy.get('client', "")})
                 log.debug("[importPolicy] import policy %s: %s",
                           policy_name, ret)
->>>>>>> 0eaf6b9b
 
             c.audit['info'] = "Policies imported from file %s" % policy_file
             c.audit['success'] = 1
@@ -1644,35 +1632,15 @@
         return the support status, which is community support by default
         or the support subscription info, which could be the old license
         """
-        try:
-
-<<<<<<< HEAD
-            details = None
-            try:
-                (lic, sig) = getSupportLicenseInfo()
-            except InvalidLicenseException as err:
-                if err.type <> 'UNLICENSED':
-                    raise # Certificate "formating" errors are not ignored!
-                # When no certificate was installed, then return an empty dictiuonary...
-                lic, sig = {}, None
-                details  = { 'valid': False, 'message': str(err) }
-
-            ### if you do not want details, just set "details = None"!
-            if details is None:
-                (chk, msg) = verifyLicenseInfo(lic, sig)
-                if chk:
-                    details = { 'valid': chk }
-                else:
-                    details = { 'valid': chk, 'message': msg }
-            ###
-=======
+        res = {}
+        try:
+
             (lic_info, _sig) = linotp.lib.support.getSupportLicenseInfo()
             res = {}
             res.update(lic_info)
->>>>>>> 0eaf6b9b
 
             c.audit['success'] = True
-            return sendResult(response, lic, 1, opt=details)
+            return sendResult(response, res, 1)
 
         except Exception as exx:
             log.exception("[getSupportInfo] : failed to access support info: %r" % exx)
@@ -1692,26 +1660,18 @@
         else
             value is false and the detail is returned as detail in the response
         """
-<<<<<<< HEAD
-=======
+
         res = {}
         info = {}
->>>>>>> 0eaf6b9b
-        try:
-
-            chk = False
-            opt = None
+        try:
+
+            license_txt = getFromConfig('license', '')
             try:
-                # getSupportLicenseInfo will return only if certificate is valid...
-                getSupportLicenseInfo()
-                chk = True
-            except InvalidLicenseException as err:
-                opt = { 'reason': str(err) }
-
-<<<<<<< HEAD
-            c.audit['success'] = chk
-            return sendResult(response, chk, 1, opt=opt)
-=======
+                licString = binascii.unhexlify(license_txt)
+            except TypeError:
+                licString = license_txt
+
+
             (res, msg,
              lic_info) = linotp.lib.support.isSupportLicenseValid(licString)
 
@@ -1724,7 +1684,6 @@
             c.audit['success'] = res
             Session.commit()
             return sendResult(response, res, 1, opt=info)
->>>>>>> 0eaf6b9b
 
         except Exception as exx:
             log.exception("[isSupportValid] failed verify support info: %r" % exx)
@@ -1768,11 +1727,7 @@
                 support_description = licField.encode('utf-8')
             log.debug("[setSupport] license %s", support_description)
 
-<<<<<<< HEAD
-            res, msg = setSupportLicense(support_description)
-=======
             res, msg = linotp.lib.support.setSupportLicense(support_description)
->>>>>>> 0eaf6b9b
             if res is False:
                 message = {'reason': msg}
 
