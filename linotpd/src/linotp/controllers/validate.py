# -*- coding: utf-8 -*-
#
#    LinOTP - the open source solution for two factor authentication
#    Copyright (C) 2010 - 2017 KeyIdentity GmbH
#
#    This file is part of LinOTP server.
#
#    This program is free software: you can redistribute it and/or
#    modify it under the terms of the GNU Affero General Public
#    License, version 3, as published by the Free Software Foundation.
#
#    This program is distributed in the hope that it will be useful,
#    but WITHOUT ANY WARRANTY; without even the implied warranty of
#    MERCHANTABILITY or FITNESS FOR A PARTICULAR PURPOSE.  See the
#    GNU Affero General Public License for more details.
#
#    You should have received a copy of the
#               GNU Affero General Public License
#    along with this program.  If not, see <http://www.gnu.org/licenses/>.
#
#
#    E-mail: linotp@keyidentity.com
#    Contact: www.linotp.org
#    Support: www.keyidentity.com
#

"""
validate controller - to check the authentication request
"""

import logging

import webob
from pylons import request, response, config
from pylons import tmpl_context as c
from pylons.controllers.util import abort
from pylons.i18n.translation import _

from linotp.lib.auth.validate import ValidationHandler
from linotp.lib.base import BaseController
from linotp.lib.config import getFromConfig
from linotp.lib.error import ParameterError

from linotp.lib.policy import AuthorizeException
from linotp.lib.policy import check_auth_serial
from linotp.lib.policy import check_auth_tokentype
from linotp.lib.policy import check_user_authorization
from linotp.lib.policy import is_auth_return
from linotp.lib.policy import set_realm

from linotp.lib.realm import getDefaultRealm
from linotp.lib.reply import sendQRImageResult
from linotp.lib.reply import sendResult, sendError
from linotp.lib.selftest import isSelfTest
from linotp.lib.token import getTokens4UserOrSerial
from linotp.lib.token import get_tokenserial_of_transaction
from linotp.lib.tokenclass import TokenClass

from linotp.lib.user import User
from linotp.lib.user import getUserFromParam
from linotp.lib.user import getUserId
from linotp.lib.user import getUserInfo
from linotp.lib.util import getParam
from linotp.lib.util import get_client

from linotp.model.meta import Session
from linotp.lib.context import request_context
from linotp.lib.error import ValidateError
from linotp.lib.pairing import decrypt_pairing_response

CONTENT_TYPE_PAIRING = 1

audit = config.get('audit')

optional = True
required = False

log = logging.getLogger(__name__)


class ValidateController(BaseController):

    '''
    The linotp.controllers are the implementation of the web-API to talk to the LinOTP server.
    The ValidateController is used to validate the username with its given OTP value.
    An Authentication module like pam_linotp2 or rlm_linotp2 uses this ValidateController.
    The functions of the ValidateController are invoked like this

        https://server/validate/<functionname>

    The functions are described below in more detail.
    '''

    def __before__(self, action, **params):

        try:
            c.audit = request_context['audit']
            c.audit['client'] = get_client(request)
            request_context['Audit'] = audit
            return response

        except Exception as exx:
            log.exception("[__before__::%r] exception %r" % (action, exx))
            Session.rollback()
            Session.close()
            return sendError(response, exx, context='before')


    def __after__(self, action, **params):
        audit.log(c.audit)
        return response


    def _check(self, param):
        '''
        basic check function, that can be used by different controllers

        :param param: dict of all caller parameters
        :type param: dict

        :return: Tuple of True or False and opt
        :rtype: Tuple(boolean, opt)

        '''
        opt = None

        options = {}

        # put everything in the options but the user, pass, init
        options.update(param)
        for para in ["pass", "user", "init"]:
            if options.has_key(para):
                del options[para]

        passw = getParam(param, "pass", optional)
        user = getUserFromParam(param, optional)

        # support for ocra application challenge verification
        challenge = getParam(param, "challenge", optional)
        if challenge is not None:
            options = {}
            options['challenge'] = challenge

        c.audit['user'] = user.login
        realm = user.realm or getDefaultRealm()
        c.audit['realm'] = realm

        # AUTHORIZATION Pre Check
        # we need to overwrite the user.realm in case the
        # user does not exist in the original realm (setrealm-policy)
        user.realm = set_realm(user.login, realm, exception=True)
        check_user_authorization(user.login, user.realm, exception=True)

        if isSelfTest() is True:
            initTime = getParam(param, "init", optional)
            if initTime is not None:
                if options is None:
                    options = {}
                options['initTime'] = initTime
        vh = ValidationHandler()
        (ok, opt) = vh.checkUserPass(user, passw, options=options)

        c.audit.update(request_context.get('audit'))
        c.audit['success'] = ok

        if ok:
            # AUTHORIZATION post check
            check_auth_tokentype(c.audit['serial'], exception=True, user=user)
            check_auth_serial(c.audit['serial'], exception=True, user=user)

        # add additional details
        if is_auth_return(ok, user=user):
            if opt is None:
                opt = {}
            if ok:
                opt['realm'] = c.audit.get('realm')
                opt['user'] = c.audit.get('user')
                opt['tokentype'] = c.audit.get('token_type')
                opt['serial'] = c.audit.get('serial')
            else:
                opt['error'] = c.audit.get('action_detail')

        return (ok, opt)


    # @profile_decorator(log_file="/tmp/validate.prof")
    def check(self):

        '''
        This function is used to validate the username and the otp value/password.

        method:
            validate/check

        arguments:

           * user:    The username or loginname
           * pass:    The password that consist of a possible fixed password component and the OTP value
           * realm (optional): An optional realm to match the user to a useridresolver
           * challenge (optional): optional challenge + otp verification for challenge response token. This indicates, that tis request is a challenge request.
           * data (optional): optional challenge + otp verification for challenge response token.  This indicates, that tis request is a challenge request.
           * state (optional): The optional id to respond to a previous challenge.
           * transactionid (optional): The optional id to respond to a previous challenge.

        returns:
            JSON response::

                {
                    "version": "LinOTP 2.4",
                    "jsonrpc": "2.0",
                    "result": {
                        "status": true,
                        "value": false
                    },
                    "id": 0
                }

            If ``status`` is ``true`` the request was handled successfully.

            If ``value`` is ``true`` the user was authenticated successfully.
        '''

        param = {}
        ok = False
        opt = None

        try:
            param.update(request.params)

            # prevent the detection if a user exist
            # by sending a request w.o. pass parameter
            try:
                (ok, opt) = self._check(param)
            except (AuthorizeException, ParameterError) as exx:
                log.warning("[check] authorization failed for validate/check: %r"
                            % exx)
                c.audit['success'] = False
                c.audit['info'] = unicode(exx)
                ok = False
                if is_auth_return(ok):
                    if opt is None:
                        opt = {}
                    opt['error'] = c.audit.get('info')

            Session.commit()

            qr = param.get('qr', None)
            if qr and opt and 'message' in opt:
                try:
                    dataobj = opt.get('message')
                    param['alt'] = "%s" % opt
                    if 'transactionid' in opt:
                        param['transactionid'] = opt['transactionid']
                    return sendQRImageResult(response, dataobj, param)
                except Exception as exc:
                    log.warning("failed to send QRImage: %r " % exc)
                    return sendQRImageResult(response, opt, param)
            else:
                return sendResult(response, ok, 0, opt=opt)

        except Exception as exx:
            log.exception("[check] validate/check failed: %r" % exx)
            # If an internal error occurs or the SMS gateway did not send the SMS, we write this to the detail info.
            c.audit['info'] = "%r" % exx
            Session.rollback()
            return sendResult(response, False, 0)

        finally:
            Session.close()

    def check_status(self):
        """
        check the status of a transaction - for polling support
        """
        param = {}
        ok = False
        opt = None

        try:
            param.update(request.params)

            transid = param.get('state', param.get('transactionid', None))
            if not transid:
                raise ParameterError(_('Missing required parameter "state" or '
                                     '"transactionid"!'))

            serial = param.get('serial', None)
            user = getUserFromParam(param, False)

            if not user and not serial:
                raise ParameterError(_('Missing required parameter "serial"'
                                     ' or "user"!'))

<<<<<<< HEAD
            passw = param.get('pass', None)
=======
            passw = param.get('pass')
>>>>>>> 34e80e28
            if passw is None:
                raise ParameterError(_('Missing required parameter "pass"!'))

            use_offline = param.get('use_offline', False)

            va = ValidationHandler()
            ok, opt = va.check_status(transid=transid, user=user,
                                      serial=serial, password=passw,
                                      use_offline=use_offline)

            c.audit['success'] = ok
            c.audit['info'] = unicode(opt)

            Session.commit()
            return sendResult(response, ok, 0, opt=opt)

        except Exception as exx:
            log.exception("check_status failed: %r" % exx)
            c.audit['info'] = unicode(exx)
            Session.rollback()
            return sendResult(response, False, 0)

        finally:
            Session.close()


    def check_yubikey(self):
        '''
        This function is used to validate the output of a yubikey

        method:
            validate/check_yubikey

        :param pass: The password that consist of the static yubikey prefix and the otp
        :type pass: string

        :return: JSON Object

        returns:
            JSON response::

                {
                    "version": "LinOTP 2.4",
                    "jsonrpc": "2.0",
                    "result": {
                        "status": true,
                        "value": false
                    },
                    "detail" : {
                        "username": username,
                        "realm": realm
                    },
                    "id": 0
                }
        '''

        param = request.params
        passw = getParam(param, "pass", required)
        try:

            ok = False
            try:
                vh = ValidationHandler()
                ok, opt = vh.checkYubikeyPass(passw)
                c.audit['success'] = ok

            except AuthorizeException as exx:
                log.warning("[check_yubikey] authorization failed for validate/check_yubikey: %r"
                            % exx)
                c.audit['success'] = False
                c.audit['info'] = unicode(exx)
                ok = False

            Session.commit()
            return sendResult(response, ok, 0, opt=opt)

        except Exception as exx:
            log.exception("[check_yubikey] validate/check_yubikey failed: %r" % exx)
            c.audit['info'] = unicode(exx)
            Session.rollback()
            return sendResult(response, False, 0)

        finally:
            Session.close()

    def check_url(self):
        '''
        This function works with pam_url.
        '''
        ok = False
        param = {}
        try:
            param.update(request.params)

            try:
                (ok, opt) = self._check(param)
            except AuthorizeException as acc:
                log.warning("[check_url] authorization failed for validate/check_url: %r" % acc)
                c.audit['success'] = False
                c.audit['action_detail'] = unicode(acc)
                ok = False

            Session.commit()
            response.headers['blablafoo'] = 'application/json'

            ## TODO: this code seems not to be finished
            if not ok:
                abort(403)
            else:
                return "Preshared Key Todo"

        except webob.exc.HTTPUnauthorized as acc:
            ## the exception, when an abort() is called if forwarded
            log.exception("[__before__::%r] webob.exception %r" % acc)
            Session.rollback()
            raise acc

        except Exception as exx:
            log.exception("[check_url] validate/check_url failed: %r" % exx)
            Session.rollback()
            return sendResult(response, False, 0)

        finally:
            Session.close()


    def samlcheck(self):
        '''
        This function is used to validate the username and the otp value/password
        in a SAML environment. If ``linotp.allowSamlAttributes = True``
        then the attributes of the authenticated users are also contained
        in the response.

        method:
            validate/samlcheck

        arguments:
            * user:    username / loginname
            * pass:    the password that consists of a possible fixes password component and the OTP value
            * realm:   optional realm to match the user to a useridresolver

        returns:
            JSON response
        '''

        try:
            opt = None
            param = request.params
            (ok, opt) = self._check(param)
            attributes = {}

            if True == ok:
                allowSAML = False
                try:
                    allowSAML = getFromConfig("allowSamlAttributes")
                except:
                    log.warning("[samlcheck] Calling controller samlcheck. But allowSamlAttributes is False.")
                if "True" == allowSAML:
                    ## Now we get the attributes of the user
                    user = getUserFromParam(param, optional)
                    (uid, resId, resIdC) = getUserId(user)
                    userInfo = getUserInfo(uid, resId, resIdC)
                    #users   = getUserList({ 'username':user.getUser()} , user)
                    log.debug("[samlcheck] getting attributes for: %s@%s"
                              % (user.getUser(), user.getRealm()))

                    res = userInfo
                    for key in ['username',
                                'surname',
                                'mobile',
                                'phone',
                                'givenname',
                                'email']:
                        if key in res:
                            attributes[key] = res[key]

            Session.commit()
            return sendResult(response, { 'auth': ok, 'attributes' : attributes } , 0, opt)

        except Exception as exx:
            log.exception("[samlcheck] validate/check failed: %r" % exx)
            Session.rollback()
            return sendResult(response, False, 0)

        finally:
            Session.close()

    def check_t(self):

        param = {}
        value = {}
        ok = False
        opt = {}

        try:
            param.update(request.params)
            passw = getParam(param, "pass", required)

            transid = param.get('state', None)
            if transid is not  None:
                param['transactionid'] = transid
                del param['state']

            if transid is None:
                transid = param.get('transactionid', None)

            if transid is None:
                raise Exception("missing parameter: state or transactionid!")

            vh = ValidationHandler()
            (ok, opt) = vh.check_by_transactionid(transid=transid,
                                                  passw=passw,
                                                  options=param)

            value['value'] = ok
            value['failcount'] = int(opt.get('failcount', 0))

            c.audit['success'] = ok
            Session.commit()

            qr = param.get('qr', None)
            if qr and opt and 'message' in opt:
                try:
                    dataobj = opt.get('message')
                    param['alt'] = "%s" % opt
                    if 'transactionid' in opt:
                        param['transactionid'] = opt['transactionid']
                    return sendQRImageResult(response, dataobj, param)
                except Exception as exc:
                    log.warning("failed to send QRImage: %r " % exc)
                    return sendQRImageResult(response, opt, param)
            else:
                return sendResult(response, value, 1, opt=opt)

        except Exception as exx:
            log.exception("[check_t] validate/check_t failed: %r" % exx)
            c.audit['info'] = unicode(exx)
            Session.rollback()
            return sendResult(response, False, 0)

        finally:
            Session.close()


    def check_s(self):
        '''
        This function is used to validate the serial and the otp value/password.

        method:
            validate/check_s

        arguments:
            * serial:  the serial number of the token
            * pass:    the password that consists of a possible fixes password component
                        and the OTP value

        returns:
            JSON response
        '''
        param = {}
        param.update(request.params)

        options = {}
        options.update(param)
        for k in ['user', 'serial', "pass", "init"]:
            if k in options:
                del options[k]

        if 'init' in param:
            if isSelfTest() is True:
                options['initTime'] = param.get('init')

        try:
            passw = getParam(param, "pass", optional)
            serial = getParam(param, 'serial', optional)
            if serial is None:
                user = getParam(param, 'user', optional)
                if user is not None:
                    user = getUserFromParam(param, optional)
                    toks = getTokens4UserOrSerial(user=user)
                    if len(toks) == 0:
                        raise Exception("No token found!")
                    elif len(toks) > 1:
                        raise Exception("More than one token found!")
                    else:
                        tok = toks[0].token
                        desc = tok.get()
                        realms = desc.get('LinOtp.RealmNames')
                        if realms is None or len(realms) == 0:
                            realm = getDefaultRealm()
                        elif len(realms) > 0:
                            realm = realms[0]

                        userInfo = getUserInfo(tok.LinOtpUserid, tok.LinOtpIdResolver, tok.LinOtpIdResClass)
                        user = User(login=userInfo.get('username'), realm=realm)

                        serial = tok.getSerial()

            c.audit['serial'] = serial

            if isSelfTest() is True:
                initTime = getParam(param, "init", optional)
                if initTime is not None:
                    if options is None:
                        options = {}
                    options['initTime'] = initTime

            options['scope'] = {"check_s": True}
            vh = ValidationHandler()
            (ok, opt) = vh.checkSerialPass(serial, passw, options=options)
            c.audit['success'] = ok
            Session.commit()

            qr = param.get('qr', None)
            if qr and opt and 'message' in opt:
                try:
                    dataobj = opt.get('message')
                    param['alt'] = "%s" % opt
                    if 'transactionid' in opt:
                        param['transactionid'] = opt['transactionid']
                    return sendQRImageResult(response, dataobj, param)
                except Exception as exc:
                    log.warning("failed to send QRImage: %r " % exc)
                    return sendQRImageResult(response, opt, param)
            else:
                return sendResult(response, ok, 0, opt=opt)

        except Exception as exx:
            log.exception("[check_s] validate/check_s failed: %r" % exx)
            c.audit['info'] = unicode(exx)
            Session.rollback()
            return sendResult(response, False, id=0, status=False)

        finally:
            Session.close()



    def simplecheck(self):
        '''
        This function is used to validate the username and the otp value/password.

        method:
            validate/simplecheck

        arguments:
            * user:    username / loginname
            * pass:    the password that consists of a possible fixes password component
                        and the OTP value
            * realm:   additional realm to match the user to a useridresolver

        returns:
            Simple ascii response:

            :-)
                in case of success
            :-(
                in case of failed authentication
            :-/
                in case of any error
        '''
        opt = None
        param = request.params
        res = []

        try:
            try:
                (ok, opt) = self._check(param)
            except AuthorizeException as e:
                log.warning("[simplecheck] validate/simplecheck: %r" % e)
                c.audit['success'] = False
                c.audit['action_detail'] = unicode(e)
                ok = False

            Session.commit()

            if ok is True:
                ret = u":-)"
            else:
                ret = u":-("
            res.append(ret)

            if opt is not None:

                if 'state' in opt or 'transactionid' in opt:
                    stat = opt.get('transactionid') or opt.get('state')
                    res.append(stat)

                if "data" in opt or "message" in opt:
                    msg = opt.get('data') or opt.get('message')
                    res.append(msg)


            return " ".join(res).strip()

        except Exception as exx:
            log.exception("[simplecheck] failed: %r" % exx)
            Session.rollback()
            return u":-("

        finally:
            Session.close()


    def ok(self):
        return sendResult(response, True, 0)

    def fail(self):
        return sendResult(response, False, 0)

    def smspin(self):
        '''
        This function is used in conjunction with an SMS token:
        the user authenticates with user and pin (pass) and
        will receive on his mobile an OTP as message

        method:
            validate/smspin

        arguments:
            * user:    username / loginname
            * pass:    the password that consists of a possible fixed password
            * realm:   additional realm to match the user to a useridresolver

        returns:
            JSON response
        '''
        ret = False
        param = request.params
        state = ''
        message = 'No sms message defined!'

        try:
            user = getUserFromParam(param, optional)
            c.audit['user'] = user.login
            c.audit['realm'] = user.realm or getDefaultRealm()
            c.audit['success'] = 0

            (ret, opt) = self._check(param)

            ## here we build some backward compatibility
            if type(opt) is dict:
                state = opt.get('state', '') or ''
                message = opt.get('message', '') or 'No sms message defined!'

            # sucessfull submit
            if (message in ['sms with otp already submitted',
                            'sms submitted']
                and len(state) > 0):
                ret = True
                c.audit['success'] = 1

            # sending sms failed should be an error
            elif message in ['sending sms failed']:
                ret = True
                c.audit['success'] = 0

            # anything else is an exception
            else:
                raise Exception(message)

            Session.commit()
            return sendResult(response, ret, opt)

        except Exception as exx:
            log.exception("[smspin] validate/smspin failed: %r" % exx)
            # If an internal error occurs or the SMS gateway did not send
            # the SMS, we write this to the detail info.
            c.audit['info'] = unicode(exx)
            Session.rollback()
            return sendResult(response, False, 0)

        finally:
            Session.close()

    def pair(self):
        """
        validate/pair: for the enrollment of qr and push token
        """

        try:

            # -------------------------------------------------------------- --

            params = dict(**request.params)

            enc_response = params.get('pairing_response')

            if enc_response is None:
                raise Exception('Parameter missing')

            # -------------------------------------------------------------- --

            dec_response = decrypt_pairing_response(enc_response)
            token_type = dec_response.token_type
            pairing_data = dec_response.pairing_data

            if not hasattr(pairing_data, 'serial') or \
               pairing_data.serial is None:

                raise ValidateError('Pairing responses with no serial attached'
                                    ' are currently not implemented.')

            # --------------------------------------------------------------- -

            # TODO: pairing policy
            tokens = getTokens4UserOrSerial(None, pairing_data.serial)

            if not tokens:
                raise Exception('Invalid serial in pairing response')

            if len(tokens) > 1:
                raise Exception('Multiple tokens found. Pairing not possible')

            token = tokens[0]

            # prepare some audit entries
            t_owner = token.getUser()

            realms = token.getRealms()
            realm = ''
            if realms:
                realm = realms[0]

            c.audit['user'] = t_owner or ''
            c.audit['realm'] = realm

            # --------------------------------------------------------------- --

            if token.type != token_type:
                raise Exception('Serial in pairing response doesn\'t match '
                                'supplied token_type')

            # --------------------------------------------------------------- --

            token.pair(pairing_data)
            c.audit['success'] = 1

            Session.commit()
            return sendResult(response, False)

        # ------------------------------------------------------------------- --

        except Exception as exx:
            log.exception("validate/pair failed: %r" % exx)
            c.audit['info'] = unicode(exx)
            Session.rollback()
            return sendResult(response, False, 0, status=False)

        finally:
            Session.close()

# eof #########################################################################<|MERGE_RESOLUTION|>--- conflicted
+++ resolved
@@ -291,11 +291,7 @@
                 raise ParameterError(_('Missing required parameter "serial"'
                                      ' or "user"!'))
 
-<<<<<<< HEAD
-            passw = param.get('pass', None)
-=======
             passw = param.get('pass')
->>>>>>> 34e80e28
             if passw is None:
                 raise ParameterError(_('Missing required parameter "pass"!'))
 
