# -*- coding: utf-8 -*-
#
#    LinOTP - the open source solution for two factor authentication
#    Copyright (C) 2010 - 2017 KeyIdentity GmbH
#
#    This file is part of LinOTP server.
#
#    This program is free software: you can redistribute it and/or
#    modify it under the terms of the GNU Affero General Public
#    License, version 3, as published by the Free Software Foundation.
#
#    This program is distributed in the hope that it will be useful,
#    but WITHOUT ANY WARRANTY; without even the implied warranty of
#    MERCHANTABILITY or FITNESS FOR A PARTICULAR PURPOSE.  See the
#    GNU Affero General Public License for more details.
#
#    You should have received a copy of the
#               GNU Affero General Public License
#    along with this program.  If not, see <http://www.gnu.org/licenses/>.
#
#
#    E-mail: linotp@keyidentity.com
#    Contact: www.linotp.org
#    Support: www.keyidentity.com
#

"""
validate controller - to check the authentication request
"""

import logging

import webob
from pylons import request, response, config
from pylons import tmpl_context as c
from pylons.controllers.util import abort
from pylons.i18n.translation import _

from linotp.lib.auth.validate import ValidationHandler
from linotp.lib.base import BaseController
from linotp.lib.config import getFromConfig
from linotp.lib.error import ParameterError

from linotp.lib.policy import AuthorizeException
from linotp.lib.policy import check_auth_serial
from linotp.lib.policy import check_auth_tokentype
from linotp.lib.policy import check_user_authorization
from linotp.lib.policy import is_auth_return
from linotp.lib.policy import set_realm

from linotp.lib.realm import getDefaultRealm
from linotp.lib.reply import sendQRImageResult
from linotp.lib.reply import sendResult, sendError
from linotp.lib.selftest import isSelfTest
from linotp.lib.token import getTokens4UserOrSerial
from linotp.lib.token import get_tokenserial_of_transaction
from linotp.lib.tokenclass import TokenClass

from linotp.lib.user import User
from linotp.lib.user import getUserFromParam
from linotp.lib.user import getUserId
from linotp.lib.user import getUserInfo
from linotp.lib.util import getParam
from linotp.lib.util import get_client

from linotp.model.meta import Session
from linotp.lib.context import request_context
from linotp.lib.error import ValidateError
from linotp.lib.pairing import decrypt_pairing_response

CONTENT_TYPE_PAIRING = 1

audit = config.get('audit')

optional = True
required = False

log = logging.getLogger(__name__)


class ValidateController(BaseController):

    '''
    The linotp.controllers are the implementation of the web-API to talk to the LinOTP server.
    The ValidateController is used to validate the username with its given OTP value.
    An Authentication module like pam_linotp2 or rlm_linotp2 uses this ValidateController.
    The functions of the ValidateController are invoked like this

        https://server/validate/<functionname>

    The functions are described below in more detail.
    '''

    def __before__(self, action, **params):

        try:
            c.audit = request_context['audit']
            c.audit['client'] = get_client(request)
            request_context['Audit'] = audit
            return response

        except Exception as exx:
            log.exception("[__before__::%r] exception %r" % (action, exx))
            Session.rollback()
            Session.close()
            return sendError(response, exx, context='before')


    def __after__(self, action, **params):
        audit.log(c.audit)
        return response


    def _check(self, param):
        '''
        basic check function, that can be used by different controllers

        :param param: dict of all caller parameters
        :type param: dict

        :return: Tuple of True or False and opt
        :rtype: Tuple(boolean, opt)

        '''
        opt = None

        options = {}

        # put everything in the options but the user, pass, init
        options.update(param)
        for para in ["pass", "user", "init"]:
            if options.has_key(para):
                del options[para]

        passw = getParam(param, "pass", optional)
        user = getUserFromParam(param)

        # support for ocra application challenge verification
        challenge = getParam(param, "challenge", optional)
        if challenge is not None:
            options = {}
            options['challenge'] = challenge

        c.audit['user'] = user.login
        realm = user.realm or getDefaultRealm()
        c.audit['realm'] = realm

        # AUTHORIZATION Pre Check
        # we need to overwrite the user.realm in case the
        # user does not exist in the original realm (setrealm-policy)
        user.realm = set_realm(user.login, realm, exception=True)
        check_user_authorization(user.login, user.realm, exception=True)

        if isSelfTest() is True:
            initTime = getParam(param, "init", optional)
            if initTime is not None:
                if options is None:
                    options = {}
                options['initTime'] = initTime
        vh = ValidationHandler()
        (ok, opt) = vh.checkUserPass(user, passw, options=options)

        c.audit.update(request_context.get('audit'))
        c.audit['success'] = ok

        if ok:
            # AUTHORIZATION post check
            check_auth_tokentype(c.audit['serial'], exception=True, user=user)
            check_auth_serial(c.audit['serial'], exception=True, user=user)

        # add additional details
        if is_auth_return(ok, user=user):
            if opt is None:
                opt = {}
            if ok:
                opt['realm'] = c.audit.get('realm')
                opt['user'] = c.audit.get('user')
                opt['tokentype'] = c.audit.get('token_type')
                opt['serial'] = c.audit.get('serial')
            else:
                opt['error'] = c.audit.get('action_detail')

        return (ok, opt)


    # @profile_decorator(log_file="/tmp/validate.prof")
    def check(self):

        '''
        This function is used to validate the username and the otp value/password.

        method:
            validate/check

        arguments:

           * user:    The username or loginname
           * pass:    The password that consist of a possible fixed password component and the OTP value
           * realm (optional): An optional realm to match the user to a useridresolver
           * challenge (optional): optional challenge + otp verification for challenge response token. This indicates, that tis request is a challenge request.
           * data (optional): optional challenge + otp verification for challenge response token.  This indicates, that tis request is a challenge request.
           * state (optional): The optional id to respond to a previous challenge.
           * transactionid (optional): The optional id to respond to a previous challenge.

        returns:
            JSON response::

                {
                    "version": "LinOTP 2.4",
                    "jsonrpc": "2.0",
                    "result": {
                        "status": true,
                        "value": false
                    },
                    "id": 0
                }

            If ``status`` is ``true`` the request was handled successfully.

            If ``value`` is ``true`` the user was authenticated successfully.
        '''

        param = {}
        ok = False
        opt = None

        try:
            param.update(request.params)

            # prevent the detection if a user exist
            # by sending a request w.o. pass parameter
            try:
                (ok, opt) = self._check(param)
            except (AuthorizeException, ParameterError) as exx:
                log.warning("[check] authorization failed for validate/check: %r"
                            % exx)
                c.audit['success'] = False
                c.audit['info'] = unicode(exx)
                ok = False
                if is_auth_return(ok):
                    if opt is None:
                        opt = {}
                    opt['error'] = c.audit.get('info')

            Session.commit()

            qr = param.get('qr', None)
            if qr and opt and 'message' in opt:
                try:
                    dataobj = opt.get('message')
                    param['alt'] = "%s" % opt
                    if 'transactionid' in opt:
                        param['transactionid'] = opt['transactionid']
                    return sendQRImageResult(response, dataobj, param)
                except Exception as exc:
                    log.warning("failed to send QRImage: %r " % exc)
                    return sendQRImageResult(response, opt, param)
            else:
                return sendResult(response, ok, 0, opt=opt)

        except Exception as exx:
            log.exception("[check] validate/check failed: %r" % exx)
            # If an internal error occurs or the SMS gateway did not send the SMS, we write this to the detail info.
            c.audit['info'] = "%r" % exx
            Session.rollback()
            return sendResult(response, False, 0)

        finally:
            Session.close()

    def check_status(self):
        """
        check the status of a transaction - for polling support
        """

        try:

            param = {}
            param.update(request.params)

            #
            # we require either state or transactionid as parameter

            transid = param.get('state', param.get('transactionid', None))
            if not transid:
                raise ParameterError(_('Missing required parameter "state" or '
                                     '"transactionid"!'))

            #
            # serial is an optional parameter

            serial = param.get('serial', None)

            #
            # but user is an required parameter

            if "user" not in param:
                raise ParameterError(_('Missing required parameter "serial"'
                                     ' or "user"!'))

<<<<<<< HEAD
            user = getUserFromParam(param)

            passw = param.get('pass', None)
=======
            passw = param.get('pass')
>>>>>>> 2aeb4b6e
            if passw is None:
                raise ParameterError(_('Missing required parameter "pass"!'))

            use_offline = param.get('use_offline', False)

            va = ValidationHandler()
            ok, opt = va.check_status(transid=transid, user=user,
                                      serial=serial, password=passw,
                                      use_offline=use_offline)

            c.audit['success'] = ok
            c.audit['info'] = unicode(opt)

            Session.commit()
            return sendResult(response, ok, 0, opt=opt)

        except Exception as exx:
            log.exception("check_status failed: %r" % exx)
            c.audit['info'] = unicode(exx)
            Session.rollback()
            return sendResult(response, False, 0)

        finally:
            Session.close()


    def check_yubikey(self):
        '''
        This function is used to validate the output of a yubikey

        method:
            validate/check_yubikey

        :param pass: The password that consist of the static yubikey prefix and the otp
        :type pass: string

        :return: JSON Object

        returns:
            JSON response::

                {
                    "version": "LinOTP 2.4",
                    "jsonrpc": "2.0",
                    "result": {
                        "status": true,
                        "value": false
                    },
                    "detail" : {
                        "username": username,
                        "realm": realm
                    },
                    "id": 0
                }
        '''

        param = request.params
        passw = getParam(param, "pass", required)
        try:

            ok = False
            try:
                vh = ValidationHandler()
                ok, opt = vh.checkYubikeyPass(passw)
                c.audit['success'] = ok

            except AuthorizeException as exx:
                log.warning("[check_yubikey] authorization failed for validate/check_yubikey: %r"
                            % exx)
                c.audit['success'] = False
                c.audit['info'] = unicode(exx)
                ok = False

            Session.commit()
            return sendResult(response, ok, 0, opt=opt)

        except Exception as exx:
            log.exception("[check_yubikey] validate/check_yubikey failed: %r" % exx)
            c.audit['info'] = unicode(exx)
            Session.rollback()
            return sendResult(response, False, 0)

        finally:
            Session.close()

    def check_url(self):
        '''
        This function works with pam_url.
        '''
        ok = False
        param = {}
        try:
            param.update(request.params)

            try:
                (ok, opt) = self._check(param)
            except AuthorizeException as acc:
                log.warning("[check_url] authorization failed for validate/check_url: %r" % acc)
                c.audit['success'] = False
                c.audit['action_detail'] = unicode(acc)
                ok = False

            Session.commit()
            response.headers['blablafoo'] = 'application/json'

            ## TODO: this code seems not to be finished
            if not ok:
                abort(403)
            else:
                return "Preshared Key Todo"

        except webob.exc.HTTPUnauthorized as acc:
            ## the exception, when an abort() is called if forwarded
            log.exception("[__before__::%r] webob.exception %r" % acc)
            Session.rollback()
            raise acc

        except Exception as exx:
            log.exception("[check_url] validate/check_url failed: %r" % exx)
            Session.rollback()
            return sendResult(response, False, 0)

        finally:
            Session.close()


    def samlcheck(self):
        '''
        This function is used to validate the username and the otp value/password
        in a SAML environment. If ``linotp.allowSamlAttributes = True``
        then the attributes of the authenticated users are also contained
        in the response.

        method:
            validate/samlcheck

        arguments:
            * user:    username / loginname
            * pass:    the password that consists of a possible fixes password component and the OTP value
            * realm:   optional realm to match the user to a useridresolver

        returns:
            JSON response
        '''

        try:
            opt = None
            param = request.params
            (ok, opt) = self._check(param)
            attributes = {}

            if True == ok:
                allowSAML = False
                try:
                    allowSAML = getFromConfig("allowSamlAttributes")
                except:
                    log.warning("[samlcheck] Calling controller samlcheck. But allowSamlAttributes is False.")
                if "True" == allowSAML:
                    ## Now we get the attributes of the user
                    user = getUserFromParam(param)
                    (uid, resId, resIdC) = getUserId(user)
                    userInfo = getUserInfo(uid, resId, resIdC)
                    log.debug("[samlcheck] getting attributes for: %s@%s"
                              % (user.login, user.realm))

                    res = userInfo
                    for key in ['username',
                                'surname',
                                'mobile',
                                'phone',
                                'givenname',
                                'email']:
                        if key in res:
                            attributes[key] = res[key]

            Session.commit()
            return sendResult(response, { 'auth': ok, 'attributes' : attributes } , 0, opt)

        except Exception as exx:
            log.exception("[samlcheck] validate/check failed: %r" % exx)
            Session.rollback()
            return sendResult(response, False, 0)

        finally:
            Session.close()

    def check_t(self):

        param = {}
        value = {}
        ok = False
        opt = {}

        try:
            param.update(request.params)
            passw = getParam(param, "pass", required)

            transid = param.get('state', None)
            if transid is not  None:
                param['transactionid'] = transid
                del param['state']

            if transid is None:
                transid = param.get('transactionid', None)

            if transid is None:
                raise Exception("missing parameter: state or transactionid!")

            vh = ValidationHandler()
            (ok, opt) = vh.check_by_transactionid(transid=transid,
                                                  passw=passw,
                                                  options=param)

            value['value'] = ok
            value['failcount'] = int(opt.get('failcount', 0))

            c.audit['success'] = ok
            Session.commit()

            qr = param.get('qr', None)
            if qr and opt and 'message' in opt:
                try:
                    dataobj = opt.get('message')
                    param['alt'] = "%s" % opt
                    if 'transactionid' in opt:
                        param['transactionid'] = opt['transactionid']
                    return sendQRImageResult(response, dataobj, param)
                except Exception as exc:
                    log.warning("failed to send QRImage: %r " % exc)
                    return sendQRImageResult(response, opt, param)
            else:
                return sendResult(response, value, 1, opt=opt)

        except Exception as exx:
            log.exception("[check_t] validate/check_t failed: %r" % exx)
            c.audit['info'] = unicode(exx)
            Session.rollback()
            return sendResult(response, False, 0)

        finally:
            Session.close()


    def check_s(self):
        '''
        This function is used to validate the serial and the otp value/password.

        method:
            validate/check_s

        arguments:
            * serial:  the serial number of the token
            * pass:    the password that consists of a possible fixes password component
                        and the OTP value

        returns:
            JSON response
        '''
        param = {}
        param.update(request.params)

        options = {}
        options.update(param)
        for k in ['user', 'serial', "pass", "init"]:
            if k in options:
                del options[k]

        if 'init' in param:
            if isSelfTest() is True:
                options['initTime'] = param.get('init')

        try:
            passw = getParam(param, "pass", optional)
            serial = getParam(param, 'serial', optional)
            if serial is None:
                user = getParam(param, 'user', optional)
                if user is not None:
                    user = getUserFromParam(param)
                    toks = getTokens4UserOrSerial(user=user)
                    if len(toks) == 0:
                        raise Exception("No token found!")
                    elif len(toks) > 1:
                        raise Exception("More than one token found!")
                    else:
                        tok = toks[0].token
                        desc = tok.get()
                        realms = desc.get('LinOtp.RealmNames')
                        if realms is None or len(realms) == 0:
                            realm = getDefaultRealm()
                        elif len(realms) > 0:
                            realm = realms[0]

                        userInfo = getUserInfo(tok.LinOtpUserid, tok.LinOtpIdResolver, tok.LinOtpIdResClass)
                        user = User(login=userInfo.get('username'), realm=realm)

                        serial = tok.getSerial()

            c.audit['serial'] = serial

            if isSelfTest() is True:
                initTime = getParam(param, "init", optional)
                if initTime is not None:
                    if options is None:
                        options = {}
                    options['initTime'] = initTime

            options['scope'] = {"check_s": True}
            vh = ValidationHandler()
            (ok, opt) = vh.checkSerialPass(serial, passw, options=options)
            c.audit['success'] = ok
            Session.commit()

            qr = param.get('qr', None)
            if qr and opt and 'message' in opt:
                try:
                    dataobj = opt.get('message')
                    param['alt'] = "%s" % opt
                    if 'transactionid' in opt:
                        param['transactionid'] = opt['transactionid']
                    return sendQRImageResult(response, dataobj, param)
                except Exception as exc:
                    log.warning("failed to send QRImage: %r " % exc)
                    return sendQRImageResult(response, opt, param)
            else:
                return sendResult(response, ok, 0, opt=opt)

        except Exception as exx:
            log.exception("[check_s] validate/check_s failed: %r" % exx)
            c.audit['info'] = unicode(exx)
            Session.rollback()
            return sendResult(response, False, id=0, status=False)

        finally:
            Session.close()



    def simplecheck(self):
        '''
        This function is used to validate the username and the otp value/password.

        method:
            validate/simplecheck

        arguments:
            * user:    username / loginname
            * pass:    the password that consists of a possible fixes password component
                        and the OTP value
            * realm:   additional realm to match the user to a useridresolver

        returns:
            Simple ascii response:

            :-)
                in case of success
            :-(
                in case of failed authentication
            :-/
                in case of any error
        '''
        opt = None
        param = request.params
        res = []

        try:
            try:
                (ok, opt) = self._check(param)
            except AuthorizeException as e:
                log.warning("[simplecheck] validate/simplecheck: %r" % e)
                c.audit['success'] = False
                c.audit['action_detail'] = unicode(e)
                ok = False

            Session.commit()

            if ok is True:
                ret = u":-)"
            else:
                ret = u":-("
            res.append(ret)

            if opt is not None:

                if 'state' in opt or 'transactionid' in opt:
                    stat = opt.get('transactionid') or opt.get('state')
                    res.append(stat)

                if "data" in opt or "message" in opt:
                    msg = opt.get('data') or opt.get('message')
                    res.append(msg)


            return " ".join(res).strip()

        except Exception as exx:
            log.exception("[simplecheck] failed: %r" % exx)
            Session.rollback()
            return u":-("

        finally:
            Session.close()


    def ok(self):
        return sendResult(response, True, 0)

    def fail(self):
        return sendResult(response, False, 0)

    def smspin(self):
        '''
        This function is used in conjunction with an SMS token:
        the user authenticates with user and pin (pass) and
        will receive on his mobile an OTP as message

        method:
            validate/smspin

        arguments:
            * user:    username / loginname
            * pass:    the password that consists of a possible fixed password
            * realm:   additional realm to match the user to a useridresolver

        returns:
            JSON response
        '''
        ret = False
        param = request.params
        state = ''
        message = 'No sms message defined!'

        try:
            user = getUserFromParam(param)
            c.audit['user'] = user.login
            c.audit['realm'] = user.realm or getDefaultRealm()
            c.audit['success'] = 0

            (ret, opt) = self._check(param)

            ## here we build some backward compatibility
            if type(opt) is dict:
                state = opt.get('state', '') or ''
                message = opt.get('message', '') or 'No sms message defined!'

            # sucessfull submit
            if (message in ['sms with otp already submitted',
                            'sms submitted']
                and len(state) > 0):
                ret = True
                c.audit['success'] = 1

            # sending sms failed should be an error
            elif message in ['sending sms failed']:
                ret = True
                c.audit['success'] = 0

            # anything else is an exception
            else:
                raise Exception(message)

            Session.commit()
            return sendResult(response, ret, opt)

        except Exception as exx:
            log.exception("[smspin] validate/smspin failed: %r" % exx)
            # If an internal error occurs or the SMS gateway did not send
            # the SMS, we write this to the detail info.
            c.audit['info'] = unicode(exx)
            Session.rollback()
            return sendResult(response, False, 0)

        finally:
            Session.close()

    def pair(self):
        """
        validate/pair: for the enrollment of qr and push token
        """

        try:

            # -------------------------------------------------------------- --

            params = dict(**request.params)

            enc_response = params.get('pairing_response')

            if enc_response is None:
                raise Exception('Parameter missing')

            # -------------------------------------------------------------- --

            dec_response = decrypt_pairing_response(enc_response)
            token_type = dec_response.token_type
            pairing_data = dec_response.pairing_data

            if not hasattr(pairing_data, 'serial') or \
               pairing_data.serial is None:

                raise ValidateError('Pairing responses with no serial attached'
                                    ' are currently not implemented.')

            # --------------------------------------------------------------- -

            # TODO: pairing policy
            tokens = getTokens4UserOrSerial(None, pairing_data.serial)

            if not tokens:
                raise Exception('Invalid serial in pairing response')

            if len(tokens) > 1:
                raise Exception('Multiple tokens found. Pairing not possible')

            token = tokens[0]

            # prepare some audit entries
            t_owner = token.getUser()

            realms = token.getRealms()
            realm = ''
            if realms:
                realm = realms[0]

            c.audit['user'] = t_owner or ''
            c.audit['realm'] = realm

            # --------------------------------------------------------------- --

            if token.type != token_type:
                raise Exception('Serial in pairing response doesn\'t match '
                                'supplied token_type')

            # --------------------------------------------------------------- --

            token.pair(pairing_data)
            c.audit['success'] = 1

            Session.commit()
            return sendResult(response, False)

        # ------------------------------------------------------------------- --

        except Exception as exx:
            log.exception("validate/pair failed: %r" % exx)
            c.audit['info'] = unicode(exx)
            Session.rollback()
            return sendResult(response, False, 0, status=False)

        finally:
            Session.close()

# eof #########################################################################<|MERGE_RESOLUTION|>--- conflicted
+++ resolved
@@ -298,13 +298,9 @@
                 raise ParameterError(_('Missing required parameter "serial"'
                                      ' or "user"!'))
 
-<<<<<<< HEAD
             user = getUserFromParam(param)
 
-            passw = param.get('pass', None)
-=======
             passw = param.get('pass')
->>>>>>> 2aeb4b6e
             if passw is None:
                 raise ParameterError(_('Missing required parameter "pass"!'))
 
