# -*- coding: utf-8 -*-
<!DOCTYPE HTML PUBLIC "-//W3C//DTD HTML 4.01//EN" "http://www.w3.org/TR/html4/strict.dtd">
<!--
 *
 *   LinOTP - the open source solution for two factor authentication
 *   Copyright (C) 2010 - 2015 LSE Leading Security Experts GmbH
 *
 *   This file is part of LinOTP server.
 *
 *   This program is free software: you can redistribute it and/or
 *   modify it under the terms of the GNU Affero General Public
 *   License, version 3, as published by the Free Software Foundation.
 *
 *   This program is distributed in the hope that it will be useful,
 *   but WITHOUT ANY WARRANTY; without even the implied warranty of
 *   MERCHANTABILITY or FITNESS FOR A PARTICULAR PURPOSE.  See the
 *   GNU Affero General Public License for more details.
 *
 *   You should have received a copy of the
 *              GNU Affero General Public License
 *   along with this program.  If not, see <http://www.gnu.org/licenses/>.
 *
 *
 *    E-mail: linotp@lsexperts.de
 *    Contact: www.linotp.org
 *    Support: www.lsexperts.de
 *
 * contains the template login web interface
-->
<html>
<head>
<title>LinOTP 2 User self service</title>
<meta name="copyright" content="LSE Leading Security Experts GmbH">
<meta name="keywords" content="LinOTP 2, self service">
<meta http-equiv="content-type" content="text/html; charset=UTF-8">
<meta http-equiv="content-type" content="application/xhtml+xml; charset=UTF-8">
<meta http-equiv="content-style-type" content="text/css">

<link type="text/css" rel="stylesheet" href="/selfservice/style.css" />
<link type="text/css" rel="stylesheet" href="/selfservice/custom-style.css" />
<script type="text/javascript" src="/js/jquery-1.11.1.min.js"></script>

</head>

<body>

<script>
$(document).ready(function() {
    $('form:first *:input[type!=hidden]:first').focus();
});
</script>

<div id="wrap">

    <div id="header">
        <div class="header">
            <span class="portalname float_left">${_("Selfservice Portal")}</span>
        </div>
        <div id="logo" class="float_right"> </div>
    </div>


<div id="sidebar">

<P>
${_("This is the LinOTP self service portal. You may login here with your username and realm.")}
</P>
<P>
${_("Within the self service portal you may reset the PINs of your tokens, assign new tokens or resync your tokens.")}
</p>
${_("If you lost a token, you may also disable this token.")}

</div> <!-- sidebar -->

<div id="main">
<h1>${_("Login to LinOTP self service")}</h1>

  <p>
    <form action="/account/dologin" method="POST">
      <table>
        <tr><td><label for=login>${_("Username")}:</label></td>
        <td><input type="text" id="login" name="login" value="" /></td></tr>
        %if c.realmbox:
            <tr>
<<<<<<< HEAD
        %else:
            <tr style="display:none;">
        %endif
        <td>${_("Realm")}:</td>
        <td>
        <select name="realm">
            % for realm in c.realmArray:
            %if c.defaultRealm == realm:
            <option value="${realm}" selected>${realm}</option>
            %else:
            <option value="${realm}">${realm}</option>
            %endif
            %endfor
        </select>
        </td></tr>
=======
              <td>${_("Realm")}:</td>
              <td>
                <select name="realm">
                    % for realm in c.realmArray:
                    %if c.defaultRealm == realm:
                    <option value="${realm}" selected>${realm}</option>
                    %else:
                    <option value="${realm}">${realm}</option>
                    %endif
                    %endfor
                </select>
             </td>
          </tr>
        %else:
            <tr style="display:none;">
              <td>${_("Realm")}:</td>
              <td><input type="text" id="realm" name="realm"
                  value='' /></td>
            </tr>
        %endif
        <tr style="display:none;">
            <td><input type="hidden" name="realmbox" value="${c.realmbox}"/></td>
            <td><input type="hidden" name="defaultRealm" value="${c.defaultRealm}"/></td></tr>
>>>>>>> c005192a
        <tr><td><label for=password>${_("Password")}:</label></td>
        <td><input autocomplete="off" type="password" id="password" name="password" value ="" /></td></tr>
        <tr><td> </td>
        <td>   <input type="submit" value="Login" /></td></tr>
      </table>
    </form>
  </p>

<div id='errorDiv'></div>
<div id='successDiv'></div>


</div>  <!-- end of main-->

<div id="footer">
    ${c.version} --- &copy; ${c.licenseinfo}
</div>
</div>  <!-- end of wrap -->
</body>
</html>




<|MERGE_RESOLUTION|>--- conflicted
+++ resolved
@@ -82,23 +82,6 @@
         <td><input type="text" id="login" name="login" value="" /></td></tr>
         %if c.realmbox:
             <tr>
-<<<<<<< HEAD
-        %else:
-            <tr style="display:none;">
-        %endif
-        <td>${_("Realm")}:</td>
-        <td>
-        <select name="realm">
-            % for realm in c.realmArray:
-            %if c.defaultRealm == realm:
-            <option value="${realm}" selected>${realm}</option>
-            %else:
-            <option value="${realm}">${realm}</option>
-            %endif
-            %endfor
-        </select>
-        </td></tr>
-=======
               <td>${_("Realm")}:</td>
               <td>
                 <select name="realm">
@@ -122,7 +105,6 @@
         <tr style="display:none;">
             <td><input type="hidden" name="realmbox" value="${c.realmbox}"/></td>
             <td><input type="hidden" name="defaultRealm" value="${c.defaultRealm}"/></td></tr>
->>>>>>> c005192a
         <tr><td><label for=password>${_("Password")}:</label></td>
         <td><input autocomplete="off" type="password" id="password" name="password" value ="" /></td></tr>
         <tr><td> </td>
