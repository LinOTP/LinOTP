# -*- coding: utf-8 -*-
<!DOCTYPE HTML PUBLIC "-//W3C//DTD HTML 4.01//EN" "http://www.w3.org/TR/html4/strict.dtd">
<!--
 *
 *   LinOTP - the open source solution for two factor authentication
 *   Copyright (C) 2010 - 2015 LSE Leading Security Experts GmbH
 *
 *   This file is part of LinOTP server.
 *
 *   This program is free software: you can redistribute it and/or
 *   modify it under the terms of the GNU Affero General Public
 *   License, version 3, as published by the Free Software Foundation.
 *
 *   This program is distributed in the hope that it will be useful,
 *   but WITHOUT ANY WARRANTY; without even the implied warranty of
 *   MERCHANTABILITY or FITNESS FOR A PARTICULAR PURPOSE.  See the
 *   GNU Affero General Public License for more details.
 *
 *   You should have received a copy of the
 *              GNU Affero General Public License
 *   along with this program.  If not, see <http://www.gnu.org/licenses/>.
 *
 *
 *    E-mail: linotp@lsexperts.de
 *    Contact: www.linotp.org
 *    Support: www.lsexperts.de
 *
-->
<html>
<head>
<title>LinOTP Auth testing</title>

<%inherit file="auth-base.mako"/>

<div id="sidebar">
<p>
${_("Here you may try to authenticate using your OTP token.")}
</p>
<p>
${_("Enter your username, the OTP PIN (Password) and the OTP value.")}
</p>
</div> <!-- sidebar -->


<div id="main">
<h1>${_("Login")}</h1>
<div id='register'>
        <form class="cmxform"  id="form_login" method="post">
            <frameset name=login>
                <table>
                <tr>
                    <td>${_("username")}</td>
                    <td><input type='text' id='user' name="user" maxlength="200"  class="required"></td>
                </tr>
                <tr>
                    <td>${_("OTP PIN and OTP value")}</td>
                    <td><input type="password" autocomplete="off" name="pass" id="pass" maxlength=200 class=required></td>
                </tr>
                </table>
<<<<<<< HEAD
                </frameset>
                <input type="submit" value="${_('login')}" />
                </form>

=======
            </frameset>
            <input type="submit" value="${_('login')}" />
        </form>
>>>>>>> c005192a
</div>
<div id='errorDiv'></div>
<div id='successDiv'></div>


</div>  <!-- end of main-->
<|MERGE_RESOLUTION|>--- conflicted
+++ resolved
@@ -57,16 +57,9 @@
                     <td><input type="password" autocomplete="off" name="pass" id="pass" maxlength=200 class=required></td>
                 </tr>
                 </table>
-<<<<<<< HEAD
-                </frameset>
-                <input type="submit" value="${_('login')}" />
-                </form>
-
-=======
             </frameset>
             <input type="submit" value="${_('login')}" />
         </form>
->>>>>>> c005192a
 </div>
 <div id='errorDiv'></div>
 <div id='successDiv'></div>
