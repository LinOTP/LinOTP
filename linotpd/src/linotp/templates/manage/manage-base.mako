# -*- coding: utf-8 -*-
<!DOCTYPE HTML PUBLIC "-//W3C//DTD HTML 4.01//EN" "http://www.w3.org/TR/html4/strict.dtd">
<%!
from pylons.i18n.translation import get_lang
%>

<%
lang = get_lang() or "en"
allang = "%r" % lang
if isinstance(lang, list):
    lang = lang[0]
%>

<html>

<head>
<title>${_("LinOTP 2 Management")}</title>

<meta name="author" content="Cornelius Kölbel">
<meta name="date" content="2010-08-21T00:25:13+0200">
<meta name="copyright" content="LSE Leading Security Experts GmbH">
<meta name="keywords" content="LinOTP 2 manage">
<meta http-equiv="content-type" content="text/html; charset=UTF-8">
<meta http-equiv="content-type" content="application/xhtml+xml; charset=UTF-8">
<meta http-equiv="content-style-type" content="text/css">

<meta http-equiv="X-UA-Compatible" content="IE=8,chrome=1" />

%if c.debug:
    <link type="text/css" rel="stylesheet" href="/css/jquery-ui/jquery-ui.structure.css" />
    <link type="text/css" rel="stylesheet" href="/css/jquery-ui/jquery-ui.theme.css" />
%else:
    <link type="text/css" rel="stylesheet" href="/css/jquery-ui/jquery-ui.structure.min.css" />
    <link type="text/css" rel="stylesheet" href="/css/jquery-ui/jquery-ui.theme.min.css" />
%endif
<link type="text/css" rel="stylesheet" href="/css/flexigrid/flexigrid.css">
<link type='text/css' rel='stylesheet' media='screen' href='/css/superfish.css' />
<link type="text/css" rel="stylesheet" href="/css/linotp.css"/>
<link type="text/css" rel="stylesheet" href="/manage/style.css"/>
<link type="text/css" rel="stylesheet" href="/manage/custom-style.css"/>

%if c.debug:
    <script type="text/javascript" src="/js/jquery-1.11.1.js"></script>
    <script type="text/javascript" src="/js/jquery-ui.js"></script>
    <script type="text/javascript" src="/js/jquery.validate.js"></script>
    <script type="text/javascript" src="/js/jquery.form.js"></script>
    <script type="text/javascript" src="/js/jquery.cookie.js"></script>
    <script type='text/javascript' src='/js/hoverIntent.js'></script>
    <script type='text/javascript' src='/js/superfish.js'></script>
%else:
    <script type="text/javascript" src="/js/jquery-1.11.1.min.js"></script>
    <script type="text/javascript" src="/js/jquery-ui.min.js"></script>
    <script type="text/javascript" src="/js/jquery.validate.min.js"></script>
    <script type="text/javascript" src="/js/jquery.form.min.js"></script>
    <script type="text/javascript" src="/js/jquery.cookie.min.js"></script>
    <script type='text/javascript' src='/js/hoverIntent.js'></script>
    <script type='text/javascript' src='/js/superfish.min.js'></script>
%endif
<script type="text/javascript" src="/js/flexigrid.js"></script>

<script type="text/javascript" src="/js/qrcode.js"></script>
<script type="text/javascript" src="/js/qrcode-helper.js"></script>
<script type="text/javascript" src="/js/linotp_utils.js"></script>

<script type="text/javascript" src="/js/aladdin.js"></script>
<script type="text/javascript" src="/js/oathcsv.js"></script>
<script type="text/javascript" src="/js/yubikeycsv.js"></script>
<script type="text/javascript" src="/js/feitian.js"></script>
<script type="text/javascript" src="/js/dpw.js"></script>
<script type="text/javascript" src="/js/dat.js"></script>
<script type="text/javascript" src="/js/vasco.js"></script>
<script type="text/javascript" src="/js/pskc.js"></script>
<script type="text/javascript" src="/js/tools.js"></script>

<!-- load language settings befor manage.js -->
<script type="text/javascript">
    window.CURRENT_LANGUAGE = "${lang}";
    window.ALL_CURRENT_LANGUAGE = "${allang}";
</script>

<script type="text/javascript" src="/js/jed.js"></script>
<script type="text/javascript" src="/js/manage.js"></script>

</head>
<body>

<div id="wrap">
<div id="header" class="ui-widget-header ui-corner-all">
    <ul id='menu' class='sf-menu sf-vertical'>
        <li><a href='#'>${_("LinOTP Config")}</a>
            <ul>
                <li><a href='#' id='menu_edit_resolvers'>${_("User ID Resolvers")}</a></li>
                <li><a href='#' id='menu_edit_realms'>${_("Realms")}</a></li>
                <li><a href='#' id='menu_system_config'>${_("System Config")}</a></li>
                <li><a href='#' id='menu_token_config'>${_("Token Config")}</a></li>
                <li><a href='#' id='menu_policies'>${_("Policies")}</a></li>
            </ul>
        </li>
        <li><a href='#'>${_("Tools")}</a>
            <ul>
                <li><a href='#' id='menu_tools_getserial'>${_("Get Serial by OTP")}</a></li>
                <li><a href='#' id='menu_tools_copytokenpin'>${_("Copy Token PIN")}</a></li>
                <li><a href='#' id='menu_tools_checkpolicy'>${_("Check Policy")}</a></li>
                <li><a href='#' id='menu_tools_exporttoken'>${_("Export Token Info")}</a></li>
                <li><a href='#' id='menu_tools_exportaudit'>${_("Export Audit Trail")}</a></li>
            </ul>
        </li>
        <li><a href='#'>${_("Import Token File")}</a>
            <ul>
                <li><a href='#' id='menu_load_aladdin_xml_tokenfile'>${_("SafeNet/ Aladdin XML")}</a></li>
                <li><a href='#' id='menu_load_oath_csv_tokenfile'>${_("OATH CSV")}</a></li>
                <li><a href='#' id='menu_load_yubikey_csv_tokenfile'>${_("Yubikey CSV")}</a></li>

            % for id in c.importers:
            <li><a href='#' id='menu_load_${id}'>${c.importers[id]}</a></li>
            % endfor
            </ul>
        </li>
        <li>
            <li><a href='#'>${_("Help")}</a>
            <ul>
                <li><a href='${c.help_url}' target="_blank" id="menu_help">${_("Documentation")}</a></li>
                <li><a href='#' id='menu_view_support'>${_("Support and Subscription")}</a></li>
                <li><a href='#' id='menu_about'>${_("About LinOTP")}</a></li>
            </ul>
        </li>
    </ul>
    <div id="logo"><img src="/images/linotp_logo_103x35.png" alt="LinOTP"/></div>
</div> <!-- header -->
<div align="right" style="font-size: 70%">
    <p>${_("Logged in as")}: ${c.admin} | <a href="${c.logout_url}">${_("Logout")}</a>
    </p>
</div>
<div class="javascript_error" id="javascript_error">
    ${_("You need to enable Javascript to use the LinOTP Management Web UI.")}
</div>

<div id="do_waiting">
    <img src="/images/ajax-loader.gif" border="0" alt="" /><span>${_("Communicating with LinOTP server...")}</span>
</div>

<div id="left_and_right">
<div id="sidebar">
    <div class="sel_box">
        <fieldset name="${_('Selected User')}" class="ui-corner-all ui-widget-content">
        <legend id="selected_users_header" class="legend">${_("Selected User")}</legend>
        <div id="selected_users" class="sel_user_box"> </div>
        </fieldset>
        <fieldset name="${_('Selected Token')}" class="ui-corner-all ui-widget-content">
        <legend id="selected_tokens_header" class="legend">${_("Selected Token")}</legend>
        <div id="selected_tokens" class='sel_tok_box'> </div>
        </fieldset>
    </div>
    <div id="realms">
    ${_("Realms")}: <select id="realm"> </select>
    </div>
    <button class='action-button' id='button_enroll'>${_("Enroll")}</button>
    <button class='action-button' id='button_assign'>${_("Assign")}</button>
    <button class='action-button' id='button_unassign'>${_("Unassign")}</button>
    <button class='action-button' id='button_enable'>${_("Enable")}</button>
    <button class='action-button' id='button_disable'>${_("Disable")}</button>
    <button class='action-button' id='button_setpin'>${_("Set PIN")}</button>
    <button class='action-button' id='button_resetcounter'>${_("Reset Failcounter")}</button>
    <button class='action-button' id='button_delete'>${_("Delete")}</button>
</div> <!-- sidebar -->

<div id="main">
    <div id="info_box">
        <div id='info_bar'>
          <span id="info_text"></span>
          <button class="button_info_text">OK</button>
       </div>
    </div>
    <a href="#" class="close_all">${_("Close all")}</a>
    <div id="tabs">
        <ul>
            <li><a href="/manage/tokenview"><span>${_("Token View")}</span></a></li>
            <li><a href="/manage/userview"><span>${_("User View")}</span></a></li>
            <li><a href="/manage/policies"><span>${_("Policies")}</span></a></li>
            <li><a href="/manage/audittrail"><span>${_("Audit Trail")}</span></a></li>
        </ul>
    </div>
    <div id='errorDiv'></div>
    <div id='successDiv'></div>
</div>  <!-- end of main-->

</div>
<div id="footer">
${c.version} --- &copy; ${c.licenseinfo}
</div>

<span id="include_footer"> </span>
</div>  <!-- end of wrap -->

<div id="all_dialogs" style="display:none; height:0px;">
<!-- ############ DIALOGS ######################### -->
<!-- ############ system settings ################# -->
<div id=dialog_system_settings>
<form class="cmxform" id="form_sysconfig">
    <div id='tab_system_settings'>
        <ul id='config_tab_index'>
            <li><a href='#tab_content_system_settings'>${_("Settings")}</a></li>
            <li><a href='#tab_content_system_defaults'>${_("Token defaults")}</a></li>
            <li><a href='#tab_content_system_gui'>${_("GUI settings")}</a></li>
            <li><a href='#tab_content_system_client'>${_("Client Identification")}</a></li>
        </ul>
        <div id="tab_content_system_settings">
            <fieldset>
                <table>
                    <tr><td><label for="sys_splitAtSign">${_("Split at @ sign (splitAtSign)")}</label>: </td>
                        <td><input type="checkbox" name="sys_splitAtSign" id="sys_splitAtSign" value="sys_splitAtSign"
                            title="${_('This will use the part right of an @-sign as realm')}"></td></tr>\
                    <tr><td><label for="sys_allowSamlAttributes">${_("Return SAML attributes")}</label>: </td>
                        <td><input type="checkbox" name="sys_allowSamlAttributes" id="sys_allowSamlAttributes" value="sys_allowSamlAttributes"
                            title="${_('The /validate/samlcheck controller will also return user attributes')}"></td></tr>\
                    <tr><td><label for="sys_failCounterInc">${_("FailCounterIncOnFalsePin")}</label>: </td>
                        <td><input type="checkbox" name="sys_failCounterInc" id="sys_failCounterInc" value="sys_failCounterInc"
                            title="${_('This will increase the failcounter, if the user provided a wrong PIN.')}"></td></tr>
                    <tr><td><label for="sys_prependPin">${_("PrependPin")}: </label></td>
                        <td><input type="checkbox" name="sys_prependPin" id="sys_prependPin" value="sys_prependPin" id="sys_prependPin"
                            title="${_('This will prepend the PIN to the OTP value. Otherwise the PIN will be appended.')}"></td></tr>
                    <tr><td><label for="sys_autoResync"> ${_("Auto resync")}: </label></td>
                        <td><input type="checkbox" name="sys_autoResync" id="sys_autoResync" value="sys_autoResync"
                            title="${_('This will automatically resync OTP counter of HMAC based tokens.')}"></td></tr>
                    <tr><td><label for="sys_autoResyncTimeout"> ${_("Auto resync timeout")}: </label></td>
                        <td><input type="text" name="sys_autoResyncTimeout" class="required"  id="sys_autoResyncTimeout"
                            title="${_('The time in which the two successive OTP values need to be entered (in seconds)')}"
                             size="4" maxlength="3"></td></tr>
                </table>
            </fieldset>
            <fieldset>
                <legend>${_("Authentication")}</legend>
                <table>
                    <tr><td><label for=sys_passOnUserNotFound>${_("Pass on user not found")}: </label></td>
                        <td><input type="checkbox" name="sys_passOnUserNotFound" id="sys_passOnUserNotFound" value="sys_passOnUserNotFound"
                            title="${_('If checked, users who are not found in the useridresolvers are authenticated successfully. USE WITH CAUTION!')}"></td></tr>\
                    <tr><td><label for=sys_passOnUserNoToken>${_("Pass on user no token")}: </label></td>
                        <td><input type="checkbox" name="sys_passOnUserNoToken" id="sys_passOnUserNoToken" value="sys_passOnUserNoToken"
                            title="${_('If checked, users who have no token get authenticated automatically successful. USE WITH CAUTION!')}"></td></tr>
                </table>
            </fieldset>
            <fieldset>
                <legend>${_("Authorization")}</legend>
                    <label for=sys_mayOverwriteClient>${_("Override authentication client")}:</label>
                    <input type='text' name='sys_mayOverwriteClient' id='sys_mayOverwriteClient' size='40'
                    title="${_('This is a comma separated list of clients, that may send another client IP for authorization policies.')}">
            </fieldset>
            <fieldset id='ocra_config'>
                <legend>${_("OCRA settings")}</legend>
                <table>
                    <tr><td><label for=ocra_max_challenge>${_("Maximum concurrent OCRA challenges")}</label></td>
                        <td><input type="text" id="ocra_max_challenge" maxlength="4" class=integer
                            title='${_("This is the maximum concurrent challenges per OCRA Token.")}'/></td></tr>
                    <tr><td><label for=ocra_challenge_timeout>${_("OCRA challenge timeout")}</label></td>
                        <td><input type="text" id="ocra_challenge_timeout" maxlength="6"
                            title='${_("After this time a challenge can not be used anymore. Valid entries are like 1D, 2H or 5M where D=day, H=hour, M=minute.")}'></td></tr>
                </table>
            </fieldset>
    </div> <!-- tab with settings -->
        <div id='tab_content_system_defaults'>
            <fieldset>
                <legend>${_("Misc settings")}</legend>
                <table>
                    <tr><td><label for=sys_resetFailCounter>${_("DefaultResetFailCount")}:</label></td>
                        <td><input type="checkbox" name="sys_resetFailCounter" id="sys_resetFailCounter" value="sys_resetFailCounter"
                            title='${_("Will reset the fail counter when the user authenticated successfully")}'></td></tr>
                    <tr><td><label for=sys_maxFailCount> ${_("DefaultMaxFailCount")}: </label></td>
                        <td><input type="text" name="sys_maxFailCount" class="required"  id="sys_maxFailCount" size="4" maxlength="3"
                            title='${_("This is the maximum allowed failed logins for a new enrolled token.")}'></td></tr>
                    <tr><td><label for=sys_syncWindow> ${_("DefaultSyncWindow")}: </label></td>
                        <td><input type="text" name="sys_syncWindow" class="required"  id="sys_syncWindow" size="4" maxlength="6"
                            title='${_("A new token will have this windows to do the manual or automatic OTP sync.")}'></td></tr>
                    <tr><td><label for=sys_otpLen> ${_("DefaultOtpLen")}: </label></td>
                        <td><input type="text" name="sys_otpLen" class="required"  id="sys_otpLen" size="4" maxlength="1"
                            title='${_("A new token will be set to this OTP length.")}'></td></tr>
                    <tr><td><label for=sys_countWindow> ${_("DefaultCountWindow")}: </label></td>
                        <td><input type="text" name="sys_countWindow" class="required"  id="sys_countWindow" size="4" maxlength="3"
                            title='${_("This is the default look ahead window for counter based tokens.")}'></td></tr>
                <tr><td><label for='sys_challengeTimeout'> ${_("DefaultChallengeValidityTime")}: </label></td>
                    <td><input type="text" name="sys_challengeTimeout" class="required"  id="sys_challengeTimeout" size="4" maxlength="3"
                        title='${_("Default validity timeframe of a challenge.")}' value=120></td></tr>

                </table>
            </fieldset>
            <fieldset>
                <legend>${_("OCRA settings")}</legend>
                <table>
                    <tr><td><label for=ocra_default_suite>${_("Default OCRA suite")}</label></td>
                        <td><input type="text" name="ocra_default_suite" id="ocra_default_suite" size='30' maxlength="40"
                            title="${_('This is the suite for newly enrolled OCRA tokens. Default is OCRA-1:HOTP-SHA256-8:C-QA08')}"></td></tr>
                    <tr><td><label for=ocra_default_qr_suite>${_("Default QR suite")}</label></td>
                        <td><input type="text" name="ocra_default_qr_suite" id="ocra_default_qr_suite" maxlength=40 size=30
                            title='${_("This is the suite for newly enrolled QR tokens. Default is OCRA-1:HOTP-SHA256-6:C-QA64")}'></td></tr>
                </table>
            </fieldset>
        </div> <!-- tab with defaults -->
        <div id='tab_content_system_gui'>
            <fieldset>
                    <legend>${_("Selfservice portal")}</legend>
                    <table>
                        <tr><td><label for=sys_realmbox>${_("Display realm select box")}</label></td>
                        <td><input type='checkbox' name='sys_realmbox' id='sys_realmbox' value='sys_realmbox'
                            title='${_("If checked a realm dropdown box will be displayed on the selfservice portal logon page.")}'></td></tr>
                    </table>
            </fieldset>
        </div>  <!-- tab system settings gui -->
        <div id='tab_content_system_client'>
            <fieldset>
                    <legend>${_("Client Identification with Proxy")}</legend>
                    <table>
                        <tr><td><label for="sys_x_forwarded_for">${_("Support for HTTP_X_FORWARDED_FOR")}</label></td>
                        <td><input type='checkbox' name='sys_x_forwarded_for' id='sys_x_forwarded_for' value='sys_x_forwarded_for'
                            title='${_("If checked a realm dropdown box will be displayed on the selfservice portal logon page.")}'></td></tr>

                        <tr><td><label for="sys_forwarded">${_("Support for HTTP_FORWARDED")}</label></td>
                        <td><input type='checkbox' name='sys_forwarded' id='sys_forwarded' value='sys_forwarded'
                            title='${_("If checked a realm dropdown box will be displayed on the selfservice portal logon page.")}'></td></tr>

                        <tr><td><label for=sys_forwarded_proxy> ${_("Trusted Forwarding Proxy")}: </label></td><td></td></tr>
                        <tr><td colspan=2><input type="text" name="sys_forwarded_proxy" class="required"  id="sys_forwarded_proxy" size="35"
                                title='${_("The ip address of the trusted forwarding proxy, which provides the REMOTE_ADDR.")}'></td></tr>

                    </table>
            </fieldset>
        </div>  <!-- tab system settings gui -->

    </div> <!-- tab container system settings -->
    </form>
</div>

<script>
    function translate_system_settings() {
        $("#dialog_system_settings" ).dialog( "option", "title", '${_("System Config")}' );
        $('#button_system_save .ui-button-text').html('${_("Save Config")}');
        $('#button_system_cancel .ui-button-text').html('${_("Cancel")}');
    }
</script>

<!-- ############ system settings ################# -->
<div id='dialog_token_settings'>
    <div id='tab_token_settings'><!-- tab container token settings -->
        <ul id='token_tab_index'>
        % for entry in c.token_config_tab:
            <li> <a href="#${entry}_token_settings">${c.token_config_tab[entry] |n}</a></li>
        % endfor
        </ul> <!-- tab with token settings -->
        % for entry in c.token_config_div:
            <div id="${entry}_token_settings">
                ${c.token_config_div[entry] |n}
            </div>
        % endfor

    </div> <!-- tab container system settings -->
</div>

<script>
    function translate_token_settings() {
        $("#dialog_token_settings" ).dialog( "option", "title", '${_("Tokentype Configuration")}' );
        $('#button_token_save .ui-button-text').html('${_("Save Config")}');
        $('#button_token_cancel .ui-button-text').html('${_("Cancel")}');
    }
</script>


<!-- ################ Support view ################ -->
<div id='dialog_support_view'>
</div>

<script>
    function translate_support_view() {
        $("#dialog_support_view" ).dialog( "option", "title", '${_("LSE LinOTP Support and Subscription")}' );
        $('#button_support_set .ui-button-text').html('${_("Set Support and Subscription")}');
        $('#button_support_close .ui-button-text').html('${_("Close")}');
    }
</script>

<!-- ################# set Support Subscription ################ -->


<div id='dialog_set_support'>
    <form id="set_support_form" action="/system/setSupport" method="post"
                enctype="multipart/form-data" onsubmit="return false;">
        <p>${_("Please choose your support and subscription file")}:</p>
        <p><input name="license" id="license_file" type="file" size="30" maxlength="100000" accept="text/*">
        </p>
    </form>
</div>

<script>
    function translate_support_set() {
        $("#dialog_set_support" ).dialog( "option", "title", '${_("LSE LinOTP Support and Subscription")}' );
        $('#button_support_set .ui-button-text').html('${_("Set Support and Subscription")}');
        $('#button_support_cancel .ui-button-text').html('${_("Cancel")}');
    }
</script>

<!-- ################# about LinOTP ################ -->

<div id='dialog_about' align="center">
    <p id='about_id'>${_("LinOTP - the open source solution for two factor authentication.")}</p>
    <p id='about_copyright'>${_("Copyright (C) 2010 - 2015 LSE Leading Security Experts GmbH")}</p>
    <p id='about_licens'>${_("Licensed under AGPLv3")}</p>
    <p id='about_lse_id'>${_("For more information please visit:")}</p>
    <p><a href="http://www.linotp.org/" target="_blank">http://www.linotp.org</a>
    <br/>${_("or")}<br/>
    <a href="http://www.lsexperts.de/" target="_blank">http://www.lsexperts.de</a></p>
    <p>${_("Authors:")}
        <br>Cornelius Kölbel, Kay Winkler, Omar Kohl, Friedrich Weber,
        <br>Christian Pommranz, Reinhard Stampp, Rainer Endres,
        <br>Stefan Pietsch, Eric Sesterhenn
    </p>

</div>
<script>
    function translate_about() {
        $("#dialog_about").dialog( "option", "title", '${_("About LSE LinOTP")}' );
        $('#button_about_close .ui-button-text').html('${_("Close")}');
    }
</script>


<!-- ##################### Set PIN ######################### -->
<div id='dialog_set_pin'>
    <p>${_("You may reset the PINs for the tokens")}
        <span id='dialog_set_pin_token_string'> </span>
        </p>

    <form>
        <input id='setpin_tokens' type='hidden'>
        <fieldset>
            <table>
                <tr><td>
                <label for="pintype">${_("PIN type")}</label>
                </td><td>
                <select name="pintype" id="pintype">
                <option value="motp">mOTP PIN</option>
                <option value="ocra">OCRA PIN</option>
                <option selected value="otp">OTP PIN</option>
                </select>
                </td></tr><tr><td>
                <label for="pin1">PIN</label>
                </td><td>
                <input type="password" autocomplete="off" onkeyup="checkpins('pin1','pin2');" name="pin1" id="pin1"
                    class="text ui-widget-content ui-corner-all" />
                </td></tr><tr><td>
                <label for="pin2">${_("PIN (again)")}</label>
                </td><td>
                <input type="password" autocomplete="off" onkeyup="checkpins('pin1','pin2');" name="pin2" id="pin2" class="text ui-widget-content ui-corner-all" />
                </td></tr>
            </table>
        </fieldset>
    </form>
</div>

<script>
    function translate_set_pin() {
        $("#dialog_set_pin" ).dialog( "option", "title", '${_("Set PIN")}' );
        $('#button_setpin_setpin .ui-button-text').html('${_("Set PIN")}');
        $('#button_setpin_cancel .ui-button-text').html('${_("Cancel")}');
    }
</script>


<!-- ############## Token enroll ################################ -->
<div id='dialog_token_enroll'>
    <div id='enroll_info_text_user'>
        <p>
        ${_("The token will be enrolled for user")}
        <b><span id='enroll_info_user'> </span></b>.
        </p>
    </div>
    <div id='enroll_info_text_nouser'>
        <table width="100%"><tr>
        <td><label for='enroll_info_text_nouser_cb'>${_("Currently this token will not be assigned to any users.")}</label></td>
        <td align="right"><label for='enroll_info_text_nouser_cb'>${_("[?]")}</label></td>
        </tr></table>
        <blockquote>
        <input type='checkbox' id='enroll_info_text_nouser_cb' checked="checked"  style="display:none;"
            onclick="cb_changed('enroll_info_text_nouser_cb',['enroll_info_text_nouser_cb_more'])">
        <label id='enroll_info_text_nouser_cb_more' class='italic_label' style="display:none;">${_("If you select one user, this token will be "+
                "automatically assigned to this user. Anyhow, you can assign this token to any user later on.")}</label>
        </blockquote>
    </div>
    <div id='enroll_info_text_multiuser'>
        <p>${_("You selected more than one user. If you want to assign the token to a user during enrollment, "+
                "you need to select only one user.  Anyhow, you can assign this token to any user later on.")}
        </p>
    </div>
    <script type="text/javascript">tokentype_changed();</script>
    <form id="form_enroll_token">
        <fieldset>
            <table>
                <tr><td><label for="tokentype">${_("Token type")}</label></td><td>
                    <select name="tokentype" id="tokentype" onchange="tokentype_changed();">
                        <option value="ocra">${_("OCRA - challenge/response Token")}</option>
                        <!-- we do not sort by the key/conf but for the value -->
                        %for tok in sorted(c.token_enroll_tab, key=lambda t: c.token_enroll_tab[t]):
                        %if tok == 'hmac':
                          <option selected value="${tok}">${c.token_enroll_tab[tok] |n}</option>
                        %else:
                          <option value="${tok}">${c.token_enroll_tab[tok] |n}</option>
                        %endif
                        %endfor
                    </select>
                </td></tr>
            </table>

            <div id="token_enroll_ocra">
                <hr>
                <p><span id='ocra_key_intro'>
                    ${_("Please enter or copy the OCRA key.")}</span></p>
                <table><tr>
                <td><label for="ocra_key" id='ocra_key_label'>${_("OCRA key")}</label></td>
                <td><input type="text" name="ocra_key" id="ocra_key" value="" class="text ui-widget-content ui-corner-all" /></td>
                </tr>
                <tr><td> </td><td><input type='checkbox' id='ocra_key_cb' onclick="cb_changed('ocra_key_cb',['ocra_key','ocra_key_label','ocra_key_intro']);">
                    <label for=ocra_key_cb>${_("Generate OCRA key.")}</label></td></tr>
                <tr name="set_pin_rows" class="space" title='${_("Protect your token with a static PIN")}'><th colspan="2">${_("Token PIN:")}</th></tr>
                <tr name="set_pin_rows" >
                    <td class="description"><label for="ocra_pin1" id="ocra_pin1_label">${_("enter PIN")}:</label></td>
                    <td><input type="password" autocomplete="off" onkeyup="checkpins('ocra_pin1','ocra_pin2');" name="pin1" id="ocra_pin1"
                            class="text ui-widget-content ui-corner-all" /></td>
                </tr>
                <tr name="set_pin_rows" >
                    <td class="description"><label for="ocra_pin2" id="ocra_pin2_label">${_("confirm PIN")}:</label></td>
                    <td><input type="password" autocomplete="off" onkeyup="checkpins('ocra_pin1','ocra_pin2');" name="pin2" id="ocra_pin2"
                            class="text ui-widget-content ui-corner-all" /></td
                </tr>
                </table>
            </div>

            %for tok in c.token_enroll_div:
             <div id="token_enroll_${tok}">${c.token_enroll_div[tok] |n}</div>
            %endfor

        </fieldset>
    </form>
</div>

<script>
    function translate_token_enroll() {
        $("#dialog_token_enroll" ).dialog( "option", "title", '${_("Enroll token")}' );
        $('#button_enroll_enroll .ui-button-text').html('${_("Enroll")}');
        $('#button_enroll_cancel .ui-button-text').html('${_("Cancel")}');
    }
</script>


<!-- ####################################### get serial ############# -->
<div id='dialog_get_serial'>
    <p>${_("Here you can search for the serial of a token."+
        "You need to enter the current OTP value, and choose where you want to search for this token.")}</p>
        <p>${_("Beware: This can be time consuming!")}</p>
        <p><label for="tools_getserial_type">${_("Type")}</label> <input id='tools_getserial_type'></p>
        <p><label for="tools_getserial_assigned">${_("Assigned token")}</label>
            <select id='tools_getserial_assigned'><option> </option>
                <option value="1">${_("assigned")}</option>
                <option value="0">${_("not assigned")}</option>
            </select></p>
        <p><label for="tools_getserial_realm">${_("Realm")}</label> <select id='tools_getserial_realm'> </select></p>
        <p><label for="tools_getserial_otp">${_("OTP value")}</label> <input id='tools_getserial_otp'></p>
</div>

<script>
    function translate_get_serial() {
        $("#dialog_get_serial" ).dialog( "option", "title", '${_("Get Serial by OTP value")}' );
        $('#button_tools_getserial_ok .ui-button-text').html('${_("Get Serial")}');
        $('#button_tools_getserial_close .ui-button-text').html('${_("Close")}');
    }
</script>


<!------------------------ check policy ------------------------->
<div id="dialog_check_policy">
    <p>${_("Here you can check your policies.")}</p>
    <p>${_("You can enter the corresponding values and the system will check, if there is any matching policy for this scenario.")}</p>
    <form class="cmxform" id="form_check_policy">
    <table>
        <tr><td><label for=cp_scope>${_("Scope")}</label></td>
            <td>
                <select id='cp_scope'>
                    %for scope in c.polDefs.keys():
                    <option value="${scope}">${scope}</option>
                    %endfor
                </select>
            </td></tr>
        <tr><td><label for="cp_realm">${_("Realm")}</label></td>
            <td><input id="cp_realm" class="required"></td></tr>
        <tr><td><label for="cp_action">${_("Action")}</label></td>
            <td><input id="cp_action" class="required"></td></tr>
        <tr><td><label for="cp_user">${_("User")}</label></td>
            <td><input id="cp_user" class="required"></td></tr>
        <tr><td><label for="cp_client">${_("Client")}</label></td>
            <td><input id="cp_client"></td></tr>
    </table>
    <hr>
    <div id="cp_allowed">${_("This action is allowed by the following policy:")}</div>
    <div id="cp_forbidden">${_("This action is not allowed by any policy!")}</div>
    <div><pre id="cp_policy"> </pre></div>
    </form>
</div>

<script>
    function translate_check_policy() {
        $("#dialog_check_policy" ).dialog( "option", "title", '${_("Check Policy")}' );
        $('#button_tools_checkpolicy_ok .ui-button-text').html('${_("Check Policy")}');
        $('#button_tools_checkpolicy_close .ui-button-text').html('${_("Close")}');
    }
</script>

<!------------------------ export token ------------------------------->

<div id="dialog_export_token">
    <p>${_("Here you can export token information of the tokens you are allowed to view to a CSV file.")}</p>
    <p>${_("You can enter additional attributes, you defined in the user mapping in the UserIdResolver. These attributes will be added to the CSV file.")}</p>
    <form class="cmxform" id="form_export_token">
        <input id="exporttoken_attributes">
    </form>
</div>

<script>
    function translate_export_token() {
        $("#dialog_export_token" ).dialog( "option", "title", '${_("Export Token Info")}' );
        $('#button_export_token .ui-button-text').html('${_("Export")}');
    }
</script>

<!------------------------ export audit ------------------------------->

<div id="dialog_export_audit">
    <p>${_("Here you can export the audit information to a CSV file.")}</p>
    <p><label for="export_audit_number">${_("Number of audit entries to export")}:</label>
        <input id="export_audit_number" size=7 maxlength=6
        title='${_("Enter the number of audit entries you want to export.")}'>
        </p>
    <p><label for="export_audit_page">${_("Page to export")}:</label>
        <input id="export_audit_page"  size=7 maxlength=6
        title='${_("Enter the page of the audit entries you want to export.")}'>
        </p>
</div>

<script>
    function translate_export_audit() {
        $("#dialog_export_audit" ).dialog( "option", "title", '${_("Export Audit Trail")}' );
        $('#button_export_audit .ui-button-text').html('${_("Export")}');
    }
</script>


<!-- ###################### copy token ####################### -->
<div id='dialog_copy_token'>
    <p>${_("Here you can copy the OTP PIN from one token to the other.")}</p>
    <p>${_("Please enter the serial number of the token with the existing PIN and the serial number of the token, that should get the same PIN.")}</p>
    <p><label for=copy_from_token>${_("From token")}</label> <input id='copy_from_token'></p>
    <p><label for=copy_to_token>${_("To token")}</label> <input id='copy_to_token'></p>
</div>

<script>
    function translate_copy_token() {
        $("#dialog_copy_token" ).dialog( "option", "title", '${_("Copy Token PIN")}' );
        $('#button_tools_copytokenpin_ok .ui-button-text').html('${_("Copy PIN")}');
        $('#button_tools_copytokenpin_close .ui-button-text').html('${_("Close")}');
    }
</script>

<!-- ############# import Safenet ######################### -->
<div id='dialog_import_safenet'>
    <form id="load_tokenfile_form_aladdin" action="/admin/loadtokens" method="post"
                enctype="multipart/form-data" onsubmit="return false;">
        <p>${_("Here you can upload the XML file that came with your SafeNet eToken PASS.")}</p>
        <p>${_("Please choose the token file")}:<br>
        <input name="file" type="file" size="30" maxlength="1000000" accept="text/*">
        <p>
            <label for=aladdin_hashlib>${_("Hash algorithm")}:</label>
             <select id='aladdin_hashlib' name=aladdin_hashlib >
                <option value="auto">${_("automatic detection")}</option>
                <option value="sha1">sha1</option>
                <option value="sha256">sha256</option>
            </select>
        </p>
        <p>
        <input name="type" type="hidden" value="aladdin-xml">
        <input name="session" id="loadtokens_session_aladdin" type="hidden" value="">
        <div id="safenet_realms" name="targetrealm">
          <label for="safenet_realm">${_("Target realm")}:</label>
          <select id="safenet_realm" name="realm"> </select>
        </div>

        </p>
    </form>
</div>

<script>
    function translate_import_safenet() {
        $("#dialog_import_safenet" ).dialog( "option", "title", '${_("Aladdin XML Token File")}' );
        $('#button_aladdin_load .ui-button-text').html('${_("Load Token File")}');
        $('#button_aladdin_cancel .ui-button-text').html('${_("Cancel")}');
    }
</script>

<!-- ################ import PSKC ########################### -->
<div id='dialog_import_pskc'>
    <script type="text/javascript">pskc_type_changed();</script>
    <form id="load_tokenfile_form_pskc" action="/admin/loadtokens" method="post"
            enctype="multipart/form-data" onsubmit="return false;">
            <p>${_("Here you may upload the XML file of any OATH compliant OTP Token."+
                "The LinOTP server will automatically recognize "+
                "if the token is an HOTP (event based) or a TOTP (time based) token. "+
                "If the HMAC secrets are encrypted you either "+
                "need - depending on the encryption - the password or the encryption key.")}</p>
            <p>${_("Please choose the token file")}:<br>
            <input name="file" type="file" size="30" maxlength="1000000" accept="text/*">
            <input name="type" type="hidden" value="pskc">
            <p>
            <input type="checkbox" name="pskc_checkserial" value="True" id='pskc_checkserial'>
                <label for='pskc_checkserial'>
                    ${_("Check the serial numbers for OATH compliance (non-compliant serial numbers will be ignored)")}
                    </label>
            </p>
            <p>
            <select id='pskc_type' name='pskc_type' onchange="pskc_type_changed();">
                <option value='plain' selected='selected'>${_("plain value")}</option>
                <option value='key'>${_("preshared key")}</option>
                <option value='password'>${_("password protected")}</option>
            </select>
            <input id='pskc_password' name='pskc_password' type='password' size='32'>
            <input id='pskc_preshared' name='pskc_preshared' size='32'>
            </p>
            <input name="session" id="loadtokens_session_pskc" type="hidden" value="">
            <div id="pskc_realms" name="targetrealm">
              <label for="pskc_realm">${_("Target realm")}:</label>
              <select id="pskc_realm" name="realm"> </select>
            </div>

        </p>

    </form>
</div>

<script>
    function translate_import_pskc() {
        $("#dialog_import_pskc" ).dialog( "option", "title", '${_("PSKC Key File")}' );
        $('#button_pskc_load .ui-button-text').html('${_("Load Token File")}');
        $('#button_pskc_cancel .ui-button-text').html('${_("Cancel")}');
    }
</script>

<!-- ###################### import OATH CSV ####################### -->
<div id='dialog_import_oath'>
    <form id="load_tokenfile_form_oathcsv" action="/admin/loadtokens" method="post"
            enctype="multipart/form-data" onsubmit="return false;">
        <p>${_("Here you can upload a CSV file for your OATH token. The file is supposed to contain one token per line")}:</p>
        <p>${_("For HOTP and TOTP tokens:")}</p>
        <p>${_("Serial Number, Seed, Type, OTP Length, Time Step")}</p>
        <p>${_("For OCRA tokens:")}</p>
        <p>${_("Serial Number, Seed, Type, Ocra Suite")}</p>
        <fieldset>
	        <legend>${_("Default Values:")}</legend>
            <table>
                <tr><td>${_("Type")}</td><td>-></td><td>${_("HOTP")}</td></tr>
                <tr><td>${_("OTP Length")}</td><td>-></td><td>6</td></tr>
                <tr><td>${_("Time Step")}</td><td>-></td><td>30</td></tr>
                <tr><td>${_("OCRA Suite")}</td><td>-></td><td>${_("optional")}</td></tr>
            </table>
        </fieldset>
        <p>${_("Please choose the token file")}:
            <input name="file" type="file" size="30" maxlength="1000000" accept="text/*">
            <input name="type" type="hidden" value="oathcsv">\
            <input name="session" id="loadtokens_session_oathcsv" type="hidden" value="">\
        </p>
            <div id="oath_realms" name="targetrealm">
              <label for="oath_realm">${_("Target realm")}:</label>
              <select id="oath_realm" name="realm"> </select>
            </div>

    </form>
</div>

<script>
    function translate_import_oath() {
        $("#dialog_import_oath" ).dialog( "option", "title", '${_("OATH CSV Token File")}' );
        $('#button_oathcsv_load .ui-button-text').html('${_("Load Token File")}');
        $('#button_oathcsv_cancel .ui-button-text').html('${_("Cancel")}');
    }
</script>

<!-- ###################### import Yubikey CSV ####################### -->
<div id='dialog_import_yubikey'>
    <form id="load_tokenfile_form_yubikeycsv" action="/admin/loadtokens" method="post"
             enctype="multipart/form-data" onsubmit="return false;">
        <p>${_("Here you can upload a CSV file for your Yubikey token. The file is supposed to contain one token per line")}:</p>
        <p>${_("Please choose the token file")}:
             <input name="file" type="file" size="30" maxlength="1000000" accept="text/*">
             <input name="type" type="hidden" value="yubikeycsv">\
             <input name="session" id="loadtokens_session_yubikeycsv" type="hidden" value="">
        </p>
        <p>
            <div id="yubi_realms" name="targetrealm">
              <label for="yubi_realm">${_("Target realm")}:</label>
              <select id="yubi_realm" name="realm"> </select>
            </div>
        </p>
    </form>
</div>

<script>
    function translate_import_yubikey() {
        $("#dialog_import_yubikey" ).dialog( "option", "title", '${_("Yubikey CSV Token File")}' );
        $('#button_yubikeycsv_load .ui-button-text').html('${_("Load Token File")}');
        $('#button_yubikeycsv_cancel .ui-button-text').html('${_("Cancel")}');
    }
</script>

<!-- ##################### import Tagespasswort ######################## -->
<div id='dialog_import_dpw'>
    <form id="load_tokenfile_form_dpw" action="/admin/loadtokens" method="post"
            enctype="multipart/form-data" onsubmit="return false;">
        <p>${_("Here you can upload the data file that came with your Tagespasswort tokens.")}</p>
        <p>${_("Please choose the token file")}:
            <input name="file" type="file" size="30" maxlength="1000000" accept="text/*">
            <input name="type" type="hidden" value="dpw">
            <input name="session" id="loadtokens_session_dpw" type="hidden" value="">
            <div id="dpw_realms" name="targetrealm">
              <label for="dpw_realm">${_("Target realm")}:</label>
              <select id="dpw_realm" name="realm"> </select>
            </div>

        </p>
    </form>
</div>

<script>
    function translate_import_dpw() {
        $("#dialog_import_dpw" ).dialog( "option", "title", '${_("Tagespasswort Token File")}' );
        $('#button_dpw_load .ui-button-text').html('${_("Load Token File")}');
        $('#button_dpw_cancel .ui-button-text').html('${_("Cancel")}');
    }
</script>

<!-- ##################### import eToken DAT file ######################## -->
<div id='dialog_import_dat'>
    <form id="load_tokenfile_form_dat" action="/admin/loadtokens" method="post"
            enctype="multipart/form-data" onsubmit="return false;">
        <label for="upload_etoken_dat"> ${_("Upload the eToken data file:")}</label>
            <input id='upload_etoken_dat' name="file" type="file"
                    size="30" maxlength="1000000" accept="text/* data/*">
        </p>
        <p>
            <label for='startdate'>Timebased eToken can use a different start date:</label>
            <input id='startdate' name="startdate" type="datetime" value="1.1.2000 00:00:00"/>
        </p>
        <input name="type" type="hidden" value="dat">
        <input name="session" id="loadtokens_session_dat" type="hidden" value="">
        <div id="dat_realms" name="targetrealm">
          <label for="dat_realm">${_("Target realm")}:</label>
          <select id="dat_realm" name="realm"> </select>
        </div>

    </form>
</div>

<script>
    function translate_import_dat() {
        $("#dialog_import_dat" ).dialog( "option", "title", '${_("eToken DAT File")}' );
        $('#button_dat_load .ui-button-text').html('${_("Load Token File")}');
        $('#button_dat_cancel .ui-button-text').html('${_("Cancel")}');
    }
</script>

<!-- ######################## import Feitian ############################# -->

<div id='dialog_import_feitian'>
    <form id="load_tokenfile_form_feitian" action="/admin/loadtokens" method="post"\
                enctype="multipart/form-data" onsubmit="return false;">
                <p>${_("Here you can upload the XML file that came with your Feitian tokens.")}</p>
                <p>${_("Please choose the token file")}:<br>
                <input name="file" type="file" size="30" maxlength="1000000" accept="text/*">
                <input name="type" type="hidden" value="feitian">
                <input name="session" id="loadtokens_session_feit" type="hidden" value="">
                <div id="feitian_realms" name="targetrealm">
                  <label for="feitian_realm">${_("Target realm")}:</label>
                  <select id="feitian_realm" name="realm"> </select>
                </div>
                </p></form>
</div>
<script>
    function translate_import_feitian() {
        $("#dialog_import_feitian" ).dialog( "option", "title", '${_("Feitian XML Token file")}' );
        $('#button_feitian_load .ui-button-text').html('${_("Load Token File")}');
        $('#button_feitian_cancel .ui-button-text').html('${_("Cancel")}');
    }
</script>

<!-- ################ import VASCO ################################## -->
<div id='dialog_import_vasco'>
    <form id="load_tokenfile_form_vasco" action="/admin/loadtokens" method="post"\
<<<<<<< HEAD
        enctype="multipart/form-data" onsubmit="return false;">
        <p><b>${_("Import tokens from VASCO DPX file")}</b></p>
        <p>
            <table>
            <tr><td><label for="vasco_file">${_("Please choose the token file")}:</label></td>
                <td><input id="vasco_file" name="file" type="file" size="30" maxlength="1000000" accept="text/*"></td>
            </tr>
            <tr><td><label for=vasco_otplen>${_("OTP length")}:</label></td>
                <td><select name='vasco_otplen' id='vasco_otplen'>
                <option selected>6</option>
=======
                enctype="multipart/form-data" onsubmit="return false;">
                <p>${_("Here you can upload your Vasco DPX file.")}</p>
                <p>${_("Please choose the token file")}:<br>
                <input name="file" type="file" size="30" maxlength="1000000" accept="text/*"></p>
                <input name="type" type="hidden" value="vasco">
                <p><label for=vasco_otplen>${_("OTP length")}:</label>
                     <select name='vasco_otplen' id='vasco_otplen'><option selected>6</option>
>>>>>>> 414fbfe8
                <option>8</option></select>
                </td>
            </tr>
            <tr><td><label for="vasco_transportkey">${_("Transport key:")}</label></td>
                <td><input id="vasco_transportkey" name="transportkey" value="" size="32"></td>
            </tr>
            <tr><td><label for="vasco_target_realm">${_("Target realm")}</label></td>
                <td><input id="vasco_target_realm" name="realm" type="text" value="" size="32"></td>
            </tr>
            </table>
            <input name="type" type="hidden" value="vasco">
            <input name="session" id="loadtokens_session_vasco" type="hidden" value="">
        </p>
    </form>
</div>
<script>
    function translate_import_vasco() {
        $("#dialog_import_vasco" ).dialog( "option", "title", '${_("Vasco DPX File")}' );
        $('#button_vasco_load .ui-button-text').html('${_("Load Token File")}');
        $('#button_vasco_cancel .ui-button-text').html('${_("Cancel")}');
    }
</script>

<!-- ################### dialog import policies ################# -->
<div id='dialog_import_policy'>
    <form id="load_policies" action="/system/importPolicy" method="post"\
                enctype="multipart/form-data" onsubmit="return false;">
                <p>${_("Here you can import your policy file.")}</p>
                <p>${_("Please choose the policy file")}:<br>
                <input name="file" type="file" size="30" maxlength="1000000" accept="text/*"></p>
                <input name="type" type="hidden" value="policy">
                </form>
</div>
<script>
    function translate_import_policy() {
        $("#dialog_import_policies" ).dialog( "option", "title", '${_("Import policies")}' );
        $('#button_policy_load .ui-button-text').html('${_("Import policy file")}');
        $('#button_policy_cancel .ui-button-text').html('${_("Cancel")}');
    }
</script>



<!-- ##################### realms ##################################### -->
<div id='dialog_realms'>
    <p>${_("Create a new realm or select one available realm")}:</p>
    <div id='realm_list'> </div>
</div>
<script>
    function translate_dialog_realms() {
        $("#dialog_realms" ).dialog( "option", "title", '${_("Realms")}' );
        $('#button_realms_new .ui-button-text').html('${_("New")}');
        $('#button_realms_edit .ui-button-text').html('${_("Edit")}');
        $('#button_realms_delete .ui-button-text').html('${_("Delete")}');
        $('#button_realms_close .ui-button-text').html('${_("Close")}');
        $('#button_realms_setdefault .ui-button-text').html('${_("Set Default")}');
        $('#button_realms_cleardefault .ui-button-text').html('${_("Clear Default")}');
    }
</script>
<!-- ######################### resolvers ############################## -->
<div id='dialog_resolvers'>
    <p>${_("Create a new or select one available User ID Resolver")}:</p>
    <div id='resolvers_list'> </div>
</div>
<script>
    function translate_dialog_resolvers() {
        $("#dialog_resolvers" ).dialog( "option", "title", '${_("Resolver")}' );
        $('#button_resolver_new .ui-button-text').html('${_("New")}');
        $('#button_resolver_edit .ui-button-text').html('${_("Edit")}');
        $('#button_resolver_delete .ui-button-text').html('${_("Delete")}');
        $('#button_resolver_close .ui-button-text').html('${_("Close")}');
    }
</script>

<!-- ###################### create resolver ########################### -->
<div id='dialog_resolver_create'>
    ${_("Which type of resolver do you want to create?")}
</div>
<script>
    function translate_dialog_resolver_create() {
        $("#dialog_resolver_create" ).dialog( "option", "title", '${_("Creating a new UserIdResolver")}' );
        $('#button_new_resolver_type_ldap .ui-button-text').html('${_("LDAP")}');
        $('#button_new_resolver_type_sql .ui-button-text').html('${_("SQL")}');
        $('#button_new_resolver_type_http .ui-button-text').html('HTTP');
        $('#button_new_resolver_type_flatfile .ui-button-text').html('${_("Flatfile")}');
        $('#button_new_resolver_type_cancel .ui-button-text').html('${_("Cancel")}');
    }
</script>

<!-- ################### edit realm ####################################### -->
<div id='dialog_edit_realms'>
    <!--${_("Here you can add or remove existing resolvers to the realm")}:-->
    <form class="cmxform" id="form_realmconfig">
        <div id='realm_intro_new'>
            <p>${_("You are creating a new realm.")}
            ${_("You may add resolvers by holding down Ctrl-Key and left-clicking.")}</p>\
            <p><label for=realm_name>${_("Realm name")}:</label>
                <input type='text' class="required" id='realm_name' size='20' maxlength='60' value="" />
                </p>
        </div>
        <div id='realm_intro_edit'>
            <p>${_("Here you may define the resolvers belonging to the realm")}:</p>
                <p><b><span id='realm_edit_realm_name'> </span></b></p>
                <p>${_("You may add resolvers by holding down Ctrl-Key and left-clicking.")}</p>
                <input type='hidden' id='realm_name' size='20' maxlength='60'/>
        </div>

        <div id='realm_edit_resolver_list'> </div>
    </form>
</div>
<script>
    function translate_dialog_realm_edit() {
        $("#dialog_edit_realms" ).dialog( "option", "title", '${_("Edit Realm")}' );
        $('#button_editrealms_cancel .ui-button-text').html('${_("Cancel")}');
        $('#button_editrealms_save .ui-button-text').html('${_("Save")}');
    }
</script>

<!-- ################# delete token ######################### -->
<div id='dialog_delete_token'>
    <p>${_("The following tokens will be permanently deleted and can not be recovered.")}
    </p>
    <span id='delete_info'>	</span>
</div>
<script>
    function translate_dialog_delete_token() {
        $("#dialog_delete_token" ).dialog( "option", "title", '${_("Delete selected tokens?")}' );
        $('#button_delete_delete .ui-button-text').html('${_("Delete tokens")}');
        $('#button_delete_cancel .ui-button-text').html('${_("Cancel")}');
    }
</script>

<!-- ########################### token enrollment ############ -->
<div id='dialog_show_enroll_url'>
    <p>
    ${_("Enrolled the token")} <b><span id='token_enroll_serial'> </span></b>
    ${_("for user")} <span id='token_enroll_user'> </span>.
    </p>

    <div id='enroll_url'> </div>
</div>
<script>
    function translate_dialog_show_enroll_url() {
        $("#dialog_show_enroll_url" ).dialog( "option", "title", '${_("token enrollment")}' );
        $('#button_show_enroll_ok .ui-button-text').html('${_("OK")}');
    }
</script>
<!--
<div id='dialog_enroll'>
    <p>
    ${_("Enrolled the token")} <b><span id='token_enroll_serial_0'> </span></b>
    ${_("for user")} <span id='token_enroll_user_0'> </span>.
    </p>
    <div id='enroll_dialog'> </div>
</div>
<script>
    function translate_dialog_show_enroll_url() {
        $("#dialog_show_enroll_url" ).dialog( "option", "title", '${_("token enrollment")}' );
        $('#button_show_enroll_ok .ui-button-text').html('${_("OK")}');
    }
</script>
-->
<!-- #################### dialog lost token######################### -->
<div id='dialog_lost_token'>
    <p>${_("Token serial: ")} <span id='lost_token_serial'> </span> </p>
    <p>${_("The token was lost? You may enroll a temporary token and automatically disable the lost token.")}</p>

    <select>
        <option value="select_token">
            ${_("- Select Temporary Token Type -")}
        </option>
        <option value="password_token">
            ${_("Password Token")}
        </option>
        <option value="email_token">
            ${_("Email Token")}
        </option>
        <option value="sms_token">
            ${_("SMS Token")}
        </option>
    </select>

</div>
<script>
    function translate_dialog_lost_token() {
        $("#dialog_lost_token" ).dialog( "option", "title", '${_("Lost Token")}' );
        $('#button_losttoken_ok .ui-button-text').html('${_("Get Temporary Token")}');
        $('#button_losttoken_cancel .ui-button-text').html('${_("Cancel")}');
    }
</script>

<!-- ##################### dialog token info######################### -->
<div id='dialog_token_info'>
</div>
<script>
    function translate_dialog_token_info() {
        $("#dialog_token_info" ).dialog( "option", "title", '${_("Token Info")}' );
        $('#button_ti_hashlib .ui-button-text').html('${_("Hashlib")}');
        $('#button_ti_close .ui-button-text').html('${_("Close")}');
        $('#button_ti_otplength .ui-button-text').html('${_("OTP Length")}');
        $('#button_ti_counterwindow .ui-button-text').html('${_("Counter Window")}');
        $('#button_ti_failcount .ui-button-text').html('${_("Max Fail Counter")}');
        $('#button_ti_countauthmax .ui-button-text').html('${_("Max Auth Count")}');
        $('#button_ti_countauthsuccessmax .ui-button-text').html('${_("Max Successful Auth Count")}');
        $('#button_ti_validityPeriodStart .ui-button-text').html('${_("Validity start")}');
        $('#button_ti_validityPeriodEnd .ui-button-text').html('${_("Validity end")}');
        $('#button_ti_syncwindow .ui-button-text').html('${_("Sync Window")}');
        $('#button_ti_timewindow .ui-button-text').html('${_("Time Window")}');
        $('#button_ti_timeshift .ui-button-text').html('${_("Time Shift")}');
        $('#button_ti_timestep .ui-button-text').html('${_("Time Step")}');
    }
</script>

<!-- ############### dialog token info details ######################### -->
<div id='dialog_tokeninfo_set'>

</div>
<script>
    function translate_dialog_ti_hashlib() {
        $("#dialog_tokeninfo_set" ).dialog( "option", "title", '${_("set Hashlib")}' );
        $('#button_tokeninfo_ok .ui-button-text').html('${_("OK")}');
        $('#button_tokeninfo_cancel .ui-button-text').html('${_("Cancel")}');
    }
    function translate_dialog_ti_otplength() {
        $("#dialog_tokeninfo_set" ).dialog( "option", "title", '${_("set OTP length")}' );
        $('#button_tokeninfo_ok .ui-button-text').html('${_("OK")}');
        $('#button_tokeninfo_cancel .ui-button-text').html('${_("Cancel")}');
    }
    function translate_dialog_ti_counterwindow() {
        $("#dialog_tokeninfo_set" ).dialog( "option", "title", '${_("set Counter Window")}' );
        $('#button_tokeninfo_ok .ui-button-text').html('${_("OK")}');
        $('#button_tokeninfo_cancel .ui-button-text').html('${_("Cancel")}');
    }
    function translate_dialog_ti_maxfailcount() {
        $("#dialog_tokeninfo_set" ).dialog( "option", "title", '${_("set Max Failcount")}' );
        $('#button_tokeninfo_ok .ui-button-text').html('${_("OK")}');
        $('#button_tokeninfo_cancel .ui-button-text').html('${_("Cancel")}');
    }
    function translate_dialog_ti_countauthmax() {
        $("#dialog_tokeninfo_set" ).dialog( "option", "title", '${_("set Max Auth Count")}' );
        $('#button_tokeninfo_ok .ui-button-text').html('${_("OK")}');
        $('#button_tokeninfo_cancel .ui-button-text').html('${_("Cancel")}');
    }
    function translate_dialog_ti_countauthsuccessmax() {
        $("#dialog_tokeninfo_set" ).dialog( "option", "title", '${_("set Max Successful Auth Count")}' );
        $('#button_tokeninfo_ok .ui-button-text').html('${_("OK")}');
        $('#button_tokeninfo_cancel .ui-button-text').html('${_("Cancel")}');
    }
    function translate_dialog_ti_validityPeriodStart() {
        $("#dialog_tokeninfo_set" ).dialog( "option", "title", '${_("Validity start")}' );
        $('#button_tokeninfo_ok .ui-button-text').html('${_("OK")}');
        $('#button_tokeninfo_cancel .ui-button-text').html('${_("Cancel")}');
    }
    function translate_dialog_ti_validityPeriodEnd() {
        $("#dialog_tokeninfo_set" ).dialog( "option", "title", '${_("Validity end")}' );
        $('#button_tokeninfo_ok .ui-button-text').html('${_("OK")}');
        $('#button_tokeninfo_cancel .ui-button-text').html('${_("Cancel")}');
    }
    function translate_dialog_ti_countauthmax() {
        $("#dialog_tokeninfo_set" ).dialog( "option", "title", '${_("set Max Auth Count")}' );
        $('#button_tokeninfo_ok .ui-button-text').html('${_("OK")}');
        $('#button_tokeninfo_cancel .ui-button-text').html('${_("Cancel")}');
    }
    function translate_dialog_ti_countauthsuccessmax() {
        $("#dialog_tokeninfo_set" ).dialog( "option", "title", '${_("set Max Successful Auth Count")}' );
        $('#button_tokeninfo_ok .ui-button-text').html('${_("OK")}');
        $('#button_tokeninfo_cancel .ui-button-text').html('${_("Cancel")}');
    }
    function translate_dialog_ti_validityPeriodStart() {
        $("#dialog_tokeninfo_set" ).dialog( "option", "title", '${_("Validity start")}' );
        $('#button_tokeninfo_ok .ui-button-text').html('${_("OK")}');
        $('#button_tokeninfo_cancel .ui-button-text').html('${_("Cancel")}');
    }
    function translate_dialog_ti_validityPeriodEnd() {
        $("#dialog_tokeninfo_set" ).dialog( "option", "title", '${_("Validity end")}' );
        $('#button_tokeninfo_ok .ui-button-text').html('${_("OK")}');
        $('#button_tokeninfo_cancel .ui-button-text').html('${_("Cancel")}');
    }
    function translate_dialog_ti_phone() {
        $("#dialog_tokeninfo_set" ).dialog( "option", "title", '${_("Mobile phone number")}' );
        $('#button_tokeninfo_ok .ui-button-text').html('${_("OK")}');
        $('#button_tokeninfo_cancel .ui-button-text').html('${_("Cancel")}');
    }
    function translate_dialog_ti_syncwindow(){
        $("#dialog_tokeninfo_set" ).dialog( "option", "title", '${_("set Sync Window")}' );
        $('#button_tokeninfo_ok .ui-button-text').html('${_("OK")}');
        $('#button_tokeninfo_cancel .ui-button-text').html('${_("Cancel")}');
    }
    function translate_dialog_ti_timewindow(){
        $("#dialog_tokeninfo_set" ).dialog( "option", "title", '${_("set Time Window")}' );
        $('#button_tokeninfo_ok .ui-button-text').html('${_("OK")}');
        $('#button_tokeninfo_cancel .ui-button-text').html('${_("Cancel")}');
    }
    function translate_dialog_ti_timeshift(){
        $("#dialog_tokeninfo_set" ).dialog( "option", "title", '${_("set Time Shift")}' );
        $('#button_tokeninfo_ok .ui-button-text').html('${_("OK")}');
        $('#button_tokeninfo_cancel .ui-button-text').html('${_("Cancel")}');
    }
    function translate_dialog_ti_timestep(){
        $("#dialog_tokeninfo_set" ).dialog( "option", "title", '${_("set Time Step")}' );
        $('#button_tokeninfo_ok .ui-button-text').html('${_("OK")}');
        $('#button_tokeninfo_cancel .ui-button-text').html('${_("Cancel")}');
    }
    function translate_dialog_ti_description(){
        $("#dialog_tokeninfo_set" ).dialog( "option", "title", '${_("set Description")}' );
        $('#button_tokeninfo_ok .ui-button-text').html('${_("OK")}');
        $('#button_tokeninfo_cancel .ui-button-text').html('${_("Cancel")}');
    }
</script>



<!-- ##################### resync token ############################# -->
<div id='dialog_resync_token'>
    <p>${_("You may resync the token:")} <span id='tokenid_resync'> </span>.</p>
    <p>${_("Therefor please enter two OTP values.")}</p>
    <form><fieldset><table>
            <tr><td>
            <label for="otp1">OTP 1</label>
            </td><td>
            <input type="text" name="otp1" id="otp1" class="text ui-widget-content ui-corner-all" />
            </td></tr><tr><td>
            <label for="otp2">OTP 2</label>
            </td><td>
            <input type="text" name="otp2" id="otp2" class="text ui-widget-content ui-corner-all" />
            </td></tr></table>
            </fieldset>
        </form>
</div>

<script>
    function translate_dialog_resync_token() {
        $("#dialog_resync_token" ).dialog( "option", "title", '${_("Resync Token")}' );
        $('#button_resync_resync .ui-button-text').html('${_("Resync")}');
        $('#button_resync_cancel .ui-button-text').html('${_("Cancel")}');
    }
</script>

<!-- ######################## dialog edit token realm ############# -->
<div id='dialog_edit_tokenrealm'>
    <form class="cmxform" id="form_tokenrealm">
    <p>${_("Here you may define to which realms the token shall belong to:")}
        <span id='tokenid_realm'> </span></p>
    <p>${_("You may add realms by holding down Ctrl-Key and left-clicking.")}</p>
    <input type='hidden' id='realm_name' size='20' maxlength='60'>
    <div id='token_realm_list'> </div>
    </form>
</div>
<script>
    function translate_dialog_token_realm() {
        $("#dialog_edit_tokenrealm" ).dialog( "option", "title", '${_("Edit Realms of Token")}' );
        $('#button_tokenrealm_save .ui-button-text').html('${_("Save")}');
        $('#button_tokenrealm_cancel .ui-button-text').html('${_("Cancel")}');
    }
</script>

<!-- ############### get list of OTP valus ############################ -->
<div id='dialog_getmulti'>
    <p>${_("You may get OTP values for token:")} <span id='tokenid_getmulti'> </span></p>
    <p><label for=otp_values_count>${_("Enter the number, how many OTP values you want to retrieve:")}</label></p>
    <input id='otp_values_count' maxlength='6' class='required'></input>
</div>

<script>
    function translate_dialog_getmulti() {
        $("#dialog_getmulti" ).dialog( "option", "title", '${_("Get OTP values")}' );
        $('#button_getmulti_ok .ui-button-text').html('${_("OK")}');
        $('#button_getmulti_cancel .ui-button-text').html('${_("Cancel")}');
    }
</script>

<!-- ########### unassign token############################# -->
<div id='dialog_unassign_token'>
    <p>${_("The following Tokens will be unassigned from the their users:")}
        <span id='tokenid_unassign'> </span></p>
    <p>${_("The users will not be able to authenticate with this token anymore. Are you sure?")}
    </p>
</div>
<script>
    function translate_dialog_unassign() {
        $("#dialog_unassign_token" ).dialog( "option", "title", '${_("Unassign selected tokens?")}' );
        $('#button_unassign_unassign .ui-button-text').html('${_("Unassign")}');
        $('#button_unassign_cancel .ui-button-text').html('${_("Cancel")}');
    }
</script>
<!-- #################### realm ask delete ###################### -->
<div id='dialog_realm_ask_delete'>
    ${_("Do you want to delete the realm")} <b><span id='realm_delete_name'> </span></b>?
</div>
<script>
    function translate_dialog_realm_ask_delete() {
        $("#dialog_realm_ask_delete" ).dialog( "option", "title", '${_("Deleting realm")}' );
        $('#button_realm_ask_delete_delete .ui-button-text').html('${_("Delete")}');
        $('#button_realm_ask_delete_cancel .ui-button-text').html('${_("Cancel")}');
    }
</script>
<!-- ################## resolver ask delete ###################### -->
<div id='dialog_resolver_ask_delete'>
    <p>${_("Do you want to delete the resolver?")}</p>
    <p>
        ${_("Name")}: <span id='delete_resolver_name'> </span><br>
        ${_("Type")}: <span id='delete_resolver_type'> </span>
    </p>
</div>
<script>
    function translate_dialog_resolver_ask_delete() {
        $("#dialog_resolver_ask_delete" ).dialog( "option", "title", '${_("Deleting resolver")}' );
        $('#button_resolver_ask_delete_delete .ui-button-text').html('${_("Delete")}');
        $('#button_resolver_ask_delete_cancel .ui-button-text').html('${_("Cancel")}');
    }
</script>

<!-- ############# temp token dialog ############################ -->
<div id='dialog_view_temporary_token'>
    <p>
        ${_("Token enrolled. Use the old PIN with the new password.")}
        ${_("The temporary token can be used till the end date.")}
    </p>
    <p>
        ${_("Serial")}: <span id='temp_token_serial'> </span><br>
        ${_("Password")}: <span id='temp_token_password'> </span><br>
        ${_("End date")}: <span id='temp_token_enddate'> </span>
</div>
<script>
    function translate_dialog_view_temptoken() {
        $("#dialog_view_temporary_token" ).dialog( "option", "title", '${_("New Temporary Token")}' );
        $('#button_view_temporary_token_close .ui-button-text').html('${_("Close")}');
    }
</script>

<!-- ################## dialog LDAP resolver ######################### -->

<div id='dialog_ldap_resolver'>
    <form class="cmxform" id="form_ldapconfig">
        <fieldset name="Server config">
            <legend class='resolver_dialog_label'>${_("Server Configuration")}</legend>
            <table>
            <tr><td><label for=ldap_resolvername>${_("Resolver name")}:</label></td>
                <td><input type="text" name="ldap_resolvername" class="required"  id="ldap_resolvername" size="35" maxlength="20"></td></tr>
            <tr><td><label for=ldap_uri>${_("Server-URI")}:</label></td>
                <td><input type="text" name="ldap_uri" class="required"  id="ldap_uri" size="35" maxlength="200"
                    onkeyup="ldap_resolver_ldaps();"></td></tr>
            <tr id="ldap_resolver_certificate"><td>
                <label for="ldap_certificate">${_("CA Certificate")}:</label></td>
                <td><textarea name="ldap_certificate" id="ldap_certificate" cols="34" rows="5"
                    title='${_("If you are using LDAPS you can enter the CA certificate in PEM format here.")}'> </textarea></td>
                </tr>
            <tr><td><label for=ldap_basedn>${_("BaseDN")}:</label></td>
                <td><input type="text" name="ldap_basedn" class="required"  id="ldap_basedn" size="35" maxlength="200"></td></tr>
            <tr><td><label for=ldap_binddn>${_("BindDN")}:</label></td>
                <td><input type="text" name="ldap_binddn" id="ldap_binddn" size="35" maxlength="200"></td></tr>
            <tr><td><label for=ldap_password>${_("Bind Password")}</label>:</td>
                <td><input type="password" autocomplete="off" name="ldap_password" id="ldap_password" size="35" maxlength="60"></td></tr>
            <tr><td><label for=ldap_timeout>${_("Timeout")}</label>:</td>
                <td><input type="text" name="ldap_timeout" class="required"  id="ldap_timeout" size="35" maxlength="5"></td></tr>
            <tr><td><label for=ldap_sizelimit>${_("Sizelimit")}:</label></td>
                <td><input type="text" name="ldap_sizelimit" class="required"  id="ldap_sizelimit" size="35" maxlength="10"></td></tr>
            <tr><td> </td>
                <td><input type="checkbox" name="noreferrals" value="noreferralss" id="ldap_noreferrals">
                    <label for=ldap_noreferrals>${_("No anonymous referral chasing")}</label></td></tr>
            </table>
            <button class="action-button" id="button_test_ldap">${_("Test LDAP Server connection")}</button>
            <div id="progress_test_ldap"><img src="/images/ajax-loader.gif" border="0" alt=""> ${_("Testing connection ...")} </div>
        </fieldset>

        <fieldset name='${_("LDAP attributes")}'>
            <legend class='resolver_dialog_label'>${_("Mapping Attributes")}</legend>
            <table>
            <tr><td><label for="ldap_loginattr">${_("LoginName Attribute")}:</label></td>
                <td><input type="text" name="ldap_loginattr" class="required"  id="ldap_loginattr" size="35" maxlength="60"></td></tr>
            <tr><td><label for="ldap_searchfilter">${_("Searchfilter")}:</label></td>
                <td><input type="text" name="ldap_searchfilter" class="required"  id="ldap_searchfilter" size="35" maxlength="200"></td></tr>
            <tr><td><label for="ldap_userfilter">${_("Userfilter")}:</label></td>
                <td><input type="text" name="ldap_userfilter" class="required"  id="ldap_userfilter" size="35" maxlength="200"></td></tr>
            <tr><td><label for="ldap_mapping">${_("Attribute mapping")}:</label></td>
                <td><input type="text" name="ldap_mapping" class="required"  id="ldap_mapping" size="35" maxlength="200"></td></tr>
            <tr><td><label for="ldap_uidtype" title="${_('The UID (unique identifier) for your LDAP objects - could be DN, GUID or entryUUID (LDAP) or objectGUID (Active Directory)')}">${_("UID Type")}:</label></td>
                <td><input type="text" name="ldap_uidtype" id="ldap_uidtype" size="20" maxlength="20"></td></tr>
            </table>
            <table width="100%"><tr>
            <td><button class="action-button" id="button_preset_ad">${_("Preset Active Directory")}</button></td>
            <td><button class="action-button" id="button_preset_ldap">${_("Preset LDAP")}</button></td>
            </tr></table>
        </fieldset>
    </form>
</div>
<script>
    function translate_dialog_ldap_resolver() {
        $("#dialog_ldap_resolver" ).dialog( "option", "title", '${_("LDAP Resolver")}' );
        $('#button_test_ldap .ui-button-text').html('${_("Test LDAP connection")}');
        $('#button_preset_ad .ui-button-text').html('${_("Preset AD")}');
        $('#button_preset_ldap .ui-button-text').html('${_("Preset LDAP")}');
    }
</script>


<!-- ### -->
<!-- ################## dialog HTTP resolver ######################### -->

<div id='dialog_http_resolver'>
    <form class="cmxform" id="form_httpconfig">
        <fieldset name="Server config">
            <legend class='resolver_dialog_label'>${_("Server Configuration")}</legend>
            <table>
            <tr><td><label for=http_resolvername>${_("Resolver name:")}</label></td>
                <td><input type="text" name="Resolvername" class="required"
                    id="http_resolvername" size="35" maxlength="20"></td></tr>
            <tr><td><label for=http_uri>${_("Server-URI:")}</label></td>
                <td><input type="text" name="Uri" class="required"
                    id="http_uri" size="35" maxlength="200"></td></tr>
            <tr id="http_resolver_certificate"><td>
                <label for="http_certificate">${_("CA Certificate:")}</label></td>
                <td><textarea name="Certificate" id="http_certificate" cols="34" rows="5"
                    title='If you are using HTTP you can enter the CA certificate in PEM format here.'> </textarea></td>
                </tr>
            <tr><td><label for=http_authuser>${_("Auth User:")}</label></td>
                <td><input type="text" name="Authuser" id="http_authuser" size="35" maxlength="200"></td></tr>
            <tr><td><label for=http_password>${_("Password")}</label>:</td>
                <td><input type="password" autocomplete="off" name="Password" id="http_password" size="35" maxlength="60"></td></tr>
            <tr><td><label for=http_timeout>${_("Timeout")}</label>:</td>
                <td><input type="text" name="Timeout" class="required"  id="http_timeout" size="35" maxlength="5"></td></tr>
            <tr><td> </td>
                <td>
                <button class="action-button" id="button_test_http">${_("Test HTTP Server connection")}</button>
                <div id="progress_test_http"><img src="/images/ajax-loader.gif" border="0" alt="">${_("Testing connection ... ")}</div>
                </td>
            </tr>
            </table>

        </fieldset>
        <fieldset name="URL config">
        <legend class='resolver_dialog_label'>${_("JSON Configuration")}</legend>
        <div id='http_setting_tabs'>
            <ul id='http_settings_index'>
                <li><a href='#http_userid_setting'>${_("UserId")}</a></li>
                <li><a href='#http_username_setting'>${_("Username")}</a></li>
                <li><a href='#http_userlist_setting'>${_("Userlist")}</a></li>
            </ul>
            <div id="http_userid_setting">
                <table>
                <tr><td><label for="http_userid_request_path">${_("URL path:")}</label></td>
                    <td><input type="text" name="userid_request_path" class="required"
                                           id="http_userid_request_path" size="25"></td></tr>
                <tr><td><label for="http_userid_request_mapping">${_("Parameters:")}</label></td>
                    <td><input type="text" name="userid_request_mapping" class="required"
                                           id="http_userid_request_mapping" size="25"></td></tr>
                <tr><td><label for="http_userid_result_path">${_("Result path:")}</label></td>
                    <td><input type="text" name="userid_result_path" class="required"
                                           id="http_userid_result_path" size="25"></td></tr>
                <tr><td><label for="http_userid_result_mapping">${_("Attribute mapping:")}</label></td>
                    <td><input type="text" name="userid_result_mapping" class="required"
                                           id="http_userid_result_mapping" size="25"></td></tr>
                </table>
            </div>
            <div id="http_username_setting">
                <table>
                <tr><td><label for="http_username_request_path">${_("URL path:")}</label></td>
                    <td><input type="text" name="username_request_path" class="required"
                                           id="http_username_request_path" size="25"></td></tr>
                <tr><td><label for="http_username_request_mapping">${_("Parameters:")}</label></td>
                    <td><input type="text" name="username_request_mapping" class="required"
                                           id="http_username_request_mapping" size="25"></td></tr>
                <tr><td><label for="http_username_result_path">${_("Result path:")}</label></td>
                    <td><input type="text" name="username_result_path" class="required"
                                           id="http_username_result_path" size="25"></td></tr>
                <tr><td><label for="http_username_result_mapping">${_("Attribute mapping:")}</label></td>
                    <td><input type="text" name="username_result_mapping" class="required"
                                           id="http_username_result_mapping" size="25"></td></tr>
                </table>
            </div>
            <div id="http_userlist_setting">
                <table>
                <tr><td><label for="http_userlist_request_path">${_("URL path:")}</label></td>
                    <td><input type="text" name="userlist_request_path" class="required"
                                           id="http_userlist_request_path" size="25"></td></tr>
                <tr><td><label for="http_userlist_request_mapping">${_("Parameters:")}</label></td>
                    <td><input type="text" name="userlist_request_mapping" class="required"
                                           id="http_userlist_request_mapping" size="25"></td></tr>
                <tr><td><label for="http_userlist_result_path">${_("Result path:")}</label></td>
                    <td><input type="text" name="userlist_result_path" class="required"
                                           id="http_userlist_result_path" size="25"></td></tr>
                <tr><td><label for="http_userlist_result_mapping">${_("Attribute mapping:")}</label></td>
                    <td><input type="text" name="userlist_result_mapping" class="required"
                                           id="http_userlist_result_mapping" size="25"></td></tr>
                </table>
            </div>
        </div>
        </fieldset>
    </form>
</div>
<script>
    function translate_dialog_http_resolver() {
        $("#dialog_http_resolver" ).dialog( "option", "title", 'HTTP Resolver');
        $('#button_test_http .ui-button-text').html('Test HTTP connection');
    }
</script>



<!-- #################### dialog SQL resolver #################################### -->

<div id='dialog_sql_resolver'>
<form class="cmxform" id="form_sqlconfig">
  <fieldset name='${_("Server config")}'>
    <legend class='resolver_dialog_label'>${_("Server Configuration")}</legend>
    <table>
        <tr><td><label for=sql_resolvername>${_("Resolver name")}:</label></td>
            <td><input type="text" name="sql_resolvername" class="required"  id="sql_resolvername" size="30" maxlength="20"></td></tr>
        <tr><td><label for=sql_driver>${_("Driver")}:</label></td>
            <td><input type="text" name="sql_driver" class="required"  id="sql_driver" size="30" maxlength="40"></td></tr>
        <tr><td><label for=sql_server>${_("Server")}:</label></td>
            <td><input type="text" name="sql_server"  id="sql_server" size="30" maxlength="80"></td></tr>
        <tr><td><label for=sql_port>${_("Port")}:</label></td>
            <td><input type="text" name="sql_port"  id="sql_port" size="30" maxlength="5"></td></tr>
        <tr><td><label for=sql_database>${_("Database")}:</label></td>
            <td><input type="text" name="sql_database"  id="sql_database" size="30" maxlength="60"></td></tr>
        <tr><td><label for=sql_user>${_("User")}:</label></td>
            <td><input type="text" name="sql_user"   id="sql_user" size="30" maxlength="60"></td></tr>
        <tr><td><label for=sql_password>${_("Password")}:</label></td>
            <td><input type="password" autocomplete="off" name="sql_password"  id="sql_password" size="30" maxlength="60"></td></tr>
        <tr><td><label for=sql_table>${_("Database table")}:</label></td>
            <td><input type="text" name="sql_table" class="required"  id="sql_table" size="30" maxlength="60"></td></tr>
        <tr><td><label for=sql_limit>${_("Limit")}:</label></td>
            <td><input type="text" name="sql_limit" class="required"  id="sql_limit" size="30" maxlength="5"></td></tr>
        <tr><td><label for=sql_encoding>${_("Database encoding")}:</label></td>
            <td><input type="text" name="sql_encoding" class="optional"  id="sql_encoding" size="30" maxlength="200"></td></tr>
        <tr><td><label for=sql_conparams>${_("Additional connection parameters")}:</label></td>
            <td><input type="text" name="sql_conparams" class="optional"  id="sql_conparams" size="30"></td></tr>
    </table>
    <button class="action-button" id="button_test_sql">${_("Test SQL connection")}</button>
    <div id="progress_test_sql"><img src="/images/ajax-loader.gif" border="0" alt=""> ${_("Testing connections...")} </div>
    </fieldset>

    <fieldset name='${_("SQL attributes")}'>
      <legend class='resolver_dialog_label'>${_("Mapping Attributes")}</legend>
        <table>
        <tr><td><label for=sql_mapping>${_("Attribute mapping")}:</label></td>
            <td><input type="text" name="sql_mapping" class="required"  id="sql_mapping" size="35" maxlength="200"></td></tr>
        <tr><td><label for=sql_where>${_("Where statement")}:</label></td>
            <td><input type="text" name="sql_where" class="optional"  id="sql_where" size="35" maxlength="200"></td></tr>
        </table>
    </fieldset></form>
</div>
<script>
    function translate_dialog_sql_resolver() {
        $("#dialog_sql_resolver" ).dialog( "option", "title", '${_("SQL Resolver")}' );
        $('#button_test_sql .ui-button-text').html('${_("Test SQL connection")}');
    }
</script>

<!-- ################ dialog file resolver #################### -->


<div id="dialog_file_resolver">
<form class="cmxform" id="form_fileconfig"><fieldset name='${_("File configuration")}'><table>
        <tr><td><label for=file_resolvername>${_("Resolver name")}:</label></td>
            <td><input type="text" name="file_resolvername" class="required"  id="file_resolvername" size="35" maxlength="20"></td></tr>
        <tr><td><label for=file_filename>${_("filename")}:</label></td>
            <td><input type="text" name="file_filename" class="required"  id="file_filename" size="35" maxlength="200"></td></tr>
        </table></fieldset></form>
</div>
<script>
    function translate_dialog_sql_resolver() {
        $("#dialog_file_resolver" ).dialog( "option", "title", '${_("File Resolver")}' );
    }
</script>

</div> <!-- end of all dialogs -->


<!-- ################ Alert ################################### -->
<div id="all_alerts" style="display:none; height:0px;">
<div id="text_resync_fail">${_("Resyncing of token failed")}</div>
<div id="text_resync_success">${_("Resynced token successfully")}</div>
<div id="text_setpin_success">${_("set PIN successfully")}</div>
<div id="text_only_one_token_ti">${_("When displaying Token information you may only select one single Token.")}</div>
<div id="text_only_one_token_type">${_("When retrieving the token type you may only select one single Token.")}</div>
<div id="text_enroll_type_error">${_("Error: unknown tokentype in function token_enroll()")}</div>
<div id="text_get_serial_no_otp">${_("Could not find a token for this OTP value.")}</div>
<div id="text_get_serial_error">${_("Error finding a token to this OTP value.")}</div>
<div id="text_linotp_comm_fail">${_("Failed to communicate to LinOTP server")}</div>
<div id="text_import_unknown_type">${_("unknown token type to load!")}</div>
<div id="text_import_pem">${_("You may only upload support subscription files ending with .pem")}</div>
<div id="text_sms_save_error">${_("Error saving SMS configuration. Please check your configuration and your server")}</div>
<div id="text_system_save_error">${_("Error saving system configuration. Please check your configuration and your server")}</div>
<div id="text_system_save_error_checkbox">${_("Error saving system checkboxes configuration. Please check your configuration and your server")}</div>
<div id="text_realm_regexp_error">${_("Regexp error in realm. You need to select ONE realm to set it as default.")}</div>
<div id="text_realm_name_error">${_("There is an error in the realm name!")}</div>
<div id="text_policy_set">${_("Policy set.")}</div>
<div id="text_policy_name_not_empty">${_("Policy name is not defined!")}</div>
<div id="text_policy_deleted">${_("Policy deleted.")}</div>
<div id="text_error_fetching_list">${_("Error fetching list!")}</div>
<div id="text_created_token">${_("created token with serial")} <span class="text_param1"> </span></div>
<div id="text_losttoken_failed">${_("losttoken failed")}: <span class="text_param1"> </span></div>
<div id="text_setpin_failed">${_("set token PIN failed")}: <span class="text_param1"> </span></div>
<div id="text_fetching_tokentype_failed">${_("Error while fetching the tokentype")}: <span class="text_param1"> </span></div>
<div id="text_error_creating_token">${_("Error creating token")}: <span class="text_param1"> </span></div>
<div id="text_failed">${_("Failed")}: <span class="text_param1"> </span></div>
<div id="text_token_import_failed">${_("Failed to import token")}: <span class="text_param1"> </span></div>
<div id="text_token_import_result">${_("Token import result")}: <span class="text_param1"> </span></div>
<div id="text_policy_import_failed">${_("Failed to import policies")}: <span class="text_param1"> </span></div>
<div id="text_policy_import_result">${_("Policy import result")}: <span class="text_param1"> </span></div>
<div id="text_subscription_import_failed">${_("Failed to load support subscription")}: <span class="text_param1"> </span></div>
<div id="text_subscription_import_result">${_("Support subscription import result")}: <span class="text_param1"> </span></div>
<div id="text_error_ldap">${_("Error saving ldap configuration.")}: <span class="text_param1"> </span></div>
<div id="text_error_realm">${_("Error saving realm configuration.")}: <span class="text_param1"> </span></div>
<div id="text_realm_created">${_("Realm created")}: <span class="text_param1"> </span></div>
<div id="text_error_set_realm">${_("Error setting Token realms")}: <span class="text_param1"> </span></div>
<div id="text_error_save_file">${_("Error saving file configuration")}: <span class="text_param1"> </span></div>
<div id="text_error_save_sql">${_("Error saving sql configuration")}: <span class="text_param1"> </span></div>
<div id="text_resolver_delete_success">${_("Resolver deleted successfully")}: <span class="text_param1"> </span></div>
<div id="text_resolver_delete_fail">${_("Failed deleting resolver")}: <span class="text_param1"> </span></div>
<div id="text_realm_delete_success">${_("Realm deleted")}: <span class="text_param1"> </span></div>
<div id="text_realm_delete_fail">${_("Failed deleting Realm")}: <span class="text_param1"> </span></div>
<div id="text_regexp_error">${_("Error in regular expression for")}: <span class="text_param1"> </span></div>
<div id="text_ldap_config_success">${_("LDAP Server configuration seems to be OK! Number of users found")}: <span class="text_param1"> </span></div>
<div id="text_ldap_load_error">${_("Error loading LDAP resolver")}: <span class="text_param1"> </span></div>
<div id="text_http_config_success">${_("HTTP Server configuration seems to be OK! Number of users found")}: <span class="text_param1"> </span></div>
<div id="text_http_load_error">${_("Error loading HTTP resolver")}: <span class="text_param1"> </span></div>
<div id="text_sql_load_error">${_("Error loading SQL resolver")}: <span class="text_param1"> </span></div>
<div id="text_sql_config_success">${_("SQL config seems to be OK! Number of users found")}: <span class="text_param1"> </span></div>
<div id="text_sql_config_fail">${_("SQL config contains errors")}: <span class="text_param1"> </span></div>
<div id="text_unknown_pintype">${_("Unknown PIN type")}: <span class="text_param1"> </span></div>
<div id="text_error_saving_system_config">${_("You entered invalid data. Please check all the Tabs!")}</div>
<div id="text_catching_generic_error">${_("Error occurred during processing")}: <span class="text_param1"> </span></div>
<div id="text_no_realm">${_("You have defined UserIdResolvers. But you need to create at least one realm that contains some of your UserIdResolvers. The realm Dialog will now open to do this.")}</div>
<div id="text_already_default_realm">${_("This realm is already the default realm.")}</div>
<div id="text_form_validation_error1">${_("Incorrect or missing input at")}:<ul><span class="text_param1"> </span></ul>
    <div>${_("Please have a look at each of the forms for more details.")}</div></div>
<div id="text_form_validation_error_title">${_("Form Validation Error")}</div>
<div id="text_support_lic_error">${_("License reminder:")}</div>
<div id="text_support_lic_installed">${_("Support license installed successfully.")}</div>


<div id="description_googleurl">${_("OATH Soft Token")}</div>
<div id="annotation_googleurl">${_("QR-Code for installing the token in OATH compatible Soft Tokens (FreeOTP, Google Authenticator and other tokens using the 'otpauth:/' syntax).")}</div>

<div id="description_oathurl">${_("'OATH token' app")}</div>
<div id="annotation_oathurl">${_("QR-Code for installing the token in the 'OATH Token' app for iOS.")}</div>

<div id="description_otpkey">${_("OTP seed")}</div>
<div id="annotation_otpkey">${_("The OATH token seed for installing the token using manual input.")}</div>


</div> <!--end of hidden-->

<div id="alert_box">
    <span id="alert_box_text"> </span>
</div>

</body>
</html>
<|MERGE_RESOLUTION|>--- conflicted
+++ resolved
@@ -894,9 +894,8 @@
 <!-- ################ import VASCO ################################## -->
 <div id='dialog_import_vasco'>
     <form id="load_tokenfile_form_vasco" action="/admin/loadtokens" method="post"\
-<<<<<<< HEAD
         enctype="multipart/form-data" onsubmit="return false;">
-        <p><b>${_("Import tokens from VASCO DPX file")}</b></p>
+        <p><b>${_("Import tokens from Vasco DPX file")}</b></p>
         <p>
             <table>
             <tr><td><label for="vasco_file">${_("Please choose the token file")}:</label></td>
@@ -905,15 +904,6 @@
             <tr><td><label for=vasco_otplen>${_("OTP length")}:</label></td>
                 <td><select name='vasco_otplen' id='vasco_otplen'>
                 <option selected>6</option>
-=======
-                enctype="multipart/form-data" onsubmit="return false;">
-                <p>${_("Here you can upload your Vasco DPX file.")}</p>
-                <p>${_("Please choose the token file")}:<br>
-                <input name="file" type="file" size="30" maxlength="1000000" accept="text/*"></p>
-                <input name="type" type="hidden" value="vasco">
-                <p><label for=vasco_otplen>${_("OTP length")}:</label>
-                     <select name='vasco_otplen' id='vasco_otplen'><option selected>6</option>
->>>>>>> 414fbfe8
                 <option>8</option></select>
                 </td>
             </tr>
