--- conflicted
+++ resolved
@@ -465,7 +465,6 @@
     </div>
     <script type="text/javascript">tokentype_changed();</script>
     <form id="form_enroll_token">
-<<<<<<< HEAD
         <fieldset>
             <table>
                 <tr><td><label for="tokentype">${_("Token type")}</label></td><td>
@@ -493,35 +492,6 @@
                 </tr>
                 <tr><td> </td><td><input type='checkbox' id='ocra_key_cb' onclick="cb_changed('ocra_key_cb',['ocra_key','ocra_key_label','ocra_key_intro']);">
                     <label for=ocra_key_cb>${_("Generate OCRA key.")}</label></td></tr>
-=======
-    	<fieldset>
-    		<table>
-    			<tr><td><label for="tokentype">${_("Token type")}</label></td><td>
-    				<select name="tokentype" id="tokentype" onchange="tokentype_changed();">
-						<option value="ocra">${_("OCRA - challenge/response Token")}</option>
-						<!-- we do not sort by the key/conf but for the value -->
-						%for tok in sorted(c.token_enroll_tab, key=lambda t: c.token_enroll_tab[t]):
-						%if tok == 'hmac':
-						  <option selected value="${tok}">${c.token_enroll_tab[tok] |n}</option>
-						%else:
-						  <option value="${tok}">${c.token_enroll_tab[tok] |n}</option>
-						%endif
-						%endfor
-    				</select>
-    			</td></tr>
-    		</table>
-
-    		<div id="token_enroll_ocra">
-    		    <hr>
-    			<p><span id='ocra_key_intro'>
-    				${_("Please enter or copy the OCRA key.")}</span></p>
-    			<table><tr>
-    			<td><label for="ocra_key" id='ocra_key_label'>${_("OCRA key")}</label></td>
-    			<td><input type="text" name="ocra_key" id="ocra_key" value="" class="text ui-widget-content ui-corner-all" /></td>
-    			</tr>
-    			<tr><td> </td><td><input type='checkbox' id='ocra_key_cb' onclick="cb_changed('ocra_key_cb',['ocra_key','ocra_key_label','ocra_key_intro']);">
-    				<label for=ocra_key_cb>${_("Generate OCRA key.")}</label></td></tr>
->>>>>>> f5af3ce7
                 <tr name="set_pin_rows" class="space" title='${_("Protect your token with a static pin")}'><th colspan="2">${_("Token Pin:")}</th></tr>
                 <tr name="set_pin_rows" >
                     <td class="description"><label for="ocra_pin1" id="ocra_pin1_label">${_("enter PIN")}:</label></td>
@@ -1399,11 +1369,7 @@
         <tr><td><label for=sql_resolvername>${_("Resolver name")}:</label></td>
             <td><input type="text" name="sql_resolvername" class="required"  id="sql_resolvername" size="30" maxlength="20"></td></tr>
         <tr><td><label for=sql_driver>${_("Driver")}:</label></td>
-<<<<<<< HEAD
             <td><input type="text" name="sql_driver" class="required"  id="sql_driver" size="30" maxlength="40"></td></tr>
-=======
-            <td><input type="text" name="sql_driver" class="required"  id="sql_driver" size="30"></td></tr>
->>>>>>> f5af3ce7
         <tr><td><label for=sql_server>${_("Server")}:</label></td>
             <td><input type="text" name="sql_server"  id="sql_server" size="30" maxlength="80"></td></tr>
         <tr><td><label for=sql_port>${_("Port")}:</label></td>
