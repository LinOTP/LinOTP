# -*- coding: utf-8 -*-
#
#    LinOTP - the open source solution for two factor authentication
#    Copyright (C) 2010 - 2018 KeyIdentity GmbH
#
#    This file is part of LinOTP server.
#
#    This program is free software: you can redistribute it and/or
#    modify it under the terms of the GNU Affero General Public
#    License, version 3, as published by the Free Software Foundation.
#
#    This program is distributed in the hope that it will be useful,
#    but WITHOUT ANY WARRANTY; without even the implied warranty of
#    MERCHANTABILITY or FITNESS FOR A PARTICULAR PURPOSE.  See the
#    GNU Affero General Public License for more details.
#
#    You should have received a copy of the
#               GNU Affero General Public License
#    along with this program.  If not, see <http://www.gnu.org/licenses/>.
#
#
#    E-mail: linotp@keyidentity.com
#    Contact: www.linotp.org
#    Support: www.keyidentity.com
#
""" logic for the userservice processing """

import binascii
import os
import datetime
import hmac
import hashlib
import base64
import json

# for the temporary rendering context, we use 'c'
from pylons import (tmpl_context as c
                    )

from pylons.templating import render_mako as render


from linotp.lib.policy import (get_client_policy,
                               getSelfserviceActions,
                               )


from linotp.lib.util import (get_version,
                             get_copyright_info,
                             get_request_param)

from linotp.lib.type_utils import parse_duration

from linotp.lib.realm import getRealms

from linotp.lib.selfservice import get_imprint

from linotp.lib.user import (
                              getRealmBox,
                             )

from linotp.lib.token import getTokens4UserOrSerial
<<<<<<< HEAD
=======
from linotp.lib.token import get_token_owner
>>>>>>> eaa38ee7

from linotp.tokens import tokenclass_registry

from linotp.lib.user import (getUserInfo,
                             User,
                             getUserId)

from linotp.lib.realm import getDefaultRealm
from linotp.lib.context import request_context

import logging
log = logging.getLogger(__name__)

# const for encryption and iv
SECRET_LEN = 32

# const - timeformat used in session cookie
TIMEFORMAT = "%Y-%m-%d %H:%M:%S"

Cookie_Cache = {}


def get_userinfo(user):

    (uid, resolver, resolver_class) = getUserId(user)
    uinfo = getUserInfo(uid, resolver, resolver_class)
    if 'cryptpass' in uinfo:
        del uinfo['cryptpass']

    return uinfo


def getTokenForUser(user, active=None, exclude_rollout=True):
    """
    should be moved to token.py
    """
    tokenArray = []

    log.debug("[getTokenForUser] iterating tokens for user...")
    log.debug("[getTokenForUser] ...user %s in realm %s.",
              user.login, user.realm)

    tokens = getTokens4UserOrSerial(user=user, serial=None, _class=True,
                                    active=active)

    for token in tokens:

        tok = token.token.get_vars()
        if tok.get('LinOtp.TokenInfo', None):
            token_info = json.loads(tok.get('LinOtp.TokenInfo'))

            # skip the rollout tokens from the selfservice token list

            path = token_info.get('scope',{}).get('path',[])
<<<<<<< HEAD
            if len(path) == 1 and path[0] == 'userservice':
=======
            if len(path) == 1 and path[0] == 'userservice' and exclude_rollout:
>>>>>>> eaa38ee7
                continue

            tok['LinOtp.TokenInfo'] = token_info

        tok['Enrollment'] = token.get_enrollment_status()

        tokenArray.append(tok)

    log.debug("[getTokenForUser] found tokenarray: %r" % tokenArray)
    return tokenArray


def _get_realms_():
    realms = {}
    if getRealmBox():
        realms = getRealms()
    else:
        def_realm = getDefaultRealm()
        if getDefaultRealm():
            realms = getRealms(def_realm)
    return realms


def create_auth_cookie(user, client, state='authenticated', state_data=None):
    """
    create and auth_cookie value from the authenticated user and client

    :param user: the authenticated user
    :param client: the requesting client
    :param state: the state info for the authentication
    :return: the hmac256digest of the user data
             the expiration time as datetime
             the expiration time as string
    """

    secret = get_cookie_secret()
    key = binascii.unhexlify(secret)

    # ---------------------------------------------------------------------- --

    # handle expiration calculation

    expiry = get_cookie_expiry()

    if expiry is False:
        # default should be at max 1 hour
        delta = datetime.timedelta(seconds=1 * 60 * 60)
    else:
        delta = parse_duration(expiry)

    now = datetime.datetime.utcnow()
    expires = now + delta
    expiration = expires.strftime(TIMEFORMAT)

    # ---------------------------------------------------------------------- --

    # build the cache data

    data = [user, client, expiration, state, state_data]

    digest = hmac.new(key, "%r" % data, digestmod=hashlib.sha256).digest()
    auth_cookie = base64.urlsafe_b64encode(digest).decode().strip("=")

    Cookie_Cache[auth_cookie] = data

    return auth_cookie, expires, expiration


def get_cookie_authinfo(cookie):
    """
    return the authentication data from the cookie, which is the user
    and the auth state and the optional state_data

    :param cookie: the session cookie, which is an hmac256 hash
    :return: triple of user, state and state_data
    """

    data = Cookie_Cache.get(cookie)

    if not data:
        return None, None, None, None

    [user, client, expiration, state, state_data] = data

    # handle session expiration

    now = datetime.datetime.utcnow()
    expires = datetime.datetime.strptime(expiration, TIMEFORMAT)
    if now > expires:
        log.info("session is expired")
        return None, None, None, None

    return user, client, state, state_data


def remove_auth_cookie(cookie):
    """
    verify that value of the auth_cookie contains the correct user and client

    :param user: the authenticated user object
    :param cookie: the auth_cookie
    :param client: the requesting client

    :return: boolean
    """

    if cookie in Cookie_Cache:
        del Cookie_Cache[cookie]


def check_auth_cookie(cookie, user, client):
    """
    verify that value of the auth_cookie contains the correct user and client

    :param user: the authenticated user object
    :param cookie: the auth_cookie
    :param client: the requesting client

    :return: boolean
    """

    data = Cookie_Cache.get(cookie)

    if not data:
        return False

    [cookie_user, cookie_client, expiration, _state, _state_data] = data

    # handle session expiration

    now = datetime.datetime.utcnow()
    expires = datetime.datetime.strptime(expiration, TIMEFORMAT)

    if now > expires:
        log.info("session is expired")
        return False

    if client is None and not cookie_client:
        cookie_client = None

    return (user == cookie_user and cookie_client == client)


def get_cookie_secret():
    """
    get the cookie encryption secret from the config
    - if the selfservice is droped from running localy, this
      configuration option might not exist anymore

    :return: return the cookie encryption secret
    """
    config = request_context['Config']

    if not config.get('selfservice_auth_secret'):
        secret = binascii.hexlify(os.urandom(SECRET_LEN))
        config['selfservice_auth_secret'] = secret

    return config.get('selfservice_auth_secret')


def get_cookie_expiry():
    """
    get the cookie encryption expiry from the config
    - if the selfservice is dropped from running locally, this
      configuration option might not exist anymore

    :return: return the cookie encryption expiry
    """
    config = request_context['Config']

    return config.get('selfservice.auth_expiry', False)


def check_session(request, user, client):
    """
    check if the user session is ok:
    - check if the sessionvalue is the same as the cookie
    - check if the user has been authenticated before by decrypt the cookie val

    :param request: the request context
    :param user:the authenticated user
    :param client: the cookie is bouind to the client

    :return: boolean
    """

    # try to get (local) selfservice
    # if none is present fall back to possible
    # userauthcookie (cookie for remote self service)

    session = get_request_param(request, 'session', 'no_session')

    for cookie_ref in ['user_selfservice', 'userauthcookie']:

        cookie = request.cookies.get(cookie_ref, 'no_auth_cookie')

        if session == cookie:
            return check_auth_cookie(cookie, user, client)

    return False


def get_pre_context(client):
    """
    get the rendering context before the login is shown, so the rendering
    of the login page could be controlled if realm_box or mfa_login is
    defined

    :param client: the rendering is client dependend, so we need the info
    :return: context dict, with all rendering attributes
    """

    pre_context = {}
    pre_context["version"] = get_version()
    pre_context["licenseinfo"] = get_copyright_info()

    pre_context["default_realm"] = getDefaultRealm()
    pre_context["realm_box"] = getRealmBox()

    pre_context["realms"] = json.dumps(_get_realms_())

    # check for mfa_login, autoassign and autoenroll in policy definition

    pre_context['mfa_login'] = False
    policy = get_client_policy(client=client,
                               scope='selfservice',
                               action='mfa_login')
    if policy:
        pre_context['mfa_login'] = True

    pre_context['mfa_3_fields'] = False
    policy = get_client_policy(client=client,
                               scope='selfservice',
                               action='mfa_3_fields')
    if policy:
        pre_context['mfa_3_fields'] = True

    pre_context['autoassign'] = False
    policy = get_client_policy(client=client,
                               scope='enrollment',
                               action='autoassignment')
    if policy:
        pre_context['autoassign'] = True

    pre_context['autoenroll'] = False
    policy = get_client_policy(client=client,
                               scope='enrollment',
                               action='autoenrollment')
    if policy:
        pre_context['autoenroll'] = True

    return pre_context


def get_context(config, user, realm, client):
    """
    get the user dependend rendering context

    :param user: the selfservice user
    :param realm: the selfservice realm
    :param client: the selfservice client info - required for pre_context
    :return: context dict, with all rendering attributes

    """

    req_context = get_pre_context(client)

    req_context["user"] = user
    req_context["realm"] = realm
    authUser = User(user, realm)
    req_context["imprint"] = get_imprint(req_context["realm"])
    req_context["tokenArray"] = getTokenForUser(authUser)

    # show the defined actions, which have a rendering
    actions = getSelfserviceActions(authUser)
    req_context["actions"] = actions
    for policy in actions:
        if "=" in policy:
            (name, val) = policy.split('=')
            val = val.strip()
            # try if val is a simple numeric -
            # w.r.t. javascript evaluation
            try:
                nval = int(val)
            except:
                nval = val
            req_context[name.strip()] = nval

    req_context["dynamic_actions"] = add_dynamic_selfservice_enrollment(config, actions)

    # TODO: to establish all token local defined policies
    additional_policies = add_dynamic_selfservice_policies(config, actions)
    for policy in additional_policies:
        req_context[policy] = -1

    # TODO: add_local_policies() currently not implemented!!
    req_context["otplen"] = -1
    req_context["totp_len"] = -1

    return req_context


##############################################################################

def add_dynamic_selfservice_enrollment(config, actions):
    '''
        add_dynamic_actions - load the html of the dynamic tokens
            according to the policy definition

        :param actions: the allowd policy actions for the current scope
        :type  actions: array of actions names

        :return: hash of {tokentype : html for tab}
    '''

    dynanmic_actions = {}

    for tclass_object in set(tokenclass_registry.values()):
        tok = tclass_object.getClassType()
        if hasattr(tclass_object, 'getClassInfo'):

            try:
                selfservice = tclass_object.getClassInfo('selfservice', ret=None)
                # # check if we have a policy in the token definition for the enroll
                if selfservice.has_key('enroll') and 'enroll' + tok.upper() in actions:
                    service = selfservice.get('enroll')
                    tab = service.get('title')
                    c.scope = tab.get('scope')
                    t_file = tab.get('html')
                    t_html = render(t_file)
                    ''' remove empty lines '''
                    t_html = '\n'.join([line for line in t_html.split('\n') if line.strip() != ''])
                    e_name = "%s.%s.%s" % (tok, 'selfservice', 'enroll')
                    dynanmic_actions[e_name] = t_html

                # # check if there are other selfserive policy actions
                policy = tclass_object.getClassInfo('policy', ret=None)
                if 'selfservice' in policy:
                    selfserv_policies = policy.get('selfservice').keys()
                    for action in actions:
                        if action in selfserv_policies:
                            # # now lookup, if there is an additional section
                            # # in the selfservice to render
                            service = selfservice.get(action)
                            tab = service.get('title')
                            c.scope = tab.get('scope')
                            t_file = tab.get('html')
                            t_html = render(t_file)
                            ''' remove empty lines '''
                            t_html = '\n'.join([line for line in t_html.split('\n') if line.strip() != ''])
                            e_name = "%s.%s.%s" % (tok, 'selfservice', action)
                            dynanmic_actions[e_name] = t_html


            except Exception as e:
                log.info('[_add_dynamic_actions] no policy for tokentype '
                         '%s found (%r)' % (unicode(tok), e))

    return dynanmic_actions


def add_dynamic_selfservice_policies(config, actions):
    '''
        add_dynamic_actions - load the html of the dynamic tokens
            according to the policy definition

        :param actions: the allowd policy actions for the current scope
        :type  actions: array of actions names

        :return: hash of {tokentype : html for tab}
    '''

    dynamic_policies = []

    defined_policies = []

    for tok in tokenclass_registry:
        tclt = tokenclass_registry.get(tok)
        if hasattr(tclt, 'getClassInfo'):
            # # check if we have a policy in the token definition
            try:
                policy = tclt.getClassInfo('policy', ret=None)
                if policy is not None and policy.has_key('selfservice'):
                    scope_policies = policy.get('selfservice').keys()
                    ''' initialize the policies '''
                    if len(defined_policies) == 0:
                        for pol in actions:
                            if '=' in pol:
                                (name, val) = pol.split('=')
                                defined_policies.append(name)

                    for local_policy in scope_policies:
                        if local_policy not in defined_policies:
                            dynamic_policies.append(local_policy)
            except Exception as e:
                log.info('[_add_dynamic_actions] no policy for tokentype '
                         '%s found (%r)' % (unicode(tok), e))

    return dynamic_policies

def add_local_policies():

    return
<|MERGE_RESOLUTION|>--- conflicted
+++ resolved
@@ -60,10 +60,7 @@
                              )
 
 from linotp.lib.token import getTokens4UserOrSerial
-<<<<<<< HEAD
-=======
 from linotp.lib.token import get_token_owner
->>>>>>> eaa38ee7
 
 from linotp.tokens import tokenclass_registry
 
@@ -117,12 +114,14 @@
 
             # skip the rollout tokens from the selfservice token list
 
-            path = token_info.get('scope',{}).get('path',[])
-<<<<<<< HEAD
+            path = token_info.get('scope', {}).get('path', [])
+
+
+<< << << < HEAD
             if len(path) == 1 and path[0] == 'userservice':
-=======
+== == == =
             if len(path) == 1 and path[0] == 'userservice' and exclude_rollout:
->>>>>>> eaa38ee7
+>>>>>> > branch-v2.10
                 continue
 
             tok['LinOtp.TokenInfo'] = token_info
