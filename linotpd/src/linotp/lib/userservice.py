--- conflicted
+++ resolved
@@ -117,14 +117,8 @@
 
             # skip the rollout tokens from the selfservice token list
 
-<<<<<<< HEAD
             path = token_info.get('scope', {}).get('path', [])
-
-            if len(path) == 1 and path[0] == 'userservice' and exclude_rollout:
-=======
-            path = token_info.get('scope',{}).get('path',[])
             if set(path) & set(['userservice', 'validate']) and exclude_rollout:
->>>>>>> 8c13dafa
                 continue
 
             tok['LinOtp.TokenInfo'] = token_info
