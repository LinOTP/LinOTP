# -*- coding: utf-8 -*-
#
#    LinOTP - the open source solution for two factor authentication
#    Copyright (C) 2010 - 2019 KeyIdentity GmbH
#
#    This file is part of LinOTP server.
#
#    This program is free software: you can redistribute it and/or
#    modify it under the terms of the GNU Affero General Public
#    License, version 3, as published by the Free Software Foundation.
#
#    This program is distributed in the hope that it will be useful,
#    but WITHOUT ANY WARRANTY; without even the implied warranty of
#    MERCHANTABILITY or FITNESS FOR A PARTICULAR PURPOSE.  See the
#    GNU Affero General Public License for more details.
#
#    You should have received a copy of the
#               GNU Affero General Public License
#    along with this program.  If not, see <http://www.gnu.org/licenses/>.
#
#
#    E-mail: linotp@keyidentity.com
#    Contact: www.linotp.org
#    Support: www.keyidentity.com
#
"""
This file is used used for importing SafeNet (former Aladdin)
XML files, that hold the OTP secrets for eToken PASS.
"""

import xml.etree.ElementTree as etree
import re
import os
import binascii
from linotp.lib.util import modhex_decode
from linotp.lib.util import modhex_encode
from Cryptodome.Cipher import AES

import logging
log = logging.getLogger(__name__)


def getKnownTypes():
    return ["feitian", "pskc", "dpw", 'dat', "vasco"]

def getImportText():
    return { 'feitian' : 'Feitian XML',
        'pskc' : 'OATH compliant PSKC',
        'dpw' : 'Tagespasswort Token File',
        'dat' : 'eToken DAT File',
        'vasco' : 'Vasco DPX' }

def create_static_password(key_hex):
    '''
    According to yubikey manual 5.5.5 the static-ticket is the same algorith with no moving factors.
    The msg_hex that is encoded with the aes key is '000000000000ffffffffffffffff0f2e'
    '''
    msg_hex = "000000000000ffffffffffffffff0f2e"
    msg_bin = binascii.unhexlify(msg_hex)
    aes = AES.new(binascii.unhexlify(key_hex), AES.MODE_ECB)
    password_bin = aes.encrypt(msg_bin)
    password = modhex_encode(password_bin)

    return password

class ImportException(Exception):
    def __init__(self, description):
        #self.auth_scope = scope
        #self.auth_action = action
        #self.auth_action_desc = action_desc
        self.description = description

    def __str__(self):
        return ('%s' % self.description)

def getTagName(elem):
    match = re.match("^({.*?})(.*)$", elem.tag)
    if match:
        return match.group(2)
    else:
        return elem.tag


def parseOATHcsv(csv):
    '''

    This function parses CSV data for oath token.
    The file format is

        serial, key, [hotp,totp], [6,8], [30|60], [sha1|sha256|sha512],
        serial, key, ocra, [ocra-suite]

    It imports standard hmac algorithm based tokens

    If the seed is 32 bytes long or at the end of the row the hashlib is
       defined the tokens hashlib changes to sha265. For seeds with 64 bytes
       the hashlib is determined as sha512 if not other specified.

    It can also import ocra token.

    * The default is hotp
    * if totp is set, the default seconds are 30

    * if ocra is set, an ocra-suite is required

    It returns a dictionary:
        {
            serial: {   'type' : xxxx,
                        'hmac_key' : xxxx,
                        'hashlib' : 'sha1|sha256|sha512'
                        'timeStep' : xxxx,
                        'otplen' : xxx,
                        'ocrasuite' : xxx  }
        }
    '''
    TOKENS = {}

    # we cant use the csv parser here as we have variable length data. So
    # we do the split into lines manualy

    csv_array = csv.split('\n')

    log.debug("[parseOATHcsv] starting to parse an oath csv file.")
    log.debug("[parseOATHcsv] the file contains %i lines.", len(csv_array))

    for csv_line in csv_array:

        token = {}

        # we extend the line to contain always 8 columns

        line = [x.strip() for x in csv_line.split(',')]
        line += [''] * (8 - len(line))

        # ------------------------------------------------------------------ --

        # 1. column: serial

        serial = line[0]
        if not serial:
            log.error("[parseOATHcsv] the line %s did not contain"
                      " a serial number", csv_line)
            continue

        if serial == '#':
            continue

        token['serial'] = serial

        # ------------------------------------------------------------------ --

        # 2 column: seed

        key = line[1]
        if not key:
            log.error("[parseOATHcsv] the line %s did not contain"
                      " a hmac key" % csv_line)
            continue

        token['hmac_key'] = key

        # ------------------------------------------------------------------ --

        # 3 column: token type

        ttype = line[2].lower()
        if ttype == "hotp":
            ttype = "hmac"

        if not ttype:
            ttype = "hmac"

        token['type'] = ttype

        # ------------------------------------------------------------------ --

        # 4 column: otplen or ocrasuite

        if ttype in ["ocra", "ocra2"]:

            ocrasuite = line[3]

            if not ocrasuite:
                log.error("[parseOATHcsv] the line %s did not contain"
                          " the ocrasuite for the ocra token!" % csv_line)
                continue

            token['ocrasuite'] = ocrasuite

        else:

            otplen = line[3]
            if otplen:
                otplen = int(otplen)
            else:
                otplen = 6

            token['otplen'] = otplen

        # ------------------------------------------------------------------ --

        # 5 column: timeStep

        if ttype in ['totp']:
            try:
                seconds = int(line[4])
            except ValueError:
                seconds = 30

            token['timeStep'] = seconds

        # ------------------------------------------------------------------ --

        # 6 column: hash lib

        hash_hint = line[5].lower()
        if hash_hint and hash_hint in ['sha1', 'sha256', 'sha512']:
            hashlib = hash_hint
        else:
            if len(key) == 2 * 64:
                hashlib = "sha512"
            elif len(key) == 2 * 32:
                hashlib = "sha256"
            else:
                hashlib = 'sha1'

        if ttype not in ["ocra", "ocra2"]:
            token['hashlib'] = hashlib

        # ------------------------------------------------------------------ --

        log.debug("[parseOATHcsv] read the line >%s< into token: >%r<",
                  csv_line, token)

        TOKENS[serial] = token

    log.debug("[parseOATHcsv] read the following values: %r", TOKENS)

    return TOKENS

def parseYubicoCSV(csv):
    '''
    This function reads the CSV data as created by the Yubico personalization GUI.

    Traditional Format:
    Yubico OTP,12/11/2013 11:10,1,vvgutbiedkvi,ab86c04de6a3,d26a7c0f85fdda28bd816e406342b214,,,0,0,0,0,0,0,0,0,0,0
    OATH-HOTP,11.12.13 18:55,1,cccccccccccc,,916821d3a138bf855e70069605559a206ba854cd,,,0,0,0,6,0,0,0,0,0,0
    Static Password,11.12.13 19:08,1,,d5a3d50327dc,0e8e37b0e38b314a56748c030f58d21d,,,0,0,0,0,0,0,0,0,0,0

    Yubico Format:
    # OATH mode
    508326,,0,69cfb9202438ca68964ec3244bfa4843d073a43b,,2013-12-12T08:41:07,
    1382042,,0,bf7efc1c8b6f23604930a9ce693bdd6c3265be00,,2013-12-12T08:41:17,
    # Yubico mode
    508326,cccccccccccc,83cebdfb7b93,a47c5bf9c152202f577be6721c0113af,,2013-12-12T08:43:17,
    # static mode
    508326,,,9e2fd386224a7f77e9b5aee775464033,,2013-12-12T08:44:34,

    column 0: serial
    column 1: public ID in yubico mode
    column 2: private ID in yubico mode, 0 in OATH mode, blank in static mode
    column 3: AES key

    BUMMER: The Yubico Format does not contain the information, which slot of the token was written.

    If now public ID or serial is given, we can not import the token, as the returned dictionary needs
    the token serial as a key.

    It returns a dictionary with the new tokens to be created:

        {
            serial: {   'type' : yubico,
                        'hmac_key' : xxxx,
                        'otplen' : xxx,
                        'description' : xxx
                         }
        }
    '''
    TOKENS = {}
    log.debug("[parseYubicoCSV] starting to parse an yubico csv file.")

    csv_array = csv.split('\n')

    log.debug("[parseYubicoCSV] the file contains %i tokens." % len(csv_array))
    for line in csv_array:
        l = line.split(',')
        serial = ""
        key = ""
        otplen = 32
        public_id = ""
        slot = ""
        if len(l) >= 6:
            first_column = l[0].strip()
            if first_column.lower() in ["yubico otp", "oath-hotp", "static password"]:
                # traditional format
                typ = l[0].strip()
                slot = l[2].strip()
                public_id = l[3].strip()
                key = l[5].strip()

                if public_id == "":
                    log.warning("No public ID in line %r" % line)
                    serial_int = int(binascii.hexlify(os.urandom(4)), 16)
                else:
                    serial_int = int(binascii.hexlify(modhex_decode(public_id)), 16)

                if typ.lower() == "yubico otp":
                    ttype = "yubikey"
                    otplen = 32 + len(public_id)
                    serial = "UBAM%08d_%s" % (serial_int, slot)
                    TOKENS[serial] = { 'type' : ttype,
                               'hmac_key' : key,
                               'otplen' : otplen,
                               'description': public_id
                              }
                elif typ.lower() == "oath-hotp":
                    '''
                    TODO: this does not work out at the moment, since the GUI either
                    1. creates a serial in the CSV, but then the serial is always prefixed! We can not authenticate with this!
                    2. if it does not prefix the serial there is no serial in the CSV! We can not import and assign the token!
                    '''
                    ttype = "hmac"
                    otplen = 6
<<<<<<< HEAD

                    if l and len(l) >= 11 and l[11] and l[11].strip():
                        otplen = int(l[11])

=======
                    if l and len(l) >= 11 and l[11] and l[11].strip():
                        otplen = int(l[11])
>>>>>>> bdc0583f
                    serial = "UBOM%08d_%s" % (serial_int, slot)
                    TOKENS[serial] = {
                        'type' : ttype,
                        'hmac_key' : key,
                        'otplen' : otplen,
                        'description': public_id
                        }
                else:
                    log.warning("[parseYubicoCSV] at the moment we do only support Yubico OTP and HOTP: %r" % line)
                    continue
            elif first_column.isdigit():
                # first column is a number, (serial number), so we are in the yubico format
                serial = first_column
                # the yubico format does not specify a slot
                slot = "X"
                key = l[3].strip()
                if l[2].strip() == "0":
                    # HOTP
                    typ = "hmac"
                    serial = "UBOM%s_%s" % (serial, slot)
                    otplen = 6
                elif l[2].strip() == "":
                    # Static
                    typ = "pw"
                    serial = "UBSM%s_%s" % (serial, slot)
                    key = create_static_password(key)
                    otplen = len(key)
                    log.warning("[parseYubcoCSV] We can not enroll a static mode, since we do not know"
                                " the private identify and so we do not know the static password.")
                    continue
                else:
                    # Yubico
                    typ = "yubikey"
                    serial = "UBAM%s_%s" % (serial, slot)
                    public_id = l[1].strip()
                    otplen = 32 + len(public_id)
                TOKENS[serial] = { 'type' : typ,
                               'hmac_key' : key,
                               'otplen' : otplen,
                               'description': public_id
                              }
        else:
            log.warning("[parseYubicoCSV] the line %r did not contain a enough values" % line)
            continue


    log.debug("[parseOATHcsv] read the following values: %s" % str(TOKENS))

    return TOKENS


def parseSafeNetXML(xml):
    '''
    This function parses XML data of a Aladdin/SafeNet XML
    file for eToken PASS

    It returns a dictionary of
        serial : { hmac_key , counter, type }
    '''

    TOKENS = {}
    elem_tokencontainer = etree.fromstring(xml)

    if getTagName(elem_tokencontainer) != "Tokens":
        raise ImportException("No toplevel element Tokens")


    for elem_token in list(elem_tokencontainer):
        SERIAL = None
        COUNTER = None
        HMAC = None
        DESCRIPTION = None
        if getTagName(elem_token) == "Token":
            SERIAL = elem_token.get("serial")
            log.debug("Found token with serial %s" % SERIAL)
            for elem_tdata in list(elem_token):
                tag = getTagName(elem_tdata)
                if "ProductName" == tag:
                    DESCRIPTION = elem_tdata.text
                    log.debug("The Token with the serial %s has the productname %s" % (SERIAL, DESCRIPTION))
                if "Applications" == tag:
                    for elem_apps in elem_tdata:
                        if getTagName(elem_apps) == "Application":
                            for elem_app in elem_apps:
                                tag = getTagName(elem_app)
                                if "Seed" == tag:
                                    HMAC = elem_app.text
                                if "MovingFactor" == tag:
                                    COUNTER = elem_app.text
            if not SERIAL:
                log.error("Found token without a serial")
            else:
                if HMAC:
                    hashlib = "sha1"
                    if len(HMAC) == 64:
                        hashlib = "sha256"

                    TOKENS[SERIAL] = {
                        'hmac_key' : HMAC,
                        'counter' : COUNTER,
                        'type' : 'HMAC',
                        'hashlib' : hashlib
                    }
                else:
                    log.error("Found token %s without a element 'Seed'" % SERIAL)

    return TOKENS<|MERGE_RESOLUTION|>--- conflicted
+++ resolved
@@ -43,12 +43,14 @@
 def getKnownTypes():
     return ["feitian", "pskc", "dpw", 'dat', "vasco"]
 
+
 def getImportText():
-    return { 'feitian' : 'Feitian XML',
-        'pskc' : 'OATH compliant PSKC',
-        'dpw' : 'Tagespasswort Token File',
-        'dat' : 'eToken DAT File',
-        'vasco' : 'Vasco DPX' }
+    return {'feitian': 'Feitian XML',
+            'pskc': 'OATH compliant PSKC',
+            'dpw': 'Tagespasswort Token File',
+            'dat': 'eToken DAT File',
+            'vasco': 'Vasco DPX'}
+
 
 def create_static_password(key_hex):
     '''
@@ -62,6 +64,7 @@
     password = modhex_encode(password_bin)
 
     return password
+
 
 class ImportException(Exception):
     def __init__(self, description):
@@ -72,6 +75,7 @@
 
     def __str__(self):
         return ('%s' % self.description)
+
 
 def getTagName(elem):
     match = re.match("^({.*?})(.*)$", elem.tag)
@@ -237,6 +241,7 @@
     log.debug("[parseOATHcsv] read the following values: %r", TOKENS)
 
     return TOKENS
+
 
 def parseYubicoCSV(csv):
     '''
@@ -302,17 +307,18 @@
                     log.warning("No public ID in line %r" % line)
                     serial_int = int(binascii.hexlify(os.urandom(4)), 16)
                 else:
-                    serial_int = int(binascii.hexlify(modhex_decode(public_id)), 16)
+                    serial_int = int(binascii.hexlify(
+                        modhex_decode(public_id)), 16)
 
                 if typ.lower() == "yubico otp":
                     ttype = "yubikey"
                     otplen = 32 + len(public_id)
                     serial = "UBAM%08d_%s" % (serial_int, slot)
-                    TOKENS[serial] = { 'type' : ttype,
-                               'hmac_key' : key,
-                               'otplen' : otplen,
-                               'description': public_id
-                              }
+                    TOKENS[serial] = {'type': ttype,
+                                      'hmac_key': key,
+                                      'otplen': otplen,
+                                      'description': public_id
+                                      }
                 elif typ.lower() == "oath-hotp":
                     '''
                     TODO: this does not work out at the moment, since the GUI either
@@ -321,24 +327,18 @@
                     '''
                     ttype = "hmac"
                     otplen = 6
-<<<<<<< HEAD
-
                     if l and len(l) >= 11 and l[11] and l[11].strip():
                         otplen = int(l[11])
-
-=======
-                    if l and len(l) >= 11 and l[11] and l[11].strip():
-                        otplen = int(l[11])
->>>>>>> bdc0583f
                     serial = "UBOM%08d_%s" % (serial_int, slot)
                     TOKENS[serial] = {
-                        'type' : ttype,
-                        'hmac_key' : key,
-                        'otplen' : otplen,
+                        'type': ttype,
+                        'hmac_key': key,
+                        'otplen': otplen,
                         'description': public_id
-                        }
+                    }
                 else:
-                    log.warning("[parseYubicoCSV] at the moment we do only support Yubico OTP and HOTP: %r" % line)
+                    log.warning(
+                        "[parseYubicoCSV] at the moment we do only support Yubico OTP and HOTP: %r" % line)
                     continue
             elif first_column.isdigit():
                 # first column is a number, (serial number), so we are in the yubico format
@@ -366,15 +366,15 @@
                     serial = "UBAM%s_%s" % (serial, slot)
                     public_id = l[1].strip()
                     otplen = 32 + len(public_id)
-                TOKENS[serial] = { 'type' : typ,
-                               'hmac_key' : key,
-                               'otplen' : otplen,
-                               'description': public_id
-                              }
+                TOKENS[serial] = {'type': typ,
+                                  'hmac_key': key,
+                                  'otplen': otplen,
+                                  'description': public_id
+                                  }
         else:
-            log.warning("[parseYubicoCSV] the line %r did not contain a enough values" % line)
+            log.warning(
+                "[parseYubicoCSV] the line %r did not contain a enough values" % line)
             continue
-
 
     log.debug("[parseOATHcsv] read the following values: %s" % str(TOKENS))
 
@@ -395,7 +395,6 @@
 
     if getTagName(elem_tokencontainer) != "Tokens":
         raise ImportException("No toplevel element Tokens")
-
 
     for elem_token in list(elem_tokencontainer):
         SERIAL = None
@@ -409,7 +408,8 @@
                 tag = getTagName(elem_tdata)
                 if "ProductName" == tag:
                     DESCRIPTION = elem_tdata.text
-                    log.debug("The Token with the serial %s has the productname %s" % (SERIAL, DESCRIPTION))
+                    log.debug("The Token with the serial %s has the productname %s" % (
+                        SERIAL, DESCRIPTION))
                 if "Applications" == tag:
                     for elem_apps in elem_tdata:
                         if getTagName(elem_apps) == "Application":
@@ -428,12 +428,13 @@
                         hashlib = "sha256"
 
                     TOKENS[SERIAL] = {
-                        'hmac_key' : HMAC,
-                        'counter' : COUNTER,
-                        'type' : 'HMAC',
-                        'hashlib' : hashlib
+                        'hmac_key': HMAC,
+                        'counter': COUNTER,
+                        'type': 'HMAC',
+                        'hashlib': hashlib
                     }
                 else:
-                    log.error("Found token %s without a element 'Seed'" % SERIAL)
+                    log.error(
+                        "Found token %s without a element 'Seed'" % SERIAL)
 
     return TOKENS