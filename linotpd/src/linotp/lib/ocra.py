--- conflicted
+++ resolved
@@ -209,15 +209,11 @@
 
 import hmac
 import re
-<<<<<<< HEAD
-from linotp.lib.crypt import urandom
-from linotp.lib.crypt import get_hashalgo_from_description
+from linotp.lib.crypto import urandom
+from linotp.lib.crypto import get_hashalgo_from_description
 
 
 log = logging.getLogger(__name__)
-=======
-from linotp.lib.crypto import urandom
->>>>>>> 04a8e4d9
 
 # for the hmac algo, we have to check the python version
 (ma, mi, _, _, _,) = sys.version_info
