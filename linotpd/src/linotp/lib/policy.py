--- conflicted
+++ resolved
@@ -161,11 +161,7 @@
             'getserial': {
                 'type': 'bool',
                 'desc': 'Allow to search an unassigned token by OTP value.'},
-<<<<<<< HEAD
-            'secure_auth': {
-=======
             'otpLogin': {
->>>>>>> 5ee83f49
                 'type': 'bool',
                 'desc': 'Requires OTP for selfservice authentication'},
             },
