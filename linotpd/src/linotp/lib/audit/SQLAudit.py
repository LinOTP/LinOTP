# -*- coding: utf-8 -*-
#
#    LinOTP - the open source solution for two factor authentication
#    Copyright (C) 2010 - 2016 LSE Leading Security Experts GmbH
#
#    This file is part of LinOTP server.
#
#    This program is free software: you can redistribute it and/or
#    modify it under the terms of the GNU Affero General Public
#    License, version 3, as published by the Free Software Foundation.
#
#    This program is distributed in the hope that it will be useful,
#    but WITHOUT ANY WARRANTY; without even the implied warranty of
#    MERCHANTABILITY or FITNESS FOR A PARTICULAR PURPOSE.  See the
#    GNU Affero General Public License for more details.
#
#    You should have received a copy of the
#               GNU Affero General Public License
#    along with this program.  If not, see <http://www.gnu.org/licenses/>.
#
#
#    E-mail: linotp@lsexperts.de
#    Contact: www.linotp.org
#    Support: www.lsexperts.de
#
"""
This is the Audit Class, that writes Audits to SQL DB

uses a public/private key for signing the log entries

    # create keypair:
    # openssl genrsa -out private.pem 2048
    # extract the public key:
    # openssl rsa -in private.pem -pubout -out public.pem

"""

import datetime
from sqlalchemy import schema, types, orm, and_, or_, asc, desc

from M2Crypto import EVP, RSA
from binascii import hexlify
from binascii import unhexlify
from sqlalchemy import create_engine
from linotp.lib.audit.base import AuditBase
from pylons import config

import logging.config


import linotp

# Create the logging object from the linotp.ini config file
ini_file = config.get("__file__")
if ini_file is not None:
    # When importing the module with Sphinx to generate documentation
    # 'ini_file' is None. In other cases this should not be the case.
    logging.config.fileConfig(ini_file, disable_existing_loggers=False)

log = logging.getLogger(__name__)

metadata = schema.MetaData()


def now():
    u_now = u"%s" % datetime.datetime.now().strftime("%Y-%m-%d %H:%M:%S.%f")
    return u_now

######################## MODEL ################################################
table_prefix = config.get("linotpAudit.sql.table_prefix", "")

audit_table_name = '%saudit' % table_prefix

audit_table = schema.Table(audit_table_name, metadata,
    schema.Column('id', types.Integer, schema.Sequence('audit_seq_id',
                                                       optional=True),
                  primary_key=True),
    schema.Column('timestamp', types.Unicode(30), default=now, index=True),
    schema.Column('signature', types.Unicode(512), default=u''),
    schema.Column('action', types.Unicode(30), index=True),
    schema.Column('success', types.Unicode(30), default=u"False"),
    schema.Column('serial', types.Unicode(30), index=True),
    schema.Column('tokentype', types.Unicode(40)),
    schema.Column('user', types.Unicode(255), index=True),
    schema.Column('realm', types.Unicode(255), index=True),
    schema.Column('administrator', types.Unicode(255)),
    schema.Column('action_detail', types.Unicode(512), default=u''),
    schema.Column('info', types.Unicode(512), default=u''),
    schema.Column('linotp_server', types.Unicode(80)),
    schema.Column('client', types.Unicode(80)),
    schema.Column('log_level', types.Unicode(20), default=u"INFO", index=True),
    schema.Column('clearance_level', types.Integer, default=0)
)


AUDIT_ENCODE = ["action", "serial", "success", "user", "realm", "tokentype",
                "administrator", "action_detail", "info", "linotp_server",
                "client", "log_level"]


class AuditTable(object):

    def __init__(self, serial=u"", action=u"", success=u"False",
                tokentype=u"", user=u"",
                realm=u"", administrator=u"",
                action_detail=u"", info=u"",
                linotp_server=u"",
                client=u"",
                log_level=u"INFO",
                clearance_level=0,
                config_param=None):
        """
        build an audit db entry

        *parmeters require to be compliant to the table defintion, which
         implies that type unicode is recomended where appropriate

        :param serial: token serial number
        :type serial: unicode
        :param action: the scope of the audit entry, eg. admin/show
        :type action: unicode
        :param success: the result of the action
        :type success: unicode
        :param tokentype: which token type was involved
        :type tokentype: unicode
        :param user: user login
        :type user: unicode
        :param realm: the involved realm
        :type realm: unicode
        :param administrator: the admin involved
        :type administrator: unicode
        :param action_detail: the additional action details
        :type action_detail: unicode
        :param info: additional info for failures
        :type info: unicode
        :param linotp_server: the server name
        :type linotp_server: unicode
        :param client: info about the requesting client
        :type client: unicode
        :param loglevel: the loglevel of the action
        :type loglevel: unicode
        :param clearance_level: *??*
        :type clearance_level: integer

        """

        log.debug("[__init__] creating AuditTable object, action = %s"
                  % action)

        if config_param:
            self.config = config_param
        else:
            self.config = config
        self.trunc_as_err = self.config.get('linotpAudit.error_on_truncation',
                                            'False') == 'True'
        self.serial = unicode(serial or '')
        self.action = unicode(action or '')
        self.success = unicode(success or '0')
        self.tokentype = unicode(tokentype or '')
        self.user = unicode(user or '')
        self.realm = unicode(realm or '')
        self.administrator = unicode(administrator or '')
        self.action_detail = unicode(action_detail or '')
        self.info = unicode(info or '')
        self.linotp_server = unicode(linotp_server or '')
        self.client = unicode(client or '')
        self.log_level = unicode(log_level or '')
        self.clearance_level = clearance_level
        self.timestamp = now()
        self.siganture = ' '

    def _get_field_len(self, col_name):
        leng = -1
        try:
            ll = audit_table.columns[col_name]
            ty = ll.type
            leng = ty.length
        except Exception as exx:
            leng = -1

        return leng

    def __setattr__(self, name, value):
        """
        to support unicode on all backends, we use the json encoder with
        the assci encode default

        :param name: db column name or class memeber
        :param value: the corresponding value

        :return: - nothing -
        """
        if type(value) in [str, unicode]:
            field_len = self._get_field_len(name)
            encoded_value = linotp.lib.crypt.uencode(value)
            if field_len != -1 and len(encoded_value) > field_len:
<<<<<<< HEAD
                log.warning("truncating audit data: [audit.%s] %s" % (name, value))
                if self.trunc_as_err != False:
                    raise Exception("truncating audit data: [audit.%s] %s" % (name, value))
=======
                log.warning("truncating audit data: [audit.%s] %s"
                            % (name, value))
                trunc_as_err = config.get("linotpAudit.error_on_truncation",
                                          False) or False
                if trunc_as_err != False:
                    raise Exception("truncating audit data: [audit.%s] %s"
                                    % (name, value))
>>>>>>> 0eaf6b9b

                ## during the encoding the value might expand -
                ## so we take this additional length into account
                add_len = len(encoded_value) - len(value)
                value = value[:field_len - add_len]

        if name in AUDIT_ENCODE:
            ## encode data
            if value:
                value = linotp.lib.crypt.uencode(value)
        super(AuditTable, self).__setattr__(name, value)

    def __getattribute__(self, name):
        """
        to support unicode on all backends, we use the json decoder with
        the assci decode default

        :param name: db column name or class memeber

        :return: the corresponding value
        """
        #Default behaviour
        value = object.__getattribute__(self, name)
        if name in AUDIT_ENCODE:
            if value:
                value = linotp.lib.crypt.udecode(value)
            else:
                value = ""

        return value

orm.mapper(AuditTable, audit_table)


# replace sqlalchemy-migrate by the ability to ad a column
def add_column(engine, table, column):
    """
    small helper to add a column by calling a native 'ALTER TABLE' to
    replace the need for sqlalchemy-migrate

    from:
    http://stackoverflow.com/questions/7300948/add-column-to-sqlalchemy-table

    :param engine: the running sqlalchemy
    :param table: in which table should this column be added
    :param column: the sqlalchemy definition of a column

    :return: boolean of success or not
    """

    result = False

    table_name = table.description
    column_name = column.compile(dialect=engine.dialect)
    column_type = column.type.compile(engine.dialect)

    try:
        engine.execute('ALTER TABLE %s ADD COLUMN %s %s'
                                % (table_name, column_name, column_type))
        result = True

    except Exception as exx:
        # Obviously we already migrated the database.
        log.info("[__init__] Error during database migration: %r" % exx)
        result = False

    return result


###############################################################################
class Audit(AuditBase):
    """
    Audit Implementation to the generic audit interface
    """
    def __init__(self, config):
        self.name = "SQlAudit"
        self.config = config
        connect_string = config.get("linotpAudit.sql.url")
        pool_recycle = config.get("linotpAudit.sql.pool_recyle", 3600)
        implicit_returning = config.get("linotpSQL.implicit_returning", True)

        self.engine = None
        ########################## SESSION ##################################

        # Create an engine and create all the tables we need
        if implicit_returning:
            # If implicit_returning is explicitly set to True, we
            # get lots of mysql errors
            # AttributeError: 'MySQLCompiler_mysqldb' object has no
            # attribute 'returning_clause'
            # So we do not mention explicit_returning at all
            self.engine = create_engine(connect_string,
                                        pool_recycle=pool_recycle)
        else:
            self.engine = create_engine(connect_string,
                                        pool_recycle=pool_recycle,
                                        implicit_returning=False)

        metadata.bind = self.engine
        metadata.create_all()

        # Set up the session
        self.sm = orm.sessionmaker(bind=self.engine, autoflush=True,
                                   autocommit=True, expire_on_commit=True)
        self.session = orm.scoped_session(self.sm)

        # initialize signing keys
        self.readKeys()

        self.PublicKey = RSA.load_pub_key(
                                          self.config.get("linotpAudit.key.public"))
        self.VerifyEVP = EVP.PKey()
        self.VerifyEVP.reset_context(md='sha256')
        self.VerifyEVP.assign_rsa(self.PublicKey)

        # create the column "client"
        column = schema.Column("client", types.Unicode(80))
        add_column(self.engine, audit_table, column)

        return

    def _attr_to_dict(self, audit_line):

        line = {}
        line['number'] = audit_line.id
        line['id'] = audit_line.id
        line['date'] = str(audit_line.timestamp)
        line['timestamp'] = str(audit_line.timestamp)
        line['missing_line'] = ""
        line['serial'] = audit_line.serial
        line['action'] = audit_line.action
        line['action_detail'] = audit_line.action_detail
        line['success'] = audit_line.success
        line['token_type'] = audit_line.tokentype
        line['tokentype'] = audit_line.tokentype
        line['user'] = audit_line.user
        line['realm'] = audit_line.realm
        line['administrator'] = audit_line.administrator
        line['action_detail'] = audit_line.action_detail
        line['info'] = audit_line.info
        line['linotp_server'] = audit_line.linotp_server
        line["client"] = audit_line.client
        line['log_level'] = audit_line.log_level
        line['clearance_level'] = audit_line.clearance_level

        return line

    def _sign(self, audit_line):
        '''
        Create a signature of the audit object
        '''
        line = self._attr_to_dict(audit_line)
        s_audit = getAsString(line)
        log.debug("[_sign] signing %s" % s_audit)

        key = EVP.load_key_string(self.private)
        key.reset_context(md='sha256')
        key.sign_init()
        key.sign_update(s_audit)
        signature = key.sign_final()
        log.debug("[_sign] signature : %s" % hexlify(signature))
        return hexlify(signature)

    def _verify(self, auditline, signature):
        '''
        Verify the signature of the audit line
        '''
        res = False
        if not signature:
            log.debug("[_verify] missing signature %r" % auditline)
            return res

        s_audit = getAsString(auditline)
        log.debug("[_verify] verifying %s" % s_audit)

        self.VerifyEVP.verify_init()
        self.VerifyEVP.verify_update(s_audit)
        res = self.VerifyEVP.verify_final(unhexlify(signature))

        return res

    def log(self, param):
        '''
        This method is used to log the data. It splits information of
        multiple tokens (e.g from import) in multiple audit log entries
        '''
        log.debug("[log] writing audit log message")

        try:
            serial = param.get('serial', '') or ''
            if not serial:
                ## if no serial, do as before
                self.log_entry(param)
            else:
                ## look if we have multiple serials inside
                serials = serial.split(',')
                for serial in serials:
                    p = {}
                    p.update(param)
                    p['serial'] = serial
                    self.log_entry(p)

            #self.session.commit()
            log.debug("[log] writing log done!")

        except Exception as  exx:
            log.exception("[log] error writing log message: %r" % exx)
            self.session.rollback()
            raise exx

        finally:
            log.debug("[log] writing log done!")

        return

    def log_entry(self, param):
        '''
        This method is used to log the data.
        It should hash the data and do a hash chain and sign the data
        '''

        at = AuditTable(
                    serial=param.get('serial'),
                    action=param.get('action'),
                    success=1 if param.get('success') else 0,
                    tokentype=param.get('token_type'),
                    user=param.get('user'),
                    realm=param.get('realm'),
                    administrator=param.get('administrator'),
                    action_detail=param.get('action_detail'),
                    info=param.get('info'),
                    linotp_server=param.get('linotp_server'),
                    client=param.get('client'),
                    log_level=param.get('log_level'),
                    clearance_level=param.get('clearance_level'),
                    config_param=self.config,
            )

        self.session.add(at)
        self.session.flush()
        # At this point "at" contains the primary key id
        at.signature = self._sign(at)
        self.session.merge(at)
        self.session.flush()

    def initialize_log(self, param):
        '''
        This method initialized the log state.
        The fact, that the log state was initialized, also needs to be logged.
        Therefor the same params are passed as i the log method.
        '''
        pass

    def set(self):
        '''
        This function could be used to set certain things like the signing key.
        But maybe it should only be read from linotp.ini?
        '''
        pass

    def _buildCondition(self, param, AND):
        '''
        create the sqlalchemy condition from the params
        '''
        conditions = []
        boolCheck = and_
        if not AND:
            boolCheck = or_

        log.debug("[_buildCondition] building condition for params %s with %s"
                  % (param, AND))

        for k, v in param.items():
            if "" != v:
                if "serial" == k:
                    conditions.append(AuditTable.serial.like(v))
                elif "user" == k:
                    conditions.append(AuditTable.user.like(v))
                elif "realm" == k:
                    conditions.append(AuditTable.realm.like(v))
                elif "action" == k:
                    conditions.append(AuditTable.action.like(v))
                elif "action_detail" == k:
                    conditions.append(AuditTable.action_detail.like(v))
                elif "date" == k:
                    conditions.append(AuditTable.timestamp.like(v))
                elif "number" == k:
                    conditions.append(AuditTable.id.like(v))
                elif "success" == k:
                    conditions.append(AuditTable.success.like(v))
                elif "tokentype" == k:
                    conditions.append(AuditTable.tokentype.like(v))
                elif "administrator" == k:
                    conditions.append(AuditTable.administrator.like(v))
                elif "info" == k:
                    conditions.append(AuditTable.info.like(v))
                elif "linotp_server" == k:
                    conditions.append(AuditTable.linotp_server.like(v))
                elif "client" == k:
                    conditions.append(AuditTable.client.like(v))

        all_conditions = None
        if conditions:
            all_conditions = boolCheck(*conditions)

        log.debug("[_buildCondition] return %s" % all_conditions)
        return all_conditions

    def row2dict(self, audit_line):
        """
        convert an SQL audit db to a audit dict

        :param audit_line: audit db row
        :return: audit entry dict
        """

        line = self._attr_to_dict(audit_line)

        ## if we have an \uencoded data, we extract the unicode back
        for key, value in line.items():
            if value and type(value) in [str, unicode]:
                value = linotp.lib.crypt.udecode(value)
                line[key] = value
            elif value is None:
                line[key] = ''

        # Signature check
        # TODO: use instead the verify_init
        log.debug("[search] old sig = %s" % audit_line.signature)

        res = self._verify(line, audit_line.signature)
        if res == 1:
            line['sig_check'] = "OK"
        else:
            line['sig_check'] = "FAIL"

        return line

    def searchQuery(self, param, AND=True, display_error=True, rp_dict=None):
        '''
        This function is used to search audit events.

        param:
            Search parameters can be passed.

        return:
            a result object which has to be converted with iter() to an
            iterator
        '''

        if rp_dict is None:
            rp_dict = {}

        if 'or' in param:
            if "true" == param['or'].lower():
                AND = False

        log.debug("[search] got the params %s" % param)
        log.debug("[search] got the rp_dict %s" % rp_dict)

        # build the condition / WHERE clause
        condition = self._buildCondition(param, AND)
        log.debug("[search] the following condition was built from the "
                  "parameters %s (%s): %s" % (param, AND, condition))

        order = AuditTable.id
        if rp_dict.get("sortname"):
            sortn = rp_dict.get('sortname').lower()
            if "serial" == sortn:
                order = AuditTable.serial
            elif "number" == sortn:
                order = AuditTable.id
            elif "user" == sortn:
                order = AuditTable.user
            elif "action" == sortn:
                order = AuditTable.action
            elif "action_detail" == sortn:
                order = AuditTable.action_detail
            elif "realm" == sortn:
                order = AuditTable.realm
            elif "date" == sortn:
                order = AuditTable.timestamp
            elif "administrator" == sortn:
                order = AuditTable.administrator
            elif "success" == sortn:
                order = AuditTable.success
            elif "tokentype" == sortn:
                order = AuditTable.tokentype
            elif "info" == sortn:
                order = AuditTable.info
            elif "linotp_server" == sortn:
                order = AuditTable.linotp_server
            elif "client" == sortn:
                order = AuditTable.client
            elif "log_level" == sortn:
                order = AuditTable.log_level
            elif "clearance_level" == sortn:
                order = AuditTable.clearance_level

        # build the ordering
        order_dir = asc(order)

        if rp_dict.get("sortorder"):
            sorto = rp_dict.get('sortorder').lower()
            if "desc" == sorto:
                order_dir = desc(order)

        if type(condition).__name__ == 'NoneType':
            audit_q = self.session.query(AuditTable)\
                .order_by(order_dir)
        else:
            audit_q = self.session.query(AuditTable)\
                .filter(condition)\
                .order_by(order_dir)

        # FIXME? BUT THIS IS SO MUCH SLOWER!
        # FIXME: Here desc() ordering also does not work! :/

        if 'rp' in rp_dict or 'page' in rp_dict:
            # build the LIMIT and OFFSET
            page = 1
            offset = 0
            limit = 15

            if 'rp' in rp_dict:
                limit = int(rp_dict.get('rp'))

            if 'page' in rp_dict:
                page = int(rp_dict.get('page'))

            offset = limit * (page - 1)

            start = offset
            stop = offset + limit
            audit_q = audit_q.slice(start, stop)

        ## we drop here the ORM due to memory consumption
        ## and return a resultproxy for row iteration
        result = self.session.execute(audit_q.statement)
        return result

    def getTotal(self, param, AND=True, display_error=True):
        '''
        This method returns the total number of audit entries in
        the audit store
        '''
        condition = self._buildCondition(param, AND)
        log.debug("[getTotal] condition: %s" % condition)
        if type(condition).__name__ == 'NoneType':
            c = self.session.query(AuditTable).count()
        else:
            c = self.session.query(AuditTable).filter(condition).count()

        log.debug("[getTotal] count=%s " % str(c))
        return c


def getAsString(data):
    '''
    We need to distinguish, if this is an entry after the adding the
    client entry or before. Otherwise the old signatures will break!
    '''

    s = ("number=%s, date=%s, action=%s, %s, serial=%s, %s, user=%s, %s,"
         " admin=%s, %s, %s, server=%s, %s, %s") % (
                str(data.get('id')), str(data.get('timestamp')),
                data.get('action'), str(data.get('success')),
                data.get('serial'), data.get('tokentype'),
                data.get('user'), data.get('realm'),
                data.get('administrator'), data.get('action_detail'),
                data.get('info'), data.get('linotp_server'),
                data.get('log_level'), str(data.get('clearance_level')))

    if 'client' in data:
        s += ", client=%s" % data.get('client')
    return s


###eof#########################################################################<|MERGE_RESOLUTION|>--- conflicted
+++ resolved
@@ -37,6 +37,9 @@
 
 import datetime
 from sqlalchemy import schema, types, orm, and_, or_, asc, desc
+
+## TODO: the wildcard import is bad!!
+from migrate import *
 
 from M2Crypto import EVP, RSA
 from binascii import hexlify
@@ -46,7 +49,7 @@
 from pylons import config
 
 import logging.config
-
+import traceback
 
 import linotp
 
@@ -60,7 +63,6 @@
 log = logging.getLogger(__name__)
 
 metadata = schema.MetaData()
-
 
 def now():
     u_now = u"%s" % datetime.datetime.now().strftime("%Y-%m-%d %H:%M:%S.%f")
@@ -96,7 +98,6 @@
 AUDIT_ENCODE = ["action", "serial", "success", "user", "realm", "tokentype",
                 "administrator", "action_detail", "info", "linotp_server",
                 "client", "log_level"]
-
 
 class AuditTable(object):
 
@@ -194,19 +195,11 @@
             field_len = self._get_field_len(name)
             encoded_value = linotp.lib.crypt.uencode(value)
             if field_len != -1 and len(encoded_value) > field_len:
-<<<<<<< HEAD
-                log.warning("truncating audit data: [audit.%s] %s" % (name, value))
+                log.warning("truncating audit data: [audit.%s] %s",
+                            name, value)
                 if self.trunc_as_err != False:
-                    raise Exception("truncating audit data: [audit.%s] %s" % (name, value))
-=======
-                log.warning("truncating audit data: [audit.%s] %s"
-                            % (name, value))
-                trunc_as_err = config.get("linotpAudit.error_on_truncation",
-                                          False) or False
-                if trunc_as_err != False:
-                    raise Exception("truncating audit data: [audit.%s] %s"
-                                    % (name, value))
->>>>>>> 0eaf6b9b
+                    raise Exception("truncating audit data: [audit.%s] %s" %
+                                    (name, value))
 
                 ## during the encoding the value might expand -
                 ## so we take this additional length into account
@@ -370,6 +363,7 @@
         log.debug("[_sign] signature : %s" % hexlify(signature))
         return hexlify(signature)
 
+
     def _verify(self, auditline, signature):
         '''
         Verify the signature of the audit line
@@ -452,6 +446,7 @@
         self.session.merge(at)
         self.session.flush()
 
+
     def initialize_log(self, param):
         '''
         This method initialized the log state.
@@ -466,6 +461,7 @@
         But maybe it should only be read from linotp.ini?
         '''
         pass
+
 
     def _buildCondition(self, param, AND):
         '''
@@ -542,6 +538,7 @@
             line['sig_check'] = "OK"
         else:
             line['sig_check'] = "FAIL"
+
 
         return line
 
@@ -648,6 +645,8 @@
         result = self.session.execute(audit_q.statement)
         return result
 
+
+
     def getTotal(self, param, AND=True, display_error=True):
         '''
         This method returns the total number of audit entries in
@@ -662,7 +661,6 @@
 
         log.debug("[getTotal] count=%s " % str(c))
         return c
-
 
 def getAsString(data):
     '''
