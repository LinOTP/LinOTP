--- conflicted
+++ resolved
@@ -554,22 +554,14 @@
     :param desc: the description which comes along with the key
     """
 
-<<<<<<< HEAD
+    value = val
+    if (not key.startswith("linotp.")):
+        key = "linotp." + key
     log_value = 'XXXXXX' if typ == 'password' else value
     log.debug('Changing config entry %r in database: New value is %r',
               key, log_value)
-=======
-    value = val
-    if (not key.startswith("linotp.")):
-        key = "linotp." + key
-
-    if typ == 'password':
-        log.debug('key %r : value %r', key, "XXXXXXX")
-    else:
-        log.debug('key %r : value %r', key, value)
 
     # ---------------------------------------------------------------------- --
->>>>>>> e009cac1
 
     # in case of an encrypted entry where the typ is 'password', we store
     # only the encrypted value
@@ -851,13 +843,9 @@
 
     # put all information in the dicts for later processing
 
-<<<<<<< HEAD
-    for conf in Session.query(Config).all():
-=======
     for conf in db_config:
         log.debug("[retrieveAllConfigDB] key %r:%r" % (conf.Key, conf.Value))
 
->>>>>>> e009cac1
         conf_dict[conf.Key] = conf.Value
         type_dict[conf.Key] = conf.Type
         desc_dict[conf.Key] = conf.Description
