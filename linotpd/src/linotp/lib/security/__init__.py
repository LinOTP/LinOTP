--- conflicted
+++ resolved
@@ -34,16 +34,11 @@
 
 class SecurityModule(object):
 
-<<<<<<< HEAD
     @classmethod
     def getAdditionalClassConfig(cls):
         return []
 
     def __init__(self, config=None, add_conf=None):
-        log.error("[__init__] This is the base class. You should implement this!")
-=======
-    def __init__(self, config=None):
->>>>>>> 52e37d00
         self.name = "SecurityModule"
 
     def isReady(self):
