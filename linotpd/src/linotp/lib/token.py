--- conflicted
+++ resolved
@@ -914,12 +914,8 @@
         if not email:
             msg = ('auto_enrollemnt for user %s faild: missing email!'
                         % user)
-<<<<<<< HEAD
-            return False,{}
-=======
             log.warning(msg)
             return False, {'error': msg}
->>>>>>> 5ee83f49
         token_init['email_address'] = email
 
     # else: token type undefined
@@ -942,40 +938,26 @@
 
     (res, tokenObj) = initToken(token_init, user)
     if res == False:
-<<<<<<< HEAD
-        log.error('Failed to create token for user %s@%s during autoenrollment'
-                  % (user.login,user.realm))
-        return False,{}
-
-    # we have to use a try except as challenge creation might raise exception
-    # and we have to drop the created token
-=======
         msg = ('Failed to create token for user %s@%s during autoenrollment'
                   % (user.login, user.realm))
         log.error(msg)
         return False, {'error': msg}
 
->>>>>>> 5ee83f49
+    # we have to use a try except as challenge creation might raise exception
+    # and we have to drop the created token
     try:
         # trigger challenge for user
         (_res, reply) = linotp.lib.validate.create_challenge(tokenObj, options=options)
         if _res is not True:
-<<<<<<< HEAD
             error = ('failed to create challenge for user %s@%s during autoenrollment'
                       % (user.login, user.realm))
             log.error(error)
             raise Exception(error)
 
     except Exception as exx:
-=======
-            msg = ('failed to create challenge for user %s@%s during autoenrollment'
-                  % (user.login, user.realm))
-            raise Exception(msg)
-    except Exception as exx:
         log.error("%r" % exx)
         # we have to commit our token delete as the rollback
         # on exception does not :-(
->>>>>>> 5ee83f49
         Session.delete(tokenObj.token)
         Session.commit()
         raise exx
