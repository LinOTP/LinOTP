--- conflicted
+++ resolved
@@ -2511,6 +2511,11 @@
         if self.user_fields == None:
             self.user_fields = []
 
+        condition = None
+        ucondition = None
+        scondition = None
+        r_condition = None
+
         if type(filterRealm) in (str, unicode):
             filterRealm = filterRealm.split(',')
 
@@ -2535,192 +2540,10 @@
                     realm = linotp.lib.crypt.uencode(realm)
                     valid_realms.append(realm)
 
-<<<<<<< HEAD
         scondition = self._get_serial_condition(serial, filterRealm)
         ucondition = self._get_user_condition(user, valid_realms)
         fcondition = self._get_filter_confition(filter)
         rcondition = self._get_realm_condition(valid_realms, filterRealm)
-=======
-
-        if serial is not None:
-            ## check if the requested serial is in the realms of the admin (filterRealm)
-            log.debug('[TokenIterator::init] start search for serial: >%r<' % (serial))
-
-            allowed = False
-            if filterRealm == ['*']:
-                allowed = True
-            else:
-                realms = getTokenRealms(serial)
-                for realm in realms:
-                    if realm in filterRealm:
-                        allowed = True
-
-            if allowed == True:
-                scondition = and_(Token.LinOtpTokenSerialnumber == serial)
-
-        if user.isEmpty() == False and user is not None:
-            log.debug('[TokenIterator::init] start search for username: >%r<'
-                      % (user))
-
-            if user.login is not None and (user.login) > 0 :
-                loginUser = user.login.lower()
-                loginUser = loginUser.replace('"', '')
-                loginUser = loginUser.replace("'", '')
-
-                searchType = "any"
-
-                ## search for a 'blank' user
-                if len(loginUser) == 0 and len(user.login) > 0:
-                    searchType = "blank"
-                elif loginUser == "/:no user:/" or loginUser == "/:none:/":
-                    searchType = "blank"
-                elif loginUser == "/:no user info:/":
-                    searchType = "wildcard"
-                elif "*" in loginUser or "." in loginUser:
-                    searchType = "wildcard"
-                else:
-                    ## no blank and no wildcard search
-                    searchType = "exact"
-
-                if searchType == "blank":
-                    log.debug('[TokenIterator::init] search for empty user: >%r<' % (user.login))
-                    ucondition = and_(or_(Token.LinOtpUserid == u'',
-                                          Token.LinOtpUserid == None))
-
-                if searchType == "exact":
-                    log.debug('[TokenIterator::init] search for exact user: %r' % (user))
-                    serials = []
-                    users = []
-
-                    ## if search for a realmuser 'user@realm' we can take the
-                    ## realm from the argument
-                    if len(user.realm) > 0:
-                        users.append(user)
-                    else:
-                        for realm in valid_realms:
-                            users.append(User(user.login, realm))
-
-                    # resolve the realm with wildcard:
-                    # identify all users and add these to the userlist
-                    userlist = []
-                    for usr in users:
-                        urealm = usr.realm
-                        if urealm == '*':
-                            # if the realm is set to *, the getUserId
-                            # triggers the identification of all resolvers, where the
-                            # user might reside: tigger the user resolver lookup
-                            (uid, resolver, resolverClass) = getUserId(usr)
-                            userlist.extend(usr.getUserPerConf())
-                        else:
-                            userlist.append(usr)
-
-                    for usr in userlist:
-                        try:
-                            tokens = getTokens4UserOrSerial(user=usr, _class=False)
-                            for tok in tokens:
-                                serials.append(tok.LinOtpTokenSerialnumber)
-                        except UserError as ex:
-                            ## we get an exception if the user is not found
-                            log.debug('[TokenIterator::init] no exact user: %r'
-                                      % (user))
-                            log.debug('[TokenIterator::init] %r' % ex)
-
-                    if len(serials) > 0:
-                        # if tokens found, search for their serials
-                        ucondition = and_(Token.LinOtpTokenSerialnumber.in_(serials))
-                    else:
-                        # if no token is found, block search for user
-                        # and return nothing
-                        ucondition = and_(Token.LinOtpTokenSerialnumber == u'')
-
-                ## handle case, when nothing found in former cases
-                if searchType == "wildcard":
-                    log.debug('[TokenIterator::init] wildcard search: %r' % (user))
-                    serials = []
-                    users = getAllTokenUsers()
-                    logRe = None
-                    lU = loginUser.replace('*', '.*')
-                    #lU = lU.replace('..', '.')
-                    logRe = re.compile(lU)
-
-                    for ser in users:
-                        userInfo = users.get(ser)
-                        tokenUser = userInfo.get('username').lower()
-                        try:
-                            if logRe.match(u'' + tokenUser) is not None:
-                                serials.append(ser)
-                        except Exception as e:
-                            log.error('error no express %r ' % e)
-
-                    ## to prevent warning, we check is serials are found
-                    ## SAWarning: The IN-predicate on
-                    ## "Token.LinOtpTokenSerialnumber" was invoked with an
-                    ## empty sequence. This results in a contradiction, which
-                    ## nonetheless can be expensive to evaluate.  Consider
-                    ## alternative strategies for improved performance.
-                    if len(serials) > 0:
-                        ucondition = and_(Token.LinOtpTokenSerialnumber.in_(serials))
-                    else:
-                        ucondition = and_(Token.LinOtpTokenSerialnumber == u'')
-
-
-        if filter is None:
-            condition = None
-        elif filter in ['/:active:/', '/:enabled:/',
-                        '/:token is active:/', '/:token is enabled:/' ]:
-            condition = and_(Token.LinOtpIsactive == True)
-        elif filter in ['/:inactive:/', '/:disabled:/',
-                        '/:token is inactive:/', '/:token is disabled:/']:
-            condition = and_(Token.LinOtpIsactive == False)
-        else:
-            ## search in other colums
-            filter = linotp.lib.crypt.uencode(filter)
-            condition = or_(Token.LinOtpTokenDesc.contains(filter),
-                            Token.LinOtpIdResClass.contains(filter),
-                            Token.LinOtpTokenSerialnumber.contains(filter),
-                            Token.LinOtpUserid.contains(filter),
-                            Token.LinOtpTokenType.contains(filter))
-
-        ###################################################################
-        ##  The condition for only getting certain realms!
-        if '*' in valid_realms:
-            log.debug("[TokenIterator::init] wildcard for realm '*' found."
-                      " Tokens of all realms will be displayed")
-        elif len(valid_realms) > 0:
-            log.debug("[TokenIterator::init] adding filter condition"
-                      " for realm %r" % valid_realms)
-
-            ## get all matching realms
-            realm_id_tuples = Session.query(Realm.id).\
-                                filter(Realm.name.in_(valid_realms)).all()
-            realm_ids = set()
-            for realm_tuple in realm_id_tuples:
-                realm_ids.add(realm_tuple[0])
-            ## get all tokenrealm ids
-            token_id_tuples = Session.query(TokenRealm.token_id).\
-                        filter(TokenRealm.realm_id.in_(realm_ids)).all()
-            token_ids = set()
-            for token_tuple in token_id_tuples:
-                token_ids.add(token_tuple[0])
-
-            ## define the token id condition
-            r_condition = and_(Token.LinOtpTokenId.in_(token_ids))
-
-        elif ("''" in filterRealm or '""' in filterRealm or
-              "/:no realm:/" in filterRealm):
-            log.debug("[TokenIterator::init] search for all tokens, which are"
-                      " in no realm")
-
-            ## get all tokenrealm ids
-            token_id_tuples = Session.query(TokenRealm.token_id).all()
-            token_ids = set()
-            for token_tuple in token_id_tuples:
-                token_ids.add(token_tuple[0])
-
-            ## define the token id not condition
-            r_condition = and_(not_(Token.LinOtpTokenId.in_(token_ids)))
-
->>>>>>> 100608e7
 
         ## create the final condition as AND of all conditions
         condTuple = ()
