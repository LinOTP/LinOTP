--- conflicted
+++ resolved
@@ -1861,20 +1861,6 @@
 
 def add_time_info(list_of_tokens, mode='accessed'):
     """
-<<<<<<< HEAD
-    if token_last_access is defined in the config, add this to the token info
-
-    we receive a list of tokens, coming from the validation with e.g.
-    pin-match and challenge match token list
-
-    :param list_of_tokenlists: list of token lists
-    :return: - nothing -
-    """
-
-    token_last_access = getFromConfig('token.last_access', None)
-
-    if not token_last_access:
-=======
     add time info to token
     if token_last_access is defined in the config. it is used as a filter to
     only preserve information which is compliant with the data preserving policy
@@ -1886,7 +1872,6 @@
     token_access = getFromConfig('linotp.token.last_access', None)
 
     if token_access in [None, False]:
->>>>>>> 804cb383
         return
     elif token_access is True:
         token_access_fmt = DEFAULT_TIMEFORMAT
@@ -1898,42 +1883,10 @@
         token_access_fmt = token_access
 
     # ---------------------------------------------------------------------- --
-<<<<<<< HEAD
-
-    # we support a default fallback if in the config the last access format was
-    # was misused as boolean - so we fallback to ISO format
-
-    try:
-        if not boolean(token_last_access):
-            return
-
-        token_last_access = True
-        log.debug('last_access defined as True - falling back to iso format')
-
-    except:
-        log.debug('using token.last_access format: %r', token_last_access)
-
-    now = datetime.datetime.utcnow()
-
-    if token_last_access is True:
-        access_info = now.isoformat()
-    else:
-        access_info = now.strftime(token_last_access)
-
-    # ---------------------------------------------------------------------- --
-
-    # we receive a list of tokens, coming from the validation with e.g.
-    # pin-match and challenge match token list
-
-    for token_list in list_of_tokenlist:
-        for token in token_list:
-            token.addToTokenInfo('last_access', access_info)
-=======
 
     # we take the given time format as a filter and keep only
     # relevant information. but first we remove the microsecond as these
     # causes problem in case of mysql
->>>>>>> 804cb383
 
     now = datetime.datetime.utcnow().replace(microsecond=0)
 
