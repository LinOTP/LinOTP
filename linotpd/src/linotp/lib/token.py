# -*- coding: utf-8 -*-
#
#    LinOTP - the open source solution for two factor authentication
#    Copyright (C) 2010 - 2015 LSE Leading Security Experts GmbH
#
#    This file is part of LinOTP server.
#
#    This program is free software: you can redistribute it and/or
#    modify it under the terms of the GNU Affero General Public
#    License, version 3, as published by the Free Software Foundation.
#
#    This program is distributed in the hope that it will be useful,
#    but WITHOUT ANY WARRANTY; without even the implied warranty of
#    MERCHANTABILITY or FITNESS FOR A PARTICULAR PURPOSE.  See the
#    GNU Affero General Public License for more details.
#
#    You should have received a copy of the
#               GNU Affero General Public License
#    along with this program.  If not, see <http://www.gnu.org/licenses/>.
#
#
#    E-mail: linotp@lsexperts.de
#    Contact: www.linotp.org
#    Support: www.lsexperts.de
#
""" contains several token api functions"""

import traceback
import string
import datetime
import sys
import re
import binascii

import os
import logging


try:
    import json
except ImportError:
    import simplejson as json

from sqlalchemy import or_, and_, not_
from sqlalchemy import func


from pylons import tmpl_context as c
from pylons.i18n.translation import _
from pylons import config

from linotp.lib.error import TokenAdminError
from linotp.lib.error import UserError
from linotp.lib.error import ParameterError

from linotp.lib.user import getUserId, getUserInfo
from linotp.lib.user import User, getUserRealms
from linotp.lib.user import get_authenticated_user

from linotp.lib.util import getParam
from linotp.lib.util import generate_password
from linotp.lib.util import modhex_decode

from linotp.lib.realm import realm2Objects
from linotp.lib.realm import getRealms

import linotp
import linotp.lib.policy

from linotp import model
from linotp.model import Token, createToken, Realm, TokenRealm
from linotp.model.meta import Session
from linotp.model import Challenge

from linotp.lib.config  import getFromConfig
from linotp.lib.resolver import getResolverObject

from linotp.lib.realm import createDBRealm, getRealmObject
from linotp.lib.realm import getDefaultRealm

from linotp.lib.util import get_client

log = logging.getLogger(__name__)

optional = True
required = False

ENCODING = "utf-8"

###############################################


def createTokenClassObject(token, typ=None):
    '''
    createTokenClassObject - create a token class object from a given type

    :param token:  the database refeneced token
    :type  token:  database token
    :param typ:    type of to be created token
    :type  typ:    string

    :return: instance of the token class object
    :rtype:  token class object
    '''

    # if type is not given, we take it out of the token database object
    if (typ is None):
        typ = token.LinOtpTokenType

    if typ == "":
        typ = "hmac"

    typ = typ.lower()
    tok = None

    # search which tokenclass should be created and create it!
    tokenclasses = config['tokenclasses']
    if tokenclasses.has_key(typ.lower()):
        try:
            token_class = tokenclasses.get(typ)
            tok = newToken(token_class)(token)
        except Exception as e:
            log.debug('createTokenClassObject failed!')
            raise TokenAdminError("createTokenClassObject failed:  %r" % e, id=1609)

    else:
        log.error('[createTokenClassObject] typ %r not found in tokenclasses: %r' %
                  (typ, tokenclasses))
        #
        #  we try to use the parent class, which is able to handle most of the
        #  administrative tasks. This will allow to unassigen and disable or delete
        #  this 'abandoned token'
        #
        from linotp.lib.tokenclass import TokenClass
        tok = TokenClass(token)
        log.error("[createTokenClassObject] failed: unknown token type %r. \
                 Using fallback 'TokenClass' for %r" % (typ, token))

    return tok

def newToken(token_class):
    '''
    newTokenClass - return a token class, which could be used as a constructor

    :param token_class: string representation of the token class name
    :type   token_class: string
    :return: token class
    :rtype:  token class

    '''

    ret = ""
    attribute = ""

    #  prepare the lookup
    parts = token_class.split('.')
    package_name = '.'.join(parts[:-1])
    class_name = parts[-1]

    if sys.modules.has_key(package_name):
        mod = sys.modules.get(package_name)
    else:
        mod = __import__(package_name, globals(), locals(), [class_name])
    try:
        klass = getattr(mod, class_name)

        attrs = ["getType", "checkOtp"]
        for att in attrs:
            attribute = att
            getattr(klass, att)

        ret = klass
    except:
        raise NameError(
            "IdResolver AttributeError: " + package_name + "." + class_name
             + " instance has no attribute '" + attribute + "'")
    return ret


def get_token_type_list():
    '''
    get_token_type_list - returns the list of the available tokentypes like hmac, spass, totp...

    :return: list of token types
    :rtype : list
    '''

    try:
#        from linotp.lib.config      import getGlobalObject
        tokenclasses = config['tokenclasses']

    except Exception as e:
        log.debug('get_token_type_list failed!')
        raise TokenAdminError("get_token_type_list failed:  %r" % e, id=1611)

    token_type_list = tokenclasses.keys()
    return token_type_list



def getRealms4Token(user, tokenrealm=None):
    """
    get the realm objects of a user or from the tokenrealm defintion,
    which could be a list of realms or a single realm

    helper method to enhance the code readability

    :param user: the user wich defines the set of realms
    :param tokenrealm: a string or a list of realm strings

    :return: the list of realm objects
    """

    realms = []
    if user is not None and user.login != "" :
        #  the getUserRealms should return the default realm if realm was empty
        realms = getUserRealms(user)
        #  hack: sometimes the realm of the user is not in the
        #  realmDB - so check and add
        for r in realms:
            realmObj = getRealmObject(name=r)
            if realmObj is None:
                createDBRealm(r)

    if tokenrealm is not None:
        # tokenrealm can either be a string or a list
        log.debug("[getRealms4Token] tokenrealm given (%r). We will add the "
                  "new token to this realm" % tokenrealm)
        if type(tokenrealm) in [str, unicode]:
            log.debug("[getRealms4Token] String: adding realm: %r" % tokenrealm)
            realms.append(tokenrealm)
        elif type(tokenrealm) in [list]:
            for tr in tokenrealm:
                log.debug("[getRealms4Token] List: adding realm: %r" % tr)
                realms.append(tr)

    realmList = realm2Objects(realms)

    return realmList


def get_tokenserial_of_transaction(transId):
    '''
    get the serial number of a token from a challenge state / transaction

    :param transId: the state / transaction id
    :return: the serial number or None
    '''
    serial = None

    challenges = Session.query(Challenge)\
                .filter(Challenge.transid == u'' + transId).all()

    if len(challenges) == 0:
        log.info('no challenge found for tranId %r' % (transId))
        return None
    elif len(challenges) > 1:
        log.info('multiple challenges found for tranId %r' % (transId))
        return None

    serial = challenges[0].tokenserial

    return serial


def initToken(param, user, tokenrealm=None):
    '''
    initToken - create a new token or update a token

    :param param: the list of provided parameters
                  in the list the serialnumber is required,
                  the token type default ist hmac
    :param user:  the token owner
    :param tokenrealm: the realms, to which the token belongs

    :return: tuple of success and token object
    '''
    log.debug("[initToken] begin. create token with param %r for user %r and\
                tokenrealm %r" % (param, user, tokenrealm))

    token = None
    tokenObj = None

    # if we get a undefined tokenrealm , we create a list
    if tokenrealm is None:
        tokenrealm = []
    # if we get a tokenrealm as string, we make an array out of this
    elif type(tokenrealm) in [str, unicode]:
        tokenrealm = [tokenrealm]
    # if there is a realm as parameter, we assign the token to this realm
    if 'realm' in param:
        ## and append our parameter realm
        tokenrealm.append(param.get('realm'))


    typ = getParam(param, "type", optional)
    if typ is None:
        typ = "hmac"

    # serial = getParam(param, "serial", required)
    serial = param.get('serial', None)
    if serial is None:
        prefix = param.get('prefix', None)
        serial = genSerial(typ, prefix)

    # if a token was initialized for a user, the param "realm" might be contained.
    # otherwise - without a user the param tokenrealm could be contained.
    log.debug("[initToken] initilizing token %r for user %r " % (serial, user.login))

    #  create a list of the found db tokens - no token class objects
    toks = getTokens4UserOrSerial(None, serial, _class=False)
    tokenNum = len(toks)

    tokenclasses = config['tokenclasses']

    if tokenNum == 0:  #  create new a one token
        #  check if this token is in the list of available tokens
        if not tokenclasses.has_key(typ.lower()):
            log.error('[initToken] typ %r not found in tokenclasses: %r' %
                      (typ, tokenclasses))
            raise TokenAdminError("[initToken] failed: unknown token type %r" % typ , id=1610)
        token = createToken(serial)

    elif tokenNum == 1:  # update if already there
        token = toks[0]

        # prevent from changing the token type
        old_typ = token.LinOtpTokenType
        if old_typ.lower() != typ.lower():
            msg = 'token %r already exist with type %r. Can not initialize token with new type %r' % (serial, old_typ, typ)
            log.error('[initToken] %s' % msg)
            raise TokenAdminError("initToken failed: %s" % msg)

        #  prevent update of an unsupported token type
        if not tokenclasses.has_key(typ.lower()):
            log.error('[initToken] typ %r not found in tokenclasses: %r' %
                      (typ, tokenclasses))
            raise TokenAdminError("[initToken] failed: unknown token type %r" % typ , id=1610)

    else:  #  something wrong
        if tokenNum > 1:
            raise TokenAdminError("multiple tokens found - cannot init!", id=1101)
        else:
            raise TokenAdminError("cannot init! Unknown error!", id=1102)

    # get the RealmObjects of the user and the tokenrealms
    realms = getRealms4Token(user, tokenrealm)
    token.setRealms(realms)

    #  on behalf of the type, the class is created
    tokenObj = createTokenClassObject(token, typ)

    if tokenNum == 0:
        #  if this token is a newly created one, we have to setup the defaults,
        #  which lateron might be overwritten by the tokenObj.update(params)
        tokenObj.setDefaults()

    tokenObj.update(param)

    if user is not None and user.login != "" :
        tokenObj.setUser(user, report=True)

    try:
        token.storeToken()
    except Exception as e:
        log.error('[initToken] token create failed!')
        log.error("[initToken] %r" % (traceback.format_exc()))
        raise TokenAdminError("token create failed %r" % e, id=1112)

    log.debug("[initToken] end. created tokenObject %r and returning status %r "
              % (True, tokenObj))
    return (True, tokenObj)

def getRolloutToken4User(user=None, serial=None, tok_type=u'ocra'):

    if (user is None or user.isEmpty()) and serial is None:
        return None

    serials = []
    tokens = []

    if user is not None and user.isEmpty() == False:
        resolverUid = user.resolverUid
        v = None
        k = None
        for k in resolverUid:
            v = resolverUid.get(k)
        user_id = v

        # in the database could be tokens of ResolverClass:
        #    useridresolver. or useridresolveree.
        # so we have to make sure
        # - there is no 'useridresolveree' in the searchterm and
        # - there is a wildcard search: second replace
        # Remark: when the token is loaded the response to the
        # resolver class is adjusted

        user_resolver = k.replace('useridresolveree.', 'useridresolver.')
        user_resolver = user_resolver.replace('useridresolver.', 'useridresolver%.')

        ''' coout tokens: 0 1 or more '''
        tokens = Session.query(Token).filter(Token.LinOtpTokenType == unicode(tok_type))\
                                       .filter(Token.LinOtpIdResClass.like(unicode(user_resolver)))\
                                       .filter(Token.LinOtpUserid == unicode(user_id))

    elif serial is not None:
        tokens = Session.query(Token).filter(Token.LinOtpTokenType == unicode(tok_type))\
                                       .filter(Token.LinOtpTokenSerialnumber == unicode(serial))

    for token in tokens:
        info = token.LinOtpTokenInfo
        if len(info) > 0:
            tinfo = json.loads(info)
            rollout = tinfo.get('rollout', None)
            if rollout is not None:
                serials.append(token.LinOtpTokenSerialnumber)


    if len(serials) > 1:
        raise Exception('multiple tokens found in rollout state: %s'
                        % unicode(serials))

    if len(serials) == 1:
        serial = serials[0]

    return serial

def setRealms(serial, realmList):
    # set the tokenlist of DB tokens
    tokenList = getTokens4UserOrSerial(None, serial, _class=False)

    if len(tokenList) == 0:
        log.error("[setRealms] No token with serial %r found." % serial)
        raise TokenAdminError("setRealms failed. No token with serial %s found"
                              % serial, id=1119)

    realmObjList = realm2Objects(realmList)

    for token in tokenList:
        token.setRealms(realmObjList)

    return len(tokenList)

def getTokenRealms(serial):
    '''
    This function returns a list of the realms of a token
    '''
    tokenList = getTokens4UserOrSerial(None, serial, _class=False)

    if len(tokenList) == 0:
        log.error("[getTokenRealms] No token with serial %r found." % serial)
        raise TokenAdminError("getTokenRealms failed. No token with serial %s found" % serial, id=1119)

    token = tokenList[0]

    return token.getRealmNames()

def getRealmsOfTokenOrUser(token):
    '''
    This returns the realms of either the token or
    of the user of the token.
    '''
    serial = token.getSerial()
    realms = getTokenRealms(serial)

    if len(realms) == 0:
        uid, resolver, resolverClass = token.getUser()
        log.debug("[getRealmsOfTokenOrUser] %r, %r, %r" % (uid, resolver, resolverClass))
        # No realm and no User, this is the case in /validate/check_s
        if resolver.find('.') >= 0:
            resotype, resoname = resolver.rsplit('.', 1)
            realms = getUserRealms(User("dummy_user", "", resoname))

    log.debug("[getRealmsOfTokenOrUser] the token %r "
              "is in the following realms: %r" % (serial, realms))

    return realms


def getTokenInRealm(realm, active=True):
    '''
    This returns the number of tokens in one realm.

    You can either query only active token or also disabled tokens.
    '''
    if active:
        sqlQuery = Session.query(TokenRealm, Realm, Token).filter(and_(
                            TokenRealm.realm_id == Realm.id,
                            Realm.name == u'' + realm,
                            Token.LinOtpIsactive == True,
                            TokenRealm.token_id == Token.LinOtpTokenId)).count()
    else:
        sqlQuery = Session.query(TokenRealm, Realm).filter(and_(
                            TokenRealm.realm_id == Realm.id,
                            Realm.name == realm)).count()
    return sqlQuery

def getTokenNumResolver(resolver=None, active=True):
    '''
    This returns the number of the (active) tokens
    if no resolver is passed, the overall token number is returned,
    if a resolver is passed, the token number within this resolver is returned

    if active is set to false, ALL tokens are returned
    '''
    if resolver is None:
        if active:
            sqlQuery = Session.query(Token).filter(Token.LinOtpIsactive == True).count()
        else:
            sqlQuery = Session.query(Token).count()
        return sqlQuery
    else:
        # in the database could be tokens of ResolverClass:
        #    useridresolver. or useridresolveree.
        # so we have to make sure
        # - there is no 'useridresolveree' in the searchterm and
        # - there is a wildcard search: second replace
        # Remark: when the token is loaded the response to the
        # resolver class is adjusted

        resolver = resolver.resplace('useridresolveree.', 'useridresolver.')
        resolver = resolver.resplace('useridresolver.', 'useridresolver%.')

        if active:
            sqlQuery = Session.query(Token).filter(and_(Token.LinOtpIdResClass.like(resolver), Token.LinOtpIsactive == True)).count()
        else:
            sqlQuery = Session.query(Token).filter(Token.LinOtpIdResClass.like(resolver)).count()
        return sqlQuery

def getAllTokenUsers():
    '''
        return a list of all users
    '''
    users = {}
    sqlQuery = Session.query(Token)
    for token in sqlQuery:
        userInfo = {}

        log.debug("[getAllTokenUsers] user serial (serial): %r" % token.LinOtpTokenSerialnumber)

        serial = token.LinOtpTokenSerialnumber
        userId = token.LinOtpUserid
        resolver = token.LinOtpIdResolver
        resolverC = token.LinOtpIdResClass

        if len(userId) > 0 and len(resolver) > 0:
            userInfo = getUserInfo(userId, resolver, resolverC)

        if len(userId) > 0 and len(userInfo) == 0:
            userInfo['username'] = u'/:no user info:/'

        if len(userInfo) > 0:
            users[serial] = userInfo

    return users


def getTokens4UserOrSerial(user=None, serial=None, _class=True):
    tokenList = []
    tokenCList = []
    tok = None

    if serial is None and user is None:
        log.warning("[getTokens4UserOrSerial] missing user or serial")
        return tokenList

    if (serial is not None):
        log.debug("[getTokens4UserOrSerial] getting token object "
                                                "with serial: %r" % serial)
        #  SAWarning of non unicode type
        serial = linotp.lib.crypt.uencode(serial)

        sqlQuery = Session.query(Token).filter(
                            Token.LinOtpTokenSerialnumber == serial)

        for token in sqlQuery:
            log.debug("[getTokens4UserOrSerial] user "
                      "serial (serial): %r" % token.LinOtpTokenSerialnumber)
            tokenList.append(token)

    if user is not None:
        log.debug("[getTokens4UserOrSerial] getting token object 4 user: %r"
                  % user)

        if not user.isEmpty() and user.login:
            # the upper layer will catch / at least should
            (uid, resolver, resolverClass) = getUserId(user)

            # in the database could be tokens of ResolverClass:
            #    useridresolver. or useridresolveree.
            # so we have to make sure
            # - there is no 'useridresolveree' in the searchterm and
            # - there is a wildcard search: second replace
            # Remark: when the token is loaded the response to the
            # resolver class is adjusted

            resolverClass = resolverClass.replace('useridresolveree.',
                                                  'useridresolver.')
            resolverClass = resolverClass.replace('useridresolver.',
                                                  'useridresolver%.')

            sqlQuery = Session.query(model.Token).filter(
                        model.Token.LinOtpUserid == uid).filter(
                        model.Token.LinOtpIdResClass.like(resolverClass))

            for token in sqlQuery:
                # we have to check that the token is in the same realm as the user
                t_realms = token.getRealmNames()
                u_realm = user.getRealm()
                if u_realm != '*':
                    if len(t_realms) > 0 and len(u_realm) > 0:
                        if u_realm.lower() not in t_realms:
                            log.debug("user realm and token realm missmatch %r::%r"
                                  % (u_realm, t_realms))
                            continue

                log.debug("[getTokens4UserOrSerial] user serial (user): %r"
                          % token.LinOtpTokenSerialnumber)
                tokenList.append(token)

    if _class == True:
        for tok in tokenList:
            tokenCList.append(createTokenClassObject(tok))
        return tokenCList
    else:
        return tokenList

def getTokensOfType(typ=None, realm=None, assigned=None):
    '''
    This function returns a list of token objects of the following type.

    here we need to create the token list.
       1. all types (if typ==None)
       2. realms
       3. assigned or unassigned tokens (1/0)
    TODO: rename function to "getTokens"
    '''
    tokenList = []
    log.debug("[getTokensOfType] searching tokens type=%r, realm=%r, assigned=%r" % (typ, realm, assigned))
    sqlQuery = Session.query(Token)
    if typ is not None:
        # filter for type
        sqlQuery = sqlQuery.filter(func.lower(Token.LinOtpTokenType) == typ.lower())
    if assigned is not None:
        # filter if assigned or not
        if "0" == unicode(assigned):
            sqlQuery = sqlQuery.filter(or_(Token.LinOtpUserid == None,
                                           Token.LinOtpUserid == ""))
        elif "1" == unicode(assigned):
            sqlQuery = sqlQuery.filter(func.length(Token.LinOtpUserid) > 0)
        else:
            log.warning("[getTokensOfType] assigned value not in [0,1] %r" % assigned)

    if realm is not None:
        # filter for the realm
        sqlQuery = sqlQuery.filter(and_(func.lower(Realm.name) == realm.lower(),
                                        TokenRealm.realm_id == Realm.id,
                                        TokenRealm.token_id == Token.LinOtpTokenId)).distinct()

    for token in sqlQuery:
        log.debug("[getTokensOfType] adding token with serial %r" % token.LinOtpTokenSerialnumber)
        # the token is the database object, but we want an instance of the tokenclass!
        tokenList.append(createTokenClassObject(token))

    return tokenList

def setDefaults(token):
    #  set the defaults

    token.LinOtpOtpLen = int(getFromConfig("DefaultOtpLen", 6))
    token.LinOtpCountWindow = int(getFromConfig("DefaultCountWindow", 15))
    token.LinOtpMaxFail = int(getFromConfig("DefaultMaxFailCount", 15))
    token.LinOtpSyncWindow = int(getFromConfig("DefaultSyncWindow", 1000))

    token.LinOtpTokenType = u"HMAC"


def isTokenOwner(serial, user):
    ret = False

    userid = ""
    idResolver = ""
    idResolverClass = ""

    log.debug("[isTokenOwner] entering function isTokenOwner")

    if user is not None and (user.isEmpty() == False):
    # the upper layer will catch / at least should
        (userid, idResolver, idResolverClass) = getUserId(user)

    if len(userid) + len(idResolver) + len(idResolverClass) == 0:
        log.info("[isTokenOwner] no user found %r", user.login)
        raise TokenAdminError("no user found %s" % user.login, id=1104)

    toks = getTokens4UserOrSerial(None, serial)

    if len(toks) > 1:
        log.info("[isTokenOwner] multiple tokens found for user %r" % user.login)
        raise TokenAdminError("multiple tokens found!", id=1101)
    if len(toks) == 0:
        log.info("[isTokenOwner] no tokens found for user %r", user.login)
        raise TokenAdminError("no token found!", id=1102)

    token = toks[0]

    (uuserid, uidResolver, uidResolverClass) = token.getUser()

    if uidResolver == idResolver:
        if uidResolverClass == idResolverClass:
            if uuserid == userid:
                ret = True

    return ret


def tokenExist(serial):
    '''
    returns true if the token exists
    '''
    log.debug("[tokenExist] checking if Token %r exists" % serial)
    if serial:
        toks = getTokens4UserOrSerial(None, serial)
        return (len(toks) > 0)
    else:
        # If we have no serial we return false anyway!
        log.debug("[tokenExist] returning false anyway")
        return False



def hasOwner(serial):
    '''
    returns true if the token is owned by any user
    '''
    ret = False

    log.debug('[hasOwner] entering function hasOwner()')

    toks = getTokens4UserOrSerial(None, serial)

    if len(toks) > 1:
        log.info("[hasOwner] multiple tokens found with serial %r" % serial)
        raise TokenAdminError("multiple tokens found!", id=1101)
    if len(toks) == 0:
        log.info("[hasOwner] no token found with serial %r" % serial)
        raise TokenAdminError("no token found!", id=1102)

    token = toks[0]

    (uuserid, uidResolver, uidResolverClass) = token.getUser()

    if len(uuserid) + len(uidResolver) + len(uidResolverClass) > 0:
        ret = True

    return ret


def getTokenOwner(serial):
    '''
    returns the user object, to which the token is assigned.
    the token is idetified and retirved by it's serial number

    :param serial: serial number of the token
    :return: user object
    '''
    log.debug("[getTokenOwner] getting token owner for serial: %r" % serial)
    token = None

    toks = getTokens4UserOrSerial(None, serial)
    if len(toks) > 0:
        token = toks[0]

    user = get_token_owner(token)

    return user


def get_token_owner(token):
    """
    provide the owner as a user object for a given tokenclass obj

    :param token: tokenclass object
    :return: user object
    """

    if token is None:
        # for backward compatibility, we return here an empty user
        return User()

    serial = token.getSerial()

    log.debug("[get_token_owner] token found: %r" % token)
    uid, resolver, resolverClass = token.getUser()

    userInfo = getUserInfo(uid, resolver, resolverClass)
    log.debug("[get_token_owner] got the owner %r, %r, %r"
               % (uid, resolver, resolverClass))

    if not userInfo:
        return User()

    realms = getUserRealms(User(uid, "", resolverClass.split(".")[-1]))
    log.debug("[get_token_owner] got this realms: %r" % realms)

    # if there are several realms, than we need to find out, which one!
    if len(realms) > 1:
        t_realms = getTokenRealms(serial)
        common_realms = list(set(realms).intersection(t_realms))
        if len(common_realms) > 1:
            raise Exception(_("get_token_owner: The user %s/%s and the token"
                              " %s is located in several realms: "
                              "%s!" % (uid, resolverClass, serial, common_realms)))
        realm = common_realms[0]
    elif len(realms) == 0:
        raise Exception(_("get_token_owner: The user %s in the resolver"
                          " %s for token %s could not be found in any "
                          "realm!" % (uid, resolverClass, serial)))
    else:
        realm = realms[0]

    user = User()
    user.realm = realm
    user.login = userInfo.get('username')
    user.conf = resolverClass
    if userInfo:
        user.info = userInfo

    log.debug("[get_token_owner] found the user %r and the realm %r as "
              "owner of token %r" % (user.login, user.realm, serial))

    return user

def getTokenType(serial):
    '''
    Returns the tokentype of a given serial number

    :param serial: the serial number of the to be searched token
    '''
    log.debug("[getTokenType] getting token type for serial: %r" % serial)
    toks = getTokens4UserOrSerial(None, serial, _class=False)

    typ = ""
    for tok in toks:
        typ = tok.LinOtpTokenType

    log.debug("[getTokenType] the token is of type: %r" % typ)

    return typ

def check_serial(serial):
    '''
    This checks, if a serial number is already contained.

    The function returns a tuple:
        (result, new_serial)

    If the serial is already contained a new, modified serial new_serial is returned.

    result: bool: True if the serial does not already exist.
    '''
    # serial does not exist, yet
    result = True
    new_serial = serial
    log.debug("[check_serial] check if token %r already exists" % serial)

    i = 0
    while len(getTokens4UserOrSerial(None, new_serial)) > 0:
        # as long as we find a token, modify the serial:
        i = i + 1
        result = False
        new_serial = "%s_%02i" % (serial, i)

    return (result, new_serial)


def auto_enrollToken(passw, user, options=None):
    '''
    This function is called to auto_enroll a token:
    - when the user has no token assigned and enters his password (without
      otppin=1 policy), a new email or sms token is created and will be
      assigned to the user. Finaly a challenge otp for this user will be
      created that he will receive by email or sms.

    :param passw: password of the user - to checked against the user resolver
    :param user: user object of login name and realm
    :param options: optional parameters used during challenge creation
    :return: tuple of auth success and challenge output
    '''

    # check if autoenrollt is configured
    auto = False
    try:
        auto, token_type = linotp.lib.policy.get_auto_enrollment(user)
    except Exception as exx:
        log.error("%r" % exx)
        raise Exception("[auto_enrollToken] %r" % exx)

    if not auto:
        msg = ("no auto_enrollToken configured")
        log.debug(msg)
        return False, None

    uid, res, resc = getUserId(user)
    u_info = getUserInfo(uid, res, resc)

    # enroll token for user
    desc = 'auto enrolled for %s@%s' % (user.login, user.realm)
    token_init = {'genkey': 1, "type": token_type,
                  'description': desc[:80]}

    # for sms get phone number of user
    if token_type == 'sms':
        mobile = u_info.get('mobile', None)
        if not mobile:
            msg = ('auto_enrollemnt for user %s faild: missing mobile number!'
                        % user)
            log.warning(msg)
            return False, {'error': msg}

        token_init['phone'] = mobile

    # for email get email address
    elif token_type == 'email':
        email = u_info.get('email', None)
        if not email:
            msg = ('auto_enrollemnt for user %s faild: missing email!'
                        % user)
            log.warning(msg)
            return False, {'error': msg}
        token_init['email_address'] = email

    # else: token type undefined
    else:
        msg = ('auto_enrollemnt for user %s faild: unknown token type'
                    % (user, token_type))
        log.warning(msg)
        return False, {'error': msg}

    authUser = get_authenticated_user(user.login, user.realm, passw)
    if authUser is None:
        msg = ("User %r@%r failed to authenticate against userstore"
                  % (user.login, user.realm))
        log.error(msg)
        return False, {'error': msg}

    # if the passw is correct we use this as an initial pin
    # to prevent otp spoof from email or sms
    token_init['pin'] = passw

    (res, tokenObj) = initToken(token_init, user)
    if res == False:
        msg = ('Failed to create token for user %s@%s during autoenrollment'
                  % (user.login, user.realm))
        log.error(msg)
        return False, {'error': msg}

    # we have to use a try except as challenge creation might raise exception
    # and we have to drop the created token
    try:
        # trigger challenge for user
        (_res, reply) = linotp.lib.validate.create_challenge(tokenObj, options=options)
        if _res is not True:
            error = ('failed to create challenge for user %s@%s during autoenrollment'
                      % (user.login, user.realm))
            log.error(error)
            raise Exception(error)

    except Exception as exx:
        log.error("%r" % exx)
        # we have to commit our token delete as the rollback
        # on exception does not :-(
        Session.delete(tokenObj.token)
        Session.commit()
        raise exx

    return (True, reply)


def auto_assignToken(passw, user, pin="", param=None):
    '''
    This function is called to auto_assign a token, when the
    user enters an OTP value of an not assigned token.
    '''
    ret = False
    auto = False

    if param is None:
        param = {}

    try:
        auto = linotp.lib.policy.get_autoassignment(user)
    except Exception as e:
        log.error("[auto_assignToken] %r" % e)

    # check if autoassignment is configured
    if not auto:
        log.debug("[auto_assignToken] not autoassigment configured")
        return False

    # check if user has a token
    # TODO: this may dependend on a policy definition
    tokens = getTokens4UserOrSerial(user, "")
    if len(tokens) > 0:
        log.debug("[auto_assignToken] no auto_assigment for user %r@%r. He "
                  "already has some tokens." % (user.login, user.realm))
        return False

    # List of (token, pin) pairs
    matching_pairs = []

    # get all tokens of the users realm, which are not assigned

    tokens = getTokensOfType(typ=None, realm=user.realm, assigned="0")
    for token in tokens:

        r = -1
        from linotp.lib import policy
        if policy.autoassignment_forward(user) and token.type == 'remote':
            ruser = User(user.login, user.realm)
            r = token.check_otp_exist(otp=passw,
                                      window=token.getOtpCountWindow(),
                                      user=ruser, autoassign=True)
            (res, pin, otp) = token.splitPinPass(passw)
        else:
            (res, pin, otp) = token.splitPinPass(passw)
            if res >= 0:
                r = token.check_otp_exist(otp=otp,
                                          window=token.getOtpCountWindow())

        if r >= 0:
            matching_pairs.append((token, pin))


    if len(matching_pairs) != 1:
        log.warning("[auto_assignToken] %d tokens with "
                    "the given OTP value found.", len(matching_pairs))
        return False

    token, pin = matching_pairs[0]
    serial = token.getSerial()

    authUser = get_authenticated_user(user.login, user.realm, pin)
    if authUser is None:
        log.error("[auto_assignToken] User %r@%r failed to authenticate "
                  "against userstore" % (user.login, user.realm))
        return False

    log.debug("[auto_assignToken] found serial number: %r" % serial)

    # should the password of the autoassignement be used as pin??
    if True == linotp.lib.policy.ignore_autoassignment_pin(user):
        pin = None

    # if found, assign the found token to the user.login
    try:
        assignToken(serial, user, pin)
        c.audit['serial'] = serial
        c.audit['info'] = "Token auto assigned"
        c.audit['token_type'] = token.getType()
        ret = True
    except Exception as e:
        log.error("[auto_assignToken] Failed to assign token: %r" % e)
        return False

    return ret


def assignToken(serial, user, pin, param=None):
    '''
    assignToken - used to assign and to unassign token
    '''
    if param is None:
        param = {}

    log.debug('[assignToken] entering function assignToken()')
    toks = getTokens4UserOrSerial(None, serial)
    # toks  = Session.query(Token).filter(Token.LinOtpTokenSerialnumber == serial)

    if len(toks) > 1:
        log.warning("[assignToken] multiple tokens found with serial: %r" % serial)
        raise TokenAdminError("multiple tokens found!", id=1101)
    if len(toks) == 0:
        log.warning("[assignToken] no tokens found with serial: %r" % serial)
        raise TokenAdminError("no token found!", id=1102)

    token = toks[0]
    if (user.login == ""):
        report = False
    else:
        report = True

    token.setUser(user, report)

    #  set the Realms of the Token
    realms = getRealms4Token(user)
    token.setRealms(realms)

    if pin is not None:
        token.setPin(pin, param)

    #  reset the OtpCounter
    token.setFailCount(0)

    try:
        token.storeToken()
    except Exception as e:
        log.error('[assign Token] update Token DB failed')
        raise TokenAdminError("Token assign failed for %s/%s : %r"
                              % (user.login, serial, e), id=1105)

    log.debug("[assignToken] successfully assigned token with serial "
              "%r to user %r" % (serial, user.login))
    return True


def unassignToken(serial, user=None, pin=None):
    '''
    unassignToken - used to assign and to unassign token
    '''
    log.debug('[unassignToken] entering function unassignToken()')
    toks = getTokens4UserOrSerial(None, serial)
    # toks  = Session.query(Token).filter(Token.LinOtpTokenSerialnumber == serial)

    if len(toks) > 1:
        log.warning("[unassignToken] multiple tokens found with serial: %r" % serial)
        raise TokenAdminError("multiple tokens found!", id=1101)
    if len(toks) == 0:
        log.warning("[unassignToken] no tokens found with serial: %r" % serial)
        raise TokenAdminError("no token found!", id=1102)

    token = toks[0]
    u = User('', '', '')
    token.setUser(u, True)
    if pin:
        token.setPin(pin)

    #  reset the OtpCounter
    token.setFailCount(0)

    try:
        token.storeToken()
    except Exception as e:
        log.error('[unassignToken] update token DB failed')
        raise TokenAdminError("Token unassign failed for %r/%r: %r"
                              % (user, serial, e), id=1105)

    log.debug("[unassignToken] successfully unassigned token with serial %r"
               % serial)
    return True


def checkSerialPass(serial, passw, options=None, user=None):
    '''
    This function checks the otp for a given serial

    :attention: the parameter user must be set, as the pin policy==1 will
                verify the user pin

    '''

    log.debug("[checkSerialPass] checking for serial %r"
              % (serial))
    tokenList = getTokens4UserOrSerial(None, serial)

    if passw is None:
        #  other than zero or one token should not happen, as serial is unique
        if len(tokenList) == 1:
            theToken = tokenList[0]
            tok = theToken.token
            realms = tok.getRealmNames()
            if realms is None or len(realms) == 0:
                realm = getDefaultRealm()
            elif len(realms) > 0:
                realm = realms[0]
            userInfo = getUserInfo(tok.LinOtpUserid, tok.LinOtpIdResolver, tok.LinOtpIdResClass)
            user = User(login=userInfo.get('username'), realm=realm)
            user.info = userInfo

            if theToken.is_challenge_request(passw, user, options=options):
                (res, opt) = linotp.lib.validate.create_challenge(theToken,
                                                                  options)
            else:
                raise ParameterError("Missing parameter: pass", id=905)

        else:
            raise Exception('No token found: unable to create challenge for %s' % serial)

    else:
        log.debug("[checkSerialPass] checking len(pass)=%r for serial %r"
              % (len(passw), serial))

        (res, opt) = checkTokenList(tokenList, passw, user=user, options=options)

    return (res, opt)

def checkYubikeyPass(passw):
    '''
    Checks the password of a yubikey in Yubico mode (44,48), where the first
    12 or 16 characters are the tokenid

    :param passw: The password that consist of the static yubikey prefix and the otp
    :type passw: string

    :return: True/False and the User-Object of the token owner
    :rtype: dict
    '''
    opt = None
    res = False

    tokenList = []

    # strip the yubico OTP and the PIN
    modhex_serial = passw[:-32][-16:]
    try:
        serialnum = "UBAM" + modhex_decode(modhex_serial)
    except TypeError as exx:
        log.error("Failed to convert serialnumber: %r" % exx)
        return res, opt

    #  build list of possible yubikey tokens
    serials = [serialnum]
    for i in range(1, 3):
        serials.append("%s_%s" % (serialnum, i))

    for serial in serials:
        tokens = getTokens4UserOrSerial(serial=serial)
        tokenList.extend(tokens)

    if len(tokenList) == 0:
        c.audit['action_detail'] = ("The serial %s could not be found!"
                                    % serialnum)
        return res, opt

    #  FIXME if the Token has set a PIN and the User does not want to enter the PIN
    #  for authentication, we need to do something different here...
    #  and avoid PIN checking in __checkToken.
    #  We could pass an "option" to __checkToken.
    (res, opt) = checkTokenList(tokenList, passw)

    # Now we need to get the user
    if res is not False and 'serial' in c.audit:
        serial = c.audit.get('serial', None)
        if serial is not None:
            user = getTokenOwner(serial)
            c.audit['user'] = user.login
            c.audit['realm'] = user.realm
            opt = {}
            opt['user'] = user.login
            opt['realm'] = user.realm

    return res, opt

def checkUserPass(user, passw, options=None):
    '''
    :param user: the to be identified user
    :param passw: the identifiaction pass
    :param options: optional parameters, which are provided
                to the token checkOTP / checkPass

    :return: tuple of True/False and optional information
    '''

    log.debug("[checkUserPass] entering function checkUserPass(%r)" % (user.login))
    # the upper layer will catch / at least should ;-)

    opt = None
    serial = None
    resolverClass = None
    uid = None

    if user is not None and (user.isEmpty() == False):
    # the upper layer will catch / at least should
        try:
            (uid, resolver, resolverClass) = getUserId(user)
        except:
            passOnNoUser = "PassOnUserNotFound"
            passOn = getFromConfig(passOnNoUser, False)
            if False != passOn and "true" == passOn.lower():
                c.audit['action_detail'] = "authenticated by PassOnUserNotFound"
                return (True, opt)
            else:
                c.audit['action_detail'] = "User not found"
                return (False, opt)

    tokenList = getTokens4UserOrSerial(user, serial)

    if len(tokenList) == 0:
        c.audit['action_detail'] = "User has no tokens assigned"

        # here we check if we should to autoassign and try to do it
        log.debug("[checkUserPass] about to check auto_assigning")

        auto_assign_return = auto_assignToken(passw, user)
        if auto_assign_return == True:
            # We can not check the token, as the OTP value is already used!
            # but we will authenticate the user....
            return (True, opt)

        auto_enroll_return, opt = auto_enrollToken(passw, user, options=options)
        if auto_enroll_return is True:
            # we always have to return a false, as we have a challenge tiggered
            return (False, opt)


        passOnNoToken = "PassOnUserNoToken"
        passOn = getFromConfig(passOnNoToken, False)
        if passOn != False and "true" == passOn.lower():
            c.audit['action_detail'] = "authenticated by PassOnUserNoToken"
            return (True, opt)

        #  Check if there is an authentication policy passthru
        from linotp.lib.policy import get_auth_passthru
        if get_auth_passthru(user):
            log.debug("[checkUserPass] user %r has no token. Checking for "
                      "passthru in realm %r" % (user.login, user.realm))
            y = getResolverObject(resolverClass)
            c.audit['action_detail'] = "Authenticated against Resolver"
            if  y.checkPass(uid, passw):
                return (True, opt)

        #  Check if there is an authentication policy passOnNoToken
        from linotp.lib.policy import get_auth_passOnNoToken
        if get_auth_passOnNoToken(user):
            log.info("[checkUserPass] user %r has not token. PassOnNoToken set - authenticated!")
            c.audit['action_detail'] = "Authenticated by passOnNoToken policy"
            return (True, opt)

        return (False, opt)

    if passw is None:
        raise ParameterError(u"Missing parameter:pass", id=905)

    (res, opt) = checkTokenList(tokenList, passw, user, options=options)
    log.debug("[checkUserPass] return of __checkTokenList: %r " % (res,))

    return (res, opt)


def checkTokenList(tokenList, passw, user=User(), options=None):
    '''
    identify a matching token and test, if the token is valid, locked ..
    This function is called by checkSerialPass and checkUserPass to

    :param tokenList: list of identified tokens
    :param passw: the provided passw (mostly pin+otp)
    :param user: the identified use - as class object
    :param option: additonal parameters, which are passed to the token

    :return: tuple of boolean and optional response
    '''
    log.debug("[__checkTokenList] checking tokenlist: %r" % (tokenList))

    res = False
    reply = None

    tokenclasses = config['tokenclasses']

    #  add the user to the options, so that every token
    #  could see the user
    if options:
        options['user'] = user
    else:
        options = { 'user' : user }

    b = getFromConfig("FailCounterIncOnFalsePin", "False")
    b = b.lower()


    #  if there has been one token in challenge mode, we only handle challenges
    challenge_tokens = []
    pinMatchingTokenList = []
    invalidTokenlist = []
    validTokenList = []
    auditList = []
    related_challenges = []

    import linotp.lib.policy
    pin_policies = linotp.lib.policy.get_pin_policies(user) or []

    # if we got a validation against a sub_challenge, we extend this to
    # be a validation to all challenges of the transaction id
    import copy
    check_options = copy.deepcopy(options)
    state = check_options.get('state', check_options.get('transactionid', ''))
    if state and '.' in state:
        transid = state.split('.')[0]
        if 'state' in check_options:
            check_options['state'] = transid
        if 'transactionid' in check_options:
            check_options['transactionid'] = transid

    for token in tokenList:

        if not token.isActive():
            continue

        audit = {}
        audit['serial'] = token.getSerial()
        audit['token_type'] = token.getType()
        audit['weight'] = 0

        log.debug("[__checkTokenList] Found user with loginId %r: %r:\n"
                   % (token.getUserId(), token.getSerial()))

        #  check if the token is the list of supported tokens
        #  if not skip to the next token in list
        typ = token.getType()
        if typ.lower() not in tokenclasses:
            log.error('token typ %r not found in tokenclasses: %r' %
                      (typ, tokenclasses))
            continue

        #  now check if the token is in the same realm as the user
        if user is not None:
            t_realms = token.token.getRealmNames()
            u_realm = user.getRealm()
            if (len(t_realms) > 0 and len(u_realm) > 0 and
                u_realm.lower() not in t_realms):
                continue

        tok_va = linotp.lib.validate.ValidateToken(token, context=c)
        #  in case of a failure during checking token, we log the error and
        #  continue with the next one
        try:
            (ret, reply) = tok_va.checkToken(passw, user,
                                             options=check_options)
        except Exception as exx:
            log.error("checking token %r failed: %r" % (token, exx))
            ret = -1

        (cToken, pToken, iToken, vToken) = tok_va.get_verification_result()

        related_challenges.extend(tok_va.related_challenges)
        #  if we have a challenge, preserve the challenge response
        if len(cToken) > 0:
            challenge_tokens.extend(cToken)
            audit['action_detail'] = 'challenge created'
            audit['weight'] = 20

        # this means, the resolver password was wrong
        if len(pToken) == 1 and 1 in pin_policies:
            audit['action_detail'] = "wrong user password %r" % (ret)
            audit['weight'] = 10

        elif len(iToken) == 1:  # this means the pin is wrong
            #  check, if we should increment
            # do not overwrite other error details!
            audit['action_detail'] = "wrong otp pin %r" % (ret)
            audit['weight'] = 15

            if b == "true":
                # We do not have a complete list of all invalid tokens, if
                # FailCounterIncOnFalsePin is False!
                # So we need the auditList!
                invalidTokenlist.extend(iToken)

        elif len(pToken) == 1:  # pin matches but the otp is wrong
            pinMatchingTokenList.extend(pToken)
            audit['action_detail'] = "wrong otp value"
            audit['weight'] = 25

        # any valid otp increments, independend of the tokens state !!
        elif len(vToken) > 0:
            audit['weight'] = 30
            matchinCounter = ret

            # any valid otp increments, independend of the tokens state !!
            token.incOtpCounter(matchinCounter)

            if (token.isActive() == True):
                if token.getFailCount() < token.getMaxFailCount():
                    if token.check_auth_counter():
                        if token.check_validity_period():
                            token.inc_count_auth()
                            token.inc_count_auth_success()
                            validTokenList.extend(vToken)
                        else:
                            audit['action_detail'] = "validity period mismatch"
                    else:
                        audit['action_detail'] = "Authentication counter exceeded"
                else:
                    audit['action_detail'] = "Failcounter exceeded"
            else:
                audit['action_detail'] = "Token inactive"

        # add the audit information to the auditList
        auditList.append(audit)

    # if there are any related challenges, we have to call the
    # token janitor, who decides if a challenge is still valid
    # eg. expired
    for related_challenge in related_challenges:
        serial = related_challenge.tokenserial
        transid = related_challenge.transid
        token = getTokens4UserOrSerial(serial=serial)[0]

        # get all challenges and the matching ones
        all_challenges = linotp.lib.validate.get_challenges(serial=serial)
        matching_challenges = linotp.lib.validate.get_challenges(serial=serial,
                                                            transid=transid)

        # call the janitor to select the invalid challenges
        to_be_deleted = token.challenge_janitor(matching_challenges,
                                                  all_challenges)
        if to_be_deleted:
            linotp.lib.validate.delete_challenges(serial, to_be_deleted)

    # compose one audit entry from all token audit information
    if len(auditList) > 0:
        # sort the list for the value of the key "weight"
        sortedAuditList = sorted(auditList, key=lambda audit_entry: audit_entry.get("weight", 0))
        highest_audit = sortedAuditList[-1]
        c.audit['action_detail'] = highest_audit.get('action_detail', '')
        # check how many highest_audit values entries exist!
        highest_list = filter(lambda audit_entry: audit_entry.get("weight", 0) == highest_audit.get("weight", 0), sortedAuditList)
        if len(highest_list) == 1:
            c.audit['serial'] = highest_audit.get('serial', '')
            c.audit['token_type'] = highest_audit.get('token_type', '')
        else:
            # multiple tokens that might contain "wrong otp value" or "wrong otp pin"
            c.audit['serial'] = ''
            c.audit['token_type'] = ''

    # if token_last_access is defined in the config,
    # we add this entry to the token info but only for token, where at least
    # the pin has matched
    token_last_access = getFromConfig('token.last_access', None)
    if token_last_access:
        stampTokens = []
        for token_list in [pinMatchingTokenList, challenge_tokens, validTokenList]:
            if len(token_list) > 0:
                stampTokens.extend(token_list)

        now = datetime.datetime.now()
        acces_info = now.strftime(token_last_access)
        for token in stampTokens:
            token.addToTokenInfo('last_access', acces_info)

    #  handle the processing of challenge tokens
    if len(challenge_tokens) == 1:
        challenge_token = challenge_tokens[0]
        (_res, reply) = linotp.lib.validate.create_challenge(challenge_token,
                                                             options=options)
        return (False, reply)

    # processing of multiple challenges
    elif len(challenge_tokens) > 1:
        # for each token, who can submit a challenge, we have to
        # create the challenge. To mark the challenges as depending
        # the transaction id will have an id that all sub transaction share
        # and a postfix with their enumaration. Finally the result is
        # composed by the top level transaction id and the message
        # and below in a dict for each token a challenge description -
        # the key is the token type combined with its token serial number
        all_reply = {'challenges': {}}
        challenge_count = 0
        transactionid = ''
        challenge_id = ""
        for challenge_token in challenge_tokens:
            challenge_count = challenge_count + 1
            id_postfix = ".%02d" % challenge_count
            if transactionid:
                challenge_id = "%s%s" % (transactionid, id_postfix)

            (_res, reply) = linotp.lib.validate.create_challenge(
                                            challenge_token, options=options,
                                            challenge_id=challenge_id,
                                            id_postfix=id_postfix
                                            )
            transactionid = reply.get('transactionid').rsplit('.')[0]

            # add token type and serial to ease the type specific processing
            reply['linotp_tokentype'] = challenge_token.type
            reply['linotp_tokenserial'] = challenge_token.getSerial()
            key = challenge_token.getSerial()
            all_reply['challenges'][key] = reply

        # finally add the root challenge response with top transaction id and
        # message, that indicates that 'multiple challenges have been submitted
        all_reply['transactionid'] = transactionid
        all_reply['message'] = "Multiple challenges submitted."

        log.debug("Multiple challenges submitted: %d" % len(challenge_tokens))

        return (False, all_reply)


    log.debug("[checkTokenList] Number of valid tokens found "
              "(validTokenNum): %d" % len(validTokenList))

    res = finish_check_TokenList(validTokenList, pinMatchingTokenList,
                                 invalidTokenlist, user)

    return (res, reply)


def finish_check_TokenList(validTokenList, pinMatchingTokenList,
                                    invalidTokenlist, user):

    validTokenNum = len(validTokenList)


    if validTokenNum > 1:
        c.audit['action_detail'] = "Multiple token found!"
        if user:
            log.error("[__checkTokenList] multiple token match error: "
                      "Several Tokens matching with the same OTP PIN and OTP "
                      "for user %r. Not sure how to authenticate", user.login)
        raise UserError("multiple token match error", id= -33)
        # return jsonError(-36,"multiple token match error",0)

    elif validTokenNum == 1:
        token = validTokenList[0]

        if user:
            log.info("[__checkTokenList] user %r@%r successfully authenticated."
                      % (user.login, user.realm))
        else:
            log.info("[__checkTokenList] serial %r successfully authenticated."
                      % c.audit.get('serial'))
        token.statusValidationSuccess()
        return True


    elif validTokenNum == 0:
        if user:
            log.warning("[__checkTokenList] user %r@%r failed to authenticate."
                        % (user.login, user.realm))
        else:
            log.warning("[__checkTokenList] serial %r failed to authenticate."
                        % c.audit.get('serial'))
        pinMatching = False;

        # check, if there have been some tokens
        # where the pin matched (but OTP failed
        # and increment only these
        for tok in pinMatchingTokenList:
            tok.incOtpFailCounter()
            tok.statusValidationFail()
            tok.inc_count_auth()
            pinMatching = True

        if pinMatching == False:
            for tok in invalidTokenlist:
                tok.incOtpFailCounter()
                tok.statusValidationFail()

    return False

def get_multi_otp(serial, count=0, epoch_start=0, epoch_end=0, curTime=None):
    '''
    This function returns a list of OTP values for the given Token.
    Please note, that this controller needs to be activated and
    that the tokentype needs to support this function.

    method
        get_multi_otp    - get the list of OTP values

    parameter
        serial            - the serial number of the token
        count             - number of the <count> next otp values (to be used with event or timebased tokens)
        epoch_start       - unix time start date (used with timebased tokens)
        epoch_end         - unix time end date (used with timebased tokens)
        curTime          - used for selftest

    return
        dictionary of otp values
    '''
    ret = {"result" : False}
    log.debug("[get_multi_otp] retrieving OTP values for token %r" % serial)
    toks = getTokens4UserOrSerial(None, serial)
    if len(toks) > 1:
        log.error("[get_multi_otp] multiple tokens with serial %r found - cannot get OTP!" % serial)
        raise TokenAdminError("multiple tokens found - cannot get OTP!", id=1201)

    if len(toks) == 0:
        log.warning("[getOTP] there is no token with serial %r" % serial)
        ret["error"] = "No Token with serial %s found." % serial

    if len(toks) == 1:
        token = toks[0]
        log.debug("[get_multi_otp] getting multiple otp values for token %r. curTime=%r" % (token, curTime))
        # if the token does not support getting the OTP value, res==False is returned
        (res, error, otp_dict) = token.get_multi_otp(count=count, epoch_start=epoch_start, epoch_end=epoch_end, curTime=curTime)
        log.debug("[get_multi_otp] received %r, %r, %r" % (res, error, otp_dict))

        if res == True:
            ret = otp_dict
            ret["result"] = True
        else:
            ret["error"] = error

    return ret

def getOtp(serial, curTime=None):
    '''
    This function returns the current OTP value for a given Token.
    Please note, that this controller needs to be activated and
    that the tokentype needs to support this function.

    method
        getOtp    - get the current OTP value

    parameter
        serial    - serialnumber for token
        curTime   - used for self test

    return
        tuple with (res, pin, otpval, passw)

    '''
    log.debug("[getOtp] retrieving OTP value for token %r" % serial)
    toks = getTokens4UserOrSerial(None, serial)

    if len(toks) > 1:
        raise TokenAdminError("multiple tokens found - cannot get OTP!", id=1101)

    if len(toks) == 0:
        log.warning("[getOTP] there is no token with serial %r" % serial)
        return (-1, "", "", "")

    if len(toks) == 1:
        token = toks[0]
        # if the token does not support getting the OTP value, a -2 is returned.
        return token.getOtp(curTime=curTime)


def get_token_by_otp(token_list=None, otp="", window=10, typ=u"HMAC", realm=None, assigned=None):
    '''
    method
        get_token_by_otp    - from the given token list this function returns
                              the token, that generates the given OTP value
    :param token_list:        - the list of token objects to be investigated
    :param otpval:            - the otp value, that needs to be found
    :param window:            - the window of search
    :param assigned:          - or unassigned tokens (1/0)

    :return:         returns the token object.
    '''
    result_token = None

    resultList = []
    log.debug("[get_token_by_otp] entering function. Searching for otp=%r" % otp)

    if token_list is None:
        token_list = getTokensOfType(typ, realm, assigned)

    for token in token_list:
        log.debug("[get_token_by_otp] checking token %r" % token.getSerial())
        r = token.check_otp_exist(otp=otp, window=window)
        log.debug("[get_token_by_otp] result = %d" % int(r))
        if r >= 0:
            resultList.append(token)

    if len(resultList) == 1:
        result_token = resultList[0]
    elif len(resultList) > 1:
        raise TokenAdminError("get_token_by_otp: multiple tokens are matching this OTP value!", id=1200)

    return result_token

def get_serial_by_otp(token_list=None, otp="", window=10, typ=None, realm=None, assigned=None):
    '''
    Returns the serial for a given OTP value and the user
    (serial, user)

    :param otp:      -  the otp value to be searched
    :param window:   -  how many OTPs should be calculated per token
    :param typ:      -  The tokentype
    :param realm:    -  The realm in which to search for the token
    :param assigned: -  search either in assigned (1) or not assigend (0) tokens

    :return: the serial for a given OTP value and the user
    '''
    serial = ""
    username = ""
    resolverClass = ""

    token = get_token_by_otp(token_list, otp, window, typ, realm, assigned)

    if token is not None:
        serial = token.getSerial()
        uid, resolver, resolverClass = token.getUser()
        userInfo = getUserInfo(uid, resolver, resolverClass)
        log.debug("[get_serial_by_otp] userinfo for token: %r" % userInfo)
        username = userInfo.get("username", "")

    return serial, username, resolverClass

def removeToken(user=None, serial=None):

    if (user is None or user.isEmpty() == True) and (serial is None):
        log.warning("[removeToken] Parameter user or serial required!")
        raise ParameterError("Parameter user or serial required!", id=1212)

    log.debug("[removeToken] for serial: %r, user: %r" % (serial, user))
    tokenList = getTokens4UserOrSerial(user, serial, _class=False)

    serials = []
    tokens = []
    token_ids = []
    try:

        for token in tokenList:
            ser = token.getSerial()
            serials.append(ser)
            token_ids.append(token.LinOtpTokenId)
            tokens.append(token)

        #  we cleanup the challenges
        challenges = set()
        for serial in serials:
            serial = linotp.lib.crypt.uencode(serial)
            challenges.update(linotp.lib.validate.get_challenges(serial=serial))

        for chall in challenges:
            Session.delete(chall)

        #  due to legacy SQLAlchemy it could happen that the
        #  foreign key relation could not be deleted
        #  so we do this manualy

        for t_id in token_ids:
            Session.query(TokenRealm).filter(TokenRealm.token_id == t_id).delete()

        Session.commit()

        for token in tokens:
            Session.delete(token)


    except Exception as e:
        log.error('[removeToken] update token DB failed')
        raise TokenAdminError("removeToken: Token update failed: %r" % e, id=1132)


    return len(tokenList)


def setMaxFailCount(maxFail, user, serial):

    if (user is None) and (serial is None):
        log.warning("[setMaxFailCount] Parameter user or serial required!")
        raise ParameterError("Parameter user or serial required!", id=1212)

    log.debug("[setMaxFailCount] for serial: %r, user: %r" % (serial, user))
    tokenList = getTokens4UserOrSerial(user, serial)

    for token in tokenList:
        token.addToSession(Session)
        token.setMaxFail(maxFail)

    return len(tokenList)

def enableToken(enable, user, serial):

    if (user is None) and (serial is None):
        log.warning("[enableToken] parameter serial or user missing.")
        raise ParameterError("Parameter user or serial required!", id=1212)

    log.debug("[enableToken] enable=%r, user=%r, serial=%r" % (enable, user, serial))
    tokenList = getTokens4UserOrSerial(user, serial)

    for token in tokenList:
        token.addToSession(Session)
        token.enable(enable)

    return len(tokenList)

def copyTokenPin(serial_from, serial_to):
    '''
    This function copies the token PIN from one token to the other token.
    This can be used for workflows like lost token.

    In fact the PinHash and the PinSeed need to be transferred

    returns:
        1 : success
        -1: no source token
        -2: no destination token
    '''
    log.debug("[copyTokenPin] copying PIN from token %r to token %r" % (serial_from, serial_to))
    tokens_from = getTokens4UserOrSerial(None, serial_from)
    tokens_to = getTokens4UserOrSerial(None, serial_to)
    if len(tokens_from) != 1:
        log.error("[copyTokenPin] not a unique token to copy from found")
        return -1
    if len(tokens_to) != 1:
        log.error("[copyTokenPin] not a unique token to copy to found")
        return -2
    pinhash, seed = tokens_from[0].getPinHashSeed()
    tokens_to[0].setPinHashSeed(pinhash, seed)
    return 1

def copyTokenUser(serial_from, serial_to):
    '''
    This function copies the user from one token to the other
    This can be used for workflows like lost token

    returns:
        1: success
        -1: no source token
        -2: no destination token
    '''
    log.debug("[copyTokenUser] copying user from token %r to token %r" % (serial_from, serial_to))
    tokens_from = getTokens4UserOrSerial(None, serial_from)
    tokens_to = getTokens4UserOrSerial(None, serial_to)
    if len(tokens_from) != 1:
        log.error("[copyTokenUser] not a unique token to copy from found")
        return -1
    if len(tokens_to) != 1:
        log.error("[copyTokenUser] not a unique token to copy to found")
        return -2
    uid, ures, resclass = tokens_from[0].getUser()
    tokens_to[0].setUid(uid, ures, resclass)

    copyTokenRealms(serial_from, serial_to)
    return 1

def copyTokenRealms(serial_from, serial_to):
    realmlist = getTokenRealms(serial_from)
    setRealms(serial_to, realmlist)


def losttoken(serial, new_serial=None, password=None, default_validity=0,
              param=None):
    """
    This is the workflow to handle a lost token

    :param serial: Token serial number
    :param new_serial: new serial number
    :param password: new password
    :param default_validity: set the token to be valid
    :param param: additional arguments for the password, email or sms token
           as dict

    :return: result dictionary
    """

    res = {}

    if param is None:
        param = {'type': 'password'}

    owner = getTokenOwner(serial)
    log.info("lost token for serial %r and owner %r@%r"
                                        % (serial, owner.login, owner.realm))

    if owner.login == "" or owner.login is None:
        err = "You can only define a lost token for an assigned token."
        log.warning("%s" % err)
        raise Exception(err)

    pol = linotp.lib.policy.get_client_policy(get_client(),
                                    scope="enrollment", realm=owner.realm,
                                    user=owner.login, userObj=owner)

    validity = linotp.lib.policy.getPolicyActionValue(pol, "lostTokenValid",
                                                      max=False)

    if validity == -1:
        validity = 10
    if 0 != default_validity:
        validity = default_validity
    log.debug("losttoken: validity: %r" % (validity))

    if not new_serial:
        new_serial = "lost%s" % serial

    res['serial'] = new_serial
    init_params = {'type': 'pw',
                   "serial": new_serial,
                   "description": "temporary replacement for %s" % serial
                    }

    if 'type' in param:
        if param['type'] == 'password':
            init_params['type'] = 'pw'

        elif param['type'] == 'email':
            email = param.get('email', owner.info.get('email', None))
            if email:
                init_params['type'] = 'email'
                init_params["genkey"] = 1
                init_params['email_address'] = email
            else:
                log.warning('no email address found for %s' % owner.login)
                log.warning('falling back to password token!')

        elif param['type'] == 'sms':
            phone = param.get('mobile', owner.info.get('mobile', None))
            if phone:
                init_params['type'] = 'sms'
                init_params["genkey"] = 1
                init_params['phone'] = phone
            else:
                log.warning('no mobile number found for %s' % owner.login)
                log.warning('falling back to password token!')

    if init_params['type'] == 'pw':
        pw_len = linotp.lib.policy.getPolicyActionValue(pol, "lostTokenPWLen")

        if pw_len == -1:
            pw_len = 10

        contents = linotp.lib.policy.getPolicyActionValue(pol,
                                            "lostTokenPWContents", String=True)

        character_pool = "%s%s%s" % (string.ascii_lowercase,
                                     string.ascii_uppercase, string.digits)
        if contents != "":
            character_pool = ""
            if "c" in contents:
                character_pool += string.ascii_lowercase
            if "C" in contents:
                character_pool += string.ascii_uppercase
            if "n" in contents:
                character_pool += string.digits
            if "s" in contents:
                character_pool += "!#$%&()*+,-./:;<=>?@[]^_"

        if not password:
            password = generate_password(size=pw_len,
                                         characters=character_pool)

        init_params["otpkey"] = password

    # now we got all info and can enroll the replacement token
    (ret, tokenObj) = initToken(param=init_params, user=User('', '', ''))

    res['init'] = ret
    if True == ret:
        res['user'] = copyTokenUser(serial, new_serial)
        res['pin'] = copyTokenPin(serial, new_serial)

        # set validity period
        end_date = (datetime.date.today()
                    + datetime.timedelta(days=validity)).strftime("%d/%m/%y")

        end_date = "%s 23:59" % end_date
        tokenObj.set_validity_period_end(end_date)

        # fill results
        res['valid_to'] = "xxxx"
        if init_params['type'] == 'pw':
            res['password'] = password
        elif init_params['type'] == 'email':
            res['password'] = "Please check your emails"
        elif init_params['type'] == 'sms':
            res['password'] = "Please check your phone"
        res['end_date'] = end_date

        # we need to return the token type, so we can modify the
        # response according
        res['token_typ'] = init_params['type']

        # disable token
        res['disable'] = enableToken(False, User('', '', ''), serial)

    return res

def setPin(pin, user, serial, param=None):
    '''
    set the PIN
    '''
    if param is None:
        param = {}

    log.debug("[setPin] calling setPin.")

    if (user is None) and (serial is None):
        log.warning("[setPin] Parameter user or serial required!")
        raise ParameterError("Parameter user or serial required!", id=1212)

    if (user is not None):
        log.info("[setPin] setting Pin for user %r@%r" % (user.login, user.realm))
    if (serial is not None):
        log.info("[setPin] setting Pin for token with serial %r" % serial)

    tokenList = getTokens4UserOrSerial(user, serial)

    for token in tokenList:
        token.addToSession(Session)
        token.setPin(pin, param)

    return len(tokenList)

def setOtpLen(otplen, user, serial):

    if (user is None) and (serial is None):
        log.warning("[setOtpLen] Parameter user or serial required!")
        raise ParameterError("Parameter user or serial required!", id=1212)

    if (serial is not None):
        log.debug("[setOtpLen] setting OTP length for serial %r" % serial)
    tokenList = getTokens4UserOrSerial(user, serial)

    for token in tokenList:
        token.addToSession(Session)
        token.setOtpLen(otplen)

    return len(tokenList)

def setHashLib(hashlib, user, serial):
    '''
    sets the Hashlib in the tokeninfo
    '''
    if user is None and serial is None:
        log.warning("[setHashLib] Parameter user or serial required!")
        raise ParameterError("Parameter user or serial required!", id=1212)

    if serial is not None:
        log.debug("[setHashLib] setting hashlib for serial %r" % serial)
    tokenList = getTokens4UserOrSerial(user, serial)

    for token in tokenList:
        token.addToSession(Session)
        token.setHashLib(hashlib)

    return len(tokenList)

def setCountAuth(count, user, serial, max=False, success=False):
    '''
    sets either of the counters:
        count_auth
        count_auth_max
        count_auth_success
        count_auth_success_max
    '''
    if user is None and serial is None:
        log.warning("[setCountAuth] Parameter user or serial required!")
        raise ParameterError("Parameter user or serial required!", id=1212)

    if serial is not None:
        log.debug("[setCountAuth] setting authcount for serial %r" % serial)
    tokenList = getTokens4UserOrSerial(user, serial)

    for token in tokenList:
        token.addToSession(Session)
        if max:
            if success:
                token.set_count_auth_success_max(count)
            else:
                token.set_count_auth_max(count)
        else:
            if success:
                token.set_count_auth_success(count)
            else:
                token.set_count_auth(count)

    return len(tokenList)

def addTokenInfo(info, value, user, serial):
    '''
    sets an abitrary Tokeninfo field
    '''
    if user is None and serial is None:
        log.warning("[setTokenInfo] Parameter user or serial required!")
        raise ParameterError("Parameter user or serial required!", id=1212)

    if serial is not None:
        log.debug("[setTokenInfo] setting tokeninfo %r for serial %r" % (info, serial))
    tokenList = getTokens4UserOrSerial(user, serial)

    for token in tokenList:
        token.addToSession(Session)
        token.addToTokenInfo(info, value)

    return len(tokenList)

###############################################################################
#  LinOtpTokenPinUser
###############################################################################
def setPinUser(userPin, serial):

    user = None

    if serial is None:
        log.warning("[setPinUser] Parameter serial required!")
        raise ParameterError("Parameter 'serial' is required!", id=1212)

    log.debug("[setPin] setting Pin for serial %r" % serial)
    tokenList = getTokens4UserOrSerial(user, serial)

    for token in tokenList:
        token.addToSession(Session)
        token.setUserPin(userPin)

    return len(tokenList)

###############################################################################
#  LinOtpTokenPinSO
###############################################################################
def setPinSo(soPin, serial):
    user = None

    if serial is None:
        log.warning("[setPinSo] Parameter serial required!")
        raise ParameterError("Parameter 'serial' is required!", id=1212)

    log.debug("[setPinSo] setting Pin for serial %r" % serial)
    tokenList = getTokens4UserOrSerial(user, serial)

    for token in tokenList:
        token.addToSession(Session)
        token.setSoPin(soPin)

    return len(tokenList)

def setSyncWindow(syncWindow, user, serial):

    if user is None and serial is None:
        log.warning("[setSyncWindow] Parameter serial or user required!")
        raise ParameterError("Parameter user or serial required!", id=1212)

    log.debug("[setSyncWindow] setting syncwindow for serial %r" % serial)
    tokenList = getTokens4UserOrSerial(user, serial)

    for token in tokenList:
        token.addToSession(Session)
        token.setSyncWindow(syncWindow)

    return len(tokenList)

def setCounterWindow(countWindow, user, serial):

    if user is None and serial is None:
        log.warning("[setCounterWindow] Parameter serial or user required!")
        raise ParameterError("Parameter user or serial required!", id=1212)

    log.debug("[setCounterWindow] setting count window for serial %r" % serial)
    tokenList = getTokens4UserOrSerial(user, serial)

    for token in tokenList:
        token.addToSession(Session)
        token.setCounterWindow(countWindow)

    return len(tokenList)

def setDescription(description, user, serial):

    if user is None and serial is None:
        log.warning("[setDescription] Parameter serial or user required!")
        raise ParameterError("Parameter user or serial required!", id=1212)

    log.debug("[setDescription] setting count window for serial %r" % serial)
    tokenList = getTokens4UserOrSerial(user, serial)

    for token in tokenList:
        token.addToSession(Session)
        token.setDescription(description)

    return len(tokenList)

def resyncToken(otp1, otp2, user, serial, options=None):
    ret = False

    if (user is None) and (serial is None):
        log.warning("[resyncToken] Parameter serial or user required!")
        raise ParameterError("Parameter user or serial required!", id=1212)

    log.debug("[resyncToken] resync token with serial %r" % serial)
    tokenList = getTokens4UserOrSerial(user, serial)

    for token in tokenList:
        token.addToSession(Session)
        res = token.resync(otp1, otp2, options)
        if res == True:
            ret = True
    return ret

def resetToken(user=None, serial=None):

    if (user is None) and (serial is None):
        log.warning("[resetToken] Parameter serial or user required!")
        raise ParameterError("Parameter user or serial required!", id=1212)

    log.debug("[resetToken] reset token with serial %r" % serial)
    tokenList = getTokens4UserOrSerial(user, serial)

    for token in tokenList:
        token.addToSession(Session)
        token.reset()

    return len(tokenList)


def _gen_serial(prefix, tokennum, min_len=8):
    '''
    helper to create a hex digit string

    :param prefix: the prepended prefix like LSGO
    :param tokennum: the token number counter (int)
    :param min_len: int, defining the length of the hex string
    :return: hex digit string
    '''
    h_serial = ''
    num_str = '%.4d' % tokennum
    h_len = min_len - len(num_str)
    if h_len > 0:
        h_serial = binascii.hexlify(os.urandom(h_len)).upper()[0:h_len]
    return "%s%s%s" % (prefix, num_str, h_serial)


def genSerial(tokenType=None, prefix=None):
    '''
    generate a serial number similar to the one generated in the manage web gui

    :param tokenType: the token type prefix is done by a lookup on the tokens
    :return: serial number
    '''
    if tokenType is None:
        tokenType = 'LSUN'

    tokenprefixes = config['tokenprefixes']

    if prefix is None:
        prefix = tokenType.upper()
        if tokenType.lower() in tokenprefixes:
            prefix = tokenprefixes.get(tokenType.lower())

    #  now search the number of ttypes in the token database
    tokennum = Session.query(Token).filter(
                    Token.LinOtpTokenType == u'' + tokenType).count()

    serial = _gen_serial(prefix, tokennum + 1)

    #  now test if serial already exists
    while True:
        numtokens = Session.query(Token).filter(
                        Token.LinOtpTokenSerialnumber == u'' + serial).count()
        if numtokens == 0:
            #  ok, there is no such token, so we're done
            break
        #  else - rare case:
        #  we add the numtokens to the number of existing tokens with serial
        serial = _gen_serial(prefix, tokennum + numtokens)

    return serial

def getTokenConfig(tok, section=None):
    '''
    getTokenConfig - return the config definition
                     of a dynamic token

    :param tok: token type (shortname)
    :type  tok: string

    :param section: subsection of the token definition - optional
    :type   section: string

    :return: dict - if nothing found an empty dict
    :rtype:  dict
    '''
    res = {}

    g = config['pylons.app_globals']
    tokenclasses = g.tokenclasses

    if tok in tokenclasses.keys():
        tclass = tokenclasses.get(tok)
        tclt = newToken(tclass)
        # check if we have a policy in the token definition
        if hasattr(tclt, 'getClassInfo'):
            res = tclt.getClassInfo(section, ret={})

    return res


# TODO: move TokenIterator to dedicated file

class TokenIterator(object):
    '''
    TokenIterator class - support a smooth iterating through the tokens
    '''

    def __init__(self, user, serial, page=None, psize=None, filter=None,
                 sort=None, sortdir=None, filterRealm=None, user_fields=None,
                 params=None):
        '''
        constructor of Tokeniterator, which gathers all conditions to build
        a sqalchemy query - iterator

        :param user:     User object - user provides as well the searchfield entry
        :type  user:     User class
        :param serial:   serial number of a token
        :type  serial:   string
        :param page:     page number
        :type  page:     int
        :param psize:    how many entries per page
        :type  psize:    int
        :param filter:   additional condition
        :type  filter:   string
        :param sort:     sort field definition
        :type  sort:     string
        :param sortdir:  sort direction: ascending or descending
        :type  sortdir:  string
        :param filterRealm:  restrict the set of token to those in the filterRealm
        :type  filterRealm:  string or list
        :param user_fields:  list of additional fields from the user owner
        :type  user_fields: array
        :param params:  list of additional request parameters - currently not used
        :type  params: dict

        :return: - nothing / None

        '''
        log.debug('[TokenIterator::init] begin. start creating TokenIterator \
        class with parameters: user:%r, serial:%r, page=%r, psize:%r, \
                    filter:%r, sort:%r, sortdir:%r, filterRealm:%r' %
                (user, serial, page, psize, filter, sort, sortdir, filterRealm))

        if params is None:
            params = {}


        self.page = 1
        self.pages = 1
        self.tokens = 0
        self.user_fields = user_fields
        if self.user_fields == None:
            self.user_fields = []

        condition = None
        ucondition = None
        scondition = None
        r_condition = None

        if type(filterRealm) in (str, unicode):
            filterRealm = filterRealm.split(',')

        if type(filterRealm) in [list]:
            s_realms = []
            for f in filterRealm:
                #  support for multiple realm filtering in the ui
                #  as a coma separated string
                for s_realm in f.split(','):
                    s_realms.append(s_realm.strip())
            filterRealm = s_realms

        #  create a list of all realms, which are allowed to be searched
        #  based on the list of the existing ones
        valid_realms = []
        realms = getRealms().keys()
        if '*' in filterRealm:
            valid_realms.append("*")
        else:
            for realm in realms:
                if realm in filterRealm:
                    realm = linotp.lib.crypt.uencode(realm)
                    valid_realms.append(realm)


        if serial is not None:
            #  check if the requested serial is in the realms of the admin (filterRealm)
            log.debug('[TokenIterator::init] start search for serial: >%r<' % (serial))

            allowed = False
            if filterRealm == ['*']:
                allowed = True
            else:
                realms = getTokenRealms(serial)
                for realm in realms:
                    if realm in filterRealm:
                        allowed = True

            if allowed == True:
                scondition = and_(Token.LinOtpTokenSerialnumber == serial)

        if user.isEmpty() == False and user is not None:
            log.debug('[TokenIterator::init] start search for username: >%r<'
                      % (user))

            if user.login is not None and (user.login) > 0 :
                loginUser = user.login.lower()
                loginUser = loginUser.replace('"', '')
                loginUser = loginUser.replace("'", '')

                searchType = "any"

                #  search for a 'blank' user
                if len(loginUser) == 0 and len(user.login) > 0:
                    searchType = "blank"
                elif loginUser == "/:no user:/" or loginUser == "/:none:/":
                    searchType = "blank"
                elif loginUser == "/:no user info:/":
                    searchType = "wildcard"
                elif "*" in loginUser or "." in loginUser:
                    searchType = "wildcard"
                else:
                    #  no blank and no wildcard search
                    searchType = "exact"

                if searchType == "blank":
                    log.debug('[TokenIterator::init] search for empty user: >%r<' % (user.login))
                    ucondition = and_(or_(Token.LinOtpUserid == u'',
                                          Token.LinOtpUserid == None))

                if searchType == "exact":
                    log.debug('[TokenIterator::init] search for exact user: %r' % (user))
                    serials = []
                    users = []

                    #  if search for a realmuser 'user@realm' we can take the
                    #  realm from the argument
                    if len(user.realm) > 0:
                        users.append(user)
                    else:
                        for realm in valid_realms:
                            users.append(User(user.login, realm))

                    # resolve the realm with wildcard:
                    # identify all users and add these to the userlist
                    userlist = []
                    for usr in users:
                        urealm = usr.realm
                        if urealm == '*':
                            # if the realm is set to *, the getUserId
                            # triggers the identification of all resolvers, where the
                            # user might reside: tigger the user resolver lookup
                            (uid, resolver, resolverClass) = getUserId(usr)
                            userlist.extend(usr.getUserPerConf())
                        else:
                            userlist.append(usr)

                    for usr in userlist:
                        try:
                            tokens = getTokens4UserOrSerial(user=usr, _class=False)
                            for tok in tokens:
                                serials.append(tok.LinOtpTokenSerialnumber)
                        except UserError as ex:
                            #  we get an exception if the user is not found
                            log.debug('[TokenIterator::init] no exact user: %r'
                                      % (user))
                            log.debug('[TokenIterator::init] %r' % ex)

                    if len(serials) > 0:
<<<<<<< HEAD
                        #  if tokens found, search for their serials
                        ucondition = and_(Token.LinOtpTokenSerialnumber.in_(serials))
                    else:
                        #  if no token is found, block search for user
                        #  and return nothing
                        ucondition = and_(or_(Token.LinOtpUserid == u'',
                                              Token.LinOtpUserid == None))
=======
                        # if tokens found, search for their serials
                        ucondition = and_(Token.LinOtpTokenSerialnumber.in_(serials))
                    else:
                        # if no token is found, block search for user
                        # and return nothing
                        ucondition = and_(Token.LinOtpTokenSerialnumber == u'')
>>>>>>> 97ec5345

                #  handle case, when nothing found in former cases
                if searchType == "wildcard":
                    log.debug('[TokenIterator::init] wildcard search: %r' % (user))
                    serials = []
                    users = getAllTokenUsers()
                    logRe = None
                    lU = loginUser.replace('*', '.*')
                    # lU = lU.replace('..', '.')
                    logRe = re.compile(lU)

                    for ser in users:
                        userInfo = users.get(ser)
                        tokenUser = userInfo.get('username').lower()
                        try:
                            if logRe.match(u'' + tokenUser) is not None:
                                serials.append(ser)
                        except Exception as e:
                            log.error('error no express %r ' % e)

                    #  to prevent warning, we check is serials are found
                    #  SAWarning: The IN-predicate on
                    #  "Token.LinOtpTokenSerialnumber" was invoked with an
                    #  empty sequence. This results in a contradiction, which
                    #  nonetheless can be expensive to evaluate.  Consider
                    #  alternative strategies for improved performance.
                    if len(serials) > 0:
                        ucondition = and_(Token.LinOtpTokenSerialnumber.in_(serials))
                    else:
                        ucondition = and_(or_(Token.LinOtpUserid == u'',
                                              Token.LinOtpUserid == None))

        if filter is None:
            condition = None
        elif filter in ['/:active:/', '/:enabled:/',
                        '/:token is active:/', '/:token is enabled:/' ]:
            condition = and_(Token.LinOtpIsactive == True)
        elif filter in ['/:inactive:/', '/:disabled:/',
                        '/:token is inactive:/', '/:token is disabled:/']:
            condition = and_(Token.LinOtpIsactive == False)
        else:
            #  search in other colums
            filter = linotp.lib.crypt.uencode(filter)
            condition = or_(Token.LinOtpTokenDesc.contains(filter),
                            Token.LinOtpIdResClass.contains(filter),
                            Token.LinOtpTokenSerialnumber.contains(filter),
                            Token.LinOtpUserid.contains(filter),
                            Token.LinOtpTokenType.contains(filter))

        ###################################################################
        #   The condition for only getting certain realms!
        if '*' in valid_realms:
            log.debug("[TokenIterator::init] wildcard for realm '*' found."
                      " Tokens of all realms will be displayed")
        elif len(valid_realms) > 0:
            log.debug("[TokenIterator::init] adding filter condition"
                      " for realm %r" % valid_realms)

            #  get all matching realms
            realm_id_tuples = Session.query(Realm.id).\
                                filter(Realm.name.in_(valid_realms)).all()
            realm_ids = set()
            for realm_tuple in realm_id_tuples:
                realm_ids.add(realm_tuple[0])
            #  get all tokenrealm ids
            token_id_tuples = Session.query(TokenRealm.token_id).\
                        filter(TokenRealm.realm_id.in_(realm_ids)).all()
            token_ids = set()
            for token_tuple in token_id_tuples:
                token_ids.add(token_tuple[0])

            #  define the token id condition
            r_condition = and_(Token.LinOtpTokenId.in_(token_ids))

        elif ("''" in filterRealm or '""' in filterRealm or
              "/:no realm:/" in filterRealm):
            log.debug("[TokenIterator::init] search for all tokens, which are"
                      " in no realm")

            #  get all tokenrealm ids
            token_id_tuples = Session.query(TokenRealm.token_id).all()
            token_ids = set()
            for token_tuple in token_id_tuples:
                token_ids.add(token_tuple[0])

            #  define the token id not condition
            r_condition = and_(not_(Token.LinOtpTokenId.in_(token_ids)))


        #  create the final condition as AND of all conditions
        condTuple = ()
        for conn in (condition, ucondition, scondition, r_condition):
            if type(conn).__name__ != 'NoneType':
                condTuple += (conn,)

        condition = and_(*condTuple)

        order = Token.LinOtpTokenDesc

        #   o LinOtp.TokenId: 17943
        #   o LinOtp.TokenInfo: ""
        #   o LinOtp.TokenType: "spass"
        #   o LinOtp.TokenSerialnumber: "spass0000FBA3"
        #   o User.description: "Cornelius Koelbel,cornelius.koelbel@lsexperts.de,local,"
        #   o LinOtp.IdResClass: "useridresolver.PasswdIdResolver.IdResolver._default_Passwd_"
        #   o User.username: "koelbel"
        #   o LinOtp.TokenDesc: "Always Authenticate"
        #   o User.userid: "1000"
        #   o LinOtp.IdResolver: "/etc/passwd"
        #   o LinOtp.Isactive: true

        if sort == "TokenDesc":
            order = Token.LinOtpTokenDesc
        elif sort == "TokenId":
            order = Token.LinOtpTokenId
        elif sort == "TokenType":
            order = Token.LinOtpTokenType
        elif sort == "TokenSerialnumber":
            order = Token.LinOtpTokenSerialnumber
        elif sort == "TokenType":
            order = Token.LinOtpTokenType
        elif sort == "IdResClass":
            order = Token.LinOtpIdResClass
        elif sort == "IdResolver":
            order = Token.LinOtpIdResolver
        elif sort == "Userid":
            order = Token.LinOtpUserid
        elif sort == "FailCount":
            order = Token.LinOtpFailCount
        elif sort == "Userid":
            order = Token.LinOtpUserid
        elif sort == "Isactive":
            order = Token.LinOtpIsactive

        #  care for the result sort order
        if sortdir is not None and sortdir == "desc":
            order = order.desc()
        else:
            order = order.asc()

        #  care for the result pageing
        if page is None:
            self.toks = Session.query(Token).filter(condition).order_by(order).distinct()
            self.tokens = self.toks.count()

            log.debug("[TokenIterator] DB-Query returned # of objects: %i" % self.tokens)
            self.pagesize = self.tokens
            self.it = iter(self.toks)
            return

        try:
            if psize is None:
                pagesize = int(getFromConfig("pagesize", 50))
            else:
                pagesize = int(psize)
        except:
            pagesize = 20

        try:
            thePage = int (page) - 1
        except:
            thePage = 0
        if thePage < 0:
            thePage = 0

        start = thePage * pagesize
        stop = (thePage + 1) * pagesize

        self.toks = Session.query(Token).filter(condition).order_by(order).distinct()
        self.tokens = self.toks.count()
        log.debug("[TokenIterator::init] DB-Query returned # of objects: %i" % self.tokens)
        self.page = thePage + 1
        fpages = float(self.tokens) / float(pagesize)
        self.pages = int(fpages)
        if fpages - int(fpages) > 0:
            self.pages = self.pages + 1
        self.pagesize = pagesize
        self.toks = self.toks.slice(start, stop)

        self.it = iter(self.toks)

        log.debug('[TokenIterator::init] end. Token iterator created: %r' % \
                  (self.it))

        return

    def getResultSetInfo(self):
        resSet = {"pages"   : self.pages,
                  "pagesize" : self.pagesize,
                  "tokens"  : self.tokens,
                  "page"    : self.page}
        return resSet

    def getUserDetail(self, tok):
        userInfo = {}
        uInfo = {}

        userInfo["User.description"] = u''
        userInfo["User.userid"] = u''
        userInfo["User.username"] = u''
        for field in self.user_fields:
            userInfo["User.%s" % field] = u''

        if tok.LinOtpUserid:
            # userInfo["User.description"]    = u'/:no user info:/'
            userInfo["User.userid"] = u'/:no user info:/'
            userInfo["User.username"] = u'/:no user info:/'

            uInfo = getUserInfo(tok.LinOtpUserid, tok.LinOtpIdResolver, tok.LinOtpIdResClass)
            if uInfo is not None and len(uInfo) > 0:
                if uInfo.has_key("description"):
                    description = uInfo.get("description")
                    if isinstance(description, str):
                        userInfo["User.description"] = description.decode(ENCODING)
                    else:
                        userInfo["User.description"] = description

                if uInfo.has_key("userid"):
                    userid = uInfo.get("userid")
                    if isinstance(userid, str):
                        userInfo["User.userid"] = userid.decode(ENCODING)
                    else:
                        userInfo["User.userid"] = userid

                if uInfo.has_key("username"):
                    username = uInfo.get("username")
                    if isinstance(username, str):
                        userInfo["User.username"] = username.decode(ENCODING)
                    else:
                        userInfo["User.username"] = username

                for field in self.user_fields:
                    fieldvalue = uInfo.get(field, "")
                    if isinstance(fieldvalue, str):
                        userInfo["User.%s" % field] = fieldvalue.decode(ENCODING)
                    else:
                        userInfo["User.%s" % field] = fieldvalue

        return (userInfo, uInfo)

    def next(self):
        log.debug("[next] TokenIterator finds next token")

        tok = self.it.next()
        desc = tok.get_vars(save=True)
        ''' add userinfo to token description '''
        (userInfo, ret) = self.getUserDetail(tok)
        desc.update(userInfo)

        return desc

    def __iter__(self):
        log.debug("[__iter__] TokenIterator")
        return self

#eof###########################################################################<|MERGE_RESOLUTION|>--- conflicted
+++ resolved
@@ -2535,22 +2535,12 @@
                             log.debug('[TokenIterator::init] %r' % ex)
 
                     if len(serials) > 0:
-<<<<<<< HEAD
-                        #  if tokens found, search for their serials
-                        ucondition = and_(Token.LinOtpTokenSerialnumber.in_(serials))
-                    else:
-                        #  if no token is found, block search for user
-                        #  and return nothing
-                        ucondition = and_(or_(Token.LinOtpUserid == u'',
-                                              Token.LinOtpUserid == None))
-=======
                         # if tokens found, search for their serials
                         ucondition = and_(Token.LinOtpTokenSerialnumber.in_(serials))
                     else:
                         # if no token is found, block search for user
                         # and return nothing
                         ucondition = and_(Token.LinOtpTokenSerialnumber == u'')
->>>>>>> 97ec5345
 
                 #  handle case, when nothing found in former cases
                 if searchType == "wildcard":
