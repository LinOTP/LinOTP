--- conflicted
+++ resolved
@@ -319,12 +319,16 @@
         :param new_serial: new serial number
         :param password: new password
         :param default_validity: set the token to be valid
-        :param param: additional arguments for the email or sms token as dict
+        :param param: additional arguments for the password, email or sms token
+            as dict
 
         :return: result dictionary
         """
 
         res = {}
+
+        if param is None:
+            param = {'type': 'password'}
 
         owner = self.getTokenOwner(serial)
         log.info("lost token for serial %r and owner %r@%r"
@@ -360,7 +364,10 @@
                         }
 
         if 'type' in param:
-            if param['type'] == 'email':
+            if param['type'] == 'password':
+                init_params['type'] = 'pw'
+
+            elif param['type'] == 'email':
                 email = param.get('email', owner.info.get('email', None))
                 if email:
                     init_params['type'] = 'email'
@@ -407,7 +414,6 @@
                 password = generate_password(size=pw_len,
                                              characters=character_pool)
 
-            init_params['type'] = 'pw'
             init_params["otpkey"] = password
 
         # now we got all info and can enroll the replacement token
@@ -431,6 +437,10 @@
             res['valid_to'] = "xxxx"
             if init_params['type'] == 'pw':
                 res['password'] = password
+            elif init_params['type'] == 'email':
+                res['password'] = "Please check your emails"
+            elif init_params['type'] == 'sms':
+                res['password'] = "Please check your phone"
             res['end_date'] = end_date
 
             # we need to return the token type, so we can modify the
@@ -2208,308 +2218,6 @@
 
     return result_token
 
-<<<<<<< HEAD
-=======
-def get_serial_by_otp(token_list=None, otp="", window=10, typ=None, realm=None, assigned=None):
-    '''
-    Returns the serial for a given OTP value and the user
-    (serial, user)
-
-    :param otp:      -  the otp value to be searched
-    :param window:   -  how many OTPs should be calculated per token
-    :param typ:      -  The tokentype
-    :param realm:    -  The realm in which to search for the token
-    :param assigned: -  search either in assigned (1) or not assigend (0) tokens
-
-    :return: the serial for a given OTP value and the user
-    '''
-    serial = ""
-    username = ""
-    resolverClass = ""
-
-    token = get_token_by_otp(token_list, otp, window, typ, realm, assigned)
-
-    if token is not None:
-        serial = token.getSerial()
-        uid, resolver, resolverClass = token.getUser()
-        userInfo = getUserInfo(uid, resolver, resolverClass)
-        log.debug("[get_serial_by_otp] userinfo for token: %r" % userInfo)
-        username = userInfo.get("username", "")
-
-    return serial, username, resolverClass
-
-def removeToken(user=None, serial=None):
-
-    if (user is None or user.isEmpty() == True) and (serial is None):
-        log.warning("[removeToken] Parameter user or serial required!")
-        raise ParameterError("Parameter user or serial required!", id=1212)
-
-    log.debug("[removeToken] for serial: %r, user: %r" % (serial, user))
-    tokenList = getTokens4UserOrSerial(user, serial, _class=False)
-
-    serials = []
-    tokens = []
-    token_ids = []
-    try:
-
-        for token in tokenList:
-            ser = token.getSerial()
-            serials.append(ser)
-            token_ids.append(token.LinOtpTokenId)
-            tokens.append(token)
-
-        #  we cleanup the challenges
-        challenges = set()
-        for serial in serials:
-            serial = linotp.lib.crypt.uencode(serial)
-            challenges.update(linotp.lib.validate.get_challenges(serial=serial))
-
-        for chall in challenges:
-            Session.delete(chall)
-
-        #  due to legacy SQLAlchemy it could happen that the
-        #  foreign key relation could not be deleted
-        #  so we do this manualy
-
-        for t_id in token_ids:
-            Session.query(TokenRealm).filter(TokenRealm.token_id == t_id).delete()
-
-        Session.commit()
-
-        for token in tokens:
-            Session.delete(token)
-
-
-    except Exception as e:
-        log.error('[removeToken] update token DB failed')
-        raise TokenAdminError("removeToken: Token update failed: %r" % e, id=1132)
-
-
-    return len(tokenList)
-
-
-def setMaxFailCount(maxFail, user, serial):
-
-    if (user is None) and (serial is None):
-        log.warning("[setMaxFailCount] Parameter user or serial required!")
-        raise ParameterError("Parameter user or serial required!", id=1212)
-
-    log.debug("[setMaxFailCount] for serial: %r, user: %r" % (serial, user))
-    tokenList = getTokens4UserOrSerial(user, serial)
-
-    for token in tokenList:
-        token.addToSession(Session)
-        token.setMaxFail(maxFail)
-
-    return len(tokenList)
-
-def enableToken(enable, user, serial):
-
-    if (user is None) and (serial is None):
-        log.warning("[enableToken] parameter serial or user missing.")
-        raise ParameterError("Parameter user or serial required!", id=1212)
-
-    log.debug("[enableToken] enable=%r, user=%r, serial=%r" % (enable, user, serial))
-    tokenList = getTokens4UserOrSerial(user, serial)
-
-    for token in tokenList:
-        token.addToSession(Session)
-        token.enable(enable)
-
-    return len(tokenList)
-
-def copyTokenPin(serial_from, serial_to):
-    '''
-    This function copies the token PIN from one token to the other token.
-    This can be used for workflows like lost token.
-
-    In fact the PinHash and the PinSeed need to be transferred
-
-    returns:
-        1 : success
-        -1: no source token
-        -2: no destination token
-    '''
-    log.debug("[copyTokenPin] copying PIN from token %r to token %r" % (serial_from, serial_to))
-    tokens_from = getTokens4UserOrSerial(None, serial_from)
-    tokens_to = getTokens4UserOrSerial(None, serial_to)
-    if len(tokens_from) != 1:
-        log.error("[copyTokenPin] not a unique token to copy from found")
-        return -1
-    if len(tokens_to) != 1:
-        log.error("[copyTokenPin] not a unique token to copy to found")
-        return -2
-    pinhash, seed = tokens_from[0].getPinHashSeed()
-    tokens_to[0].setPinHashSeed(pinhash, seed)
-    return 1
-
-def copyTokenUser(serial_from, serial_to):
-    '''
-    This function copies the user from one token to the other
-    This can be used for workflows like lost token
-
-    returns:
-        1: success
-        -1: no source token
-        -2: no destination token
-    '''
-    log.debug("[copyTokenUser] copying user from token %r to token %r" % (serial_from, serial_to))
-    tokens_from = getTokens4UserOrSerial(None, serial_from)
-    tokens_to = getTokens4UserOrSerial(None, serial_to)
-    if len(tokens_from) != 1:
-        log.error("[copyTokenUser] not a unique token to copy from found")
-        return -1
-    if len(tokens_to) != 1:
-        log.error("[copyTokenUser] not a unique token to copy to found")
-        return -2
-    uid, ures, resclass = tokens_from[0].getUser()
-    tokens_to[0].setUid(uid, ures, resclass)
-
-    copyTokenRealms(serial_from, serial_to)
-    return 1
-
-def copyTokenRealms(serial_from, serial_to):
-    realmlist = getTokenRealms(serial_from)
-    setRealms(serial_to, realmlist)
-
-
-def losttoken(serial, new_serial=None, password=None, default_validity=0,
-              param=None):
-    """
-    This is the workflow to handle a lost token
-
-    :param serial: Token serial number
-    :param new_serial: new serial number
-    :param password: new password
-    :param default_validity: set the token to be valid
-    :param param: additional arguments for the password, email or sms token
-           as dict
-
-    :return: result dictionary
-    """
-
-    res = {}
-
-    if param is None:
-        param = {'type': 'password'}
-
-    owner = getTokenOwner(serial)
-    log.info("lost token for serial %r and owner %r@%r"
-                                        % (serial, owner.login, owner.realm))
-
-    if owner.login == "" or owner.login is None:
-        err = "You can only define a lost token for an assigned token."
-        log.warning("%s" % err)
-        raise Exception(err)
-
-    pol = linotp.lib.policy.get_client_policy(get_client(),
-                                    scope="enrollment", realm=owner.realm,
-                                    user=owner.login, userObj=owner)
-
-    validity = linotp.lib.policy.getPolicyActionValue(pol, "lostTokenValid",
-                                                      max=False)
-
-    if validity == -1:
-        validity = 10
-    if 0 != default_validity:
-        validity = default_validity
-    log.debug("losttoken: validity: %r" % (validity))
-
-    if not new_serial:
-        new_serial = "lost%s" % serial
-
-    res['serial'] = new_serial
-    init_params = {'type': 'pw',
-                   "serial": new_serial,
-                   "description": "temporary replacement for %s" % serial
-                    }
-
-    if 'type' in param:
-        if param['type'] == 'password':
-            init_params['type'] = 'pw'
-
-        elif param['type'] == 'email':
-            email = param.get('email', owner.info.get('email', None))
-            if email:
-                init_params['type'] = 'email'
-                init_params["genkey"] = 1
-                init_params['email_address'] = email
-            else:
-                log.warning('no email address found for %s' % owner.login)
-                log.warning('falling back to password token!')
-
-        elif param['type'] == 'sms':
-            phone = param.get('mobile', owner.info.get('mobile', None))
-            if phone:
-                init_params['type'] = 'sms'
-                init_params["genkey"] = 1
-                init_params['phone'] = phone
-            else:
-                log.warning('no mobile number found for %s' % owner.login)
-                log.warning('falling back to password token!')
-
-    if init_params['type'] == 'pw':
-        pw_len = linotp.lib.policy.getPolicyActionValue(pol, "lostTokenPWLen")
-
-        if pw_len == -1:
-            pw_len = 10
-
-        contents = linotp.lib.policy.getPolicyActionValue(pol,
-                                            "lostTokenPWContents", String=True)
-
-        character_pool = "%s%s%s" % (string.ascii_lowercase,
-                                     string.ascii_uppercase, string.digits)
-        if contents != "":
-            character_pool = ""
-            if "c" in contents:
-                character_pool += string.ascii_lowercase
-            if "C" in contents:
-                character_pool += string.ascii_uppercase
-            if "n" in contents:
-                character_pool += string.digits
-            if "s" in contents:
-                character_pool += "!#$%&()*+,-./:;<=>?@[]^_"
-
-        if not password:
-            password = generate_password(size=pw_len,
-                                         characters=character_pool)
-
-        init_params["otpkey"] = password
-
-    # now we got all info and can enroll the replacement token
-    (ret, tokenObj) = initToken(param=init_params, user=User('', '', ''))
-
-    res['init'] = ret
-    if True == ret:
-        res['user'] = copyTokenUser(serial, new_serial)
-        res['pin'] = copyTokenPin(serial, new_serial)
-
-        # set validity period
-        end_date = (datetime.date.today()
-                    + datetime.timedelta(days=validity)).strftime("%d/%m/%y")
-
-        end_date = "%s 23:59" % end_date
-        tokenObj.set_validity_period_end(end_date)
-
-        # fill results
-        res['valid_to'] = "xxxx"
-        if init_params['type'] == 'pw':
-            res['password'] = password
-        elif init_params['type'] == 'email':
-            res['password'] = "Please check your emails"
-        elif init_params['type'] == 'sms':
-            res['password'] = "Please check your phone"
-        res['end_date'] = end_date
-        
-        # we need to return the token type, so we can modify the
-        # response according
-        res['token_typ'] = init_params['type']
-
-        # disable token
-        res['disable'] = enableToken(False, User('', '', ''), serial)
-
-    return res
->>>>>>> 533e9fe3
 
 def setPin(pin, user, serial, param=None):
     '''
@@ -2607,27 +2315,6 @@
 
     return len(tokenList)
 
-<<<<<<< HEAD
-=======
-def addTokenInfo(info, value, user, serial):
-    '''
-    sets an abitrary Tokeninfo field
-    '''
-    if user is None and serial is None:
-        log.warning("[setTokenInfo] Parameter user or serial required!")
-        raise ParameterError("Parameter user or serial required!", id=1212)
-
-    if serial is not None:
-        log.debug("[setTokenInfo] setting tokeninfo %r for serial %r" % (info, serial))
-    tokenList = getTokens4UserOrSerial(user, serial)
-
-    for token in tokenList:
-        token.addToSession(Session)
-        token.addToTokenInfo(info, value)
-
-    return len(tokenList)
->>>>>>> 533e9fe3
-
 ###############################################################################
 #  LinOtpTokenPinUser
 ###############################################################################
