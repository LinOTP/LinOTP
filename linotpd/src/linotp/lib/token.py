# -*- coding: utf-8 -*-
#
#    LinOTP - the open source solution for two factor authentication
#    Copyright (C) 2010 - 2015 LSE Leading Security Experts GmbH
#
#    This file is part of LinOTP server.
#
#    This program is free software: you can redistribute it and/or
#    modify it under the terms of the GNU Affero General Public
#    License, version 3, as published by the Free Software Foundation.
#
#    This program is distributed in the hope that it will be useful,
#    but WITHOUT ANY WARRANTY; without even the implied warranty of
#    MERCHANTABILITY or FITNESS FOR A PARTICULAR PURPOSE.  See the
#    GNU Affero General Public License for more details.
#
#    You should have received a copy of the
#               GNU Affero General Public License
#    along with this program.  If not, see <http://www.gnu.org/licenses/>.
#
#
#    E-mail: linotp@lsexperts.de
#    Contact: www.linotp.org
#    Support: www.lsexperts.de
#
""" contains several token api functions"""

import traceback
import string
import datetime
import sys
import re
import binascii

import os
import logging


try:
    import json
except ImportError:
    import simplejson as json

from sqlalchemy import or_, and_, not_
from sqlalchemy import func


from pylons import tmpl_context as c
from pylons.i18n.translation import _
from pylons import config

from linotp.lib.error import TokenAdminError
from linotp.lib.error import UserError
from linotp.lib.error import ParameterError

from linotp.lib.user import getUserId, getUserInfo
from linotp.lib.user import User, getUserRealms
from linotp.lib.user import get_authenticated_user

from linotp.lib.util import getParam
from linotp.lib.util import generate_password
from linotp.lib.util import modhex_decode

from linotp.lib.realm import realm2Objects
from linotp.lib.realm import getRealms

import linotp
import linotp.lib.policy

from linotp import model
from linotp.model import Token, createToken, Realm, TokenRealm
from linotp.model.meta import Session
from linotp.model import Challenge

from linotp.lib.config  import getFromConfig
from linotp.lib.resolver import getResolverObject

from linotp.lib.realm import createDBRealm, getRealmObject
from linotp.lib.realm import getDefaultRealm

from linotp.lib.util import get_client

log = logging.getLogger(__name__)

optional = True
required = False

ENCODING = "utf-8"

###############################################


def createTokenClassObject(token, typ=None):
    '''
    createTokenClassObject - create a token class object from a given type

    :param token:  the database refeneced token
    :type  token:  database token
    :param typ:    type of to be created token
    :type  typ:    string

    :return: instance of the token class object
    :rtype:  token class object
    '''

    # if type is not given, we take it out of the token database object
    if (typ is None):
        typ = token.LinOtpTokenType

    if typ == "":
        typ = "hmac"

    typ = typ.lower()
    tok = None

    # search which tokenclass should be created and create it!
    tokenclasses = config['tokenclasses']
    if tokenclasses.has_key(typ.lower()):
        try:
            token_class = tokenclasses.get(typ)
            tok = newToken(token_class)(token)
        except Exception as e:
            log.debug('createTokenClassObject failed!')
            raise TokenAdminError("createTokenClassObject failed:  %r" % e, id=1609)

    else:
        log.error('[createTokenClassObject] typ %r not found in tokenclasses: %r' %
                  (typ, tokenclasses))
        #
        #  we try to use the parent class, which is able to handle most of the
        #  administrative tasks. This will allow to unassigen and disable or delete
        #  this 'abandoned token'
        #
        from linotp.lib.tokenclass import TokenClass
        tok = TokenClass(token)
        log.error("[createTokenClassObject] failed: unknown token type %r. \
                 Using fallback 'TokenClass' for %r" % (typ, token))

    return tok

def newToken(token_class):
    '''
    newTokenClass - return a token class, which could be used as a constructor

    :param token_class: string representation of the token class name
    :type   token_class: string
    :return: token class
    :rtype:  token class

    '''

    ret = ""
    attribute = ""

    #  prepare the lookup
    parts = token_class.split('.')
    package_name = '.'.join(parts[:-1])
    class_name = parts[-1]

    if sys.modules.has_key(package_name):
        mod = sys.modules.get(package_name)
    else:
        mod = __import__(package_name, globals(), locals(), [class_name])
    try:
        klass = getattr(mod, class_name)

        attrs = ["getType", "checkOtp"]
        for att in attrs:
            attribute = att
            getattr(klass, att)

        ret = klass
    except:
        raise NameError(
            "IdResolver AttributeError: " + package_name + "." + class_name
             + " instance has no attribute '" + attribute + "'")
    return ret


def get_token_type_list():
    '''
    get_token_type_list - returns the list of the available tokentypes like hmac, spass, totp...

    :return: list of token types
    :rtype : list
    '''

    try:
#        from linotp.lib.config      import getGlobalObject
        tokenclasses = config['tokenclasses']

    except Exception as e:
        log.debug('get_token_type_list failed!')
        raise TokenAdminError("get_token_type_list failed:  %r" % e, id=1611)

    token_type_list = tokenclasses.keys()
    return token_type_list



def getRealms4Token(user, tokenrealm=None):
    """
    get the realm objects of a user or from the tokenrealm defintion,
    which could be a list of realms or a single realm

    helper method to enhance the code readability

    :param user: the user wich defines the set of realms
    :param tokenrealm: a string or a list of realm strings

    :return: the list of realm objects
    """

    realms = []
<<<<<<< HEAD
    if user is not None and user.login != "" :
        #  the getUserRealms should return the default realm if realm was empty
=======
    if user is not None and user.login != "":
        ## the getUserRealms should return the default realm if realm was empty
>>>>>>> aa280869
        realms = getUserRealms(user)
        #  hack: sometimes the realm of the user is not in the
        #  realmDB - so check and add
        for r in realms:
            realmObj = getRealmObject(name=r)
            if realmObj is None:
                createDBRealm(r)

    if tokenrealm is not None:
        # tokenrealm can either be a string or a list
        log.debug("[getRealms4Token] tokenrealm given (%r). We will add the "
                  "new token to this realm" % tokenrealm)
        if type(tokenrealm) in [str, unicode]:
            log.debug("[getRealms4Token] String: adding realm: %r" % tokenrealm)
            realms.append(tokenrealm)
        elif type(tokenrealm) in [list]:
            for tr in tokenrealm:
                log.debug("[getRealms4Token] List: adding realm: %r" % tr)
                realms.append(tr)

    realmList = realm2Objects(realms)

    return realmList


def get_tokenserial_of_transaction(transId):
    '''
    get the serial number of a token from a challenge state / transaction

    :param transId: the state / transaction id
    :return: the serial number or None
    '''
    serial = None

    challenges = Session.query(Challenge)\
                .filter(Challenge.transid == u'' + transId).all()

    if len(challenges) == 0:
        log.info('no challenge found for tranId %r' % (transId))
        return None
    elif len(challenges) > 1:
        log.info('multiple challenges found for tranId %r' % (transId))
        return None

    serial = challenges[0].tokenserial

    return serial


def initToken(param, user, tokenrealm=None):
    '''
    initToken - create a new token or update a token

    :param param: the list of provided parameters
                  in the list the serialnumber is required,
                  the token type default ist hmac
    :param user:  the token owner
    :param tokenrealm: the realms, to which the token belongs

    :return: tuple of success and token object
    '''
    log.debug("[initToken] begin. create token with param %r for user %r and\
                tokenrealm %r" % (param, user, tokenrealm))

    token = None
    tokenObj = None

    # if we get a undefined tokenrealm , we create a list
    if tokenrealm is None:
        tokenrealm = []
    # if we get a tokenrealm as string, we make an array out of this
    elif type(tokenrealm) in [str, unicode]:
        tokenrealm = [tokenrealm]
    # if there is a realm as parameter, we assign the token to this realm
    if 'realm' in param:
        ## and append our parameter realm
        tokenrealm.append(param.get('realm'))


    typ = getParam(param, "type", optional)
    if typ is None:
        typ = "hmac"

    # serial = getParam(param, "serial", required)
    serial = param.get('serial', None)
    if serial is None:
        prefix = param.get('prefix', None)
        serial = genSerial(typ, prefix)

    # if a token was initialized for a user, the param "realm" might be contained.
    # otherwise - without a user the param tokenrealm could be contained.
    log.debug("[initToken] initilizing token %r for user %r " % (serial, user.login))

    #  create a list of the found db tokens - no token class objects
    toks = getTokens4UserOrSerial(None, serial, _class=False)
    tokenNum = len(toks)

    tokenclasses = config['tokenclasses']

    if tokenNum == 0:  #  create new a one token
        #  check if this token is in the list of available tokens
        if not tokenclasses.has_key(typ.lower()):
            log.error('[initToken] typ %r not found in tokenclasses: %r' %
                      (typ, tokenclasses))
            raise TokenAdminError("[initToken] failed: unknown token type %r" % typ , id=1610)
        token = createToken(serial)

    elif tokenNum == 1:  # update if already there
        token = toks[0]

        # prevent from changing the token type
        old_typ = token.LinOtpTokenType
        if old_typ.lower() != typ.lower():
            msg = 'token %r already exist with type %r. Can not initialize token with new type %r' % (serial, old_typ, typ)
            log.error('[initToken] %s' % msg)
            raise TokenAdminError("initToken failed: %s" % msg)

        #  prevent update of an unsupported token type
        if not tokenclasses.has_key(typ.lower()):
            log.error('[initToken] typ %r not found in tokenclasses: %r' %
                      (typ, tokenclasses))
            raise TokenAdminError("[initToken] failed: unknown token type %r" % typ , id=1610)

    else:  #  something wrong
        if tokenNum > 1:
            raise TokenAdminError("multiple tokens found - cannot init!", id=1101)
        else:
            raise TokenAdminError("cannot init! Unknown error!", id=1102)

<<<<<<< HEAD
    #  if there is a realm as parameter, we assign the token to this realm
    if 'realm' in param:
        #  if we get a undefined tokenrealm , we create a list
        if tokenrealm is None:
            tokenrealm = []
        #  if we get a tokenrealm as string, we make an array out of this
        elif type(tokenrealm) in [str, unicode]:
            tokenrealm = [tokenrealm]
        #  and append our parameter realm
        tokenrealm.append(param.get('realm'))

    #  get the RealmObjects of the user and the tokenrealms
=======
    # get the RealmObjects of the user and the tokenrealms
>>>>>>> aa280869
    realms = getRealms4Token(user, tokenrealm)
    token.setRealms(realms)

    #  on behalf of the type, the class is created
    tokenObj = createTokenClassObject(token, typ)

    if tokenNum == 0:
        #  if this token is a newly created one, we have to setup the defaults,
        #  which lateron might be overwritten by the tokenObj.update(params)
        tokenObj.setDefaults()

    tokenObj.update(param)

    if user is not None and user.login != "" :
        tokenObj.setUser(user, report=True)

    try:
        token.storeToken()
    except Exception as e:
        log.error('[initToken] token create failed!')
        log.error("[initToken] %r" % (traceback.format_exc()))
        raise TokenAdminError("token create failed %r" % e, id=1112)

    log.debug("[initToken] end. created tokenObject %r and returning status %r "
              % (True, tokenObj))
    return (True, tokenObj)

def getRolloutToken4User(user=None, serial=None, tok_type=u'ocra'):

    if (user is None or user.isEmpty()) and serial is None:
        return None

    serials = []
    tokens = []

    if user is not None and user.isEmpty() == False:
        resolverUid = user.resolverUid
        v = None
        k = None
        for k in resolverUid:
            v = resolverUid.get(k)
        user_id = v

        # in the database could be tokens of ResolverClass:
        #    useridresolver. or useridresolveree.
        # so we have to make sure
        # - there is no 'useridresolveree' in the searchterm and
        # - there is a wildcard search: second replace
        # Remark: when the token is loaded the response to the
        # resolver class is adjusted

        user_resolver = k.replace('useridresolveree.', 'useridresolver.')
        user_resolver = user_resolver.replace('useridresolver.', 'useridresolver%.')

        ''' coout tokens: 0 1 or more '''
        tokens = Session.query(Token).filter(Token.LinOtpTokenType == unicode(tok_type))\
                                       .filter(Token.LinOtpIdResClass.like(unicode(user_resolver)))\
                                       .filter(Token.LinOtpUserid == unicode(user_id))

    elif serial is not None:
        tokens = Session.query(Token).filter(Token.LinOtpTokenType == unicode(tok_type))\
                                       .filter(Token.LinOtpTokenSerialnumber == unicode(serial))

    for token in tokens:
        info = token.LinOtpTokenInfo
        if len(info) > 0:
            tinfo = json.loads(info)
            rollout = tinfo.get('rollout', None)
            if rollout is not None:
                serials.append(token.LinOtpTokenSerialnumber)


    if len(serials) > 1:
        raise Exception('multiple tokens found in rollout state: %s'
                        % unicode(serials))

    if len(serials) == 1:
        serial = serials[0]

    return serial

def setRealms(serial, realmList):
    # set the tokenlist of DB tokens
    tokenList = getTokens4UserOrSerial(None, serial, _class=False)

    if len(tokenList) == 0:
        log.error("[setRealms] No token with serial %r found." % serial)
        raise TokenAdminError("setRealms failed. No token with serial %s found"
                              % serial, id=1119)

    realmObjList = realm2Objects(realmList)

    for token in tokenList:
        token.setRealms(realmObjList)

    return len(tokenList)

def getTokenRealms(serial):
    '''
    This function returns a list of the realms of a token
    '''
    tokenList = getTokens4UserOrSerial(None, serial, _class=False)

    if len(tokenList) == 0:
        log.error("[getTokenRealms] No token with serial %r found." % serial)
        raise TokenAdminError("getTokenRealms failed. No token with serial %s found" % serial, id=1119)

    token = tokenList[0]

    return token.getRealmNames()

def getRealmsOfTokenOrUser(token):
    '''
    This returns the realms of either the token or
    of the user of the token.
    '''
    serial = token.getSerial()
    realms = getTokenRealms(serial)

    if len(realms) == 0:
        uid, resolver, resolverClass = token.getUser()
        log.debug("[getRealmsOfTokenOrUser] %r, %r, %r" % (uid, resolver, resolverClass))
        # No realm and no User, this is the case in /validate/check_s
        if resolver.find('.') >= 0:
            resotype, resoname = resolver.rsplit('.', 1)
            realms = getUserRealms(User("dummy_user", "", resoname))

    log.debug("[getRealmsOfTokenOrUser] the token %r "
              "is in the following realms: %r" % (serial, realms))

    return realms


def getTokenInRealm(realm, active=True):
    '''
    This returns the number of tokens in one realm.

    You can either query only active token or also disabled tokens.
    '''
    if active:
        sqlQuery = Session.query(TokenRealm, Realm, Token).filter(and_(
                            TokenRealm.realm_id == Realm.id,
                            Realm.name == u'' + realm,
                            Token.LinOtpIsactive == True,
                            TokenRealm.token_id == Token.LinOtpTokenId)).count()
    else:
        sqlQuery = Session.query(TokenRealm, Realm).filter(and_(
                            TokenRealm.realm_id == Realm.id,
                            Realm.name == realm)).count()
    return sqlQuery

def getTokenNumResolver(resolver=None, active=True):
    '''
    This returns the number of the (active) tokens
    if no resolver is passed, the overall token number is returned,
    if a resolver is passed, the token number within this resolver is returned

    if active is set to false, ALL tokens are returned
    '''
    if resolver is None:
        if active:
            sqlQuery = Session.query(Token).filter(Token.LinOtpIsactive == True).count()
        else:
            sqlQuery = Session.query(Token).count()
        return sqlQuery
    else:
        # in the database could be tokens of ResolverClass:
        #    useridresolver. or useridresolveree.
        # so we have to make sure
        # - there is no 'useridresolveree' in the searchterm and
        # - there is a wildcard search: second replace
        # Remark: when the token is loaded the response to the
        # resolver class is adjusted

        resolver = resolver.resplace('useridresolveree.', 'useridresolver.')
        resolver = resolver.resplace('useridresolver.', 'useridresolver%.')

        if active:
            sqlQuery = Session.query(Token).filter(and_(Token.LinOtpIdResClass.like(resolver), Token.LinOtpIsactive == True)).count()
        else:
            sqlQuery = Session.query(Token).filter(Token.LinOtpIdResClass.like(resolver)).count()
        return sqlQuery

def getAllTokenUsers():
    '''
        return a list of all users
    '''
    users = {}
    sqlQuery = Session.query(Token)
    for token in sqlQuery:
        userInfo = {}

        log.debug("[getAllTokenUsers] user serial (serial): %r" % token.LinOtpTokenSerialnumber)

        serial = token.LinOtpTokenSerialnumber
        userId = token.LinOtpUserid
        resolver = token.LinOtpIdResolver
        resolverC = token.LinOtpIdResClass

        if len(userId) > 0 and len(resolver) > 0:
            userInfo = getUserInfo(userId, resolver, resolverC)

        if len(userId) > 0 and len(userInfo) == 0:
            userInfo['username'] = u'/:no user info:/'

        if len(userInfo) > 0:
            users[serial] = userInfo

    return users


def getTokens4UserOrSerial(user=None, serial=None, _class=True):
    tokenList = []
    tokenCList = []
    tok = None

    if serial is None and user is None:
        log.warning("[getTokens4UserOrSerial] missing user or serial")
        return tokenList

    if (serial is not None):
        log.debug("[getTokens4UserOrSerial] getting token object "
                                                "with serial: %r" % serial)
        #  SAWarning of non unicode type
        serial = linotp.lib.crypt.uencode(serial)

        sqlQuery = Session.query(Token).filter(
                            Token.LinOtpTokenSerialnumber == serial)

        for token in sqlQuery:
            log.debug("[getTokens4UserOrSerial] user "
                      "serial (serial): %r" % token.LinOtpTokenSerialnumber)
            tokenList.append(token)

    if user is not None:
        log.debug("[getTokens4UserOrSerial] getting token object 4 user: %r"
                  % user)

        if (user.isEmpty() == False):
            # the upper layer will catch / at least should
            (uid, resolver, resolverClass) = getUserId(user)

            # in the database could be tokens of ResolverClass:
            #    useridresolver. or useridresolveree.
            # so we have to make sure
            # - there is no 'useridresolveree' in the searchterm and
            # - there is a wildcard search: second replace
            # Remark: when the token is loaded the response to the
            # resolver class is adjusted

            resolverClass = resolverClass.replace('useridresolveree.',
                                                  'useridresolver.')
            resolverClass = resolverClass.replace('useridresolver.',
                                                  'useridresolver%.')

            sqlQuery = Session.query(model.Token).filter(
                        model.Token.LinOtpUserid == uid).filter(
                        model.Token.LinOtpIdResClass.like(resolverClass))

            for token in sqlQuery:
                # we have to check that the token is in the same realm as the user
                t_realms = token.getRealmNames()
                u_realm = user.getRealm()
                if u_realm != '*':
                    if len(t_realms) > 0 and len(u_realm) > 0:
                        if u_realm.lower() not in t_realms:
                            log.debug("user realm and token realm missmatch %r::%r"
                                  % (u_realm, t_realms))
                            continue

                log.debug("[getTokens4UserOrSerial] user serial (user): %r"
                          % token.LinOtpTokenSerialnumber)
                tokenList.append(token)

    if _class == True:
        for tok in tokenList:
            tokenCList.append(createTokenClassObject(tok))
        return tokenCList
    else:
        return tokenList

def getTokensOfType(typ=None, realm=None, assigned=None):
    '''
    This function returns a list of token objects of the following type.

    here we need to create the token list.
       1. all types (if typ==None)
       2. realms
       3. assigned or unassigned tokens (1/0)
    TODO: rename function to "getTokens"
    '''
    tokenList = []
    log.debug("[getTokensOfType] searching tokens type=%r, realm=%r, assigned=%r" % (typ, realm, assigned))
    sqlQuery = Session.query(Token)
    if typ is not None:
        # filter for type
        sqlQuery = sqlQuery.filter(func.lower(Token.LinOtpTokenType) == typ.lower())
    if assigned is not None:
        # filter if assigned or not
        if "0" == unicode(assigned):
            sqlQuery = sqlQuery.filter(or_(Token.LinOtpUserid == None,
                                           Token.LinOtpUserid == ""))
        elif "1" == unicode(assigned):
            sqlQuery = sqlQuery.filter(func.length(Token.LinOtpUserid) > 0)
        else:
            log.warning("[getTokensOfType] assigned value not in [0,1] %r" % assigned)

    if realm is not None:
        # filter for the realm
        sqlQuery = sqlQuery.filter(and_(func.lower(Realm.name) == realm.lower(),
                                        TokenRealm.realm_id == Realm.id,
                                        TokenRealm.token_id == Token.LinOtpTokenId)).distinct()

    for token in sqlQuery:
        log.debug("[getTokensOfType] adding token with serial %r" % token.LinOtpTokenSerialnumber)
        # the token is the database object, but we want an instance of the tokenclass!
        tokenList.append(createTokenClassObject(token))

    return tokenList

def setDefaults(token):
    #  set the defaults

    token.LinOtpOtpLen = int(getFromConfig("DefaultOtpLen", 6))
    token.LinOtpCountWindow = int(getFromConfig("DefaultCountWindow", 15))
    token.LinOtpMaxFail = int(getFromConfig("DefaultMaxFailCount", 15))
    token.LinOtpSyncWindow = int(getFromConfig("DefaultSyncWindow", 1000))

    token.LinOtpTokenType = u"HMAC"


def isTokenOwner(serial, user):
    ret = False

    userid = ""
    idResolver = ""
    idResolverClass = ""

    log.debug("[isTokenOwner] entering function isTokenOwner")

    if user is not None and (user.isEmpty() == False):
    # the upper layer will catch / at least should
        (userid, idResolver, idResolverClass) = getUserId(user)

    if len(userid) + len(idResolver) + len(idResolverClass) == 0:
        log.info("[isTokenOwner] no user found %r", user.login)
        raise TokenAdminError("no user found %s" % user.login, id=1104)

    toks = getTokens4UserOrSerial(None, serial)

    if len(toks) > 1:
        log.info("[isTokenOwner] multiple tokens found for user %r" % user.login)
        raise TokenAdminError("multiple tokens found!", id=1101)
    if len(toks) == 0:
        log.info("[isTokenOwner] no tokens found for user %r", user.login)
        raise TokenAdminError("no token found!", id=1102)

    token = toks[0]

    (uuserid, uidResolver, uidResolverClass) = token.getUser()

    if uidResolver == idResolver:
        if uidResolverClass == idResolverClass:
            if uuserid == userid:
                ret = True

    return ret


def tokenExist(serial):
    '''
    returns true if the token exists
    '''
    log.debug("[tokenExist] checking if Token %r exists" % serial)
    if serial:
        toks = getTokens4UserOrSerial(None, serial)
        return (len(toks) > 0)
    else:
        # If we have no serial we return false anyway!
        log.debug("[tokenExist] returning false anyway")
        return False



def hasOwner(serial):
    '''
    returns true if the token is owned by any user
    '''
    ret = False

    log.debug('[hasOwner] entering function hasOwner()')

    toks = getTokens4UserOrSerial(None, serial)

    if len(toks) > 1:
        log.info("[hasOwner] multiple tokens found with serial %r" % serial)
        raise TokenAdminError("multiple tokens found!", id=1101)
    if len(toks) == 0:
        log.info("[hasOwner] no token found with serial %r" % serial)
        raise TokenAdminError("no token found!", id=1102)

    token = toks[0]

    (uuserid, uidResolver, uidResolverClass) = token.getUser()

    if len(uuserid) + len(uidResolver) + len(uidResolverClass) > 0:
        ret = True

    return ret


def getTokenOwner(serial):
    '''
    returns the user object, to which the token is assigned.
    the token is idetified and retirved by it's serial number

    :param serial: serial number of the token
    :return: user object
    '''
    log.debug("[getTokenOwner] getting token owner for serial: %r" % serial)
    token = None

    toks = getTokens4UserOrSerial(None, serial)
    if len(toks) > 0:
        token = toks[0]

    user = get_token_owner(token)

    return user


def get_token_owner(token):
    """
    provide the owner as a user object for a given tokenclass obj

    :param token: tokenclass object
    :return: user object
    """

    if token is None:
<<<<<<< HEAD
        #  for backward compatibility, we return here an empty user
        return user
=======
        ## for backward compatibility, we return here an empty user
        return User()
>>>>>>> aa280869

    serial = token.getSerial()

    log.debug("[get_token_owner] token found: %r" % token)
    uid, resolver, resolverClass = token.getUser()

    userInfo = getUserInfo(uid, resolver, resolverClass)
    log.debug("[get_token_owner] got the owner %r, %r, %r"
               % (uid, resolver, resolverClass))

    if not userInfo:
        return User()

    realms = getUserRealms(User(uid, "", resolverClass.split(".")[-1]))
    log.debug("[get_token_owner] got this realms: %r" % realms)

    # if there are several realms, than we need to find out, which one!
    if len(realms) > 1:
        t_realms = getTokenRealms(serial)
        common_realms = list(set(realms).intersection(t_realms))
        if len(common_realms) > 1:
            raise Exception(_("get_token_owner: The user %s/%s and the token"
                              " %s is located in several realms: "
                              "%s!" % (uid, resolverClass, serial, common_realms)))
        realm = common_realms[0]
    elif len(realms) == 0:
        raise Exception(_("get_token_owner: The user %s in the resolver"
                          " %s for token %s could not be found in any "
                          "realm!" % (uid, resolverClass, serial)))
    else:
        realm = realms[0]

    user = User()
    user.realm = realm
    user.login = userInfo.get('username')
    user.conf = resolverClass
    if userInfo:
        user.info = userInfo

    log.debug("[get_token_owner] found the user %r and the realm %r as "
              "owner of token %r" % (user.login, user.realm, serial))

    return user

def getTokenType(serial):
    '''
    Returns the tokentype of a given serial number

    :param serial: the serial number of the to be searched token
    '''
    log.debug("[getTokenType] getting token type for serial: %r" % serial)
    toks = getTokens4UserOrSerial(None, serial, _class=False)

    typ = ""
    for tok in toks:
        typ = tok.LinOtpTokenType

    log.debug("[getTokenType] the token is of type: %r" % typ)

    return typ

def check_serial(serial):
    '''
    This checks, if a serial number is already contained.

    The function returns a tuple:
        (result, new_serial)

    If the serial is already contained a new, modified serial new_serial is returned.

    result: bool: True if the serial does not already exist.
    '''
    # serial does not exist, yet
    result = True
    new_serial = serial
    log.debug("[check_serial] check if token %r already exists" % serial)

    i = 0
    while len(getTokens4UserOrSerial(None, new_serial)) > 0:
        # as long as we find a token, modify the serial:
        i = i + 1
        result = False
        new_serial = "%s_%02i" % (serial, i)

    return (result, new_serial)


def auto_enrollToken(passw, user, options=None):
    '''
    This function is called to auto_enroll a token:
    - when the user has no token assigned and enters his password (without
      otppin=1 policy), a new email or sms token is created and will be
      assigned to the user. Finaly a challenge otp for this user will be
      created that he will receive by email or sms.

    :param passw: password of the user - to checked against the user resolver
    :param user: user object of login name and realm
    :param options: optional parameters used during challenge creation
    :return: tuple of auth success and challenge output
    '''

    # check if autoenrollt is configured
    auto = False
    try:
        auto, token_type = linotp.lib.policy.get_auto_enrollment(user)
    except Exception as exx:
        log.error("%r" % exx)
        raise Exception("[auto_enrollToken] %r" % exx)

    if not auto:
        msg = ("no auto_enrollToken configured")
        log.debug(msg)
        return False, None

    uid, res, resc = getUserId(user)
    u_info = getUserInfo(uid, res, resc)

    # enroll token for user
    desc = 'auto enrolled for %s@%s' % (user.login, user.realm)
    token_init = {'genkey': 1, "type": token_type,
                  'description': desc[:80]}

    # for sms get phone number of user
    if token_type == 'sms':
        mobile = u_info.get('mobile', None)
        if not mobile:
            msg = ('auto_enrollemnt for user %s faild: missing mobile number!'
                        % user)
            log.warning(msg)
            return False, {'error': msg}

        token_init['phone'] = mobile

    # for email get email address
    elif token_type == 'email':
        email = u_info.get('email', None)
        if not email:
            msg = ('auto_enrollemnt for user %s faild: missing email!'
                        % user)
            log.warning(msg)
            return False, {'error': msg}
        token_init['email_address'] = email

    # else: token type undefined
    else:
        msg = ('auto_enrollemnt for user %s faild: unknown token type'
                    % (user, token_type))
        log.warning(msg)
        return False, {'error': msg}

    authUser = get_authenticated_user(user.login, user.realm, passw)
    if authUser is None:
        msg = ("User %r@%r failed to authenticate against userstore"
                  % (user.login, user.realm))
        log.error(msg)
        return False, {'error': msg}

    # if the passw is correct we use this as an initial pin
    # to prevent otp spoof from email or sms
    token_init['pin'] = passw

    (res, tokenObj) = initToken(token_init, user)
    if res == False:
        msg = ('Failed to create token for user %s@%s during autoenrollment'
                  % (user.login, user.realm))
        log.error(msg)
        return False, {'error': msg}

    # we have to use a try except as challenge creation might raise exception
    # and we have to drop the created token
    try:
        # trigger challenge for user
        (_res, reply) = linotp.lib.validate.create_challenge(tokenObj, options=options)
        if _res is not True:
            error = ('failed to create challenge for user %s@%s during autoenrollment'
                      % (user.login, user.realm))
            log.error(error)
            raise Exception(error)

    except Exception as exx:
        log.error("%r" % exx)
        # we have to commit our token delete as the rollback
        # on exception does not :-(
        Session.delete(tokenObj.token)
        Session.commit()
        raise exx

    return (True, reply)


def auto_assignToken(passw, user, pin="", param=None):
    '''
    This function is called to auto_assign a token, when the
    user enters an OTP value of an not assigned token.
    '''
    ret = False
    auto = False

    if param is None:
        param = {}

    # Fixme: circle dependency
    try:
        auto, _otplen = linotp.lib.policy.get_autoassignment(user)
    except Exception as e:
        log.error("[auto_assignToken] %r" % e)

    # check if autoassignment is configured
    if not auto:
        log.debug("[auto_assignToken] not autoassigment configured")
        return False

    # check if user has a token
    # TODO: this may dependend on a policy definition
    tokens = getTokens4UserOrSerial(user, "")
    if len(tokens) > 0:
        log.debug("[auto_assignToken] no auto_assigment for user %r@%r. He "
                  "already has some tokens." % (user.login, user.realm))
        return False

    matching_token = []
    pin = ""

    # get all tokens of the users realm, which are not assigned

    tokens = getTokensOfType(typ=None, realm=user.realm, assigned="0")
    for token in tokens:
<<<<<<< HEAD
        r = -1
        from linotp.lib import policy
        if policy.autoassignment_forward(user) and token.type == 'remote':
            ruser = User(user.login, user.realm)
            r = token.check_otp_exist(otp=passw,
                                      window=token.getOtpCountWindow(),
                                      user=ruser, autoassign=True)
            (res, pin, otp) = token.splitPinPass(passw)
        else:
            (res, pin, otp) = token.splitPinPass(passw)
            if res >= 0:
                r = token.check_otp_exist(otp=otp, window=token.getOtpCountWindow())

        if r >= 0:
            matching_token_count += 1
=======
        (res, pin, otp) = token.splitPinPass(passw)
        if res >= 0:
            r = token.check_otp_exist(otp=otp,
                                      window=token.getOtpCountWindow())
            if r >= 0:
                matching_token.append(token)
>>>>>>> aa280869

    if len(matching_token) != 1:
        log.warning("[auto_assignToken] %d tokens with "
                    "the given OTP value found.", len(matching_token))
        return False

    authUser = get_authenticated_user(user.login, user.realm, pin)
    if authUser is None:
        log.error("[auto_assignToken] User %r@%r failed to authenticate "
                  "against userstore" % (user.login, user.realm))
        return False

    token = matching_token[0]
    serial = token.getSerial()

    log.debug("[auto_assignToken] found serial number: %r" % serial)

    # should the password of the autoassignement be used as pin??
    if True == linotp.lib.policy.ignore_autoassignment_pin(user):
        pin = None

    # if found, assign the found token to the user.login
    try:
        assignToken(serial, user, pin)
        c.audit['serial'] = serial
        c.audit['info'] = "Token auto assigned"
        c.audit['token_type'] = token.getType()
        ret = True
    except Exception as e:
        log.error("[auto_assignToken] Failed to assign token: %r" % e)
        return False

    return ret


def assignToken(serial, user, pin, param=None):
    '''
    assignToken - used to assign and to unassign token
    '''
    if param is None:
        param = {}

    log.debug('[assignToken] entering function assignToken()')
    toks = getTokens4UserOrSerial(None, serial)
    # toks  = Session.query(Token).filter(Token.LinOtpTokenSerialnumber == serial)

    if len(toks) > 1:
        log.warning("[assignToken] multiple tokens found with serial: %r" % serial)
        raise TokenAdminError("multiple tokens found!", id=1101)
    if len(toks) == 0:
        log.warning("[assignToken] no tokens found with serial: %r" % serial)
        raise TokenAdminError("no token found!", id=1102)

    token = toks[0]
    if (user.login == ""):
        report = False
    else:
        report = True

    token.setUser(user, report)

    #  set the Realms of the Token
    realms = getRealms4Token(user)
    token.setRealms(realms)

    if pin is not None:
        token.setPin(pin, param)

    #  reset the OtpCounter
    token.setFailCount(0)

    try:
        token.storeToken()
    except Exception as e:
        log.error('[assign Token] update Token DB failed')
        raise TokenAdminError("Token assign failed for %s/%s : %r"
                              % (user.login, serial, e), id=1105)

    log.debug("[assignToken] successfully assigned token with serial "
              "%r to user %r" % (serial, user.login))
    return True


def unassignToken(serial, user=None, pin=None):
    '''
    unassignToken - used to assign and to unassign token
    '''
    log.debug('[unassignToken] entering function unassignToken()')
    toks = getTokens4UserOrSerial(None, serial)
    # toks  = Session.query(Token).filter(Token.LinOtpTokenSerialnumber == serial)

    if len(toks) > 1:
        log.warning("[unassignToken] multiple tokens found with serial: %r" % serial)
        raise TokenAdminError("multiple tokens found!", id=1101)
    if len(toks) == 0:
        log.warning("[unassignToken] no tokens found with serial: %r" % serial)
        raise TokenAdminError("no token found!", id=1102)

    token = toks[0]
    u = User('', '', '')
    token.setUser(u, True)
    if pin:
        token.setPin(pin)

    #  reset the OtpCounter
    token.setFailCount(0)

    try:
        token.storeToken()
    except Exception as e:
        log.error('[unassignToken] update token DB failed')
        raise TokenAdminError("Token unassign failed for %r/%r: %r"
                              % (user, serial, e), id=1105)

    log.debug("[unassignToken] successfully unassigned token with serial %r"
               % serial)
    return True


def checkSerialPass(serial, passw, options=None, user=None):
    '''
    This function checks the otp for a given serial

    :attention: the parameter user must be set, as the pin policy==1 will
                verify the user pin

    '''

    log.debug("[checkSerialPass] checking for serial %r"
              % (serial))
    tokenList = getTokens4UserOrSerial(None, serial)

    if passw is None:
        #  other than zero or one token should not happen, as serial is unique
        if len(tokenList) == 1:
            theToken = tokenList[0]
            tok = theToken.token
            realms = tok.getRealmNames()
            if realms is None or len(realms) == 0:
                realm = getDefaultRealm()
            elif len(realms) > 0:
                realm = realms[0]
            userInfo = getUserInfo(tok.LinOtpUserid, tok.LinOtpIdResolver, tok.LinOtpIdResClass)
            user = User(login=userInfo.get('username'), realm=realm)
            user.info = userInfo

            if theToken.is_challenge_request(passw, user, options=options):
                (res, opt) = linotp.lib.validate.create_challenge(tokenList[0], options)
            else:
                raise ParameterError("Missing parameter: pass", id=905)

        else:
            raise Exception('No token found: unable to create challenge for %s' % serial)

    else:
        log.debug("[checkSerialPass] checking len(pass)=%r for serial %r"
              % (len(passw), serial))

        (res, opt) = checkTokenList(tokenList, passw, user=user, options=options)

    return (res, opt)

def checkYubikeyPass(passw):
    '''
    Checks the password of a yubikey in Yubico mode (44,48), where the first
    12 or 16 characters are the tokenid

    :param passw: The password that consist of the static yubikey prefix and the otp
    :type passw: string

    :return: True/False and the User-Object of the token owner
    :rtype: dict
    '''
    opt = None
    res = False

    tokenList = []

    # strip the yubico OTP and the PIN
    modhex_serial = passw[:-32][-16:]
    try:
        serialnum = "UBAM" + modhex_decode(modhex_serial)
    except TypeError as exx:
        log.error("Failed to convert serialnumber: %r" % exx)
        return res, opt

    #  build list of possible yubikey tokens
    serials = [serialnum]
    for i in range(1, 3):
        serials.append("%s_%s" % (serialnum, i))

    for serial in serials:
        tokens = getTokens4UserOrSerial(serial=serial)
        tokenList.extend(tokens)

    if len(tokenList) == 0:
        c.audit['action_detail'] = ("The serial %s could not be found!"
                                    % serialnum)
        return res, opt

    #  FIXME if the Token has set a PIN and the User does not want to enter the PIN
    #  for authentication, we need to do something different here...
    #  and avoid PIN checking in __checkToken.
    #  We could pass an "option" to __checkToken.
    (res, opt) = checkTokenList(tokenList, passw)

    # Now we need to get the user
    if res is not False and 'serial' in c.audit:
        serial = c.audit.get('serial', None)
        if serial is not None:
            user = getTokenOwner(serial)
            c.audit['user'] = user.login
            c.audit['realm'] = user.realm
            opt = {}
            opt['user'] = user.login
            opt['realm'] = user.realm

    return res, opt

def checkUserPass(user, passw, options=None):
    '''
    :param user: the to be identified user
    :param passw: the identifiaction pass
    :param options: optional parameters, which are provided
                to the token checkOTP / checkPass

    :return: tuple of True/False and optional information
    '''

    log.debug("[checkUserPass] entering function checkUserPass(%r)" % (user.login))
    # the upper layer will catch / at least should ;-)

    opt = None
    serial = None
    resolverClass = None
    uid = None

    if user is not None and (user.isEmpty() == False):
    # the upper layer will catch / at least should
        try:
            (uid, resolver, resolverClass) = getUserId(user)
        except:
            passOnNoUser = "PassOnUserNotFound"
            passOn = getFromConfig(passOnNoUser, False)
            if False != passOn and "true" == passOn.lower():
                c.audit['action_detail'] = "authenticated by PassOnUserNotFound"
                return (True, opt)
            else:
                c.audit['action_detail'] = "User not found"
                return (False, opt)

    tokenList = getTokens4UserOrSerial(user, serial)

    if len(tokenList) == 0:
        c.audit['action_detail'] = "User has no tokens assigned"

        # here we check if we should to autoassign and try to do it
        log.debug("[checkUserPass] about to check auto_assigning")

        auto_assign_return = auto_assignToken(passw, user)
        if auto_assign_return == True:
            # We can not check the token, as the OTP value is already used!
            # but we will authenticate the user....
            return (True, opt)

        auto_enroll_return, opt = auto_enrollToken(passw, user, options=options)
        if auto_enroll_return is True:
            # we always have to return a false, as we have a challenge tiggered
            return (False, opt)


        passOnNoToken = "PassOnUserNoToken"
        passOn = getFromConfig(passOnNoToken, False)
        if passOn != False and "true" == passOn.lower():
            c.audit['action_detail'] = "authenticated by PassOnUserNoToken"
            return (True, opt)

        #  Check if there is an authentication policy passthru
        from linotp.lib.policy import get_auth_passthru
        if get_auth_passthru(user):
            log.debug("[checkUserPass] user %r has no token. Checking for "
                      "passthru in realm %r" % (user.login, user.realm))
            y = getResolverObject(resolverClass)
            c.audit['action_detail'] = "Authenticated against Resolver"
            if  y.checkPass(uid, passw):
                return (True, opt)

        #  Check if there is an authentication policy passOnNoToken
        from linotp.lib.policy import get_auth_passOnNoToken
        if get_auth_passOnNoToken(user):
            log.info("[checkUserPass] user %r has not token. PassOnNoToken set - authenticated!")
            c.audit['action_detail'] = "Authenticated by passOnNoToken policy"
            return (True, opt)

        return (False, opt)

    if passw is None:
        raise ParameterError(u"Missing parameter:pass", id=905)

    (res, opt) = checkTokenList(tokenList, passw, user, options=options)
    log.debug("[checkUserPass] return of __checkTokenList: %r " % (res,))

    return (res, opt)


def checkTokenList(tokenList, passw, user=User(), options=None):
    '''
    identify a matching token and test, if the token is valid, locked ..
    This function is called by checkSerialPass and checkUserPass to

    :param tokenList: list of identified tokens
    :param passw: the provided passw (mostly pin+otp)
    :param user: the identified use - as class object
    :param option: additonal parameters, which are passed to the token

    :return: tuple of boolean and optional response
    '''
    log.debug("[__checkTokenList] checking tokenlist: %r" % (tokenList))

    res = False
    reply = None

    tokenclasses = config['tokenclasses']

    #  add the user to the options, so that every token
    #  could see the user
    if options:
        options['user'] = user
    else:
        options = { 'user' : user }

    b = getFromConfig("FailCounterIncOnFalsePin", "False")
    b = b.lower()


    #  if there has been one token in challenge mode, we only handle challenges
    challenge_tokens = []
    pinMatchingTokenList = []
    invalidTokenlist = []
    validTokenList = []
    auditList = []
    related_challenges = []

    import linotp.lib.policy
    pin_policies = linotp.lib.policy.get_pin_policies(user) or []

    # if we got a validation against a sub_challenge, we extend this to
    # be a validation to all challenges of the transaction id
    import copy
    check_options = copy.deepcopy(options)
    state = check_options.get('state', check_options.get('transactionid', ''))
    if state and '.' in state:
        transid = state.split('.')[0]
        if 'state' in check_options:
            check_options['state'] = transid
        if 'transactionid' in check_options:
            check_options['transactionid'] = transid

    for token in tokenList:

        audit = {}
        audit['serial'] = token.getSerial()
        audit['token_type'] = token.getType()
        audit['weight'] = 0

        log.debug("[__checkTokenList] Found user with loginId %r: %r:\n"
                   % (token.getUserId(), token.getSerial()))

        #  check if the token is the list of supported tokens
        #  if not skip to the next token in list
        typ = token.getType()
        if typ.lower() not in tokenclasses:
            log.error('token typ %r not found in tokenclasses: %r' %
                      (typ, tokenclasses))
            continue

        #  now check if the token is in the same realm as the user
        if user is not None:
            t_realms = token.token.getRealmNames()
            u_realm = user.getRealm()
            if (len(t_realms) > 0 and len(u_realm) > 0 and
                u_realm.lower() not in t_realms):
                continue

        tok_va = linotp.lib.validate.ValidateToken(token, context=c)
        #  in case of a failure during checking token, we log the error and
        #  continue with the next one
        try:
            (ret, reply) = tok_va.checkToken(passw, user,
                                             options=check_options)
        except Exception as exx:
            log.error("checking token %r failed: %r" % (token, exx))
            ret = -1

        (cToken, pToken, iToken, vToken) = tok_va.get_verification_result()

        related_challenges.extend(tok_va.related_challenges)
        #  if we have a challenge, preserve the challenge response
        if len(cToken) > 0:
            challenge_tokens.extend(cToken)
            audit['action_detail'] = 'challenge created'
            audit['weight'] = 20

        # this means, the resolver password was wrong
        if len(pToken) == 1 and 1 in pin_policies:
            audit['action_detail'] = "wrong user password %r" % (ret)
            audit['weight'] = 10

        elif len(iToken) == 1:  # this means the pin is wrong
            #  check, if we should increment
            # do not overwrite other error details!
            audit['action_detail'] = "wrong otp pin %r" % (ret)
            audit['weight'] = 15

            if b == "true":
                # We do not have a complete list of all invalid tokens, if
                # FailCounterIncOnFalsePin is False!
                # So we need the auditList!
                invalidTokenlist.extend(iToken)

        elif len(pToken) == 1:  # pin matches but the otp is wrong
            pinMatchingTokenList.extend(pToken)
            audit['action_detail'] = "wrong otp value"
            audit['weight'] = 25

        # any valid otp increments, independend of the tokens state !!
        elif len(vToken) > 0:
            audit['weight'] = 30
            matchinCounter = ret

            # any valid otp increments, independend of the tokens state !!
            token.incOtpCounter(matchinCounter)

            if (token.isActive() == True):
                if token.getFailCount() < token.getMaxFailCount():
                    if token.check_auth_counter():
                        if token.check_validity_period():
                            token.inc_count_auth()
                            token.inc_count_auth_success()
                            validTokenList.extend(vToken)
                        else:
                            audit['action_detail'] = "validity period mismatch"
                    else:
                        audit['action_detail'] = "Authentication counter exceeded"
                else:
                    audit['action_detail'] = "Failcounter exceeded"
            else:
                audit['action_detail'] = "Token inactive"

        # add the audit information to the auditList
        auditList.append(audit)

    # if there are any related challenges, we have to call the
    # token janitor, who decides if a challenge is still valid
    # eg. expired
    for related_challenge in related_challenges:
        serial = related_challenge.tokenserial
        transid = related_challenge.transid
        token = getTokens4UserOrSerial(serial=serial)[0]

        # get all challenges and the matching ones
        all_challenges = linotp.lib.validate.get_challenges(serial=serial)
        matching_challenges = linotp.lib.validate.get_challenges(serial=serial,
                                                            transid=transid)

        # call the janitor to select the invalid challenges
        to_be_deleted = token.challenge_janitor(matching_challenges,
                                                  all_challenges)
        if to_be_deleted:
            linotp.lib.validate.delete_challenges(serial, to_be_deleted)

    # compose one audit entry from all token audit information
    if len(auditList) > 0:
        # sort the list for the value of the key "weight"
        sortedAuditList = sorted(auditList, key=lambda audit_entry: audit_entry.get("weight", 0))
        highest_audit = sortedAuditList[-1]
        c.audit['action_detail'] = highest_audit.get('action_detail', '')
        # check how many highest_audit values entries exist!
        highest_list = filter(lambda audit_entry: audit_entry.get("weight", 0) == highest_audit.get("weight", 0), sortedAuditList)
        if len(highest_list) == 1:
            c.audit['serial'] = highest_audit.get('serial', '')
            c.audit['token_type'] = highest_audit.get('token_type', '')
        else:
            # multiple tokens that might contain "wrong otp value" or "wrong otp pin"
            c.audit['serial'] = ''
            c.audit['token_type'] = ''

    #  handle the processing of challenge tokens
    if len(challenge_tokens) == 1:
        challenge_token = challenge_tokens[0]
        (_res, reply) = linotp.lib.validate.create_challenge(challenge_token,
                                                             options=options)
        return (False, reply)

    # processing of multiple challenges
    elif len(challenge_tokens) > 1:
        # for each token, who can submit a challenge, we have to
        # create the challenge. To mark the challenges as depending
        # the transaction id will have an id that all sub transaction share
        # and a postfix with their enumaration. Finally the result is
        # composed by the top level transaction id and the message
        # and below in a dict for each token a challenge description -
        # the key is the token type combined with its token serial number
        all_reply = {}
        challenge_count = 0
        transactionid = ''
        challenge_id = ""
        for challenge_token in challenge_tokens:
            challenge_count = challenge_count + 1
            id_postfix = ".%02d" % challenge_count
            if transactionid:
                challenge_id = "%s%s" % (transactionid, id_postfix)

            (_res, reply) = linotp.lib.validate.create_challenge(
                                            challenge_token, options=options,
                                            challenge_id=challenge_id,
                                            id_postfix=id_postfix
                                            )
            transactionid = reply.get('transactionid').rsplit('.')[0]

            # compse the key of token type and token serial number
            key = "%s_%s" % (challenge_token.type, challenge_token.getSerial())
            all_reply[key] = reply

        # finally add the root challenge response with top transaction id and
        # message, that indicates that 'multiple challenges have been submitted
        all_reply['transactionid'] = transactionid
        all_reply['message'] = "Multiple challenges submitted."

        log.debug("Multiple challenges submitted: %d" % len(challenge_tokens))

        return (False, all_reply)

    log.debug("[checkTokenList] Number of valid tokens found "
              "(validTokenNum): %d" % len(validTokenList))

    res = finish_check_TokenList(validTokenList, pinMatchingTokenList,
                                 invalidTokenlist, user)

    return (res, reply)


def finish_check_TokenList(validTokenList, pinMatchingTokenList,
                                    invalidTokenlist, user):

    validTokenNum = len(validTokenList)


    if validTokenNum > 1:
        c.audit['action_detail'] = "Multiple token found!"
        if user:
            log.error("[__checkTokenList] multiple token match error: "
                      "Several Tokens matching with the same OTP PIN and OTP "
                      "for user %r. Not sure how to authenticate", user.login)
        raise UserError("multiple token match error", id= -33)
        # return jsonError(-36,"multiple token match error",0)

    elif validTokenNum == 1:
        token = validTokenList[0]

        if user:
            log.info("[__checkTokenList] user %r@%r successfully authenticated."
                      % (user.login, user.realm))
        else:
            log.info("[__checkTokenList] serial %r successfully authenticated."
                      % c.audit.get('serial'))
        token.statusValidationSuccess()
        return True


    elif validTokenNum == 0:
        if user:
            log.warning("[__checkTokenList] user %r@%r failed to authenticate."
                        % (user.login, user.realm))
        else:
            log.warning("[__checkTokenList] serial %r failed to authenticate."
                        % c.audit.get('serial'))
        pinMatching = False;

        # check, if there have been some tokens
        # where the pin matched (but OTP failed
        # and increment only these
        for tok in pinMatchingTokenList:
            tok.incOtpFailCounter()
            tok.statusValidationFail()
            tok.inc_count_auth()
            pinMatching = True

        if pinMatching == False:
            for tok in invalidTokenlist:
                tok.incOtpFailCounter()
                tok.statusValidationFail()

    return False

def get_multi_otp(serial, count=0, epoch_start=0, epoch_end=0, curTime=None):
    '''
    This function returns a list of OTP values for the given Token.
    Please note, that this controller needs to be activated and
    that the tokentype needs to support this function.

    method
        get_multi_otp    - get the list of OTP values

    parameter
        serial            - the serial number of the token
        count             - number of the <count> next otp values (to be used with event or timebased tokens)
        epoch_start       - unix time start date (used with timebased tokens)
        epoch_end         - unix time end date (used with timebased tokens)
        curTime          - used for selftest

    return
        dictionary of otp values
    '''
    ret = {"result" : False}
    log.debug("[get_multi_otp] retrieving OTP values for token %r" % serial)
    toks = getTokens4UserOrSerial(None, serial)
    if len(toks) > 1:
        log.error("[get_multi_otp] multiple tokens with serial %r found - cannot get OTP!" % serial)
        raise TokenAdminError("multiple tokens found - cannot get OTP!", id=1201)

    if len(toks) == 0:
        log.warning("[getOTP] there is no token with serial %r" % serial)
        ret["error"] = "No Token with serial %s found." % serial

    if len(toks) == 1:
        token = toks[0]
        log.debug("[get_multi_otp] getting multiple otp values for token %r. curTime=%r" % (token, curTime))
        # if the token does not support getting the OTP value, res==False is returned
        (res, error, otp_dict) = token.get_multi_otp(count=count, epoch_start=epoch_start, epoch_end=epoch_end, curTime=curTime)
        log.debug("[get_multi_otp] received %r, %r, %r" % (res, error, otp_dict))

        if res == True:
            ret = otp_dict
            ret["result"] = True
        else:
            ret["error"] = error

    return ret

def getOtp(serial, curTime=None):
    '''
    This function returns the current OTP value for a given Token.
    Please note, that this controller needs to be activated and
    that the tokentype needs to support this function.

    method
        getOtp    - get the current OTP value

    parameter
        serial    - serialnumber for token
        curTime   - used for self test

    return
        tuple with (res, pin, otpval, passw)

    '''
    log.debug("[getOtp] retrieving OTP value for token %r" % serial)
    toks = getTokens4UserOrSerial(None, serial)

    if len(toks) > 1:
        raise TokenAdminError("multiple tokens found - cannot get OTP!", id=1101)

    if len(toks) == 0:
        log.warning("[getOTP] there is no token with serial %r" % serial)
        return (-1, "", "", "")

    if len(toks) == 1:
        token = toks[0]
        # if the token does not support getting the OTP value, a -2 is returned.
        return token.getOtp(curTime=curTime)


def get_token_by_otp(token_list=None, otp="", window=10, typ=u"HMAC", realm=None, assigned=None):
    '''
    method
        get_token_by_otp    - from the given token list this function returns
                              the token, that generates the given OTP value
    :param token_list:        - the list of token objects to be investigated
    :param otpval:            - the otp value, that needs to be found
    :param window:            - the window of search
    :param assigned:          - or unassigned tokens (1/0)

    :return:         returns the token object.
    '''
    result_token = None

    resultList = []
    log.debug("[get_token_by_otp] entering function. Searching for otp=%r" % otp)

    if token_list is None:
        token_list = getTokensOfType(typ, realm, assigned)

    for token in token_list:
        log.debug("[get_token_by_otp] checking token %r" % token.getSerial())
        r = token.check_otp_exist(otp=otp, window=window)
        log.debug("[get_token_by_otp] result = %d" % int(r))
        if r >= 0:
            resultList.append(token)

    if len(resultList) == 1:
        result_token = resultList[0]
    elif len(resultList) > 1:
        raise TokenAdminError("get_token_by_otp: multiple tokens are matching this OTP value!", id=1200)

    return result_token

def get_serial_by_otp(token_list=None, otp="", window=10, typ=None, realm=None, assigned=None):
    '''
    Returns the serial for a given OTP value and the user
    (serial, user)

    :param otp:      -  the otp value to be searched
    :param window:   -  how many OTPs should be calculated per token
    :param typ:      -  The tokentype
    :param realm:    -  The realm in which to search for the token
    :param assigned: -  search either in assigned (1) or not assigend (0) tokens

    :return: the serial for a given OTP value and the user
    '''
    serial = ""
    username = ""
    resolverClass = ""

    token = get_token_by_otp(token_list, otp, window, typ, realm, assigned)

    if token is not None:
        serial = token.getSerial()
        uid, resolver, resolverClass = token.getUser()
        userInfo = getUserInfo(uid, resolver, resolverClass)
        log.debug("[get_serial_by_otp] userinfo for token: %r" % userInfo)
        username = userInfo.get("username", "")

    return serial, username, resolverClass

def removeToken(user=None, serial=None):

    if (user is None or user.isEmpty() == True) and (serial is None):
        log.warning("[removeToken] Parameter user or serial required!")
        raise ParameterError("Parameter user or serial required!", id=1212)

    log.debug("[removeToken] for serial: %r, user: %r" % (serial, user))
    tokenList = getTokens4UserOrSerial(user, serial, _class=False)

    serials = []
    tokens = []
    token_ids = []
    try:

        for token in tokenList:
            ser = token.getSerial()
            serials.append(ser)
            token_ids.append(token.LinOtpTokenId)
            tokens.append(token)

        #  we cleanup the challenges
        challenges = set()
        for serial in serials:
            serial = linotp.lib.crypt.uencode(serial)
            challenges.update(linotp.lib.validate.get_challenges(serial=serial))

        for chall in challenges:
            Session.delete(chall)

        #  due to legacy SQLAlchemy it could happen that the
        #  foreign key relation could not be deleted
        #  so we do this manualy

        for t_id in token_ids:
            Session.query(TokenRealm).filter(TokenRealm.token_id == t_id).delete()

        Session.commit()

        for token in tokens:
            Session.delete(token)


    except Exception as e:
        log.error('[removeToken] update token DB failed')
        raise TokenAdminError("removeToken: Token update failed: %r" % e, id=1132)


    return len(tokenList)


def setMaxFailCount(maxFail, user, serial):

    if (user is None) and (serial is None):
        log.warning("[setMaxFailCount] Parameter user or serial required!")
        raise ParameterError("Parameter user or serial required!", id=1212)

    log.debug("[setMaxFailCount] for serial: %r, user: %r" % (serial, user))
    tokenList = getTokens4UserOrSerial(user, serial)

    for token in tokenList:
        token.addToSession(Session)
        token.setMaxFail(maxFail)

    return len(tokenList)

def enableToken(enable, user, serial):

    if (user is None) and (serial is None):
        log.warning("[enableToken] parameter serial or user missing.")
        raise ParameterError("Parameter user or serial required!", id=1212)

    log.debug("[enableToken] enable=%r, user=%r, serial=%r" % (enable, user, serial))
    tokenList = getTokens4UserOrSerial(user, serial)

    for token in tokenList:
        token.addToSession(Session)
        token.enable(enable)

    return len(tokenList)

def copyTokenPin(serial_from, serial_to):
    '''
    This function copies the token PIN from one token to the other token.
    This can be used for workflows like lost token.

    In fact the PinHash and the PinSeed need to be transferred

    returns:
        1 : success
        -1: no source token
        -2: no destination token
    '''
    log.debug("[copyTokenPin] copying PIN from token %r to token %r" % (serial_from, serial_to))
    tokens_from = getTokens4UserOrSerial(None, serial_from)
    tokens_to = getTokens4UserOrSerial(None, serial_to)
    if len(tokens_from) != 1:
        log.error("[copyTokenPin] not a unique token to copy from found")
        return -1
    if len(tokens_to) != 1:
        log.error("[copyTokenPin] not a unique token to copy to found")
        return -2
    pinhash, seed = tokens_from[0].getPinHashSeed()
    tokens_to[0].setPinHashSeed(pinhash, seed)
    return 1

def copyTokenUser(serial_from, serial_to):
    '''
    This function copies the user from one token to the other
    This can be used for workflows like lost token

    returns:
        1: success
        -1: no source token
        -2: no destination token
    '''
    log.debug("[copyTokenUser] copying user from token %r to token %r" % (serial_from, serial_to))
    tokens_from = getTokens4UserOrSerial(None, serial_from)
    tokens_to = getTokens4UserOrSerial(None, serial_to)
    if len(tokens_from) != 1:
        log.error("[copyTokenUser] not a unique token to copy from found")
        return -1
    if len(tokens_to) != 1:
        log.error("[copyTokenUser] not a unique token to copy to found")
        return -2
    uid, ures, resclass = tokens_from[0].getUser()
    tokens_to[0].setUid(uid, ures, resclass)

    copyTokenRealms(serial_from, serial_to)
    return 1

def copyTokenRealms(serial_from, serial_to):
    realmlist = getTokenRealms(serial_from)
    setRealms(serial_to, realmlist)


def losttoken(serial, new_serial=None, password=None, default_validity=0,
              param=None):
    """
    This is the workflow to handle a lost token

    :param serial: Token serial number
    :param new_serial: new serial number
    :param password: new password
    :param default_validity: set the token to be valid
    :param param: additional arguments for the email or sms token as dict

    :return: result dictionary
    """

    res = {}

    owner = getTokenOwner(serial)
    log.info("lost token for serial %r and owner %r@%r"
                                        % (serial, owner.login, owner.realm))

    if owner.login == "" or owner.login is None:
        err = "You can only define a lost token for an assigned token."
        log.warning("%s" % err)
        raise Exception(err)

    pol = linotp.lib.policy.get_client_policy(get_client(),
                                    scope="enrollment", realm=owner.realm,
                                    user=owner.login, userObj=owner)

    validity = linotp.lib.policy.getPolicyActionValue(pol, "lostTokenValid",
                                                      max=False)

    if validity == -1:
        validity = 10
    if 0 != default_validity:
        validity = default_validity

    log.debug("losttoken: validity: %r" % (validity))

    if not new_serial:
        new_serial = "lost%s" % serial

    res['serial'] = new_serial
    init_params = {'type': 'pw',
                   "serial": new_serial,
                   "description": "temporary replacement for %s" % serial
                    }

    if 'type' in param:
        if param['type'] == 'email':
            email = param.get('email', owner.info.get('email', None))
            if email:
                init_params['type'] = 'email'
                init_params["genkey"] = 1
                init_params['email_address'] = email
            else:
                log.warning('no email address found for %s' % owner.login)
                log.warning('falling back to password token!')

        elif param['type'] == 'sms':
            phone = param.get('mobile', owner.info.get('mobile', None))
            if phone:
                init_params['type'] = 'sms'
                init_params["genkey"] = 1
                init_params['phone'] = phone
            else:
                log.warning('no mobile number found for %s' % owner.login)
                log.warning('falling back to password token!')

    if init_params['type'] == 'pw':
        pw_len = linotp.lib.policy.getPolicyActionValue(pol, "lostTokenPWLen")

        if pw_len == -1:
            pw_len = 10

        contents = linotp.lib.policy.getPolicyActionValue(pol,
                                            "lostTokenPWContents", String=True)

        character_pool = "%s%s%s" % (string.ascii_lowercase,
                                     string.ascii_uppercase, string.digits)
        if contents != "":
            character_pool = ""
            if "c" in contents:
                character_pool += string.ascii_lowercase
            if "C" in contents:
                character_pool += string.ascii_uppercase
            if "n" in contents:
                character_pool += string.digits
            if "s" in contents:
                character_pool += "!#$%&()*+,-./:;<=>?@[]^_"

        if not password:
            password = generate_password(size=pw_len,
                                         characters=character_pool)

        init_params['type'] = 'pw'
        init_params["otpkey"] = password

    # now we got all info and can enroll the replacement token
    (ret, tokenObj) = initToken(param=init_params, user=User('', '', ''))

    res['init'] = ret
    if True == ret:
        res['user'] = copyTokenUser(serial, new_serial)
        res['pin'] = copyTokenPin(serial, new_serial)

        # set validity period
        end_date = (datetime.date.today()
                    + datetime.timedelta(days=validity)).strftime("%d/%m/%y")

        end_date = "%s 23:59" % end_date
        tokenObj.set_validity_period_end(end_date)

        # fill results
        res['valid_to'] = "xxxx"
        if init_params['type'] == 'pw':
            res['password'] = password
        res['end_date'] = end_date

        # we need to return the token type, so we can modify the
        # response according
        res['token_typ'] = init_params['type']

        # disable token
        res['disable'] = enableToken(False, User('', '', ''), serial)

    return res


def setPin(pin, user, serial, param=None):
    '''
    set the PIN
    '''
    if param is None:
        param = {}

    log.debug("[setPin] calling setPin.")

    if (user is None) and (serial is None):
        log.warning("[setPin] Parameter user or serial required!")
        raise ParameterError("Parameter user or serial required!", id=1212)

    if (user is not None):
        log.info("[setPin] setting Pin for user %r@%r" % (user.login, user.realm))
    if (serial is not None):
        log.info("[setPin] setting Pin for token with serial %r" % serial)

    tokenList = getTokens4UserOrSerial(user, serial)

    for token in tokenList:
        token.addToSession(Session)
        token.setPin(pin, param)

    return len(tokenList)

def setOtpLen(otplen, user, serial):

    if (user is None) and (serial is None):
        log.warning("[setOtpLen] Parameter user or serial required!")
        raise ParameterError("Parameter user or serial required!", id=1212)

    if (serial is not None):
        log.debug("[setOtpLen] setting OTP length for serial %r" % serial)
    tokenList = getTokens4UserOrSerial(user, serial)

    for token in tokenList:
        token.addToSession(Session)
        token.setOtpLen(otplen)

    return len(tokenList)

def setHashLib(hashlib, user, serial):
    '''
    sets the Hashlib in the tokeninfo
    '''
    if user is None and serial is None:
        log.warning("[setHashLib] Parameter user or serial required!")
        raise ParameterError("Parameter user or serial required!", id=1212)

    if serial is not None:
        log.debug("[setHashLib] setting hashlib for serial %r" % serial)
    tokenList = getTokens4UserOrSerial(user, serial)

    for token in tokenList:
        token.addToSession(Session)
        token.setHashLib(hashlib)

    return len(tokenList)

def setCountAuth(count, user, serial, max=False, success=False):
    '''
    sets either of the counters:
        count_auth
        count_auth_max
        count_auth_success
        count_auth_success_max
    '''
    if user is None and serial is None:
        log.warning("[setCountAuth] Parameter user or serial required!")
        raise ParameterError("Parameter user or serial required!", id=1212)

    if serial is not None:
        log.debug("[setCountAuth] setting authcount for serial %r" % serial)
    tokenList = getTokens4UserOrSerial(user, serial)

    for token in tokenList:
        token.addToSession(Session)
        if max:
            if success:
                token.set_count_auth_success_max(count)
            else:
                token.set_count_auth_max(count)
        else:
            if success:
                token.set_count_auth_success(count)
            else:
                token.set_count_auth(count)

    return len(tokenList)


def addTokenInfo(info, value, user, serial):
    '''
    sets an abitrary Tokeninfo field
    '''
    if user is None and serial is None:
        log.warning("[setTokenInfo] Parameter user or serial required!")
        raise ParameterError("Parameter user or serial required!", id=1212)

    if serial is not None:
        log.debug("[setTokenInfo] setting tokeninfo %r for serial %r" % (info, serial))
    tokenList = getTokens4UserOrSerial(user, serial)

    for token in tokenList:
        token.addToSession(Session)
        token.addToTokenInfo(info, value)

    return len(tokenList)

###############################################################################
#  LinOtpTokenPinUser
###############################################################################
def setPinUser(userPin, serial):

    user = None

    if serial is None:
        log.warning("[setPinUser] Parameter serial required!")
        raise ParameterError("Parameter 'serial' is required!", id=1212)

    log.debug("[setPin] setting Pin for serial %r" % serial)
    tokenList = getTokens4UserOrSerial(user, serial)

    for token in tokenList:
        token.addToSession(Session)
        token.setUserPin(userPin)

    return len(tokenList)

###############################################################################
#  LinOtpTokenPinSO
###############################################################################
def setPinSo(soPin, serial):
    user = None

    if serial is None:
        log.warning("[setPinSo] Parameter serial required!")
        raise ParameterError("Parameter 'serial' is required!", id=1212)

    log.debug("[setPinSo] setting Pin for serial %r" % serial)
    tokenList = getTokens4UserOrSerial(user, serial)

    for token in tokenList:
        token.addToSession(Session)
        token.setSoPin(soPin)

    return len(tokenList)

def setSyncWindow(syncWindow, user, serial):

    if user is None and serial is None:
        log.warning("[setSyncWindow] Parameter serial or user required!")
        raise ParameterError("Parameter user or serial required!", id=1212)

    log.debug("[setSyncWindow] setting syncwindow for serial %r" % serial)
    tokenList = getTokens4UserOrSerial(user, serial)

    for token in tokenList:
        token.addToSession(Session)
        token.setSyncWindow(syncWindow)

    return len(tokenList)

def setCounterWindow(countWindow, user, serial):

    if user is None and serial is None:
        log.warning("[setCounterWindow] Parameter serial or user required!")
        raise ParameterError("Parameter user or serial required!", id=1212)

    log.debug("[setCounterWindow] setting count window for serial %r" % serial)
    tokenList = getTokens4UserOrSerial(user, serial)

    for token in tokenList:
        token.addToSession(Session)
        token.setCounterWindow(countWindow)

    return len(tokenList)

def setDescription(description, user, serial):

    if user is None and serial is None:
        log.warning("[setDescription] Parameter serial or user required!")
        raise ParameterError("Parameter user or serial required!", id=1212)

    log.debug("[setDescription] setting count window for serial %r" % serial)
    tokenList = getTokens4UserOrSerial(user, serial)

    for token in tokenList:
        token.addToSession(Session)
        token.setDescription(description)

    return len(tokenList)

def resyncToken(otp1, otp2, user, serial, options=None):
    ret = False

    if (user is None) and (serial is None):
        log.warning("[resyncToken] Parameter serial or user required!")
        raise ParameterError("Parameter user or serial required!", id=1212)

    log.debug("[resyncToken] resync token with serial %r" % serial)
    tokenList = getTokens4UserOrSerial(user, serial)

    for token in tokenList:
        token.addToSession(Session)
        res = token.resync(otp1, otp2, options)
        if res == True:
            ret = True
    return ret

def resetToken(user=None, serial=None):

    if (user is None) and (serial is None):
        log.warning("[resetToken] Parameter serial or user required!")
        raise ParameterError("Parameter user or serial required!", id=1212)

    log.debug("[resetToken] reset token with serial %r" % serial)
    tokenList = getTokens4UserOrSerial(user, serial)

    for token in tokenList:
        token.addToSession(Session)
        token.reset()

    return len(tokenList)


def _gen_serial(prefix, tokennum, min_len=8):
    '''
    helper to create a hex digit string

    :param prefix: the prepended prefix like LSGO
    :param tokennum: the token number counter (int)
    :param min_len: int, defining the length of the hex string
    :return: hex digit string
    '''
    h_serial = ''
    num_str = '%.4d' % tokennum
    h_len = min_len - len(num_str)
    if h_len > 0:
        h_serial = binascii.hexlify(os.urandom(h_len)).upper()[0:h_len]
    return "%s%s%s" % (prefix, num_str, h_serial)


def genSerial(tokenType=None, prefix=None):
    '''
    generate a serial number similar to the one generated in the manage web gui

    :param tokenType: the token type prefix is done by a lookup on the tokens
    :return: serial number
    '''
    if tokenType is None:
        tokenType = 'LSUN'

    tokenprefixes = config['tokenprefixes']

    if prefix is None:
        prefix = tokenType.upper()
        if tokenType.lower() in tokenprefixes:
            prefix = tokenprefixes.get(tokenType.lower())

    #  now search the number of ttypes in the token database
    tokennum = Session.query(Token).filter(
                    Token.LinOtpTokenType == u'' + tokenType).count()

    serial = _gen_serial(prefix, tokennum + 1)

    #  now test if serial already exists
    while True:
        numtokens = Session.query(Token).filter(
                        Token.LinOtpTokenSerialnumber == u'' + serial).count()
        if numtokens == 0:
            #  ok, there is no such token, so we're done
            break
        #  else - rare case:
        #  we add the numtokens to the number of existing tokens with serial
        serial = _gen_serial(prefix, tokennum + numtokens)

    return serial

def getTokenConfig(tok, section=None):
    '''
    getTokenConfig - return the config definition
                     of a dynamic token

    :param tok: token type (shortname)
    :type  tok: string

    :param section: subsection of the token definition - optional
    :type   section: string

    :return: dict - if nothing found an empty dict
    :rtype:  dict
    '''
    res = {}

    g = config['pylons.app_globals']
    tokenclasses = g.tokenclasses

    if tok in tokenclasses.keys():
        tclass = tokenclasses.get(tok)
        tclt = newToken(tclass)
        # check if we have a policy in the token definition
        if hasattr(tclt, 'getClassInfo'):
            res = tclt.getClassInfo(section, ret={})

    return res


# # TODO: move TokenIterator to dedicated file

class TokenIterator(object):
    '''
    TokenIterator class - support a smooth iterating through the tokens
    '''

    def __init__(self, user, serial, page=None, psize=None, filter=None,
                 sort=None, sortdir=None, filterRealm=None, user_fields=None,
                 params=None):
        '''
        constructor of Tokeniterator, which gathers all conditions to build
        a sqalchemy query - iterator

        :param user:     User object - user provides as well the searchfield entry
        :type  user:     User class
        :param serial:   serial number of a token
        :type  serial:   string
        :param page:     page number
        :type  page:     int
        :param psize:    how many entries per page
        :type  psize:    int
        :param filter:   additional condition
        :type  filter:   string
        :param sort:     sort field definition
        :type  sort:     string
        :param sortdir:  sort direction: ascending or descending
        :type  sortdir:  string
        :param filterRealm:  restrict the set of token to those in the filterRealm
        :type  filterRealm:  string or list
        :param user_fields:  list of additional fields from the user owner
        :type  user_fields: array
        :param params:  list of additional request parameters - currently not used
        :type  params: dict

        :return: - nothing / None

        '''
        log.debug('[TokenIterator::init] begin. start creating TokenIterator \
        class with parameters: user:%r, serial:%r, page=%r, psize:%r, \
                    filter:%r, sort:%r, sortdir:%r, filterRealm:%r' %
                (user, serial, page, psize, filter, sort, sortdir, filterRealm))

        if params is None:
            params = {}


        self.page = 1
        self.pages = 1
        self.tokens = 0
        self.user_fields = user_fields
        if self.user_fields == None:
            self.user_fields = []

        condition = None
        ucondition = None
        scondition = None
        r_condition = None

        if type(filterRealm) in (str, unicode):
            filterRealm = filterRealm.split(',')

        if type(filterRealm) in [list]:
            s_realms = []
            for f in filterRealm:
                #  support for multiple realm filtering in the ui
                #  as a coma separated string
                for s_realm in f.split(','):
                    s_realms.append(s_realm.strip())
            filterRealm = s_realms

        #  create a list of all realms, which are allowed to be searched
        #  based on the list of the existing ones
        valid_realms = []
        realms = getRealms().keys()
        if '*' in filterRealm:
            valid_realms.append("*")
        else:
            for realm in realms:
                if realm in filterRealm:
                    realm = linotp.lib.crypt.uencode(realm)
                    valid_realms.append(realm)


        if serial is not None:
            #  check if the requested serial is in the realms of the admin (filterRealm)
            log.debug('[TokenIterator::init] start search for serial: >%r<' % (serial))

            allowed = False
            if filterRealm == ['*']:
                allowed = True
            else:
                realms = getTokenRealms(serial)
                for realm in realms:
                    if realm in filterRealm:
                        allowed = True

            if allowed == True:
                scondition = and_(Token.LinOtpTokenSerialnumber == serial)

        if user.isEmpty() == False and user is not None:
            log.debug('[TokenIterator::init] start search for username: >%r<'
                      % (user))

            if user.login is not None and (user.login) > 0 :
                loginUser = user.login.lower()
                loginUser = loginUser.replace('"', '')
                loginUser = loginUser.replace("'", '')

                searchType = "any"

                #  search for a 'blank' user
                if len(loginUser) == 0 and len(user.login) > 0:
                    searchType = "blank"
                elif loginUser == "/:no user:/" or loginUser == "/:none:/":
                    searchType = "blank"
                elif loginUser == "/:no user info:/":
                    searchType = "wildcard"
                elif "*" in loginUser or "." in loginUser:
                    searchType = "wildcard"
                else:
                    #  no blank and no wildcard search
                    searchType = "exact"

                if searchType == "blank":
                    log.debug('[TokenIterator::init] search for empty user: >%r<' % (user.login))
                    ucondition = and_(or_(Token.LinOtpUserid == u'',
                                          Token.LinOtpUserid == None))

                if searchType == "exact":
                    log.debug('[TokenIterator::init] search for exact user: %r' % (user))
                    serials = []
                    users = []

                    #  if search for a realmuser 'user@realm' we can take the
                    #  realm from the argument
                    if len(user.realm) > 0:
                        users.append(user)
                    else:
                        for realm in valid_realms:
                            users.append(User(user.login, realm))

                    # resolve the realm with wildcard:
                    # identify all users and add these to the userlist
                    userlist = []
                    for usr in users:
                        urealm = usr.realm
                        if urealm == '*':
                            # if the realm is set to *, the getUserId
                            # triggers the identification of all resolvers, where the
                            # user might reside: tigger the user resolver lookup
                            (uid, resolver, resolverClass) = getUserId(usr)
                            userlist.extend(usr.getUserPerConf())
                        else:
                            userlist.append(usr)

                    for usr in userlist:
                        try:
                            tokens = getTokens4UserOrSerial(user=usr, _class=False)
                            for tok in tokens:
                                serials.append(tok.LinOtpTokenSerialnumber)
                        except UserError as ex:
                            #  we get an exception if the user is not found
                            log.debug('[TokenIterator::init] no exact user: %r'
                                      % (user))
                            log.debug('[TokenIterator::init] %r' % ex)

                    if len(serials) > 0:
                        #  if tokens found, search for their serials
                        ucondition = and_(Token.LinOtpTokenSerialnumber.in_(serials))
                    else:
                        #  if no token is found, block search for user
                        #  and return nothing
                        ucondition = and_(or_(Token.LinOtpUserid == u'',
                                              Token.LinOtpUserid == None))

                #  handle case, when nothing found in former cases
                if searchType == "wildcard":
                    log.debug('[TokenIterator::init] wildcard search: %r' % (user))
                    serials = []
                    users = getAllTokenUsers()
                    logRe = None
                    lU = loginUser.replace('*', '.*')
                    # lU = lU.replace('..', '.')
                    logRe = re.compile(lU)

                    for ser in users:
                        userInfo = users.get(ser)
                        tokenUser = userInfo.get('username').lower()
                        try:
                            if logRe.match(u'' + tokenUser) is not None:
                                serials.append(ser)
                        except Exception as e:
                            log.error('error no express %r ' % e)

                    #  to prevent warning, we check is serials are found
                    #  SAWarning: The IN-predicate on
                    #  "Token.LinOtpTokenSerialnumber" was invoked with an
                    #  empty sequence. This results in a contradiction, which
                    #  nonetheless can be expensive to evaluate.  Consider
                    #  alternative strategies for improved performance.
                    if len(serials) > 0:
                        ucondition = and_(Token.LinOtpTokenSerialnumber.in_(serials))
                    else:
                        ucondition = and_(or_(Token.LinOtpUserid == u'',
                                              Token.LinOtpUserid == None))

        if filter is None:
            condition = None
        elif filter in ['/:active:/', '/:enabled:/',
                        '/:token is active:/', '/:token is enabled:/' ]:
            condition = and_(Token.LinOtpIsactive == True)
        elif filter in ['/:inactive:/', '/:disabled:/',
                        '/:token is inactive:/', '/:token is disabled:/']:
            condition = and_(Token.LinOtpIsactive == False)
        else:
            #  search in other colums
            filter = linotp.lib.crypt.uencode(filter)
            condition = or_(Token.LinOtpTokenDesc.contains(filter),
                            Token.LinOtpIdResClass.contains(filter),
                            Token.LinOtpTokenSerialnumber.contains(filter),
                            Token.LinOtpUserid.contains(filter),
                            Token.LinOtpTokenType.contains(filter))

        ###################################################################
        #   The condition for only getting certain realms!
        if '*' in valid_realms:
            log.debug("[TokenIterator::init] wildcard for realm '*' found."
                      " Tokens of all realms will be displayed")
        elif len(valid_realms) > 0:
            log.debug("[TokenIterator::init] adding filter condition"
                      " for realm %r" % valid_realms)

            #  get all matching realms
            realm_id_tuples = Session.query(Realm.id).\
                                filter(Realm.name.in_(valid_realms)).all()
            realm_ids = set()
            for realm_tuple in realm_id_tuples:
                realm_ids.add(realm_tuple[0])
            #  get all tokenrealm ids
            token_id_tuples = Session.query(TokenRealm.token_id).\
                        filter(TokenRealm.realm_id.in_(realm_ids)).all()
            token_ids = set()
            for token_tuple in token_id_tuples:
                token_ids.add(token_tuple[0])

            #  define the token id condition
            r_condition = and_(Token.LinOtpTokenId.in_(token_ids))

        elif ("''" in filterRealm or '""' in filterRealm or
              "/:no realm:/" in filterRealm):
            log.debug("[TokenIterator::init] search for all tokens, which are"
                      " in no realm")

            #  get all tokenrealm ids
            token_id_tuples = Session.query(TokenRealm.token_id).all()
            token_ids = set()
            for token_tuple in token_id_tuples:
                token_ids.add(token_tuple[0])

            #  define the token id not condition
            r_condition = and_(not_(Token.LinOtpTokenId.in_(token_ids)))


        #  create the final condition as AND of all conditions
        condTuple = ()
        for conn in (condition, ucondition, scondition, r_condition):
            if type(conn).__name__ != 'NoneType':
                condTuple += (conn,)

        condition = and_(*condTuple)

        order = Token.LinOtpTokenDesc

        #   o LinOtp.TokenId: 17943
        #   o LinOtp.TokenInfo: ""
        #   o LinOtp.TokenType: "spass"
        #   o LinOtp.TokenSerialnumber: "spass0000FBA3"
        #   o User.description: "Cornelius Koelbel,cornelius.koelbel@lsexperts.de,local,"
        #   o LinOtp.IdResClass: "useridresolver.PasswdIdResolver.IdResolver._default_Passwd_"
        #   o User.username: "koelbel"
        #   o LinOtp.TokenDesc: "Always Authenticate"
        #   o User.userid: "1000"
        #   o LinOtp.IdResolver: "/etc/passwd"
        #   o LinOtp.Isactive: true

        if sort == "TokenDesc":
            order = Token.LinOtpTokenDesc
        elif sort == "TokenId":
            order = Token.LinOtpTokenId
        elif sort == "TokenType":
            order = Token.LinOtpTokenType
        elif sort == "TokenSerialnumber":
            order = Token.LinOtpTokenSerialnumber
        elif sort == "TokenType":
            order = Token.LinOtpTokenType
        elif sort == "IdResClass":
            order = Token.LinOtpIdResClass
        elif sort == "IdResolver":
            order = Token.LinOtpIdResolver
        elif sort == "Userid":
            order = Token.LinOtpUserid
        elif sort == "FailCount":
            order = Token.LinOtpFailCount
        elif sort == "Userid":
            order = Token.LinOtpUserid
        elif sort == "Isactive":
            order = Token.LinOtpIsactive

        #  care for the result sort order
        if sortdir is not None and sortdir == "desc":
            order = order.desc()
        else:
            order = order.asc()

        #  care for the result pageing
        if page is None:
            self.toks = Session.query(Token).filter(condition).order_by(order).distinct()
            self.tokens = self.toks.count()

            log.debug("[TokenIterator] DB-Query returned # of objects: %i" % self.tokens)
            self.pagesize = self.tokens
            self.it = iter(self.toks)
            return

        try:
            if psize is None:
                pagesize = int(getFromConfig("pagesize", 50))
            else:
                pagesize = int(psize)
        except:
            pagesize = 20

        try:
            thePage = int (page) - 1
        except:
            thePage = 0
        if thePage < 0:
            thePage = 0

        start = thePage * pagesize
        stop = (thePage + 1) * pagesize

        self.toks = Session.query(Token).filter(condition).order_by(order).distinct()
        self.tokens = self.toks.count()
        log.debug("[TokenIterator::init] DB-Query returned # of objects: %i" % self.tokens)
        self.page = thePage + 1
        fpages = float(self.tokens) / float(pagesize)
        self.pages = int(fpages)
        if fpages - int(fpages) > 0:
            self.pages = self.pages + 1
        self.pagesize = pagesize
        self.toks = self.toks.slice(start, stop)

        self.it = iter(self.toks)

        log.debug('[TokenIterator::init] end. Token iterator created: %r' % \
                  (self.it))

        return

    def getResultSetInfo(self):
        resSet = {"pages"   : self.pages,
                  "pagesize" : self.pagesize,
                  "tokens"  : self.tokens,
                  "page"    : self.page}
        return resSet

    def getUserDetail(self, tok):
        userInfo = {}
        uInfo = {}

        userInfo["User.description"] = u''
        userInfo["User.userid"] = u''
        userInfo["User.username"] = u''
        for field in self.user_fields:
            userInfo["User.%s" % field] = u''

        if tok.LinOtpUserid:
            # userInfo["User.description"]    = u'/:no user info:/'
            userInfo["User.userid"] = u'/:no user info:/'
            userInfo["User.username"] = u'/:no user info:/'

            uInfo = getUserInfo(tok.LinOtpUserid, tok.LinOtpIdResolver, tok.LinOtpIdResClass)
            if uInfo is not None and len(uInfo) > 0:
                if uInfo.has_key("description"):
                    description = uInfo.get("description")
                    if isinstance(description, str):
                        userInfo["User.description"] = description.decode(ENCODING)
                    else:
                        userInfo["User.description"] = description

                if uInfo.has_key("userid"):
                    userid = uInfo.get("userid")
                    if isinstance(userid, str):
                        userInfo["User.userid"] = userid.decode(ENCODING)
                    else:
                        userInfo["User.userid"] = userid

                if uInfo.has_key("username"):
                    username = uInfo.get("username")
                    if isinstance(username, str):
                        userInfo["User.username"] = username.decode(ENCODING)
                    else:
                        userInfo["User.username"] = username

                for field in self.user_fields:
                    fieldvalue = uInfo.get(field, "")
                    if isinstance(fieldvalue, str):
                        userInfo["User.%s" % field] = fieldvalue.decode(ENCODING)
                    else:
                        userInfo["User.%s" % field] = fieldvalue

        return (userInfo, uInfo)

    def next(self):
        log.debug("[next] TokenIterator finds next token")

        tok = self.it.next()
        desc = tok.get_vars(save=True)
        ''' add userinfo to token description '''
        (userInfo, ret) = self.getUserDetail(tok)
        desc.update(userInfo)

        return desc

    def __iter__(self):
        log.debug("[__iter__] TokenIterator")
        return self

#eof###########################################################################<|MERGE_RESOLUTION|>--- conflicted
+++ resolved
@@ -212,13 +212,8 @@
     """
 
     realms = []
-<<<<<<< HEAD
     if user is not None and user.login != "" :
         #  the getUserRealms should return the default realm if realm was empty
-=======
-    if user is not None and user.login != "":
-        ## the getUserRealms should return the default realm if realm was empty
->>>>>>> aa280869
         realms = getUserRealms(user)
         #  hack: sometimes the realm of the user is not in the
         #  realmDB - so check and add
@@ -348,22 +343,7 @@
         else:
             raise TokenAdminError("cannot init! Unknown error!", id=1102)
 
-<<<<<<< HEAD
-    #  if there is a realm as parameter, we assign the token to this realm
-    if 'realm' in param:
-        #  if we get a undefined tokenrealm , we create a list
-        if tokenrealm is None:
-            tokenrealm = []
-        #  if we get a tokenrealm as string, we make an array out of this
-        elif type(tokenrealm) in [str, unicode]:
-            tokenrealm = [tokenrealm]
-        #  and append our parameter realm
-        tokenrealm.append(param.get('realm'))
-
-    #  get the RealmObjects of the user and the tokenrealms
-=======
     # get the RealmObjects of the user and the tokenrealms
->>>>>>> aa280869
     realms = getRealms4Token(user, tokenrealm)
     token.setRealms(realms)
 
@@ -804,13 +784,8 @@
     """
 
     if token is None:
-<<<<<<< HEAD
-        #  for backward compatibility, we return here an empty user
-        return user
-=======
-        ## for backward compatibility, we return here an empty user
+        # for backward compatibility, we return here an empty user
         return User()
->>>>>>> aa280869
 
     serial = token.getSerial()
 
@@ -1038,7 +1013,7 @@
 
     tokens = getTokensOfType(typ=None, realm=user.realm, assigned="0")
     for token in tokens:
-<<<<<<< HEAD
+
         r = -1
         from linotp.lib import policy
         if policy.autoassignment_forward(user) and token.type == 'remote':
@@ -1053,15 +1028,8 @@
                 r = token.check_otp_exist(otp=otp, window=token.getOtpCountWindow())
 
         if r >= 0:
-            matching_token_count += 1
-=======
-        (res, pin, otp) = token.splitPinPass(passw)
-        if res >= 0:
-            r = token.check_otp_exist(otp=otp,
-                                      window=token.getOtpCountWindow())
-            if r >= 0:
-                matching_token.append(token)
->>>>>>> aa280869
+            matching_token.append(token)
+
 
     if len(matching_token) != 1:
         log.warning("[auto_assignToken] %d tokens with "
@@ -2370,7 +2338,7 @@
     return res
 
 
-# # TODO: move TokenIterator to dedicated file
+# TODO: move TokenIterator to dedicated file
 
 class TokenIterator(object):
     '''
