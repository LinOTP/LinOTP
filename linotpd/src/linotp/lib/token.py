--- conflicted
+++ resolved
@@ -722,9 +722,8 @@
         if param is None:
             param = {}
 
-        # Fixme: circle dependency
         try:
-            auto, _otplen = linotp.lib.policy.get_autoassignment(user)
+            auto = linotp.lib.policy.get_autoassignment(user)
         except Exception as exx:
             log.error("[auto_assignToken] %r" % exx)
 
@@ -1727,285 +1726,6 @@
     user.conf = resolverClass
     if userInfo:
         user.info = userInfo
-<<<<<<< HEAD
-=======
-
-    log.debug("[get_token_owner] found the user %r and the realm %r as "
-              "owner of token %r" % (user.login, user.realm, serial))
-
-    return user
-
-def getTokenType(serial):
-    '''
-    Returns the tokentype of a given serial number
-
-    :param serial: the serial number of the to be searched token
-    '''
-    log.debug("[getTokenType] getting token type for serial: %r" % serial)
-    toks = getTokens4UserOrSerial(None, serial, _class=False)
-
-    typ = ""
-    for tok in toks:
-        typ = tok.LinOtpTokenType
-
-    log.debug("[getTokenType] the token is of type: %r" % typ)
-
-    return typ
-
-def check_serial(serial):
-    '''
-    This checks, if a serial number is already contained.
-
-    The function returns a tuple:
-        (result, new_serial)
-
-    If the serial is already contained a new, modified serial new_serial is returned.
-
-    result: bool: True if the serial does not already exist.
-    '''
-    # serial does not exist, yet
-    result = True
-    new_serial = serial
-    log.debug("[check_serial] check if token %r already exists" % serial)
-
-    i = 0
-    while len(getTokens4UserOrSerial(None, new_serial)) > 0:
-        # as long as we find a token, modify the serial:
-        i = i + 1
-        result = False
-        new_serial = "%s_%02i" % (serial, i)
-
-    return (result, new_serial)
-
-
-def auto_enrollToken(passw, user, options=None):
-    '''
-    This function is called to auto_enroll a token:
-    - when the user has no token assigned and enters his password (without
-      otppin=1 policy), a new email or sms token is created and will be
-      assigned to the user. Finaly a challenge otp for this user will be
-      created that he will receive by email or sms.
-
-    :param passw: password of the user - to checked against the user resolver
-    :param user: user object of login name and realm
-    :param options: optional parameters used during challenge creation
-    :return: tuple of auth success and challenge output
-    '''
-
-    # check if autoenrollt is configured
-    auto = False
-    try:
-        auto, token_type = linotp.lib.policy.get_auto_enrollment(user)
-    except Exception as exx:
-        log.error("%r" % exx)
-        raise Exception("[auto_enrollToken] %r" % exx)
-
-    if not auto:
-        msg = ("no auto_enrollToken configured")
-        log.debug(msg)
-        return False, None
-
-    uid, res, resc = getUserId(user)
-    u_info = getUserInfo(uid, res, resc)
-
-    # enroll token for user
-    desc = 'auto enrolled for %s@%s' % (user.login, user.realm)
-    token_init = {'genkey': 1, "type": token_type,
-                  'description': desc[:80]}
-
-    # for sms get phone number of user
-    if token_type == 'sms':
-        mobile = u_info.get('mobile', None)
-        if not mobile:
-            msg = ('auto_enrollemnt for user %s faild: missing mobile number!'
-                        % user)
-            log.warning(msg)
-            return False, {'error': msg}
-
-        token_init['phone'] = mobile
-
-    # for email get email address
-    elif token_type == 'email':
-        email = u_info.get('email', None)
-        if not email:
-            msg = ('auto_enrollemnt for user %s faild: missing email!'
-                        % user)
-            log.warning(msg)
-            return False, {'error': msg}
-        token_init['email_address'] = email
-
-    # else: token type undefined
-    else:
-        msg = ('auto_enrollemnt for user %s faild: unknown token type'
-                    % (user, token_type))
-        log.warning(msg)
-        return False, {'error': msg}
-
-    authUser = get_authenticated_user(user.login, user.realm, passw)
-    if authUser is None:
-        msg = ("User %r@%r failed to authenticate against userstore"
-                  % (user.login, user.realm))
-        log.error(msg)
-        return False, {'error': msg}
-
-    # if the passw is correct we use this as an initial pin
-    # to prevent otp spoof from email or sms
-    token_init['pin'] = passw
-
-    (res, tokenObj) = initToken(token_init, user)
-    if res == False:
-        msg = ('Failed to create token for user %s@%s during autoenrollment'
-                  % (user.login, user.realm))
-        log.error(msg)
-        return False, {'error': msg}
-
-    # we have to use a try except as challenge creation might raise exception
-    # and we have to drop the created token
-    try:
-        # trigger challenge for user
-        (_res, reply) = linotp.lib.validate.create_challenge(tokenObj, options=options)
-        if _res is not True:
-            error = ('failed to create challenge for user %s@%s during autoenrollment'
-                      % (user.login, user.realm))
-            log.error(error)
-            raise Exception(error)
-
-    except Exception as exx:
-        log.error("%r" % exx)
-        # we have to commit our token delete as the rollback
-        # on exception does not :-(
-        Session.delete(tokenObj.token)
-        Session.commit()
-        raise exx
-
-    return (True, reply)
-
-
-def auto_assignToken(passw, user, pin="", param=None):
-    '''
-    This function is called to auto_assign a token, when the
-    user enters an OTP value of an not assigned token.
-    '''
-    ret = False
-    auto = False
-
-    if param is None:
-        param = {}
-
-    try:
-        auto = linotp.lib.policy.get_autoassignment(user)
-    except Exception as e:
-        log.error("[auto_assignToken] %r" % e)
-
-    # check if autoassignment is configured
-    if not auto:
-        log.debug("[auto_assignToken] not autoassigment configured")
-        return False
-
-    # check if user has a token
-    # TODO: this may dependend on a policy definition
-    tokens = getTokens4UserOrSerial(user, "")
-    if len(tokens) > 0:
-        log.debug("[auto_assignToken] no auto_assigment for user %r@%r. He "
-                  "already has some tokens." % (user.login, user.realm))
-        return False
-
-    # List of (token, pin) pairs
-    matching_pairs = []
-
-    # get all tokens of the users realm, which are not assigned
-
-    tokens = getTokensOfType(typ=None, realm=user.realm, assigned="0")
-    for token in tokens:
-
-        r = -1
-        from linotp.lib import policy
-        if policy.autoassignment_forward(user) and token.type == 'remote':
-            ruser = User(user.login, user.realm)
-            r = token.check_otp_exist(otp=passw,
-                                      window=token.getOtpCountWindow(),
-                                      user=ruser, autoassign=True)
-            (res, pin, otp) = token.splitPinPass(passw)
-        else:
-            (res, pin, otp) = token.splitPinPass(passw)
-            if res >= 0:
-                r = token.check_otp_exist(otp=otp,
-                                          window=token.getOtpCountWindow())
-
-        if r >= 0:
-            matching_pairs.append((token, pin))
-
-
-    if len(matching_pairs) != 1:
-        log.warning("[auto_assignToken] %d tokens with "
-                    "the given OTP value found.", len(matching_pairs))
-        return False
-
-    token, pin = matching_pairs[0]
-    serial = token.getSerial()
-
-    authUser = get_authenticated_user(user.login, user.realm, pin)
-    if authUser is None:
-        log.error("[auto_assignToken] User %r@%r failed to authenticate "
-                  "against userstore" % (user.login, user.realm))
-        return False
-
-    log.debug("[auto_assignToken] found serial number: %r" % serial)
-
-    # should the password of the autoassignement be used as pin??
-    if True == linotp.lib.policy.ignore_autoassignment_pin(user):
-        pin = None
-
-    # if found, assign the found token to the user.login
-    try:
-        assignToken(serial, user, pin)
-        c.audit['serial'] = serial
-        c.audit['info'] = "Token auto assigned"
-        c.audit['token_type'] = token.getType()
-        ret = True
-    except Exception as e:
-        log.error("[auto_assignToken] Failed to assign token: %r" % e)
-        return False
-
-    return ret
-
-
-def assignToken(serial, user, pin, param=None):
-    '''
-    assignToken - used to assign and to unassign token
-    '''
-    if param is None:
-        param = {}
-
-    log.debug('[assignToken] entering function assignToken()')
-    toks = getTokens4UserOrSerial(None, serial)
-    # toks  = Session.query(Token).filter(Token.LinOtpTokenSerialnumber == serial)
-
-    if len(toks) > 1:
-        log.warning("[assignToken] multiple tokens found with serial: %r" % serial)
-        raise TokenAdminError("multiple tokens found!", id=1101)
-    if len(toks) == 0:
-        log.warning("[assignToken] no tokens found with serial: %r" % serial)
-        raise TokenAdminError("no token found!", id=1102)
-
-    token = toks[0]
-    if (user.login == ""):
-        report = False
-    else:
-        report = True
-
-    token.setUser(user, report)
-
-    #  set the Realms of the Token
-    realms = getRealms4Token(user)
-    token.setRealms(realms)
-
-    if pin is not None:
-        token.setPin(pin, param)
-
-    #  reset the OtpCounter
-    token.setFailCount(0)
->>>>>>> fd650bbb
 
     log.debug("[get_token_owner] found the user %r and the realm %r as "
               "owner of token %r" % (user.login, user.realm, serial))
