# -*- coding: utf-8 -*-
#
#    LinOTP - the open source solution for two factor authentication
#    Copyright (C) 2010 - 2017 KeyIdentity GmbH
#
#    This file is part of LinOTP server.
#
#    This program is free software: you can redistribute it and/or
#    modify it under the terms of the GNU Affero General Public
#    License, version 3, as published by the Free Software Foundation.
#
#    This program is distributed in the hope that it will be useful,
#    but WITHOUT ANY WARRANTY; without even the implied warranty of
#    MERCHANTABILITY or FITNESS FOR A PARTICULAR PURPOSE.  See the
#    GNU Affero General Public License for more details.
#
#    You should have received a copy of the
#               GNU Affero General Public License
#    along with this program.  If not, see <http://www.gnu.org/licenses/>.
#
#
#    E-mail: linotp@keyidentity.com
#    Contact: www.linotp.org
#    Support: www.keyidentity.com
#
""" contains several token api functions"""

import binascii
import datetime
import logging
import string

import os

try:
    import json
except ImportError:
    import simplejson as json

from sqlalchemy import or_, and_
from sqlalchemy import func

from linotp.lib.challenges import Challenges

from linotp.lib.error import TokenAdminError
from linotp.lib.error import ParameterError

from linotp.lib.user import getUserId, getUserInfo
from linotp.lib.user import User, getUserRealms
from linotp.lib.user import get_authenticated_user

from linotp.lib.util import generate_password

from linotp.lib.realm import realm2Objects

import linotp
import linotp.lib.policy

from linotp import model
from linotp.model import Token, createToken, Realm, TokenRealm

from linotp.lib.config import getFromConfig

from linotp.lib.realm import createDBRealm, getRealmObject

from linotp.lib.type_utils import parse_duration

from linotp.lib.context import request_context as context
from linotp.tokens import tokenclass_registry

from linotp.lib.policy import get_autoassignment_from_realm
from linotp.lib.policy import get_autoassignment_without_pass

import linotp.model.meta

Session = linotp.model.meta.Session

log = logging.getLogger(__name__)

optional = True
required = False

ENCODING = "utf-8"

###############################################

class TokenHandler(object):

    def initToken(self, param, user, tokenrealm=None):
        '''
        initToken - create a new token or update a token

        :param param: the list of provided parameters
                      in the list the serialnumber is required,
                      the token type default ist hmac
        :param user:  the token owner
        :param tokenrealm: the realms, to which the token belongs

        :return: tuple of success and token object
        '''

        token = None

        # if we get a undefined tokenrealm , we create a list
        if tokenrealm is None:
            tokenrealm = []
        # if we get a tokenrealm as string, we make an array out of this
        elif type(tokenrealm) in [str, unicode]:
            tokenrealm = [tokenrealm]
        # if there is a realm as parameter, we assign the token to this realm
        if 'realm' in param:
            # # and append our parameter realm
            tokenrealm.append(param.get('realm'))

        typ = param.get("type")
        if typ is None:
            typ = "hmac"

        serial = param.get('serial', None)
        if serial is None:
            prefix = param.get('prefix', None)
            serial = self.genSerial(typ, prefix)

        # if a token was initialized for a user, the param "realm" might
        # be contained. otherwise - without a user the param tokenrealm could
        # be contained.
        log.debug("Initializing token %r for user %r "
                  % (serial, user.login))

        #  create a list of the found db tokens - no token class objects
        toks = getTokens4UserOrSerial(None, serial, _class=False)
        tokenNum = len(toks)

        if tokenNum == 0:  # create new a one token
            #  check if this token is in the list of available tokens
            if typ.lower() not in tokenclass_registry:
                log.error('Token type %r not found. Available types are: %r' %
                          (typ, tokenclass_registry.keys()))
                raise TokenAdminError("[initToken] failed: unknown token "
                                      "type %r" % typ, id=1610)
            token = createToken(serial)

        elif tokenNum == 1:  # update if already there
            token = toks[0]

            # prevent from changing the token type
            old_typ = token.LinOtpTokenType
            if old_typ.lower() != typ.lower():
                msg = ('token %r already exist with type %r. Can not '
                       'initialize token with new type %r'
                       % (serial, old_typ, typ))
                log.error('[initToken] %s' % msg)
                raise TokenAdminError("initToken failed: %s" % msg)

            #  prevent update of an unsupported token type
            if typ.lower() not in tokenclass_registry:
                log.error('Token type %r not found. Available types are: %r' %
                          (typ, tokenclass_registry.keys()))
                raise TokenAdminError("[initToken] failed: unknown token"
                                      " type %r" % typ, id=1610)

        else:  # something wrong
            if tokenNum > 1:
                raise TokenAdminError("multiple tokens found - cannot init!",
                                      id=1101)
            else:
                raise TokenAdminError("cannot init! Unknown error!", id=1102)

        # get the RealmObjects of the user and the tokenrealms
        realms = getRealms4Token(user, tokenrealm)
        token.setRealms(realms)

        #  on behalf of the type, the class is created
        tokenObj = createTokenClassObject(token, typ)

        if tokenNum == 0:
            # if this token is a newly created one, we have to setup the
            # defaults, which lateron might be overwritten by the
            # tokenObj.update(params)
            tokenObj.setDefaults()

        tokenObj.update(param)

        if user is not None and user.login != "":
            tokenObj.setUser(user, report=True)

        try:
            token.storeToken()
        except Exception as exx:
            log.error('Could not create token')
            raise TokenAdminError("token create failed %r" % exx, id=1112)

        log.debug("Token object %r was created", tokenObj)
        return (True, tokenObj)

    def auto_enrollToken(self, passw, user, options=None):
        '''
        This function is called to auto_enroll a token:
        - when the user has no token assigned and enters his password (without
          otppin=1 policy), a new email or sms token is created and will be
          assigned to the user. Finaly a challenge otp for this user will be
          created that he will receive by email or sms.

        :param passw: password of the user - to checked against
                      the user resolver
        :param user: user object of login name and realm
        :param options: optional parameters used during challenge creation
        :return: tuple of auth success and challenge output
        '''

        # check if autoenrollt is configured
        auto = False
        try:
            auto, token_type = linotp.lib.policy.get_auto_enrollment(user)
        except Exception as exx:
            log.exception("%r", exx)
            raise Exception("[auto_enrollToken] %r" % exx)

        if not auto:
            msg = ("no auto_enrollToken configured")
            log.debug(msg)
            return False, None

        uid, res, resc = getUserId(user)
        u_info = getUserInfo(uid, res, resc)

        # enroll token for user
        desc = 'auto enrolled for %s@%s' % (user.login, user.realm)
        token_init = {'genkey': 1, "type": token_type,
                      'description': desc[:80]}

        # for sms get phone number of user
        if token_type == 'sms':
            mobile = u_info.get('mobile', None)
            if not mobile:
                msg = ('auto_enrollment for user %s failed: missing '
                       'mobile number!' % user)
                log.warning(msg)
                return False, {'error': msg}

            token_init['phone'] = mobile

        # for email get email address
        elif token_type == 'email':
            email = u_info.get('email', None)
            if not email:
                msg = ('auto_enrollment for user %s failed: missing email!'
                            % user)
                log.warning(msg)
                return False, {'error': msg}
            token_init['email_address'] = email

        # else: token type undefined
        else:
            msg = ('auto_enrollment for user %s failed: unknown token type %r'
                        % (user, token_type))
            log.warning(msg)
            return False, {'error': msg}

        authUser = get_authenticated_user(user.login, user.realm, passw)
        if authUser is None:
            msg = ("User %r@%r failed to authenticate against userstore"
                      % (user.login, user.realm))
            log.error(msg)
            return False, {'error': msg}

        # if the passw is correct we use this as an initial pin
        # to prevent otp spoof from email or sms
        token_init['pin'] = passw

        (res, tokenObj) = self.initToken(token_init, user)
        if res is False:
            msg = ('Failed to create token for user %s@%s during'
                   ' autoenrollment' % (user.login, user.realm))
            log.error(msg)
            return False, {'error': msg}

        # we have to use a try except as challenge creation might raise
        # exception and we have to drop the created token
        try:
            # trigger challenge for user
            (_res, reply) = Challenges.create_challenge(tokenObj,
                                                        options=options)
            if _res is not True:
                error = ('failed to create challenge for user %s@%s during '
                         'autoenrollment' % (user.login, user.realm))
                log.error(error)
                raise Exception(error)

        except Exception as exx:
            log.exception("%r", exx)
            # we have to commit our token delete as the rollback
            # on exception does not :-(
            Session.delete(tokenObj.token)
            Session.commit()
            raise exx

        return (True, reply)

    def losttoken(self, serial, new_serial=None, password=None, param=None):
        """
        This is the workflow to handle a lost token

        :param serial: Token serial number
        :param new_serial: new serial number
        :param password: new password
        :param param: additional arguments for the password, email or sms token
            as dict

        :return: result dictionary
        """

        res = {}

        if param is None:
            param = {'type': 'password'}

        owner = self.getTokenOwner(serial)
        log.info("lost token for serial %r and owner %r@%r"
                                        % (serial, owner.login, owner.realm))

        if owner.login == "" or owner.login is None:
            err = "You can only define a lost token for an assigned token."
            log.warning("%s" % err)
            raise Exception(err)

        client = context['Client']

        pol = linotp.lib.policy.get_client_policy(client,
                                        scope="enrollment", realm=owner.realm,
                                        user=owner.login, userObj=owner)

        if not new_serial:
            new_serial = "lost%s" % serial

        res['serial'] = new_serial
        init_params = {'type': 'pw',
                       "serial": new_serial,
                       "description": "temporary replacement for %s" % serial
                        }

        if 'type' in param:
            if param['type'] == 'password':
                init_params['type'] = 'pw'

            elif param['type'] == 'email':
                email = param.get('email', owner.info.get('email', None))
                if email:
                    init_params['type'] = 'email'
                    init_params["genkey"] = 1
                    init_params['email_address'] = email
                else:
                    log.warning('No email address found for %s. Falling back '
                                'to password token.' % owner.login)

            elif param['type'] == 'sms':
                phone = param.get('mobile', owner.info.get('mobile', None))
                if phone:
                    init_params['type'] = 'sms'
                    init_params["genkey"] = 1
                    init_params['phone'] = phone
                else:
                    log.warning('No mobile number found for %s. Falling back '
                                'to password token.' % owner.login)

        if init_params['type'] == 'pw':
            pw_len = linotp.lib.policy.getPolicyActionValue(pol,
                                                            "lostTokenPWLen")

            if pw_len == -1:
                pw_len = 10

            contents = linotp.lib.policy.getPolicyActionValue(pol,
                                            "lostTokenPWContents",
                                            is_string=True)

            character_pool = "%s%s%s" % (string.ascii_lowercase,
                                         string.ascii_uppercase, string.digits)
            if contents != "":
                character_pool = ""
                if "c" in contents:
                    character_pool += string.ascii_lowercase
                if "C" in contents:
                    character_pool += string.ascii_uppercase
                if "n" in contents:
                    character_pool += string.digits
                if "s" in contents:
                    character_pool += "!#$%&()*+,-./:;<=>?@[]^_"

            if not password:
                password = generate_password(size=pw_len,
                                             characters=character_pool)

            init_params["otpkey"] = password

        # now we got all info and can enroll the replacement token
        (ret, tokenObj) = self.initToken(param=init_params,
                                         user=User('', '', ''))

        res['init'] = ret
        if ret is True:
            # copy the assigned user
            res['user'] = self.copyTokenUser(serial, new_serial)

            # copy the pin, except for spass
            # (because the pin is the spass password, and the user lost it)
            if getTokenType(serial) not in ["spass"]:
                res['pin'] = self.copyTokenPin(serial, new_serial)

            # ------------------------------------------------------------- --

            # set the validity of the temporary token

            validity = linotp.lib.policy.getPolicyActionValue(
                                    pol, "lostTokenValid", max=False)

            end_date = _calculate_validity_end(validity)

            tokenObj.validity_period_end = end_date

            # ------------------------------------------------------------- --

            # fill results
            res['valid_to'] = "xxxx"
            if init_params['type'] == 'pw':
                res['password'] = password
            elif init_params['type'] == 'email':
                res['password'] = "Please check your emails"
            elif init_params['type'] == 'sms':
                res['password'] = "Please check your phone"
            res['end_date'] = end_date

            # we need to return the token type, so we can modify the
            # response according
            res['token_typ'] = init_params['type']

            # disable token
            res['disable'] = self.enableToken(False, User('', '', ''), serial)

        return res

    def isTokenOwner(self, serial, user):
        ret = False

        userid = ""
        idResolver = ""
        idResolverClass = ""

        if user is not None and (not user.is_empty):
        # the upper layer will catch / at least should
            (userid, idResolver, idResolverClass) = getUserId(user)

        if len(userid) + len(idResolver) + len(idResolverClass) == 0:
            raise TokenAdminError("no user found %s" % user.login, id=1104)

        toks = getTokens4UserOrSerial(None, serial)

        if len(toks) > 1:
            raise TokenAdminError("multiple tokens found!", id=1101)
        if len(toks) == 0:
            raise TokenAdminError("no token found!", id=1102)

        token = toks[0]

        (uuserid, uidResolver, uidResolverClass) = token.getUser()

        if uidResolver == idResolver:
            if uidResolverClass == idResolverClass:
                if uuserid == userid:
                    ret = True

        return ret

    def hasOwner(self, serial):
        '''
        returns true if the token is owned by any user
        '''
        ret = False

        toks = getTokens4UserOrSerial(None, serial)

        if len(toks) > 1:
            raise TokenAdminError("multiple tokens found!", id=1101)
        if len(toks) == 0:
            raise TokenAdminError("no token found!", id=1102)

        token = toks[0]

        (uuserid, uidResolver, uidResolverClass) = token.getUser()

        if len(uuserid) + len(uidResolver) + len(uidResolverClass) > 0:
            ret = True

        return ret

    def getTokenOwner(self, serial):
        '''
        returns the user object, to which the token is assigned.
        the token is idetified and retirved by it's serial number

        :param serial: serial number of the token
        :return: user object
        '''
        token = None

        toks = getTokens4UserOrSerial(None, serial)
        if len(toks) > 0:
            token = toks[0]

        user = get_token_owner(token)

        return user


    def check_serial(self, serial):
        '''
        This checks, if a serial number is already contained.

        The function returns a tuple:
            (result, new_serial)

        If the serial is already contained a new, modified serial new_serial
        is returned.

        result: bool: True if the serial does not already exist.
        '''
        # serial does not exist, yet
        result = True
        new_serial = serial

        i = 0
        while len(getTokens4UserOrSerial(None, new_serial)) > 0:
            # as long as we find a token, modify the serial:
            i = i + 1
            result = False
            new_serial = "%s_%02i" % (serial, i)

        return (result, new_serial)

    def auto_assign_otp_only(self, otp, user, options=None):
        '''
        This function is called to auto_assign a token, when the
        user enters an OTP value of an not assigned token.
        '''
        if options is None:
            options = {}

        auto = get_autoassignment_without_pass(user)
        if not auto:
            log.debug("no autoassigment configured")
            return False

        # only auto assign if no token exists

        tokens = getTokens4UserOrSerial(user)
        if len(tokens) > 0:
            log.debug("No auto_assigment for user %r@%r. User already has"
                      " some tokens.", user.login, user.realm)
            return False

        token_src_realm = get_autoassignment_from_realm(user)

        if not token_src_realm:
            token_src_realm = user.realm

        # get all tokens of the users realm, which are not assigned
        token_type = options.get('token_type', None)

        # List of (token, pin) pairs
        matching_tokens = []

        tokens = self.getTokensOfType(typ=token_type,
                                      realm=token_src_realm,
                                      assigned="0")
        for token in tokens:

            token_exists = token.check_otp_exist(
                                        otp=otp,
                                        window=token.getOtpCountWindow())

            if token_exists >= 0:
                matching_tokens.append(token)

        if len(matching_tokens) != 1:
            log.warning("[auto_assignToken] %d tokens with "
                        "the given OTP value found.", len(matching_tokens))
            return False

        token = matching_tokens[0]
        serial = token.getSerial()

        # if found, assign the found token to the user.login
        try:
            self.assignToken(serial, user, pin="")
            context['audit']['serial'] = serial
            context['audit']['info'] = "Token with otp auto assigned"
            context['audit']['token_type'] = token.getType()
            return True
        except Exception as exx:
            log.exception("Failed to assign token: %r", exx)
            return False

        return False

    def auto_assignToken(self, passw, user, _pin="", param=None):
        '''
        This function is called to auto_assign a token, when the
        user enters an OTP value of an not assigned token.
        '''
        ret = False
        auto = False

        if param is None:
            param = {}

        try:
            auto = linotp.lib.policy.get_autoassignment(user)
        except Exception as exx:
            log.exception("[auto_assignToken] %r", exx)

        # check if autoassignment is configured
        if not auto:
            log.debug("[auto_assignToken] not autoassigment configured")
            return False

        # check if user has a token
        # TODO: this may dependend on a policy definition
        tokens = getTokens4UserOrSerial(user, "")
        if len(tokens) > 0:
            log.debug("[auto_assignToken] no auto_assigment for user %r@%r. "
                      "He already has some tokens." % (user.login, user.realm))
            return False

        # List of (token, pin) pairs
        matching_pairs = []

        # get all tokens of the users realm, which are not assigned

        tokens = self.getTokensOfType(typ=None, realm=user.realm, assigned="0")
        for token in tokens:

            token_exists = -1
            from linotp.lib import policy
            if (policy.autoassignment_forward(user)
                        and token.type == 'remote'):
                ruser = User(user.login, user.realm)
                token_exists = token.check_otp_exist(otp=passw,
                                          window=token.getOtpCountWindow(),
                                          user=ruser, autoassign=True)
                (pin, otp) = token.splitPinPass(passw)
            else:
                (pin, otp) = token.splitPinPass(passw)
                token_exists = token.check_otp_exist(otp=otp,
                                          window=token.getOtpCountWindow())

            if token_exists >= 0:
                matching_pairs.append((token, pin))

        if len(matching_pairs) != 1:
            log.warning("[auto_assignToken] %d tokens with "
                        "the given OTP value found.", len(matching_pairs))
            return False

        token, pin = matching_pairs[0]
        serial = token.getSerial()

        authUser = get_authenticated_user(user.login, user.realm, pin)
        if authUser is None:
            log.error("[auto_assignToken] User %r@%r failed to authenticate "
                      "against userstore" % (user.login, user.realm))
            return False

        # should the password of the autoassignement be used as pin??
        if True == linotp.lib.policy.ignore_autoassignment_pin(user):
            pin = None

        # if found, assign the found token to the user.login
        try:
            self.assignToken(serial, user, pin)
            context['audit']['serial'] = serial
            context['audit']['info'] = "Token auto assigned"
            context['audit']['token_type'] = token.getType()
            ret = True
        except Exception as exx:
            log.exception("[auto_assignToken] Failed to assign token: %r", exx)
            return False

        return ret

    def assignToken(self, serial, user, pin, param=None):
        '''
        assignToken - used to assign and to unassign token
        '''
        if param is None:
            param = {}

        toks = getTokens4UserOrSerial(None, serial)
        # toks  = Session.query(Token).filter(
        #  Token.LinOtpTokenSerialnumber == serial)

        if len(toks) > 1:
            raise TokenAdminError("multiple tokens found!", id=1101)
        if len(toks) == 0:
            raise TokenAdminError("no token found!", id=1102)

        token = toks[0]
        if (user.login == ""):
            report = False
        else:
            report = True

        token.setUser(user, report)

        #  set the Realms of the Token
        realms = getRealms4Token(user)
        token.setRealms(realms)

        if pin is not None:
            token.setPin(pin, param)

        #  reset the OtpCounter
        token.setFailCount(0)

        try:
            token.storeToken()
        except Exception as exx:
            log.exception('[assign Token] update Token DB failed: %r', exx)
            raise TokenAdminError("Token assign failed for %s/%s : %r"
                                  % (user.login, serial, exx), id=1105)

        log.debug("[assignToken] successfully assigned token with serial "
                  "%r to user %r" % (serial, user.login))
        return True

    def unassignToken(self, serial, user=None, pin=None):
        '''
        unassignToken - used to assign and to unassign token
        '''
        toks = getTokens4UserOrSerial(None, serial)
        # toks  = Session.query(Token).filter(
        #               Token.LinOtpTokenSerialnumber == serial)

        if len(toks) > 1:
            raise TokenAdminError("multiple tokens found!", id=1101)
        if len(toks) == 0:
            raise TokenAdminError("no token found!", id=1102)

        token = toks[0]
        no_user = User('', '', '')
        token.setUser(no_user, True)
        if pin:
            token.setPin(pin)

        #  reset the OtpCounter
        token.setFailCount(0)

        try:
            token.storeToken()
        except Exception as exx:
            raise TokenAdminError("Token unassign failed for %r/%r: %r"
                                  % (user, serial, exx), id=1105)

        log.debug("[unassignToken] successfully unassigned token with serial"
                  " %r" % serial)
        return True

    def get_serial_by_otp(self, token_list=None, otp="", window=10, typ=None,
                          realm=None, assigned=None):
        '''
        Returns the serial for a given OTP value and the user
        (serial, user)

        :param otp:      -  the otp value to be searched
        :param window:   -  how many OTPs should be calculated per token
        :param typ:      -  The tokentype
        :param realm:    -  The realm in which to search for the token
        :param assigned: -  search either in assigned (1) or
                            not assigend (0) tokens

        :return: the serial for a given OTP value and the user
        '''
        serial = ""
        username = ""
        resolverClass = ""

        token = self.get_token_by_otp(token_list, otp, window, typ, realm,
                                      assigned)

        if token is not None:
            serial = token.getSerial()
            uid, resolver, resolverClass = token.getUser()
            userInfo = getUserInfo(uid, resolver, resolverClass)
            username = userInfo.get("username", "")

        return serial, username, resolverClass

# local
    def get_token_by_otp(self, token_list=None, otp="", window=10, typ=u"HMAC",
                         realm=None, assigned=None):
        '''
        method
            get_token_by_otp    - from the given token list this function returns
                                  the token, that generates the given OTP value
        :param token_list:        - the list of token objects to be investigated
        :param otpval:            - the otp value, that needs to be found
        :param window:            - the window of search
        :param assigned:          - or unassigned tokens (1/0)

        :return:         returns the token object.
        '''
        result_token = None

        validation_results = []
        log.debug("Searching appropriate token for otp %r" % otp)

        if token_list is None:
            token_list = self.getTokensOfType(typ, realm, assigned)

        for token in token_list:
            r = token.check_otp_exist(otp=otp, window=window)
            if r >= 0:
                validation_results.append(token)

        if len(validation_results) == 1:
            result_token = validation_results[0]
        elif len(validation_results) > 1:
            raise TokenAdminError("get_token_by_otp: multiple tokens are "
                                  "matching this OTP value!", id=1200)

        return result_token

    # local method
    def getTokensOfType(self, typ=None, realm=None, assigned=None):
        '''
        This function returns a list of token objects of the following type.

        here we need to create the token list.
           1. all types (if typ==None)
           2. realms
           3. assigned or unassigned tokens (1/0)
        TODO: rename function to "getTokens"
        '''
        tokenList = []
        sqlQuery = Session.query(Token)
        if typ is not None:
            # filter for type
            sqlQuery = sqlQuery.\
                filter(func.lower(Token.LinOtpTokenType) == typ.lower())
        if assigned is not None:
            # filter if assigned or not
            if "0" == unicode(assigned):
                sqlQuery = sqlQuery.filter(or_(Token.LinOtpUserid == None,
                                               Token.LinOtpUserid == ""))
            elif "1" == unicode(assigned):
                sqlQuery = sqlQuery.filter(func.length(Token.LinOtpUserid) > 0)
            else:
                log.warning("[getTokensOfType] assigned value not in [0,1] %r"
                            % assigned)

        if realm is not None:
            # filter for the realm
            sqlQuery = sqlQuery\
                .filter(and_(func.lower(Realm.name) == realm.lower(),
                        TokenRealm.realm_id == Realm.id,
                        TokenRealm.token_id == Token.LinOtpTokenId)).distinct()

        for token in sqlQuery:
            # the token is the database object, but we want
            # an instance of the tokenclass!
            tokenList.append(createTokenClassObject(token))

        log.debug("[getTokensOfType] retrieved matching tokens: %r" % tokenList)
        return tokenList

    def removeToken(self, user=None, serial=None):
        """
        delete a token from database

        :param user: the tokens of the user
        :param serial: the token with this serial number

        :return: the number of deleted tokens
        """
        if (user is None or user.is_empty) and (serial is None):
            raise ParameterError("Parameter user or serial required!", id=1212)

        tokenList = getTokens4UserOrSerial(user, serial, _class=False)

        serials = []
        tokens = []
        token_ids = []
        try:

            for token in tokenList:
                ser = token.getSerial()
                serials.append(ser)
                token_ids.append(token.LinOtpTokenId)
                tokens.append(token)

            #  we cleanup the challenges
            challenges = set()
            for serial in serials:
                serial = linotp.lib.crypto.uencode(serial)
                challenges.update(Challenges.lookup_challenges(serial=serial))

            for chall in challenges:
                Session.delete(chall)

            #  due to legacy SQLAlchemy it could happen that the
            #  foreign key relation could not be deleted
            #  so we do this manualy

            for t_id in token_ids:
                Session.query(TokenRealm).filter(
                                    TokenRealm.token_id == t_id).delete()

            Session.commit()

            for token in tokens:
                Session.delete(token)

        except Exception as exx:
            raise TokenAdminError("removeToken: Token update failed: %r"
                                   % exx, id=1132)

        return len(tokenList)

    def setCounterWindow(self, countWindow, user, serial):

        if user is None and serial is None:
            raise ParameterError("Parameter user or serial required!", id=1212)

        log.debug("[setCounterWindow] setting count window for serial %r" % serial)
        tokenList = getTokens4UserOrSerial(user, serial)

        for token in tokenList:
            token.addToSession(Session)
            token.setCounterWindow(countWindow)

        return len(tokenList)

    def setDescription(self, description, user, serial):

        if user is None and serial is None:
            raise ParameterError("Parameter user or serial required!", id=1212)

        log.debug("[setDescription] setting description for serial %r" % serial)
        tokenList = getTokens4UserOrSerial(user, serial)

        for token in tokenList:
            token.addToSession(Session)
            token.setDescription(description)

        return len(tokenList)

    def setHashLib(self, hashlib, user, serial):
        '''
        sets the Hashlib in the tokeninfo
        '''
        if user is None and serial is None:
            raise ParameterError("Parameter user or serial required!", id=1212)

        tokenList = getTokens4UserOrSerial(user, serial)

        for token in tokenList:
            token.addToSession(Session)
            token.setHashLib(hashlib)

        return len(tokenList)

    def setMaxFailCount(self, maxFail, user, serial):

        if (user is None) and (serial is None):
            raise ParameterError("Parameter user or serial required!", id=1212)

        log.debug("[setMaxFailCount] for serial: %r, user: %r"
                  % (serial, user))
        tokenList = getTokens4UserOrSerial(user, serial)

        for token in tokenList:
            token.addToSession(Session)
            token.setMaxFail(maxFail)

        return len(tokenList)

    def setSyncWindow(self, syncWindow, user, serial):

        if user is None and serial is None:
            raise ParameterError("Parameter user or serial required!", id=1212)

        log.debug("[setSyncWindow] setting syncwindow for serial %r" % serial)
        tokenList = getTokens4UserOrSerial(user, serial)

        for token in tokenList:
            token.addToSession(Session)
            token.setSyncWindow(syncWindow)

        return len(tokenList)

    def setOtpLen(self, otplen, user, serial):

        if (user is None) and (serial is None):
            raise ParameterError("Parameter user or serial required!", id=1212)

        tokenList = getTokens4UserOrSerial(user, serial)

        for token in tokenList:
            token.addToSession(Session)
            token.setOtpLen(otplen)

        return len(tokenList)

    def enableToken(self, enable, user, serial):
        """
        switch the token status to active or inactive
        :param enable: True::active or False::inactive
        :param user: all tokens of this owner
        :param serial: the serial number of the token

        :return: number of changed tokens
        """
        if (user is None) and (serial is None):
            raise ParameterError("Parameter user or serial required!", id=1212)

        log.debug("[enableToken] enable=%r, user=%r, serial=%r"
                  % (enable, user, serial))
        tokenList = getTokens4UserOrSerial(user, serial)

        for token in tokenList:
            token.addToSession(Session)
            token.enable(enable)

        return len(tokenList)

    def copyTokenPin(self, serial_from, serial_to):
        '''
        This function copies the token PIN from one token to the other token.
        This can be used for workflows like lost token.

        In fact the PinHash and the PinSeed need to be transferred

        returns:
            1 : success
            -1: no source token
            -2: no destination token
        '''
        log.debug("[copyTokenPin] copying PIN from token %r to token %r"
                  % (serial_from, serial_to))
        tokens_from = getTokens4UserOrSerial(None, serial_from)
        tokens_to = getTokens4UserOrSerial(None, serial_to)
        if len(tokens_from) != 1:
            log.error("[copyTokenPin] not a unique token to copy from found")
            return -1
        if len(tokens_to) != 1:
            log.error("[copyTokenPin] not a unique token to copy to found")
            return -2
        import linotp.tokens.base
        linotp.tokens.base.TokenClass.copy_pin(tokens_from[0], tokens_to[0])
        return 1

    def copyTokenUser(self, serial_from, serial_to):
        '''
        This function copies the user from one token to the other
        This can be used for workflows like lost token

        returns:
            1: success
            -1: no source token
            -2: no destination token
        '''
        log.debug("[copyTokenUser] copying user from token %r to token %r"
                  % (serial_from, serial_to))
        tokens_from = getTokens4UserOrSerial(None, serial_from)
        tokens_to = getTokens4UserOrSerial(None, serial_to)
        if len(tokens_from) != 1:
            log.error("[copyTokenUser] not a unique token to copy from found")
            return -1
        if len(tokens_to) != 1:
            log.error("[copyTokenUser] not a unique token to copy to found")
            return -2
        uid, ures, resclass = tokens_from[0].getUser()
        tokens_to[0].setUid(uid, ures, resclass)

        self.copyTokenRealms(serial_from, serial_to)
        return 1

    # local
    def copyTokenRealms(self, serial_from, serial_to):
        realmlist = getTokenRealms(serial_from)
        setRealms(serial_to, realmlist)

    def addTokenInfo(self, info, value, user, serial):
        '''
        sets an abitrary Tokeninfo field
        '''
        if user is None and serial is None:
            raise ParameterError("Parameter user or serial required!", id=1212)

        tokenList = getTokens4UserOrSerial(user, serial)

        for token in tokenList:
            token.addToSession(Session)
            token.addToTokenInfo(info, value)

        return len(tokenList)

    def resyncToken(self, otp1, otp2, user, serial, options=None):
        """
        resync a token by its consecutive otps

        :param user: the token owner
        :param serial: the serial number of the token
        :param options: the additional command parameters for specific token
        :return: Success by a boolean
        """
        ret = False

        if (user is None) and (serial is None):
            raise ParameterError("Parameter user or serial required!", id=1212)

        log.debug("[resyncToken] resync token with serial %r" % serial)
        tokenList = getTokens4UserOrSerial(user, serial)

        for token in tokenList:
            token.addToSession(Session)
            res = token.resync(otp1, otp2, options)
            if res is True:
                ret = True
        return ret

    def genSerial(self, tokenType=None, prefix=None):
        '''
        generate a serial number similar to the one generated in the
        manage web gui

        :param tokenType: the token type prefix is done by
                          a lookup on the tokens
        :return: serial number
        '''
        if tokenType is None:
            tokenType = 'LSUN'

        if prefix is None:
            prefix = tokenType.upper()
            if tokenType.lower() in tokenclass_registry:
                token_cls = tokenclass_registry.get(tokenType.lower())
                prefix = token_cls.getClassPrefix().upper()

        #  now search the number of ttypes in the token database
        tokennum = Session.query(Token).filter(
                        Token.LinOtpTokenType == u'' + tokenType).count()

        serial = _gen_serial(prefix, tokennum + 1)

        #  now test if serial already exists
        while True:
            numtokens = Session.query(Token).filter(
                        Token.LinOtpTokenSerialnumber == u'' + serial).count()
            if numtokens == 0:
                #  ok, there is no such token, so we're done
                break
            #  else - rare case:
            #  we add the numtokens to the number of existing tokens
            # with serial
            serial = _gen_serial(prefix, tokennum + numtokens)

        return serial

    def __llast(self):
        pass


# local

def createTokenClassObject(token, typ=None):
    '''
    createTokenClassObject - create a token class object from a given type

    :param token:  the database refeneced token
    :type  token:  database token
    :param typ:    type of to be created token
    :type  typ:    string

    :return: instance of the token class object
    :rtype:  token class object
    '''

    # if type is not given, we take it out of the token database object
    if (typ is None):
        typ = token.LinOtpTokenType

    if typ == "":
        typ = "hmac"

    typ = typ.lower()
    tok = None

    # search which tokenclass should be created and create it!
    if typ.lower() in tokenclass_registry:
        try:
            token_cls = tokenclass_registry.get(typ)
            tok = token_cls(token)

        except Exception as exx:
            raise TokenAdminError("createTokenClassObject failed:  %r"
                                  % exx, id=1609)

    else:

        # we try to use the parent class, which is able to handle most
        # of the administrative tasks. This will allow to unassigen and
        # disable or delete this 'abandoned token'

        log.error('Token type %r not found. Available types are: %r.'
                  'Using default token class as fallback ' %
                  (typ, tokenclass_registry.keys()))

        from linotp.tokens.base import TokenClass
        tok = TokenClass(token)

    return tok


def get_token_type_list():
    '''
    get_token_type_list - returns the list of the available tokentypes
    like hmac, spass, totp...

    :return: list of token types
    '''
    token_types = []

    for token_class_obj in set(tokenclass_registry.values()):
        token_types.append(token_class_obj.getClassType())

    return token_types


def getRealms4Token(user, tokenrealm=None):
    """
    get the realm objects of a user or from the tokenrealm defintion,
    which could be a list of realms or a single realm

    helper method to enhance the code readability

    :param user: the user wich defines the set of realms
    :param tokenrealm: a string or a list of realm strings

    :return: the list of realm objects
    """

    realms = []
    if user is not None and user.login != "" :
        #  the getUserRealms should return the default realm if realm was empty
        realms = getUserRealms(user)
        #  hack: sometimes the realm of the user is not in the
        #  realmDB - so check and add
        for r in realms:
            realmObj = getRealmObject(name=r)
            if realmObj is None:
                createDBRealm(r)

    if tokenrealm is not None:
        # tokenrealm can either be a string or a list
        log.debug("[getRealms4Token] tokenrealm given (%r). We will add the "
                  "new token to this realm" % tokenrealm)
        if type(tokenrealm) in [str, unicode]:
            log.debug("[getRealms4Token] String: adding realm: %r" % tokenrealm)
            realms.append(tokenrealm)
        elif type(tokenrealm) in [list]:
            for tr in tokenrealm:
                realms.append(tr)

    realmList = realm2Objects(realms)

    return realmList


def get_tokenserial_of_transaction(transId):
    '''
    get the serial number of a token from a challenge state / transaction

    :param transId: the state / transaction id
    :return: the serial number or None
    '''
    serials = []

    challenges = Challenges.lookup_challenges(transid=transId)

    for challenge in challenges:
        serials.append(challenge.tokenserial)

    return serials


def getRolloutToken4User(user=None, serial=None, tok_type=u'ocra'):

    if (user is None or user.is_empty) and serial is None:
        return None

    serials = []
    tokens = []

    if user is not None and not user.is_empty and user.login:
        resolverUid = user.resolverUid
        v = None
        k = None
        for k in resolverUid:
            v = resolverUid.get(k)
        user_id = v

        # in the database could be tokens of ResolverClass:
        #    useridresolver. or useridresolveree.
        # so we have to make sure
        # - there is no 'useridresolveree' in the searchterm and
        # - there is a wildcard search: second replace
        # Remark: when the token is loaded the response to the
        # resolver class is adjusted

        user_resolver = k.replace('useridresolveree.', 'useridresolver.')
        user_resolver = user_resolver.replace('useridresolver.', 'useridresolver%.')

        ''' coout tokens: 0 1 or more '''
        tokens = Session.query(
            Token).filter(
                Token.LinOtpTokenType == unicode(tok_type)).filter(
                    Token.LinOtpIdResClass.like(
                        unicode(user_resolver))).filter(
                            Token.LinOtpUserid == unicode(user_id))

    elif serial is not None:
        tokens = Session.query(Token).filter(
            Token.LinOtpTokenType == unicode(tok_type)).filter(
                Token.LinOtpTokenSerialnumber == unicode(serial))

    for token in tokens:
        info = token.LinOtpTokenInfo
        if len(info) > 0:
            tinfo = json.loads(info)
            rollout = tinfo.get('rollout', None)
            if rollout is not None:
                serials.append(token.LinOtpTokenSerialnumber)

    if len(serials) > 1:
        raise Exception('multiple tokens found in rollout state: %s'
                        % unicode(serials))

    if len(serials) == 1:
        serial = serials[0]

    return serial


def setRealms(serial, realmList):
    # set the tokenlist of DB tokens
    tokenList = getTokens4UserOrSerial(None, serial, _class=False)

    if len(tokenList) == 0:
        raise TokenAdminError("setRealms failed. No token with serial %s found"
                              % serial, id=1119)

    realmObjList = realm2Objects(realmList)

    for token in tokenList:
        token.setRealms(realmObjList)

    return len(tokenList)

def getTokenRealms(serial):
    '''
    This function returns a list of the realms of a token
    '''
    tokenList = getTokens4UserOrSerial(None, serial, _class=False)

    if len(tokenList) == 0:
        raise TokenAdminError("getTokenRealms failed. No token with serial %s found" % serial, id=1119)

    token = tokenList[0]

    return token.getRealmNames()


def getRealmsOfTokenOrUser(token):
    '''
    This returns the realms of either the token or
    of the user of the token.
    '''
    serial = token.getSerial()
    realms = getTokenRealms(serial)

    if len(realms) == 0:
        uid, resolver, resolverClass = token.getUser()
        # No realm and no User, this is the case in /validate/check_s
        if resolver.find('.') >= 0:
            resotype, resoname = resolver.rsplit('.', 1)
            realms = getUserRealms(User("dummy_user", "", resoname))

    log.debug("[getRealmsOfTokenOrUser] the token %r "
              "is in the following realms: %r" % (serial, realms))

    return realms


def getTokenInRealm(realm, active=True):
    '''
    This returns the number of tokens in one realm.

    You can either query only active token or also disabled tokens.
    '''
    if active:
        sqlQuery = Session.query(TokenRealm, Realm, Token).filter(and_(
                            TokenRealm.realm_id == Realm.id,
                            func.lower(Realm.name) == realm.lower(),
                            Token.LinOtpIsactive == True,
                            TokenRealm.token_id == Token.LinOtpTokenId)).count()
    else:
        sqlQuery = Session.query(TokenRealm, Realm).filter(and_(
                            TokenRealm.realm_id == Realm.id,
                            func.lower(Realm.name) == realm.lower())).count()
    return sqlQuery


def getTokenNumResolver(resolver=None, active=True):
    '''
    This returns the number of the (active) tokens
    if no resolver is passed, the overall token number is returned,
    if a resolver is passed, the token number within this resolver is returned

    if active is set to false, ALL tokens are returned
    '''
    if resolver is None:
        if active:
            sqlQuery = Session.query(Token).filter(Token.LinOtpIsactive == True).count()
        else:
            sqlQuery = Session.query(Token).count()
        return sqlQuery
    else:
        # in the database could be tokens of ResolverClass:
        #    useridresolver. or useridresolveree.
        # so we have to make sure
        # - there is no 'useridresolveree' in the searchterm and
        # - there is a wildcard search: second replace
        # Remark: when the token is loaded the response to the
        # resolver class is adjusted

        resolver = resolver.resplace('useridresolveree.', 'useridresolver.')
        resolver = resolver.resplace('useridresolver.', 'useridresolver%.')

        if active:
            sqlQuery = Session.query(Token).filter(
                and_(Token.LinOtpIdResClass.like(resolver),
                     Token.LinOtpIsactive == True)).count()
        else:
            sqlQuery = Session.query(Token).filter(
                Token.LinOtpIdResClass.like(resolver)).count()
        return sqlQuery

def getAllTokenUsers():
    '''
        return a list of all users
    '''
    users = {}
    sqlQuery = Session.query(Token)
    for token in sqlQuery:
        userInfo = {}

        serial = token.LinOtpTokenSerialnumber
        userId = token.LinOtpUserid
        resolver = token.LinOtpIdResolver
        resolverC = token.LinOtpIdResClass

        if len(userId) > 0 and len(resolver) > 0:
            userInfo = getUserInfo(userId, resolver, resolverC)

        if len(userId) > 0 and len(userInfo) == 0:
            userInfo['username'] = u'/:no user info:/'

        if len(userInfo) > 0:
            users[serial] = userInfo

    return users


def getTokens4UserOrSerial(user=None, serial=None, token_type=None,
<<<<<<< HEAD
                           _class=True, active=None):
=======
                           _class=True, read_for_update=False):
>>>>>>> 5549b271
    tokenList = []
    tokenCList = []
    tok = None

    if serial is None and user is None:
        log.warning("[getTokens4UserOrSerial] missing user or serial")
        return tokenList

    sconditions = ()

    if active in [True, False]:
        sconditions += (and_(Token.LinOtpIsactive == active),)

    if token_type:
        sconditions += (and_(func.lower(Token.LinOtpTokenType) ==
                             token_type.lower()),)

    if serial:
        log.debug("[getTokens4UserOrSerial] getting"
                  " token object with serial: %r" % serial)
        #  SAWarning of non unicode type
        serial = linotp.lib.crypto.uencode(serial)

        if '*' in serial:
            serial = serial.replace('*', '%')
            sconditions += (and_(Token.LinOtpTokenSerialnumber.like(serial)),)
        else:
            sconditions += (and_(Token.LinOtpTokenSerialnumber == serial),)

        # finally run the query on token serial
        condition = and_(*sconditions)

        sqlQuery = Session.query(Token).filter(condition)

        # ------------------------------------------------------------------ --

        # for the validation we require an read for update lock

        if read_for_update:
            sqlQuery = sqlQuery.with_lockmode('update').all()

        for token in sqlQuery:
            tokenList.append(token)

    if user is not None:

        if not user.is_empty and user.login:
            for user_definition in user.get_uid_resolver():
                uid, resolverClass = user_definition
                # in the database could be tokens of ResolverClass:
                #    useridresolver. or useridresolveree.
                # so we have to make sure
                # - there is no 'useridresolveree' in the searchterm and
                # - there is a wildcard search: second replace
                # Remark: when the token is loaded the response to the
                # resolver class is adjusted

                resolverClass = resolverClass.replace('useridresolveree.',
                                                      'useridresolver.')
                resolverClass = resolverClass.replace('useridresolver.',
                                                      'useridresolver%.')

                sconditions += (and_(model.Token.LinOtpUserid == uid),)
                sconditions += (and_(model.Token.LinOtpIdResClass.like(resolverClass)),)

<<<<<<< HEAD
                condition = and_(*sconditions)
=======
                condition = and_(*uconditions)

>>>>>>> 5549b271
                sqlQuery = Session.query(Token).filter(condition)

                # ---------------------------------------------------------- --

                # for the validation we require an read for update lock

                if read_for_update:
                    sqlQuery = sqlQuery.with_lockmode('update').all()

                for token in sqlQuery:
                    # we have to check that the token is in the same realm as the user
                    t_realms = token.getRealmNames()
                    u_realm = user.realm
                    if u_realm != '*':
                        if len(t_realms) > 0 and len(u_realm) > 0:
                            if u_realm.lower() not in t_realms:
                                log.debug("user realm and token realm missmatch %r::%r"
                                      % (u_realm, t_realms))
                                continue

                    log.debug("[getTokens4UserOrSerial] user serial (user): %r"
                              % token.LinOtpTokenSerialnumber)
                    tokenList.append(token)

    if _class is True:
        for tok in tokenList:
            tokenCList.append(createTokenClassObject(tok))
        return tokenCList
    else:
        log.debug('Retrieved token list %r' % tokenList)
        return tokenList

def setDefaults(token):
    #  set the defaults
    token.LinOtpOtpLen = int(getFromConfig("DefaultOtpLen", 6))
    token.LinOtpCountWindow = int(getFromConfig("DefaultCountWindow", 15))
    token.LinOtpMaxFail = int(getFromConfig("DefaultMaxFailCount", 15))
    token.LinOtpSyncWindow = int(getFromConfig("DefaultSyncWindow", 1000))

    token.LinOtpTokenType = u"HMAC"


def tokenExist(serial):
    '''
    returns true if the token exists
    '''
    if serial:
        toks = getTokens4UserOrSerial(None, serial)
        return (len(toks) > 0)
    else:
        # If we have no serial we return false anyway!
        return False



def get_token_owner(token):
    """
    provide the owner as a user object for a given tokenclass obj

    :param token: tokenclass object
    :return: user object
    """

    if token is None:
        # for backward compatibility, we return here an empty user
        return User()

    _ = context['translate']
    serial = token.getSerial()

    uid, resolver, resolverClass = token.getUser()

    userInfo = getUserInfo(uid, resolver, resolverClass)

    if not userInfo:
        return User()

    realms = getUserRealms(User(uid, "", resolverClass.split(".")[-1]))

    # if there are several realms, than we need to find out, which one!
    if len(realms) > 1:
        t_realms = getTokenRealms(serial)
        common_realms = list(set(realms).intersection(t_realms))
        if len(common_realms) > 1:
            raise Exception(_("get_token_owner: The user %s/%s and the token"
                              " %s is located in several realms: "
                              "%s!" % (uid, resolverClass, serial, common_realms)))
        realm = common_realms[0]
    elif len(realms) == 0:
        raise Exception(_("get_token_owner: The user %s in the resolver"
                          " %s for token %s could not be found in any "
                          "realm!" % (uid, resolverClass, serial)))
    else:
        realm = realms[0]

    user = User()
    user.realm = realm
    user.login = userInfo.get('username')
    user.resolver_config_identifier = resolverClass
    if userInfo:
        user.info = userInfo

    log.debug("[get_token_owner] found the user %r and the realm %r as "
              "owner of token %r" % (user.login, user.realm, serial))

    return user

def getTokenType(serial):
    '''
    Returns the tokentype of a given serial number

    :param serial: the serial number of the to be searched token
    '''
    toks = getTokens4UserOrSerial(None, serial, _class=False)

    typ = ""
    for tok in toks:
        typ = tok.LinOtpTokenType

    log.debug("The token type of serial %s is %r" % (serial, typ))

    return typ


def add_last_accessed_info(list_of_tokenlist):
    """
    if token_last_access is defined in the config, add this to the token info
    """

    token_last_access = getFromConfig('token.last_access', None)
    if not token_last_access:
        return

    stampTokens = []
    for token_list in list_of_tokenlist:
        stampTokens.extend(token_list)

    now = datetime.datetime.now()
    acces_info = now.strftime(token_last_access)
    for token in stampTokens:
        token.addToTokenInfo('last_access', acces_info)

    return


def get_multi_otp(serial, count=0, epoch_start=0, epoch_end=0, curTime=None):
    '''
    This function returns a list of OTP values for the given Token.
    Please note, that this controller needs to be activated and
    that the tokentype needs to support this function.

    method
        get_multi_otp    - get the list of OTP values

    parameter
        serial            - the serial number of the token
        count             - number of the <count> next otp values (to be used with event or timebased tokens)
        epoch_start       - unix time start date (used with timebased tokens)
        epoch_end         - unix time end date (used with timebased tokens)
        curTime          - used for selftest

    return
        dictionary of otp values
    '''
    ret = {"result" : False}
    toks = getTokens4UserOrSerial(None, serial)

    if len(toks) > 1:
        raise TokenAdminError("multiple tokens found - cannot get OTP!",
                              id=1201)

    if len(toks) == 0:
        log.warning("No token with serial %r found" % serial)
        ret["error"] = "No Token with serial %s found." % serial

    if len(toks) == 1:
        token = toks[0]
        log.debug("[get_multi_otp] getting multiple otp values for token %r. "
                  "curTime=%r", token, curTime)

        # if the token does not support getting the OTP
        # value, res==False is returned

        (res, error, otp_dict) = token.get_multi_otp(
                                            count=count,
                                            epoch_start=epoch_start,
                                            epoch_end=epoch_end,
                                            curTime=curTime)

        if res is True:
            ret = otp_dict
            ret["result"] = True
        else:
            ret["error"] = error

    return ret

def getOtp(serial, curTime=None):
    '''
    This function returns the current OTP value for a given Token.
    Please note, that this controller needs to be activated and
    that the tokentype needs to support this function.

    method
        getOtp    - get the current OTP value

    parameter
        serial    - serialnumber for token
        curTime   - used for self test

    return
        tuple with (res, pin, otpval, passw)

    '''
    log.debug("[getOtp] retrieving OTP value for token %r" % serial)
    toks = getTokens4UserOrSerial(None, serial)

    if len(toks) > 1:
        raise TokenAdminError("multiple tokens found - cannot get OTP!", id=1101)

    if len(toks) == 0:
        log.warning("[getOTP] there is no token with serial %r" % serial)
        return (-1, "", "", "")

    if len(toks) == 1:
        token = toks[0]
        # if the token does not support getting the OTP value, a -2 is returned.
        return token.getOtp(curTime=curTime)


def setPin(pin, user, serial, param=None):
    '''
    set the PIN
    '''
    if param is None:
        param = {}

    if (user is None) and (serial is None):
        raise ParameterError("Parameter user or serial required!", id=1212)

    if (user is not None):
        log.info("[setPin] setting Pin for user %r@%r" % (user.login, user.realm))
    if (serial is not None):
        log.info("[setPin] setting Pin for token with serial %r" % serial)

    tokenList = getTokens4UserOrSerial(user, serial)

    for token in tokenList:
        token.addToSession(Session)
        token.setPin(pin, param)

    return len(tokenList)


# local

###############################################################################
#  LinOtpTokenPinUser
###############################################################################
def setPinUser(userPin, serial):

    user = None

    if serial is None:
        raise ParameterError("Parameter 'serial' is required!", id=1212)

    log.debug("[setPinUser] setting Pin for serial %r" % serial)
    tokenList = getTokens4UserOrSerial(user, serial)

    for token in tokenList:
        token.addToSession(Session)
        token.setUserPin(userPin)

    return len(tokenList)

###############################################################################
#  LinOtpTokenPinSO
###############################################################################
def setPinSo(soPin, serial):
    user = None

    if serial is None:
        raise ParameterError("Parameter 'serial' is required!", id=1212)

    log.debug("[setPinSo] setting Pin for serial %r" % serial)
    tokenList = getTokens4UserOrSerial(user, serial)

    for token in tokenList:
        token.addToSession(Session)
        token.setSoPin(soPin)

    return len(tokenList)


def resetToken(user=None, serial=None):

    if (user is None) and (serial is None):
        log.warning("[resetToken] Parameter serial or user required!")
        raise ParameterError("Parameter user or serial required!", id=1212)

    log.debug("[resetToken] reset token with serial %r" % serial)
    tokenList = getTokens4UserOrSerial(user, serial)

    for token in tokenList:
        token.addToSession(Session)
        token.reset()

    return len(tokenList)


def _gen_serial(prefix, tokennum, min_len=8):
    '''
    helper to create a hex digit string

    :param prefix: the prepended prefix like LSGO
    :param tokennum: the token number counter (int)
    :param min_len: int, defining the length of the hex string
    :return: hex digit string
    '''
    h_serial = ''
    num_str = '%.4d' % tokennum
    h_len = min_len - len(num_str)
    if h_len > 0:
        h_serial = binascii.hexlify(os.urandom(h_len)).upper()[0:h_len]
    return "%s%s%s" % (prefix, num_str, h_serial)


def genSerial(tokenType=None, prefix=None):
    '''
    generate a serial number similar to the one generated in the manage web gui

    :param tokenType: the token type prefix is done by a lookup on the tokens
    :return: serial number
    '''
    if tokenType is None:
        tokenType = 'LSUN'

    if prefix is None:
        prefix = tokenType.upper()
        if tokenType.lower() in tokenclass_registry:
            token_cls = tokenclass_registry.get(tokenType.lower())
            prefix = token_cls.getClassPrefix().upper()

    #  now search the number of ttypes in the token database
    tokennum = Session.query(Token).filter(
                    Token.LinOtpTokenType == u'' + tokenType).count()

    serial = _gen_serial(prefix, tokennum + 1)

    #  now test if serial already exists
    while True:
        numtokens = Session.query(Token).filter(
                        Token.LinOtpTokenSerialnumber == u'' + serial).count()
        if numtokens == 0:
            #  ok, there is no such token, so we're done
            break
        #  else - rare case:
        #  we add the numtokens to the number of existing tokens with serial
        serial = _gen_serial(prefix, tokennum + numtokens)

    return serial


def getTokenConfig(tok, section=None):
    '''
    getTokenConfig - return the config definition
                     of a dynamic token

    :param tok: token type (shortname)
    :type  tok: string

    :param section: subsection of the token definition - optional
    :type   section: string

    :return: dict - if nothing found an empty dict
    :rtype:  dict
    '''

    res = {}

    if tok in tokenclass_registry:
        tclt = tokenclass_registry.get(tok)
        # check if we have a policy in the token definition
        if hasattr(tclt, 'getClassInfo'):
            res = tclt.getClassInfo(section, ret={})

    return res


def _calculate_validity_end(validity):
    """
    helper function to calculate the validity end for a token

    :param validity: the validity as days (int) or as duration expression
    :return: the end date as string
    """

    if validity == -1:
        validity = 10

    try:

        int(validity)

        # in case of only <int> days are given, for compatibility
        # the day ends at 23:59 minutes. So we adjust the duration
        # expression with remaining hours and minutes

        end_date = (datetime.date.today()
                    + datetime.timedelta(days=validity)
                    ).strftime("%d/%m/%y")

        end_date = "%s 23:59" % end_date

    except ValueError:

        end_date = (datetime.datetime.now() + parse_duration(validity)
                    ).strftime("%d/%m/%y %H:%M")

    log.debug("losttoken: validity: %r" % (validity))

    return end_date

# eof #########################################################################<|MERGE_RESOLUTION|>--- conflicted
+++ resolved
@@ -1482,11 +1482,8 @@
 
 
 def getTokens4UserOrSerial(user=None, serial=None, token_type=None,
-<<<<<<< HEAD
-                           _class=True, active=None):
-=======
-                           _class=True, read_for_update=False):
->>>>>>> 5549b271
+                           _class=True, read_for_update=False,
+                           active=None):
     tokenList = []
     tokenCList = []
     tok = None
@@ -1552,12 +1549,7 @@
                 sconditions += (and_(model.Token.LinOtpUserid == uid),)
                 sconditions += (and_(model.Token.LinOtpIdResClass.like(resolverClass)),)
 
-<<<<<<< HEAD
                 condition = and_(*sconditions)
-=======
-                condition = and_(*uconditions)
-
->>>>>>> 5549b271
                 sqlQuery = Session.query(Token).filter(condition)
 
                 # ---------------------------------------------------------- --
