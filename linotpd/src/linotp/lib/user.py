# -*- coding: utf-8 -*-
#
#    LinOTP - the open source solution for two factor authentication
#    Copyright (C) 2010 - 2017 KeyIdentity GmbH
#
#    This file is part of LinOTP server.
#
#    This program is free software: you can redistribute it and/or
#    modify it under the terms of the GNU Affero General Public
#    License, version 3, as published by the Free Software Foundation.
#
#    This program is distributed in the hope that it will be useful,
#    but WITHOUT ANY WARRANTY; without even the implied warranty of
#    MERCHANTABILITY or FITNESS FOR A PARTICULAR PURPOSE.  See the
#    GNU Affero General Public License for more details.
#
#    You should have received a copy of the
#               GNU Affero General Public License
#    along with this program.  If not, see <http://www.gnu.org/licenses/>.
#
#
#    E-mail: linotp@keyidentity.com
#    Contact: www.linotp.org
#    Support: www.keyidentity.com
#
""" contains user - related functions """

import logging
import re
import json
from base64 import b64decode

from linotp.lib.error import UserError

from linotp.lib.context import request_context

from linotp.lib.config import getFromConfig, storeConfig
from linotp.lib.config import getLinotpConfig

from linotp.lib.realm import setDefaultRealm
from linotp.lib.realm import getDefaultRealm
from linotp.lib.realm import getRealms
from linotp.lib.realm import createDBRealm

from linotp.lib.resolver import parse_resolver_spec
from linotp.lib.resolver import getResolverObject

from linotp.lib.selftest import isSelfTest

from linotp.lib.resolver import getResolverClassName
from linotp.lib.resolver import getResolverList

from linotp.lib.type_utils import get_duration

from functools import partial

from linotp.lib._compat import str_

ENCODING = 'utf-8'

log = logging.getLogger(__name__)


class User(object):

    def __init__(self, login="", realm="", resolver_config_identifier=""):
        log.debug("[User.__init__] creating user %r,%r,%r"
                  % (login, realm, resolver_config_identifier))

        self.login = ""
        self.realm = ""
        self.resolver_config_identifier = resolver_config_identifier
        self.info = {}
        self.exist = False

        if login is not None:
            self.login = login
        if realm is not None:
            self.realm = realm
        log.debug("[User.__init__] user created ")

        self.resolverUid = {}
        self.resolverConf = {}
        self.resolvers_list = []
        self._exists = None

    @staticmethod
    def getUserObject(login, realm=None, check_if_exist=False):

        f_realm = realm
        f_login = login

        if not realm:
            if '@' in login:
                realms = getRealms()
                lo, rea = login.rsplit('@', 1)
                if rea.lower() in realms:
                    f_realm = rea.lower()
                    f_login = lo
                else:
                    f_realm = getDefaultRealm()
                    f_login = login

        f_user = User(f_login, realm=f_realm)
        if check_if_exist:
            try:
                _uid, _resolver = f_user.get_uid_resolver().next()
            except StopIteration:
                f_user.exists = False

        return f_user

    def get_uid_resolver(self, resolvers=None):
        """
        generator to get the uid and resolver info of the user

        :param resolvers: provide the resolver, where to check for the user
        :return: the tuple of uid and resolver
        """

        uid = None
        resolvers_list = []

        # if the resolver is not provided, we make a lookup for all resolvers
        # in the user realm

        if not resolvers:
            if self.realm:
                realms = getRealms()
                if self.realm.lower() in realms:
                    resolvers_list = realms.get(self.realm.lower(), {}).\
                                       get('useridresolver', [])
        else:
            resolvers_list = []
            for search_resolver in resolvers:
                fq_resolver = User.get_fq_resolver(search_resolver)
                if fq_resolver:
                    resolvers_list.append(fq_resolver)

        if not resolvers_list:
            return

        for resolver_spec in resolvers_list:

            try:

                #
                # we can use the user in resolver lookup cache
                # instead of asking the resolver

                (_login, uid,
                 _user_info) = lookup_user_in_resolver(self.login, None,
                                                       resolver_spec)

                if not uid:
                    uid = None
                    continue

                # we add the gathered resolver info to our self for later usage

                # 1. to the resolver uid list

                self.resolverUid[resolver_spec] = uid

                # 2. the resolver spec list
                y = getResolverObject(resolver_spec)
                resId = y.getResolverId()

                resCId = resolver_spec
                __, conf = parse_resolver_spec(resolver_spec)
                self.resolverConf[resolver_spec] = (resId, resCId, conf)

                # remember that we identified the user
                self.exist = True

                yield uid, resolver_spec

            except Exception as exx:
                log.exception("Error while accessing resolver %r", exx)

    def does_exists(self, resolvers=None):
        """
        check if the user exists - will iterate through the resolvers

        :param resolvers: list of resolvers, where to do the user lookup
        :return: boolean - True if user exist in a resolver
        """
        try:
            uid, _reso = self.get_uid_resolver(resolvers=resolvers).next()
        except StopIteration:
            return False

        if uid is not None:
            return True

        return False

    @property
    def is_empty(self):
        return len(self.login) == 0 and \
               len(self.realm) == 0

    def __str__(self):

        if self.is_empty:
            return 'None'

        try:
            login = str_(self.login)
        except UnicodeEncodeError:
            login = str_(self.login.encode(ENCODING))

        resolver_config_id = str_(self.resolver_config_identifier or '')

        realm = str_(self.realm)

        return '<%s.%s@%s>' % (login, resolver_config_id, realm)

    def __repr__(self):
        ret = ('User(login=%r, realm=%r, conf=%r ::resolverUid:%r, '
               'resolverConf:%r)' % (self.login, self.realm,
                                     self.resolver_config_identifier,
                                     self.resolverUid, self.resolverConf))
        return ret

    @staticmethod
    def get_fq_resolver(res):
        fq_resolver = None
        resolvers = getResolverList()
        if res in resolvers:
            match_res = resolvers.get(res)
            fq_resolver = getResolverClassName(match_res['type'],
                                               match_res['resolvername'])
        return fq_resolver

    def getUserInfo(self, resolver=None):
        userInfo = {}

        lookup_resolvers = None
        if resolver:
            lookup_resolvers = [resolver]

        try:
            (userid,
             resolver_spec) = self.get_uid_resolver(lookup_resolvers).next()
        except StopIteration:
            return {}

        try:

            y = getResolverObject(resolver_spec)
            log.debug("[getUserInfo] Getting user info for userid "
                      ">%r< in resolver" % userid)
            userInfo = y.getUserInfo(userid)
            self.info[resolver_spec] = userInfo

        except Exception as e:
            log.exception('[getUserInfo][ resolver with specification %r '
                          'not found: %r ]' % (resolver_spec, e))

        return userInfo

    def getResolvers(self):
        return self.resolverUid.keys()

    def addResolverUId(self, resolver, uid, conf="", resId="", resCId=""):
        self.resolverUid[resolver] = uid
        self.resolverConf[resolver] = (resId, resCId, conf)

    def getResolverUId(self, resolver_spec):
        return self.resolverUid.get(resolver_spec, '')

    def getResolverConf(self, resolver_spec):
        return self.resolverConf.get(resolver_spec, '')

    def getUserPerConf(self):
        """
        a wildcard usr (realm = *) could have multiple configurations
        this method will return a list of uniq users, one per configuration

        :return: list of users
        """
        resolvers = self.getResolvers()
        if len(resolvers) == 1:
            return [self]

        # if we have multiple resolvers in this wildcard user
        # we create one user per config and add this user to the list
        # of all users to be checked
        userlist = []
        for resolver in resolvers:
            (resId, resClass, resConf) = self.getResolverConf(resolver)
            uid = self.getResolverUId(resolver)
            n_user = User(self.login)
            n_user.addResolverUId(resClass, uid, resConf, resId, resClass)
            userlist.append(n_user)

        return userlist

    def exists(self):
        """
        check if a user exists in the given realm
        """
        if self._exists in [True, False]:
            return self._exists

        self._exists = False

        realms = getRealms(self.realm)
        if not realms:
            return self._exists

        found = []
        for realm_name, definition in realms.items():
            resolvers = definition.get('useridresolver', [])
            for realm_resolver in resolvers:
                log.debug("checking in %r", realm_resolver)
                y = getResolverObject(realm_resolver)
                if y:
                    log.debug("checking in module %r" % y)
                    uid = y.getUserId(self.login)
                    if not uid:
                        continue
                    found.append((self.login, realm_name, uid, realm_resolver))
                    log.debug("type of uid: %s", type(uid))
                    log.debug("type of realm_resolver: %s",
                              type(realm_resolver))
                else:
                    log.error("module %r not found!", realm_resolver)

        if found:
            self._exists = True
            (self.login, self.realm, self.uid, self.resolver) = found[0]
        return self._exists

    def checkPass(self, password):
        if self.exists() is False:
            return False

        res = False
        try:
            y = getResolverObject(self.resolver)
            res = y.checkPass(self.uid, password)
        except:
            pass

        return res


def getUserResolverId(user, report=False):
    # here we call the userid resolver!!"
    log.debug('getUserResolverId for %r', user)

    (uuserid, uidResolver, uidResolverClass) = (u'', u'', u'')

    if (user is not None and not user.is_empty):
        try:
            (uuserid, uidResolver, uidResolverClass) = getUserId(user)
        except Exception as exx:
            log.exception('[getUserResolverId] for %r@%r failed: %r',
                          user.login, user.realm, exx)
            if report is True:
                raise UserError("getUserResolverId failed: %r" % exx, id=1112)

    return (uuserid, uidResolver, uidResolverClass)


def splitUser(username):
    """
    split the username into the user and realm

    :param username: the given username
    :return: tuple of (user and group/realm)
    """

    user = username.strip()
    group = ""

    if '@' in user:
        (user, group) = user.rsplit('@', 1)
    elif '\\' in user:
        (group, user) = user.split('\\', 1)

    return (user, group)


def getUserFromParam(param):
    """
    establish an user object from the request parameters
    """

    log.debug("[getUserFromParam] entering function")

    realm = ""
    user = param.get("user")

    log.debug("[getUserFromParam] got user <<%r>>", user)

    if user is None:
        user = ""
    else:
        splitAtSign = getFromConfig("splitAtSign", "true")

        if splitAtSign.lower() == "true":
            (user, realm) = splitUser(user)

    if "realm" in param:
        realm = param["realm"]

    if user != "":
        if not realm:
            realm = getDefaultRealm()

    usr = User(user, realm, "")

    resolver_config_id = ''
    if "resConf" in param:
        resolver_config_identifier = param["resConf"]
        # with the short resolvernames, we have to extract the
        # configuration name from the resolver spec
        if "(" in resolver_config_identifier and \
           ")" in resolver_config_identifier:
            resolver_config_id, __ = resolver_config_identifier.split(" ")
        usr.resolver_config_identifier = resolver_config_id
    else:
        if len(usr.login) > 0 or \
           len(usr.realm) > 0 or \
           len(usr.resolver_config_identifier) > 0:

            res = getResolversOfUser(usr)

            #
            # if nothing is found, we try to find fall back to the
            # user definition like u@r

            if not res and '@' in usr.login:
                ulogin, _, urealm = usr.login.rpartition('@')
                if urealm in getRealms():
                    usr = User(ulogin, urealm)
                    res = getResolversOfUser(usr)

            usr.resolvers_list = res

    log.debug("[getUserFromParam] creating user object %r,%r,%r",
              user, realm, resolver_config_id)
    log.debug("[getUserFromParam] created user object %r ", usr)

    return usr


def getUserFromRequest(request, config=None):
    '''
    This function first tries to get the user from
     * already authenticated systems (REMOTE_USER)
     * a Basic / DigestAuth and
     *  otherwise from the client certificate
    :param request: the pylons request
    :param config: the LinOTP configuration

    :return: the authentication dict

    :remark: the function catches all exceptions which are only logged
    :remark: the selfservice authentication should be removed!!
    '''

    d_auth = {'login': ''}

    param = request.params

    try:

        # ------------------------------------------------------------------ --

        # accept remote authenticated users

        if 'REMOTE_USER' in request.environ:

            d_auth['login'] = request.environ['REMOTE_USER']

            log.debug("[getUserFromRequest] BasicAuth: found the "
                      "REMOTE_USER: %r", d_auth)

        # ------------------------------------------------------------------ --

        # Find user name from HTTP_AUTHORIZATION (Basic or Digest auth)

        elif 'HTTP_AUTHORIZATION' in request.environ:

            hdr = request.environ['HTTP_AUTHORIZATION']

            # -------------------------------------------------------------- --

            # Basic Authentication

            if hdr.startswith('Basic '):

                a_auth = b64decode(hdr[5:].strip())

                d_auth['login'], _junk, _junk = a_auth.partition(':')

                log.debug("[getUserFromRequest] BasicAuth: found "
                          "this HTTP_AUTHORIZATION: %r", d_auth)
<<<<<<< HEAD

            # -------------------------------------------------------------- --

            # Digest authentication

=======
>>>>>>> 5aef777d
            else:

                for field in hdr.split(","):
                    (key, _delimiter, value) = field.partition("=")
                    d_auth[key.lstrip(' ')] = value.strip('"')

                d_auth['login'] = d_auth.get('Digest username', '') or ''

                log.debug("[getUserFromRequest] DigestAuth: found "
                          "this HTTP_AUTHORIZATION: %r", d_auth)
<<<<<<< HEAD

        # ------------------------------------------------------------------ --
=======
>>>>>>> 5aef777d

        # Do SSL Client Cert

        elif 'SSL_CLIENT_S_DN_CN' in request.environ:

            d_auth['login'] = request.environ.get('SSL_CLIENT_S_DN_CN', '')

            log.debug("[getUserFromRequest] SSLClientCert Auth: found "
                      "this SSL_CLIENT_S_DN_CN: %r", d_auth)

        # ------------------------------------------------------------------ --

        # In case of selftest

        if isSelfTest(config=config):

            log.debug("[getUserFromRequest] Doing selftest!")

            login = param.get("selftest_admin")

            if login:
                d_auth['login'] = login
                log.debug("[getUserFromRequest] Found selfservice user: %r in "
                          "the request.", d_auth)

        # ------------------------------------------------------------------ --

    except Exception as exx:

        log.exception("[getUserFromRequest] An error occurred when trying"
                      " to fetch the user from the request: %r", exx)

    return d_auth


def setRealm(realm, resolvers):

    realm = realm.lower().strip()
    realm = realm.replace(" ", "-")

    nameExp = "^[A-Za-z0-9_\-\.]*$"
    res = re.match(nameExp, realm)
    if res is None:
        e = Exception("non conformant characters in realm name:"
                      " %s (not in %s)" % (realm, nameExp))
        raise e

    ret = storeConfig("useridresolver.group.%s" % realm, resolvers)
    if ret is False:
        return ret

    createDBRealm(realm)

    # if this is the first one, make it the default
    realms = getRealms()
    if 0 == len(realms):
        setDefaultRealm(realm, check_if_exists=False)

    # clean the realm cache
    delete_realm_resolver_cache(realm)

    return True


def getUserRealms(user, allRealms=None, defaultRealm=None):
    '''
    Returns the realms, a user belongs to.
    If the user has no realm but only a useridresolver, than all realms,
    containing this resolver are returned.
    This function is used for the policy module
    '''
    if not allRealms:
        allRealms = getRealms()

    if not defaultRealm:
        defRealm = getDefaultRealm().lower()
    else:
        defRealm = defaultRealm.lower()

    Realms = []
    if user.realm == "" and user.resolver_config_identifier == "":
        defRealm = getDefaultRealm().lower()
        Realms.append(defRealm)
        user.realm = defRealm
    elif user.realm != "":
        Realms.append(user.realm.lower())
    else:
        # we got a resolver and will get all realms the resolver belongs to.
        for key, val in allRealms.items():
            log.debug("[getUserRealms] evaluating realm %r: %r ", key, val)
            for reso in val['useridresolver']:
                resotype, resoname = reso.rsplit('.', 1)
                log.debug("[getUserRealms] found resolver %r of type %r",
                          resoname, resotype)
                if resoname == user.resolver_config_identifier:
                    Realms.append(key.lower())
                    log.debug("[getUserRealms] added realm %r to Realms due to"
                              " resolver %r", key,
                              user.resolver_config_identifier)

    return Realms


def getRealmBox():
    '''
    returns the config value of selfservice.realmbox.
    if True, the realmbox in the selfservice login will be displayed.
    if False, the realmbox will not be displayed and the user needs to login
              via user@realm
    '''
    rb_string = "linotp.selfservice.realmbox"
    log.debug("[getRealmBox] getting realmbox setting")
    conf = getLinotpConfig()
    if rb_string in conf:
        log.debug("[getRealmBox] read setting: %r", conf[rb_string])
        return "True" == conf[rb_string]
    else:
        return False


def getSplitAtSign():
    '''
    returns the config value of splitAtSign.
    if True, the username should be split if there is an at sign.
    if False, the username will be taken unchanged for loginname.
    '''
    splitAtSign = getFromConfig("splitAtSign", "true") or 'true'
    return "true" == splitAtSign.lower()


def find_resolver_spec_for_config_identifier(realms_dict, config_identifier):

    """
    Iterates through a realms dictionary, extracts the resolver specification
    and returns it, when its config identifier matches the provided
    config_identifier argument

    :param realms_dict: A realms dictionary
    :param config_identifier: The config identifier to search for

    :return Resolver specification (or None if no match occured)
    """

    # FIXME: Exactly as the old algorithm this method
    # assumes, that the config_identifier is globally
    # unique. This is not necessarily the case

    for realm_dict in realms_dict.values():
        resolver_specs = realm_dict['useridresolver']
        for resolver_spec in resolver_specs:
            __, current_config_identifier = parse_resolver_spec(resolver_spec)
            if current_config_identifier.lower() == config_identifier.lower():
                return resolver_spec

    return None


def getResolvers(user):
    '''
    get the list of the Resolvers within a users.realm
    or from the resolver conf, if given in the user object

    :note:  It ignores the user.login attribute!

    :param user: User with realm or resolver conf
    :type  user: User object
    '''
    Resolver = []

    realms = getRealms()

    if user.resolver_config_identifier != "":
        resolver_spec = find_resolver_spec_for_config_identifier(realms,
                                                user.resolver_config_identifier)
        if resolver_spec is not None:
            Resolver.append(resolver_spec)
    else:
        if user.realm != "":
            if user.realm.lower() in realms:
                Resolver = realms[user.realm.lower()]["useridresolver"]
            else:
                resDict = {}
                if user.realm.endswith('*') and len(user.realm) > 1:
                    pattern = user.realm[:-1]
                    for r in realms:
                        if r.startswith(pattern):
                            for idres in realms[r]["useridresolver"]:
                                resDict[idres] = idres
                    for k in resDict:
                        Resolver.append(k)

                elif user.realm.endswith('*') and len(user.realm) == 1:
                    for r in realms:
                        for idres in realms[r]["useridresolver"]:
                            resDict[idres] = idres
                    for k in resDict:
                        Resolver.append(k)

        else:
            for k in realms:
                r = realms[k]
                if "default" in r:
                    Resolver = r["useridresolver"]

    return Resolver


def getResolversOfUser(user):
    '''
    getResolversOfUser returns the list of the Resolvers of a user
    in a given realm. A user can be be in more than one resolver
    if the login name is the same and if the user has the same id.

    The usecase behind this constrain is that an user for example could
    be ldap wise in a group which could be addressed by two queries.

    :param user: userobject with  user.login, user.realm

    :returns: array of resolvers, the user was found in
    '''

    login = user.login
    realm = user.realm

    if not realm:
        realm = getDefaultRealm()

    realm = realm.lower()

    # calling the worker which stores resolver in the cache
    resolvers = get_resolvers_of_user(login, realm)

    # -- ------------------------------------------------------------------ --
    # below we adjust the legacy stuff and put the resolver info into the user
    # -- ------------------------------------------------------------------ --

    for resolver_spec in resolvers:
        # this is redundant but cached
        login, uid, _user_info = lookup_user_in_resolver(login, None,
                                                         resolver_spec)
        if not uid:
            continue

        try:
            # we require the resId
            y = getResolverObject(resolver_spec)
            resId = y.getResolverId()
            resCId = resolver_spec

        except Exception as exx:
            log.exception("Failed to establish resolver %r: %r",
                          resolver_spec, exx)
            continue

        __, config_identifier = parse_resolver_spec(resolver_spec)
        user.addResolverUId(resolver_spec, uid, config_identifier,
                            resId, resCId)

    return resolvers


def get_resolvers_of_user(login, realm):
    """
    get the resolvers of a given user, identified by loginname and realm
    """

    def _get_resolvers_of_user(login=login, realm=realm):

        if not login:
            return []

        log.info("cache miss %r@%r", login, realm)
        Resolvers = []
        resolvers_of_realm = getRealms(realm).\
                                       get(realm, {}).\
                                       get('useridresolver', [])

        log.debug("check if user %r is in resolver %r",
                  login, resolvers_of_realm)

        # Search for user in each resolver in the realm_
        for resolver_spec in resolvers_of_realm:
            log.debug("checking in %r", resolver_spec)

            login_, uid, _user_info = lookup_user_in_resolver(login,
                                                              None,
                                                              resolver_spec)
            if login_ and uid:
                Resolvers.append(resolver_spec)

        return Resolvers

    resolvers_lookup_cache = _get_resolver_lookup_cache(realm)

    # if no caching is enabled, we just return the result of the inner func
    if not resolvers_lookup_cache:
        return _get_resolvers_of_user(login=login, realm=realm)

    p_get_resolvers_of_user = partial(_get_resolvers_of_user,
                                      login=login, realm=realm)

    key = {'login': login, 'realm': realm}
    p_key = json.dumps(key)

    resolvers_lookup_cache = _get_resolver_lookup_cache(realm)

    Resolvers = resolvers_lookup_cache.get_value(key=p_key,
                                  createfunc=p_get_resolvers_of_user,
                                  )

    log.info("cache hit %r", p_key)
    log.debug("Found the user %r in %r", login, Resolvers)
    return Resolvers


def _get_resolver_lookup_cache(realm):
    """
    helper - common getter to access the resolver_lookup cache

    :param realm: realm description
    :return: the resolver lookup cache
    """
    config = request_context['Config']

    enabled = config.get('linotp.resolver_lookup_cache.enabled',
                         'True') == 'True'
    if not enabled:
        return None

    try:
        expiration_conf = config.get('linotp.resolver_lookup_cache.expiration',
                                     36 * 3600)
        expiration = get_duration(expiration_conf)

    except ValueError:
        log.info("resolver caching is disabled due to a value error in "
                 "resolver_lookup_cache.expiration config")
        return None

    cache_manager = request_context['CacheManager']
    cache_name = 'resolvers_lookup::%s' % realm
    resolvers_lookup_cache = cache_manager.get_cache(cache_name,
                                                     type="memory",
                                                     expiretime=expiration)
    return resolvers_lookup_cache


def delete_realm_resolver_cache(realmname):
    """
    in case of a resolver change / delete, we have to dump the cache
    """
    resolvers_lookup_cache = _get_resolver_lookup_cache(realmname)

    if resolvers_lookup_cache:
        resolvers_lookup_cache.clear()


def lookup_user_in_resolver(login, user_id, resolver_spec, user_info=None):
    """
    lookup login or uid in resolver to get userinfo

    :remark: the userinfo should not be part of this api and not be cached

    :param login: login name
    :param user_id: the users uiniq identifier
    :param resolver_spec: the resolver specifier
    :paran  user_info: optional parameter, required to fill the cache

    :return: login, uid

    """

    log.info("lookup the user %r or uid %r for resolver %r",
             login, user_id, resolver_spec)

    def _lookup_user_in_resolver(login, user_id, resolver_spec, user_info=None):

        # if we already have an user_info, all is defined
        # - this is used to fill up the cache, eg. from getUserList
        if user_info:
            if not login:
                login = user_info['username']
            if not user_id:
                user_id = user_info['userid']
            return login, user_id, user_info

        log.info("cache miss %r::%r", login, resolver_spec)
        y = getResolverObject(resolver_spec)
        if not y:
            log.error('[resolver with spec %r not found!]', resolver_spec)
            # raise Exception("Failed to access Resolver: %r" % resolver_spec)
            return None, None, None

        if login:
            user_id = y.getUserId(login)
            if user_id:
                user_info = y.getUserInfo(user_id)
            else:
                user_info = None

            return login, user_id, user_info

        if user_id:
            user_info = y.getUserInfo(user_id)
            if user_info:
                login = user_info.get('username')
            else:
                login = None
            return login, user_id, user_info

        return None, None, None

    # create entry for the request local users
    key = {'login': login,
           'user_id': user_id,
           'resolver_spec': resolver_spec}

    p_key = json.dumps(key)

    if p_key in request_context['UserLookup']:
        result = request_context['UserLookup'][p_key]
        return result

    user_lookup_cache = _get_user_lookup_cache(resolver_spec)
    if not user_lookup_cache:
            result = _lookup_user_in_resolver(login, user_id,
                                              resolver_spec,
                                              user_info)

    else:
        p_lookup_user_in_resolver = partial(_lookup_user_in_resolver,
                                            login, user_id, resolver_spec,
                                            user_info)

        result = user_lookup_cache.get_value(key=p_key,
                                        createfunc=p_lookup_user_in_resolver)

    request_context['UserLookup'][p_key] = result

    #
    # in addition, we can fill the additional info as separate entries
    # if both, the login and the uid is available

    if result:
        r_login, r_user_id, _user_info = result

        if r_login and r_user_id:
            key = {'login': r_login,
                   'user_id': None,
                   'resolver_spec': resolver_spec}
            login_key = json.dumps(key)

            request_context['UserLookup'][login_key] = result

            key = {'login': None,
                   'user_id': r_user_id,
                   'resolver_spec': resolver_spec}
            id_key = json.dumps(key)

            request_context['UserLookup'][id_key] = result

    log.info("lookup done %r", p_key)

    return result


def _get_user_lookup_cache(resolver_spec):
    """
    helper - common getter to access the user_lookup cache

    :param resolver_spec: resolver description
    :return: the user lookup cache
    """

    config = request_context['Config']

    enabled = config.get('linotp.user_lookup_cache.enabled',
                         'True') == 'True'
    if not enabled:
        return None

    try:
        expiration_conf = config.get('linotp.user_lookup_cache.expiration',
                                     36 * 3600)
        expiration = get_duration(expiration_conf)

    except ValueError:
        log.info("user caching is disabled due to a value error in user_lookup_cache.expiration config")
        return None

    cache_manager = request_context['CacheManager']
    cache_name = 'user_lookup::%s' % resolver_spec
    user_lookup_cache = cache_manager.get_cache(cache_name,
                                                type="memory",
                                                expiretime=expiration)

    return user_lookup_cache


def delete_resolver_user_cache(resolver_spec):
    """
    in case of a resolver change / delete, we have to dump the user cache
    """
    user_lookup_cache = _get_user_lookup_cache(resolver_spec)

    if user_lookup_cache:
        user_lookup_cache.clear()


def getUserId(user, check_existance=False):
    """
    getUserId (userObject)

    :param user: user object
    :return: (uid,resId,resIdC)
    """

    uid = None
    resId = ''

    uids = set()
    resolvers = getResolversOfUser(user)

    for resolver_spec in resolvers:

        y = getResolverObject(resolver_spec)
        resId = y.getResolverId()

        if check_existance:
            uid = y.getUserId(user.login)

        else:
            _login, uid, _user_info = lookup_user_in_resolver(user.login,
                                                              None,
                                                              resolver_spec)

        if not uid:
            continue

        uids.add(uid)
        user.resolverUid[resolver_spec] = uid

    if not uid:
        log.warning("No uid found for the user >%r< in realm %r"
                    % (user.login, user.realm))
        raise UserError("getUserId failed: no user >%s< found!"
                        % user.login, id=1205)

    if len(uids) > 1:
        log.warning("multiple uid s found for the user >%r< in realm %r"
                    % (user.login, user.realm))
        raise UserError("getUserId failed: multiple uids for user >%s< found!"
                        % user.login, id=1205)

    log.debug("we are done!")
    return (uid, resId, resolver_spec)


def getSearchFields(user):

    searchFields = {}

    log.debug("[getSearchFields] entering function getSearchFields")

    for resolver_spec in getResolvers(user):
        """  """
        _cls_identifier, config_identifier = parse_resolver_spec(resolver_spec)

        if len(user.resolver_config_identifier) > 0:
            lower_config_id = user.resolver_config_identifier.lower()
            if config_identifier.lower() != lower_config_id:
                continue

        # try to load the UserIdResolver Class
        try:
            y = getResolverObject(resolver_spec)
            sf = y.getSearchFields()
            searchFields[resolver_spec] = sf

        except Exception as exx:
            log.warning('[getSearchField][ resolver spec %s: %r ]',
                        resolver_spec, exx)
            continue

    return searchFields


def getUserList(param, search_user):

    users = []

    searchDict = {}
    log.debug("[getUserList] entering function getUserList")

    # we have to recreate a new searchdict without the realm key
    # as delete does not work
    for key in param:
        lval = param[key]
        if key == "realm":
            continue
        if key == "resConf":
            continue

        searchDict[key] = lval
        log.debug("[getUserList] Parameter key:%r=%r", key, lval)

    resolverrrs = getResolvers(search_user)

    for resolver_spec in resolverrrs:
        cls_identifier, config_identifier = parse_resolver_spec(resolver_spec)

        if len(search_user.resolver_config_identifier) > 0:
            lower_config_id = search_user.resolver_config_identifier.lower()
            if config_identifier.lower() != lower_config_id:
                continue

        # try to load the UserIdResolver Class
        try:

            log.debug("[getUserList] Check for resolver: %r", resolver_spec)
            y = getResolverObject(resolver_spec)
            log.debug("[getUserList] with this search dictionary: %r ",
                      searchDict)

            try:
                ulist_gen = y.getUserListIterator(searchDict)
                while True:
                    ulist = ulist_gen.next()
                    log.debug("[getUserList] setting the resolver <%r> "
                              "for each user", resolver_spec)
                    for u in ulist:
                        u["useridresolver"] = resolver_spec
                        login = u.get('username')
                        uid = u.get('userid')
                        # fill userlookup result into the cache
                        lookup_user_in_resolver(login, None, resolver_spec,
                                                user_info=u)
                        lookup_user_in_resolver(None, uid, resolver_spec,
                                                user_info=u)
                    log.debug("[getUserList] Found this userlist: %r",
                              ulist)
                    users.extend(ulist)

            except StopIteration as exx:
                # we are done: all users are fetched or
                # page size limit reached
                pass
            except Exception as exc:
                log.info("Getting userlist using iterator not possible. "
                         "Falling back to fetching userlist without iterator. "
                         "Reason: %r", exc)
                ulist = y.getUserList(searchDict)
                for u in ulist:
                    u["useridresolver"] = resolver_spec
                    login = u.get('username')
                    uid = u.get('userid')

                    # fill userlookup result into the cache
                    lookup_user_in_resolver(login, None, resolver_spec,
                                            user_info=u)
                    lookup_user_in_resolver(None, uid, resolver_spec,
                                            user_info=u)

                log.debug("[getUserList] Found this userlist: %r", ulist)
                users.extend(ulist)

        except KeyError as exx:
            log.exception('[getUserList][ resolver class identifier %s:%r ]',
                          cls_identifier, exx)
            raise exx

        except Exception as exx:
            log.exception('[getUserList][ resolver class identifier %s:%r ]',
                          cls_identifier, exx)
            continue

    return users


def getUserListIterators(param, search_user):
    """
    return a list of iterators for all userid resolvers

    :param param: request params (dict), which might be realm or resolver conf
    :param search_user: restrict the resolvers to those of the search_user
    """
    user_iters = []
    searchDict = {}

    log.debug("Entering function getUserListIterator")

    searchDict.update(param)
    if 'realm' in searchDict:
        del searchDict['realm']
    if 'resConf' in searchDict:
        del searchDict['resConf']
    log.debug("searchDict %r", searchDict)

    resolverrrs = getResolvers(search_user)
    for resolver_spec in resolverrrs:
        cls_identifier, config_identifier = parse_resolver_spec(resolver_spec)

        if len(search_user.resolver_config_identifier) > 0:
            lower_config_id = search_user.resolver_config_identifier.lower()
            if config_identifier.lower() != lower_config_id:
                continue

        # try to load the UserIdResolver Class
        try:
            log.debug('Check for resolver: %r', resolver_spec)
            y = getResolverObject(resolver_spec)
            log.debug("With this search dictionary: %r ", searchDict)

            if hasattr(y, 'getUserListIterator'):
                uit = y.getUserListIterator(searchDict, limit_size=False)
            else:
                uit = iter(y.getUserList(searchDict))

            user_iters.append((uit, resolver_spec))

        except KeyError as exx:
            log.exception('[ resolver class %r:%r ]', cls_identifier, exx)
            raise exx

        except Exception as exx:
            log.exception('[ resolver class %r:%r ]', cls_identifier, exx)
            continue

    return user_iters


def getUserInfo(userid, resolver, resolver_spec):
    log.debug("[getUserInfo] uid:%r resolver:%r class:%r",
              userid, resolver, resolver_spec)
    userInfo = {}

    if not(userid):
        return userInfo

    _login, _user_id, userInfo = lookup_user_in_resolver(None,
                                                         userid,
                                                         resolver_spec)

    return userInfo


def getUserDetail(user):
    '''
    Returns userinfo of an user

    :param user: the user
    :returns: the userinfo dict
    '''
    (uid, resId, resClass) = getUserId(user)
    log.debug("got uid %r, ResId %r, Class %r"
              % (uid, resId, resClass))
    userinfo = getUserInfo(uid, resId, resClass)
    return userinfo


def getUserPhone(user, phone_type='phone'):
    '''
    Returns the phone numer of a user

    :param user: the user with the phone
    :type user: user object

    :param phone_type: The type of the phone, i.e. either mobile or
                       phone (land line)
    :type phone_type: string

    :returns: list with phone numbers of this user object
    '''
    (uid, resId, resClass) = getUserId(user)
    log.debug("[getUserPhone] got uid %r, ResId %r, Class %r",
              uid, resId, resClass)
    userinfo = getUserInfo(uid, resId, resClass)
    if phone_type in userinfo:
        log.debug("[getUserPhone] got user phone %r of type %r",
                  userinfo[phone_type], phone_type)
        return userinfo[phone_type]
    else:
        log.warning("[getUserPhone] userobject (%r,%r,%r) has no phone of "
                    "type %r.", uid, resId, resClass, phone_type)
        return ""


def get_authenticated_user(username, realm, password=None,
                           realm_box=False, authenticate=True,
                           options=None):
    '''
    check the username and password against a userstore.

    remark: the method is called in the context of repoze.who
            during authentication and during auto_enrollToken/auto_assignToken

    :param username: the user login name
    :param realm: the realm, where the user belongs to
    :param password: the to be checked userstore password
    :param realm_box: take the information, if realmbox is displayed
    :parm authenticate: for the selftest, we skip the authentication

    :return: None or authenticated user object
    '''

    log.info("User %r from realm %r tries to authenticate to selfservice",
             username, realm)

    if type(username) != unicode:
        username = username.decode(ENCODING)

    # ease the handling of options
    if not options:
        options = {}

    users = []
    uid = None

    # if we have an realmbox, we take the user as it is
    # - the realm is always given
    # - appended realms result in error
    if realm_box:
        user = User(username, realm, "")
        users.append(user)

    # else if no realm box is given
    #   and realm is not empty:
    #    - create the user from the values (as we are in auto_assign, etc)
    #   and the realm is empty! (s. login.mako
    #    - the user either appends his realm
    #    - or will get the realm appended
    #
    else:
        if realm:
            user = User(username, realm, "")
            users.append(user)
        else:
            def_realm = options.get('defaultRealm', getDefaultRealm())
            if def_realm:
                user = User(username, def_realm, "")
                users.append(user)
            if '@' in username:
                u_name, u_realm = username.rsplit('@', 1)
                user = User(u_name, u_realm, "")
                users.append(user)

    # Authenticate user
    auth_user = None
    found_uid = None

    for user in users:

        username = user.login
        realm = user.realm

        for resolver_spec in getResolversOfUser(user):
            login, uid, _user_info = lookup_user_in_resolver(user.login,
                                                             None,
                                                             resolver_spec)
            if not uid:
                continue

            if found_uid and uid != found_uid:
                    raise Exception('user login %r : missmatch for userid: '
                                    '%r:%r', user.login, found_uid, uid)

            if authenticate:

                auth = False
                y = getResolverObject(resolver_spec)
                try:
                    auth = y.checkPass(uid, password)
                except NotImplementedError as exx:
                    log.info("user %r failed to authenticate.%r", login, exx)
                    continue

                if auth:
                    log.debug("Successfully authenticated user %r.", username)
                else:
                    log.info("user %r failed to authenticate.", username)
                    if found_uid:
                        raise Exception('previous authenticated user mismatch'
                                        ' - password missmatch!')
                    continue

            # add the fully qualified resolver to the resolver list
            user.resolvers_list.append(resolver_spec)

            if not found_uid:
                found_uid = uid

            auth_user = user

    if not auth_user:
        log.error("Error while trying to verify the username: %s", username)

    return auth_user

# eof ---------------------------------------------------------------------- --<|MERGE_RESOLUTION|>--- conflicted
+++ resolved
@@ -500,14 +500,11 @@
 
                 log.debug("[getUserFromRequest] BasicAuth: found "
                           "this HTTP_AUTHORIZATION: %r", d_auth)
-<<<<<<< HEAD
 
             # -------------------------------------------------------------- --
 
             # Digest authentication
 
-=======
->>>>>>> 5aef777d
             else:
 
                 for field in hdr.split(","):
@@ -516,13 +513,10 @@
 
                 d_auth['login'] = d_auth.get('Digest username', '') or ''
 
-                log.debug("[getUserFromRequest] DigestAuth: found "
-                          "this HTTP_AUTHORIZATION: %r", d_auth)
-<<<<<<< HEAD
+            log.debug("[getUserFromRequest] DigestAuth: found "
+                      "this HTTP_AUTHORIZATION: %r", d_auth)
 
         # ------------------------------------------------------------------ --
-=======
->>>>>>> 5aef777d
 
         # Do SSL Client Cert
 
@@ -1005,10 +999,8 @@
         return None
 
     try:
-        expiration_conf = config.get('linotp.user_lookup_cache.expiration',
-                                     36 * 3600)
-        expiration = get_duration(expiration_conf)
-
+        expiration = int(config.get('linotp.user_lookup_cache.expiration',
+                                36 * 3600))
     except ValueError:
         log.info("user caching is disabled due to a value error in user_lookup_cache.expiration config")
         return None
