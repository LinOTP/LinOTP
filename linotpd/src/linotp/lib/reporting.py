# -*- coding: utf-8 -*-
#
#    LinOTP - the open source solution for two factor authentication
#    Copyright (C) 2010 - 2019 KeyIdentity GmbH
#
#    This file is part of LinOTP server.
#
#    This program is free software: you can redistribute it and/or
#    modify it under the terms of the GNU Affero General Public
#    License, version 3, as published by the Free Software Foundation.
#
#    This program is distributed in the hope that it will be useful,
#    but WITHOUT ANY WARRANTY; without even the implied warranty of
#    MERCHANTABILITY or FITNESS FOR A PARTICULAR PURPOSE.  See the
#    GNU Affero General Public License for more details.
#
#    You should have received a copy of the
#               GNU Affero General Public License
#    along with this program.  If not, see <http://www.gnu.org/licenses/>.
#
#
#    E-mail: linotp@keyidentity.com
#    Contact: www.linotp.org
#    Support: www.keyidentity.com
#
import json
import logging

from linotp.model import db, Reporting

from linotp.lib.context import request_context
from linotp.lib.monitoring import MonitorHandler
from linotp.lib.policy import check_token_reporting

from sqlalchemy import (and_, or_)
from sqlalchemy import func

STATI = [
    'total',
    'active', 'inactive',
    'assigned', 'unassigned',
    'active&assigned', 'active&unassigned',
    'inactive&assigned', 'inactive&unassigned',
    ]

log = logging.getLogger(__name__)


def token_reporting(event, tokenrealms):
    """
    log token events into reporting table

    :param event: the event that happened, e.g. init token, delete token
    :param tokenrealms: the realm on which the event happened
    :return: nothing
    """
    realms = tokenrealms
    if not tokenrealms or len(tokenrealms) == 0:
        realms = ['/:no realm:/']
    elif not isinstance(tokenrealms, (list, tuple)):
        realms = [tokenrealms]

    for realm in realms:
        action = check_token_reporting(realm)
        mh = MonitorHandler()
        counters = mh.token_count(realm, action[:])
        for key, val in list(counters.items()):
            report = Reporting(
                event=event, realm=realm, parameter=key, count=val)
            try:
                db.session.add(report)
            except Exception as exce:
                log.exception('Error during saving report. Exception was: '
                              '%r' % exce)


def get_max(realm, start=None, end=None, status='active'):
    """
    get the maximum number of tokens (with given status) in a realm
    from the reporting database

    :param realm: (required) the realm in which we are searching
    :param start: timestamp (default: 1.1.1970)
                  the reporting start, including the given date
    :param end: timestamp (default: tomorrow)
                the reporting end, excluding the given date
    :param status: (default: 'active')
                the status that the tokens have default is 'active' as this is
                relevant for license
    :return: maximum: number of reported tokens with given status in realm
    """
<<<<<<< HEAD

    result = (db.session.query(func.max(Reporting.count))
              .filter_by(parameter=status, realm=realm).scalar())

    return result
=======
    if status not in STATI:
        raise Exception("unsupported status: %r" % status)

    result = Session.query(func.max(Reporting.count)).filter(
        and_(
            and_(
                Reporting.timestamp >= start,
                Reporting.timestamp < end,
                ),
            Reporting.realm == realm,
            Reporting.parameter == status,
            )
        ).scalar()

    return result or -1
>>>>>>> 8c13dafa


def delete(realms, status, date=None):
    """
    delete all rows in reporting database before a given date,
    filtered by realm and status

    :param realms: the ralm to filter
    :param status: the status to filter
    :param date: (optional) day until which all rows will be deleted
    :type date: string in format: 'yyyy-mm-dd'

    :return: number of deleted rows
    """

    if not isinstance(realms, (list, tuple)):
        realms = realms.split(',')

    realm_cond = tuple()
    for realm in realms:
        realm_cond += (or_(Reporting.realm == realm),)

    status_cond = tuple()
    for stat in status:
        status_cond += (or_(Reporting.parameter == stat),)

    date_cond = tuple()
    if date:
        date_cond += (and_(Reporting.timestamp < date),)

    conds = (and_(*date_cond), or_(*realm_cond), or_(*status_cond),)

    rows = Reporting.query.filter(*conds)
    row_num = rows.count()

    for row in rows:
        db.session.delete(row)
    return row_num


class ReportingIterator(object):
    """
    support a smooth iterating through lines in reporting table
    """

    def __init__(self, page=None, psize=None, sort=None, sortdir=None,
                 realms=None, status=None, date=None):
        """
        constructor of Tokeniterator, which gathers all conditions to build
        a sqalchemy query - iterator

        :param page:     page number
        :type  page:     int
        :param psize:    how many entries per page
        :type  psize:    int
        :param sort:     sort field definition
        :type  sort:     string
        :param sortdir:  sort direction: ascending or descending
        :type  sortdir:  string
        :param realms:   reports from which realms will be shown
        :type realms:    list
        :param status:   filter reports by status like active, unassigned
        :type status:    list
        :param date:     only show entries newer than date
        :type date:      strin gin format 'yyyy-mm-dd'

        :return: - nothing / None
        """
        self.page = 1
        self.pages = 1
        if not isinstance(realms, (list, tuple)):
            realms = realms.split(',')
        if not isinstance(status, (list, tuple)):
            status = status.split(',')

        realm_cond = tuple()
        for realm in realms:
            realm_cond += (or_(Reporting.realm == realm),)

        status_cond = tuple()
        for stat in status:
            status_cond += (or_(Reporting.parameter == stat),)

        date_cond = tuple()
        if date:
            date_cond += (and_(Reporting.timestamp >= date),)

        conds = (and_(*date_cond), or_(*realm_cond), or_(*status_cond),)

        if sort is None:
            order = Reporting.timestamp
        elif sort == 'event':
            order = Reporting.event
        elif sort == 'realm':
            order = Reporting.realm
        elif sort == 'parameter':
            order = Reporting.parameter
        elif sort == 'value':
            order = Reporting.value
        elif sort == 'count':
            order = Reporting.count
        elif sort == 'detail':
            order = Reporting.detail
        elif sort == 'description':
            order = Reporting.description
        elif sort == 'session':
            order = Reporting.session
        else:
            order = Reporting.timestamp

        #  care for the result sort order
        if sortdir is not None and sortdir == "desc":
            order = order.desc()
        else:
            order = order.asc()

        # query database for all reports
        self.reports = Reporting.query.filter(*conds).order_by(
            order).distinct()
        self.report_num = self.reports.count()
        self.pagesize = self.report_num

        #  care for the result pageing
        if page is not None:
            try:
                if psize is None:
                    pagesize = \
                        int(request_context.get('Config').get('pagesize', 50))
                else:
                    pagesize = int(psize)
            except Exception as exce:
                log.debug('Reporting: Problem with pagesize detected. '
                          'Exception was: %r' % exce)
                pagesize = 20

            try:
                the_page = int(page) - 1
            except Exception as exce:
                log.debug('Reporting: Problem with page detected. '
                          'Exception was %r' % exce)
                the_page = 0

            if the_page < 0:
                the_page = 0

            start = the_page * pagesize
            stop = (the_page + 1) * pagesize

            self.page = the_page + 1
            fpages = float(self.report_num) / float(pagesize)
            self.pages = int(fpages)
            if fpages - self.pages > 0:
                self.pages += 1
            self.pagesize = pagesize
            self.reports = self.reports.slice(start, stop)

    def getResultSetInfo(self):
        res_set = {"pages": self.pages,
                   "pagesize": self.pagesize,
                   "report_rows": self.report_num,
                   "page": self.page
                   }
        return res_set

    def iterate_reports(self):
        try:
            for rep in self.reports:
                desc = json.dumps(rep.get_vars())
                yield desc

        except Exception as exx:
            log.exception("Reporting: Problem during iteration. "
                          "Exception was %r" % exx)<|MERGE_RESOLUTION|>--- conflicted
+++ resolved
@@ -89,17 +89,10 @@
                 relevant for license
     :return: maximum: number of reported tokens with given status in realm
     """
-<<<<<<< HEAD
-
-    result = (db.session.query(func.max(Reporting.count))
-              .filter_by(parameter=status, realm=realm).scalar())
-
-    return result
-=======
     if status not in STATI:
         raise Exception("unsupported status: %r" % status)
 
-    result = Session.query(func.max(Reporting.count)).filter(
+    result = db.session.query(func.max(Reporting.count)).filter(
         and_(
             and_(
                 Reporting.timestamp >= start,
@@ -111,7 +104,6 @@
         ).scalar()
 
     return result or -1
->>>>>>> 8c13dafa
 
 
 def delete(realms, status, date=None):
