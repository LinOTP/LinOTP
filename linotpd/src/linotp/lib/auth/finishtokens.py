--- conflicted
+++ resolved
@@ -267,7 +267,8 @@
             # and below in a dict for each token a challenge description -
             # the key is the token type combined with its token serial number
 
-            all_reply = {'challenges': {}}
+            all_reply = {}
+            all_reply['challenges'] = {}
             challenge_count = 0
             transactionid = ''
             challenge_id = ""
@@ -406,13 +407,8 @@
 
         # if the authenticated token is a rollout token, we dont count him
 
-<<<<<<< HEAD
         path = token.getFromTokenInfo('scope', {}).get('path', [])
-        if len(path) == 1 and path[0] == 'userservice':
-=======
-        path = token.getFromTokenInfo('scope',{}).get('path',[])
         if set(path) & set(['userservice', 'validate']):
->>>>>>> 8c13dafa
             continue
 
         # TODO: get owner sadly throws a genric exception in case of
@@ -448,13 +444,8 @@
             continue
 
         for token in user_tokens:
-<<<<<<< HEAD
             path = token.getFromTokenInfo('scope', {}).get('path', [])
-            if len(path) == 1 and path[0] == 'userservice':
-=======
-            path = token.getFromTokenInfo('scope',{}).get('path',[])
             if set(path) & set(['userservice', 'validate']):
->>>>>>> 8c13dafa
                 to_be_removed_tokens.append(token)
 
     # ------------------------------------------------------------------ --
