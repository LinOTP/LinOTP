# -*- coding: utf-8 -*-
#
#    LinOTP - the open source solution for two factor authentication
#    Copyright (C) 2010 - 2017 KeyIdentity GmbH
#
#    This file is part of LinOTP server.
#
#    This program is free software: you can redistribute it and/or
#    modify it under the terms of the GNU Affero General Public
#    License, version 3, as published by the Free Software Foundation.
#
#    This program is distributed in the hope that it will be useful,
#    but WITHOUT ANY WARRANTY; without even the implied warranty of
#    MERCHANTABILITY or FITNESS FOR A PARTICULAR PURPOSE.  See the
#    GNU Affero General Public License for more details.
#
#    You should have received a copy of the
#               GNU Affero General Public License
#    along with this program.  If not, see <http://www.gnu.org/licenses/>.
#
#
#    E-mail: linotp@keyidentity.com
#    Contact: www.linotp.org
#    Support: www.keyidentity.com
#
""" resolver objects and processing """


import logging

import copy
import json
from functools import partial

from linotp.lib.context import request_context as context

from linotp.lib.config import storeConfig
from linotp.lib.config import getGlobalObject
from linotp.lib.config import removeFromConfig
from linotp.lib.config import getLinotpConfig

from linotp.lib.type_utils import get_duration

from linotp.lib.crypt import decryptPassword


__all__ = ['defineResolver', 'parse_resolver_spec',
           'getResolverList', 'getResolverInfo', 'deleteResolver',
           'getResolverObject', 'initResolvers', 'closeResolvers',
           'setupResolvers']

log = logging.getLogger(__name__)


def save_resolver_config(resolver, config, prefix, name):
    """
    save the processed config to the global linotp config and to the db

    """

    res = True

    for key, value in config.items():

        # if the config contains something starting with 'linotp.'
        # it does not belong to the resolver rather then to linotp

        if key.startswith('linotp.'):
            continue

        # use a the fully qualified key name
        l_key = '%s.%s.%s' % (prefix, key, name)

        # do some type naming
        typ = 'unknown'
        if key in resolver.resolver_parameters:
            (_req, _def, data_typ) = resolver.resolver_parameters.get(key)
            try:
                typ = data_typ.__name__
            except Exception as _exx:
                log.error("unknown data type for %s", key)

        res = storeConfig(l_key, value, typ=typ)

    return res


def defineResolver(params):
    """
    set up a new resolver from request parameters

    the setup of the resolver includes the loading of the resolver config.
    this is required to allow the resolver to check if all required parameters
    are available.

    As the resolver (for historical reasons) has access to the overall LinOTP
    config, we have to prepare the resolver definition, which is done by the
    Resolver() class. Thus during the defineResolver, we have first to merge
    the LinOTP config with the new resolver config (from the params) and if the
    loading of the config went well, we will do the saving of the resolver.

    :param params: dict of request parameters
    """

    typ = params['type']
    conf = params['name']

    resolver_cls = getResolverClass(typ)

    if not resolver_cls:
        raise Exception("no such resolver type '%r' defined!" % typ)

    # ---------------------------------------------------------------------- --

    #
    # for defining the resolver, we have to merge the linotp config,
    # which contains:
    #
    # * the previous entries for this definition and
    # * the global config entries like linotp.use_system_certs
    #
    # with the provided parameters.
    #

    p_config, _missing = resolver_cls.filter_config(context['Config'])

    l_config, _missing = resolver_cls.filter_config(params)

    p_config.update(l_config)

    # ---------------------------------------------------------------------- --

    # finally we test the loading of config, which will raise an exception
    # if something is missing

    resolver = resolver_cls()

    resolver.loadConfig(p_config, conf)

    if resolver is None:
        return False

    # ---------------------------------------------------------------------- --

    #
    # if all went fine we finally save the config and
    # in case of an update, flush the cache

    save_resolver_config(resolver, p_config,
                         prefix='linotp.' + typ, name=conf)

    resolver_spec = "%s.%s.%s" % (resolver.__module__,
                                  resolver.__class__.__name__,
                                  conf)

    _flush_user_resolver_cache(resolver_spec)

    return resolver


def similar_resolver_exists(config_identifier):
    """
    Signifies if a resolver identified by config_identifer
    exists in the configuration.

    :remark: matches case insensitive

    :returns: bool
    """

    config = context.get('Config')
    cls_identifiers = context.get('resolver_classes').keys()

    for config_entry in config:
        for cls_identifier in cls_identifiers:
            if config_entry.startswith('linotp.' + cls_identifier):
                __, __, entry_config_identifier = config_entry.rpartition('.')
                if entry_config_identifier.lower() == config_identifier.lower():
                    return True

    return False


def get_cls_identifier(config_identifier):

    """
    Returns the class identifier string for a existing resolver
    identified by config_identifier (or None, if config_identifier
    doesn't exist)
    """

    config = context.get('Config')
    cls_identifiers = context.get('resolver_classes').keys()

    for config_entry in config:

        if not config_entry.endswith(config_identifier):
            continue

        for cls_identifier in cls_identifiers:
            if config_entry.startswith('linotp.' + cls_identifier):
                return cls_identifier

    return None


# external system/getResolvers
def getResolverList(filter_resolver_type=None):
    '''
    Gets the list of configured resolvers

    :param filter_resolver_type: Only resolvers of the given type are returned
    :type filter_resolver_type: string
    :rtype: Dictionary of the resolvers and their configuration
    '''
    Resolvers = {}
    resolvertypes = get_resolver_types()

    conf = context.get('Config')
    # conf = getLinotpConfig()
    for entry in conf:

        for typ in resolvertypes:
            if entry.startswith("linotp." + typ):
                # the realm might contain dots "."
                # so take all after the 3rd dot for realm
                r = {}
                resolver = entry.split(".", 3)
                # An old entry without resolver name
                if len(resolver) <= 3:
                    break
                r["resolvername"] = resolver[3]
                r["entry"] = entry
                r["type"] = typ

                if ((filter_resolver_type is None) or
                        (filter_resolver_type and
                         filter_resolver_type == typ)):
                    Resolvers[resolver[3]] = r
                # Dont check the other resolver types
                break

    return Resolvers


def getResolverInfo(resolvername, passwords=False):
    '''
    return the resolver info of the given resolvername

    :param resolvername: the requested resolver
    :type  resolvername: string

    :return : dict of resolver description
    '''

    result = {"type": None, "data": {}, "resolver": resolvername}

    linotp_config = context.get('Config')
    resolver_types = context.get('resolver_types').values()

    # --------------------------------------------------------------------- --

    # lookup, which resolver type is associated with this resolver name

    for config_entry in linotp_config:

        if config_entry.endswith("." + resolvername):

            # check if this is a resolver definition, starting with linotp.
            # and continuing with a resolver type

            part = config_entry.split('.')

            if (len(part) > 3 and part[0] == 'linotp' and
                part[1] in resolver_types):

                resolver_type = part[1]
                break

    else:
        return result

    # now we can load the resolver config unsing the resolver class

    resolver_cls = getResolverClass(resolver_type)
    res_conf, _missing = resolver_cls.filter_config(linotp_config,
                                                    resolvername)

    # --------------------------------------------------------------------- --

    # now prepare the resolver config output, which should contain
    #
    # - no global entries, starting with 'linotp.'
    # - adjusted passwords
    # - all values as text

    for key in res_conf.keys():

        # suppress global config entries

        if key.startswith("linotp."):
            del res_conf[key]
            continue

        # should passwords be displayed?

        if passwords and key in resolver_cls.crypted_parameters:
            try:
                res_conf[key] = decryptPassword(res_conf[key])
            except Exception as exc:
                log.exception("Decryption of resolver entry "
                              "failed: %r", exc)

        # as we have in the resolver config typed values, this might
        # lead to some trouble. so we prepare for output comparison
        # the string representation

        if (not isinstance(res_conf[key], str) and
            not isinstance(res_conf[key], unicode)):
            res_conf[key] = "%r" % res_conf[key]

    result["type"] = resolver_type
    result["data"] = res_conf

    return result


def deleteResolver(resolvername):
    '''
    delete a resolver and all related config entries

    :paramm resolvername: the name of the to be deleted resolver
    :type   resolvername: string
    :return: sucess or fail
    :rtype:  boelean

    '''
    res = False

    resolvertypes = get_resolver_types()
    conf = context.get('Config')
    # conf = getLinotpConfig()

    delEntries = []
    resolver_specs = set()

    for entry in conf:
        rest = entry.split(".", 3)
        lSplit = len(rest)
        if lSplit > 3:
            rConf = rest[lSplit - 1]
            if rConf == resolvername:
                if rest[0] == "linotp" or rest[0] == "enclinotp":
                    typ = rest[1]
                    if typ in resolvertypes:
                        delEntries.append(entry)
                        resolver_conf = get_resolver_class_config(typ)
                        resolver_class = resolver_conf.get(typ, {}).get('clazz')
                        fqn = ".".join([resolver_class, resolvername])
                        resolver_specs.add(fqn)

    if len(delEntries) > 0:
        try:
            for entry in delEntries:
                res = removeFromConfig(entry)
                log.debug("[deleteResolver] removing key: %s" % entry)
                res = True
        except Exception as e:
            log.exception("deleteResolver: %r" % e)
            res = False

    if res:
        # on success we can flush the caches
        for resolver_spec in resolver_specs:
            _flush_user_resolver_cache(resolver_spec)
            _delete_from_resolver_config_cache(resolver_spec)

    return res


def getResolverClass(resolver_type, resolver_conf=''):
    """
    get the resolver class for an resolver type

    :param resolver_type: string like 'ldapresolver'
    :return: class or None
    """

    resolver_clazz = None

    for clazz_name, clazz_type in context.get('resolver_types').items():
        if resolver_type.lower() in clazz_type.lower():
            resolver_clazz = clazz_name

    if not resolver_clazz:
        raise Exception("no such resolver type '%r' defined!" % resolver_type)

    resolver_spec = resolver_clazz + '.' + resolver_conf

    cls_identifier, _config_identifier = parse_resolver_spec(resolver_spec)

    if not cls_identifier:
        log.error('Format error: resolver_spec must have the format '
                  '<resolver_class_identifier>.<config_identifier>, but '
                  'value was %s' % resolver_spec)
        return None

    resolver_cls = get_resolver_class(cls_identifier)

    return resolver_cls


# external in token.py user.py validate.py
def getResolverObject(resolver_spec, config=None, load_config=True):

    """
    get the resolver instance from a resolver specification.

    :remark: internally this function uses the request context for caching.

    :param resolver_spec: the resolver string as from the token including
                          the config identifier.

                          format:
                          <resolver class identifier>.<config identifier>

    :return: instance of the resolver with the loaded config (or None
             if specification was invalid or didn't match a resolver)

    """

    #  this patch is a bit hacky:
    # the normal request has a request context, where it retrieves
    # the resolver info from and preserves the loaded resolvers for reusage
    # But in case of a authentication request (by a redirect from a 401)
    # the caller is no std request and the context object is missing :-(
    # The solution is to deal with local references, either to the
    # global context or to local data (where we have no reuse of the resolver)

    resolvers_loaded = context.setdefault('resolvers_loaded', {})

    if not config:
        config = getLinotpConfig()

    # test if the resolver is in the cache
    if resolver_spec in resolvers_loaded:
        return resolvers_loaded.get(resolver_spec)

    # no resolver - so instatiate one
    else:

        cls_identifier, config_identifier = parse_resolver_spec(resolver_spec)

        if not cls_identifier or not config_identifier:
            log.error('Format error: resolver_spec must have the format '
                      '<resolver_class_identifier>.<config_identifier>, but '
                      'value was %s' % resolver_spec)
            return None

        resolver_cls = get_resolver_class(cls_identifier)

        if resolver_cls is None:
            log.error('unknown resolver class: %s' % cls_identifier)
            return None

        resolver = resolver_cls()

        if load_config:

            try:
                resolver.loadConfig(config, config_identifier)
            except Exception as exx:
                # FIXME: Except clause is too general. resolver
                # exceptions in the useridresolver modules should
                # have their own type, so we can filter here
                log.error('resolver config loading failed for resolver with '
                          'specification %s: %r', resolver_spec, exx)

                return None

            # in case of the replication there might by difference
            # in the used resolver config and the config from the LinOTP config
            _check_for_resolver_cache_flush(resolver_spec, config_identifier)

            resolvers_loaded[resolver_spec] = resolver

        return resolver


def _check_for_resolver_cache_flush(resolver_spec, config_identifier):
    """
    check if the current resolver config is still the current one

    this is done by using as well the caching with a dedicated cache
    that holds the former configuration. If the current config does not match
    the retrieved value, the cache is out dated and we have to flush the
    related caches

    :param resolver_spec: resolver spec - fully qualified resolver
    :param config_identifier: the resolver config identifier
    """

    resolver_config = _get_resolver_config(config_identifier)
    resolver_config_dump = json.dumps(resolver_config)

    res_conf_hash = _lookup_resolver_config(resolver_spec, resolver_config)

    if res_conf_hash != resolver_config_dump:
        # now we delete the user_resolver cache
        _flush_user_resolver_cache(resolver_spec)

        # and establish the new config in the resolver config cache
        # by deleting the reference key and adding the entry

        _delete_from_resolver_config_cache(resolver_spec)
        _lookup_resolver_config(resolver_spec, resolver_config)

    return


def _flush_user_resolver_cache(resolver_spec):
    """
    flush the user realm cache
        in case of a change of the resolver, all realms which use
        this resolver must be flushed

    :param resolver_spec: the resolve which has been updated
    :return: - nothing -
    """

    from linotp.lib.user import delete_resolver_user_cache
    from linotp.lib.user import delete_realm_resolver_cache

    delete_resolver_user_cache(resolver_spec)

    config = context["Config"]
    realms = config.getRealms()

    # if a resolver is redefined, we have to refresh the related realm cache
    for realm_name, realm_spec in realms.items():
        resolvers = realm_spec.get('useridresolver', [])
        if resolver_spec in resolvers:
            delete_realm_resolver_cache(realm_name)


def _get_resolver_config(resolver_config_identifier):
    """
    get the resolver config of a resolver identified by its config identifier
        helper to access the resolver configuration

    :param resolver_config_identifier: resolver config identifier as string
    :return: dict with the resolver configuration
    """

    # identify the fully qualified resolver spec by all possible resolver
    # prefixes, which are taken from the resolver_classes list
    lookup_keys = []
    config_keys = context['resolver_classes'].keys()
    for entry in config_keys:
        lookup_keys.append('linotp.' + entry)

    # we got the resolver prefix, now we can search in the config for
    # all resolver configuration entries
    resolver_config = {}
    config = context['Config']

    for key, value in config.items():
        if key.endswith(resolver_config_identifier):
            for entry in lookup_keys:
                if key.startswith(entry):
                    resolver_config[key] = value

    return resolver_config


# -- -------------------------------------------------------------------- --

def _lookup_resolver_config(resolver_spec, resolver_config=None):
    """
    lookup resolver configuration for a given resolver spec

    :param resolver_spec: resolver specification (full qualified)
    :param resolver_config: used for cache filling

    :return: resolver configuration as dict
    """

    def __lookup_resolver_config(resolver_spec, resolver_config=None):
        """
        inner function which is called on a cache miss

        :param resolver_spec: resolver specification (full qualified)
        :param resolver_config: used for cache filling

        :return: resolver configuration as dict

        """
        if resolver_config:
            return json.dumps(resolver_config)

        return None

    # get the resolver configuration cache, if any
    resolver_config_cache = _get_resolver_config_cache()
    if not resolver_config_cache:
        return __lookup_resolver_config(resolver_spec, resolver_config)

    # define the cache lookup function as partial as the standard
    # beaker cache manager does not support arguments
    # for the inner cache function
    p_lookup_resolver_config = partial(__lookup_resolver_config,
                                       resolver_spec, resolver_config)

    p_key = resolver_spec

    # retrieve config from the cache, accessed by the p_key
    conf_hash = resolver_config_cache.get_value(
                                        key=p_key,
                                        createfunc=p_lookup_resolver_config,)

    return conf_hash


def _get_resolver_config_cache():
    """
    helper - common getter to access the resolver_config cache

    the resolver config cache is used to track the resolver configuration
    changes. therefore for each resolver spec the resolver config is stored
    in a cache. In case of an request the comparison of the resolver config
    with the cache value is made and in case of inconsistancy the resolver
    user cache is flushed.

    :remark: This cache is only enabled, if the resolver user lookup cache
             is enabled too

    :return: the resolver config cache
    """

    config = context['Config']

    enabled = config.get('linotp.resolver_lookup_cache.enabled',
                         'True') == 'True'
    if not enabled:
        return None

    try:
        expiration_conf = config.get('linotp.resolver_lookup_cache.expiration',
                                     36 * 3600)

        expiration = get_duration(expiration_conf)

    except ValueError:
        log.info("resolver caching is disabled due to a value error in "
                 "resolver_lookup_cache.expiration config")
        return None

    cache_manager = context['CacheManager']
    cache_name = 'resolver_config'
    resolver_config_cache = cache_manager.get_cache(cache_name,
                                                    type="memory",
                                                    expiretime=expiration)

    return resolver_config_cache


def _delete_from_resolver_config_cache(resolver_spec):
    """
    delete one entry from the resolver config lookup cache
    :param resolver_spec: the resolver spec (fully qualified)
    :return: - nothing -
    """
    resolver_config_cache = _get_resolver_config_cache()
    if resolver_config_cache:
        resolver_config_cache.remove_value(key=resolver_spec)


# external lib/base.py
def setupResolvers(config=None, cache_dir="/tmp"):
    """
    hook at the server start to initialize the resolvers classes

    :param config: the linotp config
    :param cache_dir: the cache directory, which could be used in each resolver

    :return: -nothing-
    """

    glo = getGlobalObject()
    resolver_classes = copy.deepcopy(glo.getResolverClasses())

    # resolver classes is a dict with aliases as key and the resolver classes
    # as values - as we require only unique classes we put them in a set.
    # On server startup  we call the setup once for each resolver class.

    for resolver_cls in set(resolver_classes.values()):
        if hasattr(resolver_cls, 'setup'):
            try:
                resolver_cls.setup(config=config, cache_dir=cache_dir)
            except Exception as exx:
                log.exception("failed to call setup of %r; %r",
                              resolver_cls, exx)

    return


def initResolvers():
    """
    hook for the request start -
        create  a deep copy of the dict with the global resolver classes
    """
    try:
        glo = getGlobalObject()

        resolver_classes = copy.deepcopy(glo.getResolverClasses())
        resolver_types = copy.deepcopy(glo.getResolverTypes())

        context['resolver_classes'] = resolver_classes
        context['resolver_types'] = resolver_types
        # dict of all resolvers, which are instatiated during the request
        context['resolvers_loaded'] = {}

    except Exception as exx:
        log.exception("Failed to initialize resolver in context %r" % exx)
    return context


# external lib/base.py
def closeResolvers():
    """
    hook to close the resolvers at the end of the request
    """
    try:
        for resolver in context.get('resolvers_loaded', {}).values():
            if hasattr(resolver, 'close'):
                resolver.close()
    except Exception as exx:
            log.exception("Failed to close resolver in context %r" % exx)
    return


def getResolverClassName(resolver_type, resolver_name):

    res = ""
    for clazz_name, clazz_type in context.get('resolver_types', {}).items():
        if clazz_type == resolver_type:
            res = "%s.%s" % (clazz_name, resolver_name)
            break

    return res


# internal functions
def get_resolver_class(cls_identifier):
    '''
    return the class object for a resolver type
    :param resolver_type: string specifying the resolver
                          fully qualified or abreviated
    :return: resolver object class
    '''

    # ## this patch is a bit hacky:
    # the normal request has a request context, where it retrieves
    # the resolver info from and preserves the loaded resolvers for reusage
    # But in case of a authentication request (by a redirect from a 401)
    # the caller is no std request and the context object is missing :-(
    # The solution is, to deal with local references, either to the
    # global context or to local data

    resolver_classes = context.get('resolver_classes')
    if resolver_classes is None:
        glo = getGlobalObject()
        resolver_classes = copy.deepcopy(glo.getResolverClasses())

    return resolver_classes.get(cls_identifier)


def get_resolver_types():
    """
    get the array of the registred resolvers

    :return: array of resolvertypes like 'passwdresolver'
    """
    return context.get('resolver_types').values()


def get_resolver_class_config(claszzesType):
    """
    get the configuration description of a resolver

    :param claszzesType: literal resolver type
    :return: configuration description dict
    """
    descriptor = None
    resolver_class = get_resolver_class(claszzesType)

    if resolver_class is not None:
        descriptor = resolver_class.getResolverClassDescriptor()

    return descriptor


def parse_resolver_spec(resolver_spec):

    """
    expects a resolver specification and returns a tuple
    containing the resolver class identifier and the config
    identifier

    :param resolver_spec: a resolver specification

                          format:
                          <resolver class identifier>.<config identifier>

    :return: (cls_identifier, config_identifier)

    """

    cls_identifier, _sep, config_identifier = resolver_spec.rpartition('.')
    return cls_identifier, config_identifier

<<<<<<< HEAD
=======

def prepare_resolver_parameter(new_resolver_name, param,
                               previous_name=None):
    """
    prepare the create/update/rename of a resolver
    used in system/setResolver and admin/testresolver

    :param new_resolver_name: the name of the new/current resolver
    :param param: the new set of parameters
    :param previous_name: the previous name of the resolver

    :return: tuple of set of potential extended parameters and
             the list of the missing parameters
    """
    primary_key_changed = False

    resolver_cls = getResolverClass(param['type'])

    # for rename and update, we support the merge with previous parameters
    if previous_name:

        # get the parameters of the previous resolver
        previous_resolver = getResolverInfo(previous_name,
                                            passwords=True)

        previous_param = previous_resolver['data']

        # get the critical parameters for this resolver type
        # and check if these parameters have changed

        is_critical = resolver_cls.is_change_critical(
                                    new_params=param,
                                    previous_params=previous_param)

        # if there are no critical changes, we can transfer
        # the encrypted parameters from previous resolver

        if not is_critical:

            merged_params = resolver_cls.merge_crypted_parameters(
                                    new_params=param,
                                    previous_params=previous_param)

            param.update(merged_params)

        # check if the primary key changed - if so, we need
        # to migrate the resolver

        primary_key_changed = resolver_cls.primary_key_changed(
                                    new_params=param,
                                    previous_params=previous_param)

    # ---------------------------------------------------------- --

    # check if all crypted parameters are included

    missing = resolver_cls.missing_crypted_parameters(param)

    return param, missing, primary_key_changed

>>>>>>> e4256e13
# eof #########################################################################<|MERGE_RESOLUTION|>--- conflicted
+++ resolved
@@ -819,8 +819,6 @@
     cls_identifier, _sep, config_identifier = resolver_spec.rpartition('.')
     return cls_identifier, config_identifier
 
-<<<<<<< HEAD
-=======
 
 def prepare_resolver_parameter(new_resolver_name, param,
                                previous_name=None):
@@ -881,5 +879,4 @@
 
     return param, missing, primary_key_changed
 
->>>>>>> e4256e13
 # eof #########################################################################