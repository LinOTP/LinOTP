--- conflicted
+++ resolved
@@ -37,7 +37,6 @@
 from pylons import config
 from pylons import request
 
-<<<<<<< HEAD
 from linotp.lib.config import initLinotpConfig
 from linotp.lib.resolver import initResolvers
 from linotp.lib.resolver import setupResolvers
@@ -50,19 +49,6 @@
 from linotp.lib.config import getGlobalObject
 from linotp.lib.crypt import init_qrtoken_secret_key
 
-=======
-
-from linotp.lib.config import initLinotpConfig, getLinotpConfig
-from linotp.lib.policy import getPolicies
-from linotp.lib.realm import getDefaultRealm, getRealms
-from linotp.lib.resolver import initResolvers
-from linotp.lib.resolver import setupResolvers
-from linotp.lib.resolver import closeResolvers
-from linotp.lib.user import getUserFromRequest, getUserFromParam
-
-from linotp.lib.config import getGlobalObject
-from linotp.lib.util import get_client
->>>>>>> 0eaf6b9b
 
 from linotp.model import meta
 from linotp.lib.openid import SQLStorage
@@ -344,9 +330,8 @@
                 log.error("Failed to setup resolver: %r" % exx)
                 raise exx
 
-<<<<<<< HEAD
-=======
-        initResolvers()
+        # TODO: verify merge dropped
+        # initResolvers()
 
         # if we are in the setup cycle, we check for the linotpLicenseFile
         if first_run:
@@ -371,7 +356,6 @@
                     else:
                         log.info("license successfully loaded")
 
->>>>>>> 0eaf6b9b
         return
 
     def __call__(self, environ, start_response):
@@ -381,7 +365,6 @@
         # available in environ['pylons.routes_dict']
 
         path = ""
-        self.create_context(request)
 
         with request_context_safety():
 
@@ -438,20 +421,8 @@
             # en is the default language
             if language.split('-')[0] == 'en':
                 found_lang = True
-<<<<<<< HEAD
-=======
                 break
 
-            try:
-                set_lang(language.split('-')[0])
-                found_lang = True
->>>>>>> 0eaf6b9b
-                break
-            except LanguageError:
-                log.debug("Cannot set requested language: %s. Trying next language if available.",
-                          language)
-
-<<<<<<< HEAD
             try:
                 set_lang(language.split('-')[0])
                 found_lang = True
@@ -462,10 +433,6 @@
 
         if not found_lang and languages:
             log.warning("Cannot set preferred language: %r", languages)
-=======
-        if not found_lang:
-            log.warning("Cannot set preferred language: %r" % languages)
->>>>>>> 0eaf6b9b
 
         return
 
@@ -476,18 +443,11 @@
 
         linotp_config = getLinotpConfig()
 
-<<<<<<< HEAD
         request_context['Config'] = linotp_config
         request_context['Policies'] = getPolicies()
         request_context['translate'] = translate
 
         initResolvers()
-=======
-        self.request_context = {}
-        self.request_context['Config'] = linotp_config
-        self.request_context['Policies'] = getPolicies(config=linotp_config)
-        self.request_context['translate'] = translate
->>>>>>> 0eaf6b9b
 
         request_params = {}
 
@@ -496,11 +456,7 @@
         except UnicodeDecodeError as exx:
             log.error("Faild to decode request parameters %r" % exx)
 
-<<<<<<< HEAD
         request_context['Params'] = request_params
-=======
-        self.request_context['Params'] = request_params
->>>>>>> 0eaf6b9b
 
         authUser = None
         try:
@@ -508,18 +464,13 @@
         except UnicodeDecodeError as exx:
             log.error("Faild to decode request parameters %r" % exx)
 
-<<<<<<< HEAD
         request_context['AuthUser'] = authUser
-=======
-        self.request_context['AuthUser'] = authUser
->>>>>>> 0eaf6b9b
 
         requestUser = None
         try:
             requestUser = getUserFromParam(request_params, True)
         except UnicodeDecodeError as exx:
             log.error("Faild to decode request parameters %r" % exx)
-<<<<<<< HEAD
         request_context['RequestUser'] = requestUser
 
         client = None
@@ -541,28 +492,6 @@
             log.error("Faild to decode request parameters %r" % exx)
 
         request_context['defaultRealm'] = defaultRealm
-=======
-        self.request_context['RequestUser'] = requestUser
-
-        client = None
-        try:
-            client = get_client()
-        except UnicodeDecodeError as exx:
-            log.error("Faild to decode request parameters %r" % exx)
-
-        self.request_context['Client'] = client
-
-        self.request_context['Audit'] = Audit
-        self.request_context['audit'] = Audit.initialize()
-
-        defaultRealm = ""
-        try:
-            defaultRealm = getDefaultRealm()
-        except UnicodeDecodeError as exx:
-            log.error("Faild to decode request parameters %r" % exx)
-
-        self.request_context['defaultRealm'] = defaultRealm
->>>>>>> 0eaf6b9b
 
         realms = None
         try:
@@ -570,19 +499,11 @@
         except UnicodeDecodeError as exx:
             log.error("Faild to decode request parameters %r" % exx)
 
-<<<<<<< HEAD
         request_context['Realms'] = realms
 
         request_context['hsm'] = None
         if hasattr(self, "hsm"):
             request_context['hsm'] = self.hsm
-=======
-        self.request_context['Realms'] = realms
-
-        self.request_context['hsm'] = None
-        if hasattr(self, "hsm"):
-            self.request_context['hsm'] = self.hsm
->>>>>>> 0eaf6b9b
 
         # copy some system entries from pylons
         syskeys = {
@@ -597,10 +518,6 @@
             except:
                 log.info('no sytem config entry %s' % key)
 
-<<<<<<< HEAD
         request_context['SystemConfig'] = sysconfig
-=======
-        self.request_context['SystemConfig'] = sysconfig
->>>>>>> 0eaf6b9b
-
-###eof#########################################################################+
+# eof ########################################################################