--- conflicted
+++ resolved
@@ -406,10 +406,6 @@
     #
 
     run_data_model_migration(meta)
-<<<<<<< HEAD
-=======
-
->>>>>>> 6e24547c
 
     #
     # create the secret key file if it does not exist
