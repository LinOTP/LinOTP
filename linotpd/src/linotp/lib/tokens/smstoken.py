--- conflicted
+++ resolved
@@ -365,7 +365,7 @@
         # it as well might be a challenge response,
         # if the passw is longer than the pin
         (res, pin, otpval) = split_pin_otp(self, passw, user=user,
-                                                        options=options)
+                                           options=options)
         if res >= 0:
             otp_counter = check_otp(self, otpval, options=options)
             if otp_counter >= 1:
@@ -394,8 +394,7 @@
         '''
 
         request_is_valid = False
-<<<<<<< HEAD
-        # # do we need to call the
+        # do we need to call the
         # (res, pin, otpval) = split_pin_otp(self, passw, user, options=options)
         realms = self.token.getRealmNames()
         if trigger_sms(realms):
@@ -403,8 +402,6 @@
                 request_is_valid = True
                 return request_is_valid
 
-=======
->>>>>>> 0eaf6b9b
         # if its a challenge, the passw contains only the pin
         pin_match = check_pin(self, passw, user=user, options=options)
         if pin_match is True:
@@ -462,7 +459,7 @@
                     message = options.get('data',
                                           options.get('message', '<otp>'))
 
-		if not message:
+                if not message:
                     message = "<otp>"
 
                 transactionid = options.get('transactionid', None)
@@ -884,7 +881,7 @@
             log.exception("[sendSMS] Failed to load SMSProviderConfig: %r" % exc)
             raise Exception("Failed to load SMSProviderConfig: %r" % exc)
 
-        log.debug("[sendSMS] submitMessage: %r, to phone %r", message, phone)
+        log.debug("[sendSMS] submitMessage: %r, to phone %r", (message, phone))
         ret = sms.submitMessage(phone, message)
         if not ret:
             raise Exception("Failed to submit message")
