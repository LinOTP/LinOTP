# -*- coding: utf-8 -*-
<%doc>
 *
 *   LinOTP - the open source solution for two factor authentication
 *   Copyright (C) 2010 - 2014 LSE Leading Security Experts GmbH
 *
 *   This file is part of LinOTP server.
 *
 *   This program is free software: you can redistribute it and/or
 *   modify it under the terms of the GNU Affero General Public
 *   License, version 3, as published by the Free Software Foundation.
 *
 *   This program is distributed in the hope that it will be useful,
 *   but WITHOUT ANY WARRANTY; without even the implied warranty of
 *   MERCHANTABILITY or FITNESS FOR A PARTICULAR PURPOSE.  See the
 *   GNU Affero General Public License for more details.
 *
 *   You should have received a copy of the
 *              GNU Affero General Public License
 *   along with this program.  If not, see <http://www.gnu.org/licenses/>.
 *
 *
 *    E-mail: linotp@lsexperts.de
 *    Contact: www.linotp.org
 *    Support: www.lsexperts.de
 *
 * contains the ocra2 token web interface
</%doc>

%if c.scope == 'config.title' :
 ${_("OCRA2 settings")}
%endif


%if c.scope == 'config' :

<table>
	<tr><td><label for=ocra2_max_challenge>${_("maximum concurrent OCRA2 challenges")}</label></td>
		<td><input type="text" id="ocra2_max_challenge" maxlength="4" class=integer
			title='${_("This is the maximum concurrent challenges per OCRA2 Token.")}'/></td></tr>
	<tr><td><label for=ocra2_challenge_timeout>${_("OCRA2 challenge timeout")}</label></td>
		<td><input type="text" id="ocra2_challenge_timeout" maxlength="6"
			title='${_("After this time a challenge can not be used anymore. Valid entries are like 1D, 2H or 5M where D=day, H=hour, M=minute.")}'></td></tr>
</table>

%endif


%if c.scope == 'enroll.title' :
${_("OCRA2 - challenge/response Token")}
%endif

%if c.scope == 'enroll' :
<script>
/*
 * 'typ'_enroll_setup_defaults()
 *
 * this method is called, before the dialog is shown
 *
 */
function ocra2_enroll_setup_defaults(config, options){
    var rand_pin = options['otp_pin_random'];
    if (rand_pin > 0) {
        $("[name='set_pin_rows']").hide();
    } else {
        $("[name='set_pin_rows']").show();
    }
}

/*
 * 'typ'_get_enroll_params()
 *
 * this method is called, when the token  is submitted
 * - it will return a hash of parameters for admin/init call
 *
 */

function ocra2_get_enroll_params(){
    var url = {};
    url['type'] = 'ocra2';
   	url['description'] = $('#enroll_ocra2_desc').val();
   	url['sharedsecret'] = 1;
	url['ocrasuite'] = $('#ocrasuite_algorithm').val();

    // If we got to generate the ocra2 key, we do it here:
    if  ( $('#ocra2_key_cb').is(':checked')  ) {
    	url['genkey'] = 1;

    } else {
        // OTP Key
        url['otpkey'] = $('#ocra2_key').val();
    }

    jQuery.extend(url, add_user_data());

    if ($('#ocra2_pin1').val() != '') {
        url['pin'] = $('#ocra2_pin1').val();
    }

    return url;
}
</script>
<hr>
<p><span id='ocra2_key_intro'>
	${_("Please enter or copy the OCRA2 key.")}</span></p>
<table>
<tr>
     <td><label for="ocra2_key" id='ocra2_key_label'>${_("OCRA2 key")}</label></td>
     <td><input type="text" name="ocra2_key" id="ocra2_key" value="" class="text ui-widget-content ui-corner-all" /></td>
</tr>
<tr>
	<td> </td>
	<td><input type='checkbox' id='ocra2_key_cb' onclick="cb_changed('ocra2_key_cb',['ocra2_key','ocra2_key_label','ocra2_key_intro']);">
	    <label for=ocra2_key_cb>${_("Generate OCRA2 key.")}</label></td>
</tr>
<tr>
	<td><label for="ocrasuite_algorithm">${_("Ocra suite")}</label></td>
	<td><select name="algorithm" id='ocrasuite_algorithm' >
            <option selected value="OCRA-1:HOTP-SHA256-8:C-QN08">SHA256 - otplen 8 digits - numeric challenge 8 digits</option>
            <option value="OCRA-1:HOTP-SHA256-8:C-QA64">SHA256 - otplen 8 digits - numeric challenge 64 chars</option>
    </select></td>
</tr>
<tr>
    <td><label for="enroll_ocra2_desc" id='enroll_ocra2_desc_label'>${_("Description")}</label></td>
    <td><input type="text" name="enroll_ocra2_desc" id="enroll_ocra2_desc" value="webGUI_generated" class="text" /></td>
</tr>

<tr name="set_pin_rows" class="space" title='${_("Protect your token with a static pin")}'><th colspan="2">${_("Token Pin:")}</th></tr>
<tr name="set_pin_rows">
    <td class="description"><label for="ocra2_pin1" id="ocra2_pin1_label">${_("enter PIN")}:</label></td>
    <td><input type="password" autocomplete="off" onkeyup="checkpins('ocra2_pin1','ocra2_pin2');" name="pin1" id="ocra2_pin1"
            class="text ui-widget-content ui-corner-all" /></td>
</tr>
<tr name="set_pin_rows">
    <td class="description"><label for="ocra2_pin2" id="ocra2_pin2_label">${_("confirm PIN")}:</label></td>
    <td><input type="password" autocomplete="off" onkeyup="checkpins('ocra2_pin1','ocra2_pin2');" name="pin2" id="ocra2_pin2"
            class="text ui-widget-content ui-corner-all" /></td
</tr>

</table>

% endif




%if c.scope == 'selfservice.title.enroll':
${_("Enroll your OCRA2 Token")}
%endif


%if c.scope == 'selfservice.enroll':
<script>
	jQuery.extend(jQuery.validator.messages, {
		required: "${_('required input field')}",
		minlength: "${_('minimum length must be greater than {0}')}",
		maxlength: "${_('maximum length must be lower than {0}')}",

	});

jQuery.validator.addMethod("ocra2_secret", function(value, element, param){
	var res1 = value.match(/^[a-fA-F0-9]+$/i);
	var res2 = !value;
    return  res1 || res2 ;
}, '${_("Please enter a valid init secret. It may only contain numbers and the letters A-F.")}'  );

$('#form_enroll_ocra2').validate({
    debug: true,
    rules: {
        ocra2_secret: {
            minlength: 40,
            maxlength: 64,
            number: false,
            ocra2_secret: true,
            required: function() {
                // When the checkbox is checked, this field is NOT required
                // and vice versa
                return ! $('#ocra2_key_cb2').is(':checked');
            }
        }
    }
});

function self_ocra2_get_param()
{
	var urlparam = {};
	var typ = 'ocra2';

<<<<<<< HEAD
    if  ( $('#ocra2_key_cb2').is(':checked')) {
=======
    if  ( $('#ocra2_key_cb2').is(':checked') ) {
>>>>>>> 430543fb
    	urlparam['genkey'] = 1;
    } else {
        // OTP Key
        urlparam['otpkey'] = $('#ocra2_secret').val();
    }

	urlparam['type'] 	= typ;
	urlparam['description'] = $('#ocra2_desc').val();
	urlparam['sharedsecret'] = '1';
	return urlparam;
}

function self_ocra2_clear()
{
	$('#ocra2_secret').val('');

}
function self_ocra2_submit(){

	var ret = false;
	var params =  self_ocra2_get_param();

	if  ( $('#ocra2_key_cb2').is(':checked') === undefined && $('#form_enroll_ocra2').valid() === false) {
		alert('${_("Form data not valid.")}');
	} else {
		enroll_token( params );
		$("#ocra2_key_cb2").prop("checked", false);
		cb_changed('ocra2_key_cb2',['ocra2_secret','ocra2_key_label2']);
		ret = true;
	}
	return ret;

};

function self_ocra2_enroll_details(data) {
	return;
};

</script>
<h1>${_("Enroll your OCRA2 Token")}</h1>
<div id='enroll_ocra2_form'>
	<form class="cmxform" id='form_enroll_ocra2'>
	<fieldset>
		<table><tr>
			<td><label id='ocra2_key_label2' for='ocra2_secret'>${_("Enter seed for the new OCRA2 token:")}</label></td>
			<td><input id='ocra2_secret' name='ocra2_secret' class="required ui-widget-content ui-corner-all" min="40" maxlength='64'/></td>
		</tr><tr>
			<td><label for='ocra2_key_cb'>${_("Generate OCRA2 seed")+':'}</label></td>
			<td><input type='checkbox' name='ocra2_key_cb2' id='ocra2_key_cb2' onclick="cb_changed('ocra2_key_cb2',['ocra2_secret','ocra2_key_label2']);"></td>
		</tr><tr>
			<td><label id='ocra2_desc_label2' for='ocra2_desc'>${_("Token description")}</label></td>
			<td><input id='ocra2_desc' name='ocra2_desc' class="ui-widget-content ui-corner-all" value='self enrolled'/></td>
		</tr>
        </table>
	    <button class='action-button' id='button_enroll_ocra2'
	    	    onclick="self_ocra2_submit();">${_("enroll ocra2 token")}</button>
    </fieldset>
    </form>
</div>

%endif
<!-- -->

%if c.scope == 'selfservice.title.activate':
${_("Activate your OCRA2 Token")}
%endif


%if c.scope == 'selfservice.activate':
<h1>${_("Activate your OCRA2 Token")}</h1>

<div id='oathtokenform2'>
	<form class="cmxform" name='myForm'>
		<table>
		<p id=oath_info>
		<tr><td>${_("Your OCRA2 Token :")}      </td>
		    <td> <input type='text' class='selectedToken' class="text ui-widget-content ui-corner-all" disabled
		    	value='' id='serial2' onchange="resetOcraForm()"/></td></tr>
		<tr><td><label for=activationcode2>${_("1. Enter the activation code :")}</label> </td>
		    <td><input type='text' class="text ui-widget-content ui-corner-all" value='' id='activationcode2'/></td>
		        <input type='hidden' value='${_("Failed to enroll token!")}' id='ocra2_activate_fail'/>
		    <td><div id='qr2_activate'>
			    <button class='action-button' id='button_provisionOcra2' onclick="provisionOcra2(); return false;">
				${_("activate your OCRA2 Token")}
				</button>
				</div>
			</td>
			</tr>
		<tr><td><div id='ocra2_qr_code'></div></td></tr>
		</table>
	</form>
	<form class="cmxform" name='myForm2'>
		<table>
		<tr><td><div id='qr2_confirm1'><label for=ocra2_check>${_("2. Enter your confirmation code:")}
				</label></div> </td>
		    <td><div id='qr2_confirm2'>
		        <input type='hidden' class="text ui-widget-content ui-corner-all" id='transactionid2' value='' />
		        <input type='hidden' value='${_("OCRA rollout for token %s completed!")}' 			id='ocra2_finish_ok'  />
		        <input type='hidden' value='${_("OCRA token rollout failed! Please retry")}' 		id='ocra2_finish_fail'/>
		    	<input type='text' class="text ui-widget-content ui-corner-all"              		id='ocra2_check' value='' />
		    	</div>
		    </td>
			<td>
				<div id='qr2_finish' >
			    <button class='action-button' id='button_finishOcra2' onclick="finishOcra2(); return false;">
				${_("finish your OCRA2 Token")}
				</button>
				</div>
			</td>
			</tr>
		</div>
		<tr><td><div id='qr2_completed'></div></td></tr>
		</table>
	</form>
</div>


<script>


function provisionOcra2() {
	show_waiting();
	var acode = $('#activationcode2').val();
	var serial = $('#serial2').val();
	var activation_fail = $('#ocra2_activate_fail').val();
	var genkey = 1;

	var params = {
		'type' : 'ocra2',
		'serial' : serial,
		'genkey' : 1,
		'activationcode' : acode,
		'session' : get_selfservice_session()
	};

	$.post("/selfservice/useractivateocratoken", params, function(data, textStatus, XMLHttpRequest) {
		hide_waiting();

		if (data.result.status == true) {
			if (data.result.value.activate == true) {
				// The token was successfully initialized and we will display the url
				showTokenlist();
				// console_log(data.result.value)
				var img = data.result.value.ocratoken.img;
				var url = data.result.value.ocratoken.url;
				var trans = data.result.value.ocratoken.transaction;
				$('#ocra2_link').attr("href", url);
				$('#ocra2_qr_code').html(img);
				$('#qr2_activate').hide();
				//$('#activationcode').attr("disabled","disabled");
				$('#transactionid2').attr("value", trans);
				$('#qr2_finish').show();
				$('#qr2_confirm1').show();
				$('#qr2_confirm2').show();
			}
		} else {
			alert(activation_fail + " \n" + data.result.error.message);
		}
	});
}


function finishOcra2() {
	show_waiting();
	var trans = $('#transactionid2').val();
	var serial = $('#serial2').val();
	var ocra_check = $('#ocra2_check').val();
	var ocra_finish_ok = $('#ocra2_finish_ok').val();
	var ocra_finish_fail = $('#ocra2_finish_fail').val();

	$.post("/selfservice/userfinshocra2token", {
		'type' : 'ocra2',
		'serial' : serial,
		'transactionid' : trans,
		'pass' : ocra_check,
		'from' : 'finishOcra2',
		'session' : get_selfservice_session()
	}, function(data, textStatus, XMLHttpRequest) {
		hide_waiting();

		//console_log(data.result)

		if (data.result.status == true) {
			// The token was successfully initialized and we will display the url
			// if not (false) display an ocra_finish_fail message for retry
			showTokenlist();
			if (data.result.value.result == false) {
				alert(ocra_finish_fail);
			} else {
				alert(String.sprintf(ocra_finish_ok, serial));
				$('#qr2_completed').show();
				$('#qr2_finish').hide();
				//$('#ocra_check').attr("disabled","disabled");
				$('#ocra2_qr_code').html('<div/>');
				$('#qr2_completed').html(String.sprintf(ocra_finish_ok, serial));
			}
		} else {
			alert("Failed to enroll token!\n" + data.result.error.message);
		}
	});

}



	$('#qr2_finish').hide();
	$('#qr2_completed').hide();
	$('#qr2_confirm1').hide();
	$('#qr2_confirm2').hide();
	$('#ocra2_check').removeAttr("disabled");
	$('#activationcode2').removeAttr("disabled");
</script>



% endif<|MERGE_RESOLUTION|>--- conflicted
+++ resolved
@@ -186,11 +186,7 @@
 	var urlparam = {};
 	var typ = 'ocra2';
 
-<<<<<<< HEAD
     if  ( $('#ocra2_key_cb2').is(':checked')) {
-=======
-    if  ( $('#ocra2_key_cb2').is(':checked') ) {
->>>>>>> 430543fb
     	urlparam['genkey'] = 1;
     } else {
         // OTP Key
