# -*- coding: utf-8 -*-
#
#    LinOTP - the open source solution for two factor authentication
#    Copyright (C) 2010 - 2015 LSE Leading Security Experts GmbH
#
#    This file is part of LinOTP server.
#
#    This program is free software: you can redistribute it and/or
#    modify it under the terms of the GNU Affero General Public
#    License, version 3, as published by the Free Software Foundation.
#
#    This program is distributed in the hope that it will be useful,
#    but WITHOUT ANY WARRANTY; without even the implied warranty of
#    MERCHANTABILITY or FITNESS FOR A PARTICULAR PURPOSE.  See the
#    GNU Affero General Public License for more details.
#
#    You should have received a copy of the
#               GNU Affero General Public License
#    along with this program.  If not, see <http://www.gnu.org/licenses/>.
#
#
#    E-mail: linotp@lsexperts.de
#    Contact: www.linotp.org
#    Support: www.lsexperts.de
#
"""
This file contains the e-mail token implementation:
              - EmailTokenClass   (HOTP)
"""
import datetime
import logging
import sys
<<<<<<< HEAD
=======
import datetime

from linotp.lib.tokens.hmactoken import HmacTokenClass
from linotp.lib.config import getFromConfig
from linotp.lib.util import getParam
from linotp.lib.HMAC import HmacOtp

from linotp.lib.token import get_token_owner

from linotp.lib.user import getUserDetail
>>>>>>> fdea2a9a

from pylons.i18n.translation import _

from linotp.lib.auth.validate import split_pin_otp
from linotp.lib.HMAC import HmacOtp
from linotp.lib.challenges import Challenges
from linotp.lib.config import getFromConfig
from linotp.lib.policy import (getPolicy,
                               getPolicyActionValue)
from linotp.lib.tokens.hmactoken import HmacTokenClass
from linotp.lib.user import getUserDetail

if sys.version_info[0:2] >= (2, 6):
    from json import loads
else:
    from simplejson import loads

optional = True
required = False

LOG = logging.getLogger(__name__)


def is_email_editable(user=""):
    '''
    this function checks the policy scope=selfservice, action=edit_email
    This is a int policy, while the '0' is a deny
    '''
    ret = True
    realm = user.realm
    login = user.login

    policies = getPolicy({'scope': 'selfservice',
                          'realm': realm,
                          "action": "edit_email",
                          "user": login},
                          )
    if policies:
        edit_email = getPolicyActionValue(policies, "edit_email")
        if edit_email == 0:
            ret = False

    return ret


class EmailTokenClass(HmacTokenClass):
    """
    E-mail token (similar to SMS token)
    """

    EMAIL_ADDRESS_KEY = "email_address"
    DEFAULT_EMAIL_PROVIDER = "linotp.lib.emailprovider.SMTPEmailProvider"
    DEFAULT_EMAIL_BLOCKING_TIMEOUT = 120

    def __init__(self, aToken, context=None):
        HmacTokenClass.__init__(self, aToken, context=context)
        self.setType(u"email")
        self.hKeyRequired = False

        # we support various hashlib methods, but only on create
        # which is effectively set in the update
        self.hashlibStr = getFromConfig("hotp.hashlib", "sha1")
        self.mode = ['challenge']

    @property
    def _email_address(self):
        return self.getFromTokenInfo(self.EMAIL_ADDRESS_KEY)

    @_email_address.setter
    def _email_address(self, value):
        self.addToTokenInfo(self.EMAIL_ADDRESS_KEY, value)

    @classmethod
    def getClassType(cls):
        return "email"

    @classmethod
    def getClassPrefix(cls):
        return "LSEM"

    @classmethod
    def getClassInfo(cls, key=None, ret='all'):
        """
        getClassInfo - returns a subtree of the token definition

        :param key: subsection identifier
        :type key: string

        :param ret: default return value, if nothing is found
        :type ret: user defined

        :return: subsection if key exists or user defined
        :rtype: s.o.

        """
        LOG.debug("[getClassInfo] begin. Get class render info for section: "
                  "key %r, ret %r " % (key, ret))

        res = {
            'type':         'email',
            'title':        'E-mail Token',
            'description':  'An e-mail token.',
            'init': {
                'page': {
                    'html': 'emailtoken.mako',
                    'scope': 'enroll',
                },
                'title': {
                    'html': 'emailtoken.mako',
                    'scope': 'enroll.title',
                },
            },
            'config': {
                'title': {
                    'html': 'emailtoken.mako',
                    'scope': 'config.title',
                },
                'page': {
                    'html': 'emailtoken.mako',
                    'scope': 'config',
                },
            },
            'selfservice': {
                'enroll':
                    {'page': {
                        'html': 'emailtoken.mako',
                        'scope': 'selfservice.enroll', },
                        'title': {
                            'html': 'emailtoken.mako',
                            'scope': 'selfservice.title.enroll', },
                    },
            },
            'policy': {
                'selfservice':  {
                    'edit_email':
                        {'type': 'int',
                         'value': [0, 1],
                         'desc': _('define if the user should be allowed'
                                   ' to define the email address')
                         }
                },
                'authentication': {
                    'emailtext': {
                        'type': 'str',
                        'desc': _('The text that will be send via email '
                                  'for an email token. Use <otp> '
                                  'and <serial> as parameters.')
                    },
                    'emailsubject': {
                        'type': 'str',
                        'desc': _('The subject that will be send via email '
                                  'for an email token. Use <otp> '
                                  'and <serial> as parameters.')
                    },

                }
            }
        }

        # do we need to define the lost token policies here...
        # [comment copied from sms token]
        if key is not None and key in res:
            ret = res.get(key)
        else:
            if ret == 'all':
                ret = res
        LOG.debug("[getClassInfo] end. Returned the configuration section:"
                  " ret %r " % ret)
        return ret

    def update(self, param, reset_failcount=True):
        """
        update - process initialization parameters

        :param param: dict of initialization parameters
        :type param: dict

        :return: nothing

        """
        LOG.debug("[update] begin. adjust the token class with: param %r"
                  % param)

        # specific - e-mail
        self._email_address = param[self.EMAIL_ADDRESS_KEY]
        # in scope selfservice - check if edit_email is allowed
        # if not allowed to edit, check if the email is the same
        # as from the user data
        if param.get('::scope::', {}).get('selfservice', False):
            user = param['::scope::']['user']
            if not is_email_editable(user):
                u_info = getUserDetail(user)
                u_email = u_info.get('email', None)
                if u_email.strip() != self._email_address.strip():
                    raise Exception(_('User is not allowed to set '
                                      'email address'))

        ## in case of the e-mail token, only the server must know the otpkey
        ## thus if none is provided, we let create one (in the TokenClass)
        if not 'genkey' in param and not 'otpkey' in param:
            param['genkey'] = 1

        HmacTokenClass.update(self, param, reset_failcount)

        LOG.debug("[update] end. all token parameters are set.")
        return

    def _getNextOtp(self):
        """
        access the nex valid otp

        :return: otpval
        :rtype: string
        """
        LOG.debug("[getNextOtp] begin. starting to look for the next otp")

        try:
            otplen = int(self.token.LinOtpOtpLen)
        except ValueError as ex:
            LOG.error("[getNextOtp] ValueError %r" % ex)
            raise Exception(ex)

        secret_obj = self.token.getHOtpKey()
        counter = self.token.getOtpCounter()

        #log.debug("serial: %s",serialNum)
        hmac2otp = HmacOtp(secret_obj, counter, otplen)
        nextotp = hmac2otp.generate(counter + 1)

        LOG.debug("[getNextOtp] end. got the next otp value: nextOtp %r"
                  % nextotp)
        return nextotp

    def initChallenge(self, transactionid, challenges=None, options=None):
        """
        initialize the challenge -
        This method checks if the creation of a new challenge (identified by
        transactionid) should proceed or if an old challenge should be used
        instead.

        :param transactionid: the id of the new challenge
        :param options: the request parameters

        :return: tuple of
                success - bool
                transactionid_to_use - the best transaction id for this
                                       request context
                message - which is shown to the user
                attributes - further info (dict) shown to the user
        """
        success = True
        transactionid_to_use = transactionid
        message = 'challenge init ok'
        attributes = {}

        now = datetime.datetime.now()
        blocking_time = int(getFromConfig('EmailBlockingTimeout',
                                          self.DEFAULT_EMAIL_BLOCKING_TIMEOUT))

        for challenge in challenges:
            challenge_timestamp = challenge.get('timestamp')
            assert(challenge_timestamp <= now)
            block_timeout = challenge_timestamp + \
                             datetime.timedelta(seconds=blocking_time)
            # check if there is a challenge that is blocking
            # the creation of new challenges
            if now <= block_timeout:
                transactionid_to_use = challenge.getTransactionId()
                message = 'e-mail with otp already submitted'
                success = False
                attributes = {'info': 'challenge already submitted',
                              'state': transactionid_to_use}
                break

        return success, transactionid_to_use, message, attributes

    def createChallenge(self, transactionid, options=None):
        """
        create a challenge, which is submitted to the user

        :param transactionid: the id of this challenge
        :param options: the request context parameters / data
        :return: tuple of (bool, message, data and attributes)
                 bool, if submit was successful
                 message is status-info submitted to the user
                 data is preserved in the challenge
                 attributes - additional attributes, which are displayed in the
                    output
        :rtype: bool, string, dict, dict
        """
        attributes = {}
        data = {'counter_value': "%s" % self.getOtpCount()}
        success, status_message = self._sendEmail()
        if success:
            attributes = {'state': transactionid}
        return success, status_message, data, attributes

    @staticmethod
    def _getEmailMessage(user=""):
        """
        Could be used to implement some more complex logic similar to the
        SMS token where the SMS text is read from a policy.

        :return: The message that is sent to the user. It should contain
            at least the placeholder <otp>
        :rtype: string
        """
        message = '<otp>'

        if not user:
            return message

        realm = user.realm
        login = user.login

        policies = getPolicy({'scope': 'authentication',
                              'realm': realm,
                              "action": "emailtext",
                              "user": login},
                             )
        if policies:
            message = getPolicyActionValue(policies, "emailtext", is_string=True)

        return message

    @staticmethod
    def _getEmailSubject(user=""):
        """
        Could be used to implement some more complex logic similar to the
        SMS token where the SMS text is read from a policy.

        :return: The message that is sent to the user. It should contain
            at least the placeholder <otp>
        :rtype: string
        """
        subject = ''

        if not user:
            return subject

        realm = user.realm
        login = user.login

        policies = getPolicy({'scope': 'authentication',
                              'realm': realm,
                              "action": "emailsubject",
                              "user": login},
                             )
        if policies:
            subject = getPolicyActionValue(policies, "emailsubject",
                                           is_string=True)

        return subject

    def _sendEmail(self):
        """
        Prepares the e-mail by gathering all relevant information and
        then sends it out.

        :return: A tuple of success and status_message
        :rtype: bool, string
        """
        otp = self._getNextOtp()
        email_address = self._email_address
        if not email_address:
            raise Exception("No e-mail address was defined for this token.")

        owner = get_token_owner(self)
        message = self._getEmailMessage(user=owner)

        if "<otp>" not in message:
            message = message + "<otp>"

        message = message.replace("<otp>", otp)
        message = message.replace("<serial>", self.getSerial())

        subject = self._getEmailSubject(user=owner)
        subject = subject.replace("<otp>", otp)
        subject = subject.replace("<serial>", self.getSerial())

        try:
            email_provider_class = self._getEmailProviderClass()
            email_provider = email_provider_class()
        except Exception as exc:
            LOG.exception("[sendEmail] Failed to load EmailProvider: %r" % exc)
            raise exc

        ## now we need the config from the env
        LOG.debug("[sendEmail] loading e-mail configuration for class %s"
                  % email_provider)
        config = self._getEmailProviderConfig()
        LOG.debug("[sendEmail] config: %r" % config)
        email_provider.loadConfig(config)
        status, status_message = email_provider.submitMessage(email_address,
                                                              subject=subject,
                                                              message=message)
        return status, status_message

    def _getEmailProviderConfig(self):
        """
        get the defined e-mail provider config definition

        :return: dict of the e-mail provider definition
        :rtype: dict
        """
        LOG.debug('[getEmailProviderConfig] begin. load the e-mail ' +
                  'provider config definition')

        config = {}
        tConfig = getFromConfig("enclinotp.EmailProviderConfig", None)
        if tConfig is None:
            tConfig = getFromConfig("EmailProviderConfig", "{}")

        LOG.debug("[getEmailProviderConfig] provider config: %s"
                  % tConfig)

        try:
            if tConfig is not None:
                config = loads(tConfig)
        except ValueError as exx:
            raise ValueError('Failed to load provider config:%r %r'
                             % (tConfig, exx))

        LOG.debug('[getEmailProviderConfig] e-mail provider config'
                  ' found: config %r' % (config))
        return config

    def _getEmailProviderClass(self):
        """
        getEmailProviderClass():

        helper method to load the EmailProvider class from config

        checks, if the submitMessage method exists
        if not an error is thrown
        """
        LOG.debug('[getEmailProviderClass] begin. get the e-mail Provider '
                  'class definition')
        email_provider = getFromConfig("EmailProvider",
                                       self.DEFAULT_EMAIL_PROVIDER)
        if not email_provider:
            raise Exception("No EmailProvider defined.")
        (email_provider_package, email_provider_class_name) = \
                                                email_provider.rsplit(".", 1)

        if not email_provider_package or not email_provider_class_name:
            raise Exception("Could not load e-mail provider class. Maybe "
                            "EmailProvider is not set in the config file.")

        mod = __import__(email_provider_package, globals(), locals(),
                         [email_provider_class_name])

        # TODO Kay sagt hier soll das Modul global geladen werden (mit einem
        #     bisher nicht existierenden Hook)

        provider_class = getattr(mod, email_provider_class_name)
        if not hasattr(provider_class, "submitMessage"):
            raise NameError("EmailProvider AttributeError: %s.%s instance of "
                            "EmailProvider has no method 'submitMessage'" %
                            (email_provider_package, email_provider_class_name))

        return provider_class

    def is_challenge_response(self, passw, user, options=None, challenges=None):
        """
        Checks if the request is a challenge response.

        With the e-mail token every request has to be either a challenge
        request or a challenge response.

        Normally the client is unable to generate OTP values for this token
        himself (because the seed is generated on the server and not published)
        and has to wait to get it by e-mail. Therefore he either makes a
        challenge-request (triggering the e-mail) or he makes a challenge-
        response (sending the OTP value he received).

        :return: Is this a challenge response?
        :rtype: bool
        """
        challenge_response = False
        if options and ("state" in options or "transactionid" in options):
            challenge_response = True
        elif not self.is_challenge_request(passw, user, options):
            # If it is not a request then it is a response
            challenge_response = True

        return challenge_response

    def checkResponse4Challenge(self, user, passw, options=None,
                                challenges=None):
        """
        verify the response of a previous challenge

        There are two possible cases:

        1) The 'transaction_id' (also know as 'state', which has the same
           value) is available in options
        2) No 'transaction_id'

        In the first case we can safely assume that the passw only contains
        the OTP (no pin). In the second case passw will contain both and we
        split to get the OTP.

        :param user:     the requesting user
        :param passw:    the to be checked pass (pin+otp)
        :param options:  options an additional argument, which could be token
                          specific
        :param challenges: the list of challenges, where each challenge is
                            described as dict
        :return: tuple of (otpcounter and the list of matching challenges)

        """
        transaction_id = None
        otp_counter = -1
        matching_challenges = []

        if challenges is None or len(challenges) == 0:
            # There are no challenges for this token
            return -1, []

        if options and ('transactionid' in options or 'state' in options):
            ## fetch the transactionid
            transaction_id = options.get('transactionid', None)
            if transaction_id is None:
                transaction_id = options.get('state', None)

        if transaction_id:
            otp = passw
            # if the transaction_id is set we can assume that we have only
            # received a single challenge with that transaction_id thanks to
            # linotp.lib.validate.ValidateToken.get_challenges()
            assert(len(challenges) == 1)
            assert(Challenges.is_same_transaction(challenges[0], transaction_id))
        else:
            # If no transaction_id is set the request came through the WebUI
            # and we have to check all challenges
            split_status, _, otp = split_pin_otp(self, passw, user, options)
            if split_status < 0:
                raise Exception("Could not split passw")

        window = self.getOtpCountWindow()

        for challenge in challenges:
            challenge_data = challenge.getData()
            stored_counter = challenge_data.get("counter_value")
            temp_otp_counter = self.checkOtp(otp, int(stored_counter),
                                             window, options)
            if temp_otp_counter > 0:
                otp_counter = temp_otp_counter
                matching_challenges = [challenge]
                break

        # The matching_challenges list will either contain a single challenge
        # or will be empty. Returning multiple challenges is not useful in this
        # case because all older challenges arecleaned up anyway.
        return otp_counter, matching_challenges

    def authenticate(self, passw, user, options=None):
        """
        The e-mail token only supports challenge response mode therefore when
        a 'normal' authenticate' request arrives we return false.

        :return: pin_match, otp_counter, reply
        :rtype: bool, int, string
        """
        pin_match = False
        otp_counter = -1
        reply = None
        return pin_match, otp_counter, reply

    def getInitDetail(self, params, user=None):
        '''
        to complete the token normalisation, the response of the initialiastion
        should be build by the token specific method, the getInitDetails
        '''
        response_detail = {}

        info = self.getInfo()
        response_detail['serial'] = self.getSerial()

        return response_detail<|MERGE_RESOLUTION|>--- conflicted
+++ resolved
@@ -30,19 +30,9 @@
 import datetime
 import logging
 import sys
-<<<<<<< HEAD
-=======
-import datetime
-
-from linotp.lib.tokens.hmactoken import HmacTokenClass
-from linotp.lib.config import getFromConfig
-from linotp.lib.util import getParam
-from linotp.lib.HMAC import HmacOtp
+
 
 from linotp.lib.token import get_token_owner
-
-from linotp.lib.user import getUserDetail
->>>>>>> fdea2a9a
 
 from pylons.i18n.translation import _
 
@@ -52,6 +42,7 @@
 from linotp.lib.config import getFromConfig
 from linotp.lib.policy import (getPolicy,
                                getPolicyActionValue)
+
 from linotp.lib.tokens.hmactoken import HmacTokenClass
 from linotp.lib.user import getUserDetail
 
@@ -104,7 +95,7 @@
 
         # we support various hashlib methods, but only on create
         # which is effectively set in the update
-        self.hashlibStr = getFromConfig("hotp.hashlib", "sha1")
+        self.hashlibStr = self.context['Config'].get("hotp.hashlib", "sha1")
         self.mode = ['challenge']
 
     @property
@@ -340,8 +331,7 @@
             attributes = {'state': transactionid}
         return success, status_message, data, attributes
 
-    @staticmethod
-    def _getEmailMessage(user=""):
+    def _getEmailMessage(self, user=""):
         """
         Could be used to implement some more complex logic similar to the
         SMS token where the SMS text is read from a policy.
@@ -362,14 +352,14 @@
                               'realm': realm,
                               "action": "emailtext",
                               "user": login},
+                             context=self.context
                              )
         if policies:
             message = getPolicyActionValue(policies, "emailtext", is_string=True)
 
         return message
 
-    @staticmethod
-    def _getEmailSubject(user=""):
+    def _getEmailSubject(self, user=""):
         """
         Could be used to implement some more complex logic similar to the
         SMS token where the SMS text is read from a policy.
@@ -390,6 +380,7 @@
                               'realm': realm,
                               "action": "emailsubject",
                               "user": login},
+                             context=self.context
                              )
         if policies:
             subject = getPolicyActionValue(policies, "emailsubject",
