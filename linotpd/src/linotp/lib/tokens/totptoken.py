--- conflicted
+++ resolved
@@ -275,6 +275,7 @@
         if val is not None:
             self.timeShift = val
 
+
         HmacTokenClass.update(self, param)
 
         if self.timeWindow is not None and self.timeWindow != '':
@@ -408,13 +409,8 @@
         except ValueError as e:
             raise e
 
-<<<<<<< HEAD
         secObj = self._get_secret_object()
-        self.hashlibStr = self.getFromTokenInfo("hashlib", self.hashlibStr)
-=======
-        secretHOtp = self.token.getHOtpKey()
         self.hashlibStr = self.getFromTokenInfo("hashlib", self.hashlibStr) or 'sha1'
->>>>>>> 0eaf6b9b
 
         timeStepping = int(self.getFromTokenInfo("timeStep", self.timeStep) or 30)
         window = int(self.getFromTokenInfo("timeWindow", self.timeWindow) or 180)
@@ -695,18 +691,11 @@
         res = (-1, 0, 0, 0)
 
         otplen = int(self.token.LinOtpOtpLen)
-<<<<<<< HEAD
         secObj = self._get_secret_object()
 
-        self.hashlibStr = self.getFromTokenInfo("hashlib", "sha1")
-        timeStepping = int(self.getFromTokenInfo("timeStep", 30))
-        shift = int(self.getFromTokenInfo("timeShift", 0))
-=======
-        secretHOtp = self.token.getHOtpKey()
         self.hashlibStr = self.getFromTokenInfo("hashlib", "sha1") or 'sha1'
         timeStepping = int(self.getFromTokenInfo("timeStep", 30) or 30)
         shift = int(self.getFromTokenInfo("timeShift", 0) or 0)
->>>>>>> 0eaf6b9b
 
         hmac2Otp = HmacOtp(secObj, self.getOtpCount(), otplen, self.getHashlib(self.hashlibStr))
 
@@ -749,18 +738,10 @@
         except ValueError:
             return ret
 
-<<<<<<< HEAD
         secObj = self._get_secret_object()
-        self.hashlibStr = self.getFromTokenInfo("hashlib", "sha1")
-        timeStepping = int(self.getFromTokenInfo("timeStep", 30))
-        shift = int(self.getFromTokenInfo("timeShift", 0))
-=======
-        secretHOtp = self.token.getHOtpKey()
-
         self.hashlibStr = self.getFromTokenInfo("hashlib", "sha1") or 'sha1'
         timeStepping = int(self.getFromTokenInfo("timeStep", 30) or 30)
         shift = int(self.getFromTokenInfo("timeShift", 0) or 0)
->>>>>>> 0eaf6b9b
 
         hmac2Otp = HmacOtp(secObj, self.getOtpCount(),
                            otplen, self.getHashlib(self.hashlibStr))
@@ -769,7 +750,7 @@
         if curTime:
             tCounter = self.time2float(curTime)
 
-        ## we don't need to round here as we have alread float
+        # we don't need to round here as we have alread float
         counter = int(((tCounter - shift) / timeStepping))
 
         otp_dict["shift"] = shift
