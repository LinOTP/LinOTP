# -*- coding: utf-8 -*-
#
#    LinOTP - the open source solution for two factor authentication
#    Copyright (C) 2010 - 2015 LSE Leading Security Experts GmbH
#
#    This file is part of LinOTP server.
#
#    This program is free software: you can redistribute it and/or
#    modify it under the terms of the GNU Affero General Public
#    License, version 3, as published by the Free Software Foundation.
#
#    This program is distributed in the hope that it will be useful,
#    but WITHOUT ANY WARRANTY; without even the implied warranty of
#    MERCHANTABILITY or FITNESS FOR A PARTICULAR PURPOSE.  See the
#    GNU Affero General Public License for more details.
#
#    You should have received a copy of the
#               GNU Affero General Public License
#    along with this program.  If not, see <http://www.gnu.org/licenses/>.
#
#
#    E-mail: linotp@lsexperts.de
#    Contact: www.linotp.org
#    Support: www.lsexperts.de
#
""" validation processing logic"""

import logging

from sqlalchemy import or_, and_, not_
from sqlalchemy import desc

from linotp.lib.user import getUserId

import linotp.lib.token
import linotp.lib.policy

from linotp.model import Challenge
from linotp.model.meta import Session
from linotp.lib.config  import getFromConfig
from linotp.lib.resolver import getResolverObject

log = logging.getLogger(__name__)


def transform_challenges(challenges):
    '''
    small helper to transfor a set of DB Challenges to a list
    of challenge data as dicts

    :param challenges: list of database challenges

    :return: a list with challenge data dicts
    '''
    channel_list = []
    for challenge in challenges:
        channel_list.append(challenge.get())
    # return channel_list
    return challenges


def get_challenges(serial=None, transid=None):
    '''
    get_challenges - give all challenges for a given token

    :param serial:   serial of the token
    :param transid:  transaction id, if None, all will be retrieved
    :return:         return a list of challenge dict
    '''
    log.debug('[get_challenges] %r' % (serial))

    challenges = []
    if transid is None and serial is None:
        return challenges

    if transid is None:
        db_challenges = Session.query(Challenge)\
            .filter(Challenge.tokenserial == u'' + serial)\
            .order_by(desc(Challenge.id))\
            .all()
    else:
        transid_len = int(getFromConfig('TransactionIdLength', 12))
        if len(transid) == transid_len:
            db_challenges = Session.query(Challenge)\
                .filter(Challenge.transid == transid)\
                .all()
        else:
            db_challenges = Session.query(Challenge)\
                .filter(Challenge.transid.startswith(transid))\
                .all()

    challenges.extend(db_challenges)

    log.debug('[getTransactions4serial] %r' % challenges)
    return challenges


def is_same_transaction(challenge, transaction_id):
    """
    helper method to check if challenge belongs to transaction set

    :param challenge: a challenge object
    :param transaction_id: the transaction id form the request

    :return: boolean
    """
    c_id = challenge.getTransactionId()
    if c_id == transaction_id:
        return True
    elif '.' in c_id:
        (transid, postfix) = c_id.split('.')
        if transid == transaction_id and len(postfix) == 2:
            return True
    return False


def create_challenge(token, options=None, challenge_id=None, id_postfix=''):
    """
    dedicated method to create a challenge to support the implementation
    of challenge policies in future

    :param options: optional parameters for token specific tokens
                    eg. request a signed challenge
    :return: a tuple of  (boolean, and a dict, which contains the
             {'challenge' : challenge} description)
    """

    # response dict, describing the challenge reply
    challenge = {}
    # the allocated db challenge object
    challenge_obj = None
    retry_counter = 0
    reason = None

    id_length = int(getFromConfig('TransactionIdLength', 12)) - len(id_postfix)

    while True:
        try:
            if not challenge_id:
                transactionid = "%s%s" % (Challenge.createTransactionId(
                                                            length=id_length),
                                                            id_postfix)
            else:
                transactionid = challenge_id

            num_challenges = Session.query(Challenge).\
                    filter(Challenge.transid == transactionid).count()

            if num_challenges == 0:
                challenge_obj = Challenge(transid=transactionid,
                                                tokenserial=token.getSerial())
            if challenge_obj is not None:
                break

        except Exception as exce:
            log.info("Failed to create Challenge: %r", exce)
            reason = exce

        # prevent an unlimited loop
        retry_counter = retry_counter + 1
        if retry_counter > 100:
            log.info("Failed to create Challenge for %d times: %r -quiting!",
                     retry_counter, reason)
            raise Exception('Failed to create challenge %r' % reason)

    challenges = get_challenges(serial=token.getSerial())

    # carefully create a new challenge
    try:

        # we got a challenge object allocated and initialize the challenge
        (res, open_transactionid, message, attributes) = \
                             token.initChallenge(transactionid,
                                                 challenges=challenges,
                                                 options=options)

        if res == False:
            # if a different transid is returned, this indicates, that there
            # is already an outstanding challenge we can refere to
            if open_transactionid != transactionid:
                transactionid = open_transactionid

        else:
            # in case the init was successfull, we preserve no the challenge data
            # to support the implementation of a blocking based on the previous
            # stored data
            challenge_obj.setChallenge(message)
            challenge_obj.save()

            (res, message, data, attributes) = \
                        token.createChallenge(transactionid, options=options)

            if res == True:
                # persist the final challenge data + message
                challenge_obj.setChallenge(message)
                challenge_obj.setData(data)
                challenge_obj.save()
            else:
                transactionid = ''

    except Exception as exce:
        reason = exce
        res = False

    # if something goes wrong with the challenge, remove it
    if res == False and challenge_obj is not None:
        try:
            log.debug("deleting session")
            Session.delete(challenge_obj)
            Session.commit()
        except Exception as exx:
            log.debug("deleting session failed: %r" % exx)
            try:
                Session.expunge(challenge_obj)
                Session.commit()
            except Exception as exx:
                log.debug("expunge session failed: %r" % exx)

    # in case that create challenge fails, we must raise this reason
    if reason is not None:
        message = "%r" % reason
        log.error("Failed to create or init challenge %r " % reason)
        raise reason

    # prepare the response for the user
    if transactionid is not None:
        challenge['transactionid'] = transactionid

    if message is not None:
        challenge['message'] = message

    if attributes is not None and type(attributes) == dict:
        challenge.update(attributes)

    return (res, challenge)


def check_pin(token, passw, user=None, options=None):
    '''
    check the provided pin w.r.t. the policy definition

    :param passw: the to be checked pass
    :param user: if otppin==1, this is the user, which resolver should
                 be checked
    :param options: the optional request parameters

    :return: boolean, if pin matched True
    '''
    res = False
    pin_policies = linotp.lib.policy.get_pin_policies(user)

    if 1 in pin_policies:
        # We check the Users Password as PIN
        log.debug("[check_pin] pin policy=1: checking the users"
                                                    " password as pin")
        if (user is None):
            raise Exception("[check_pin] - fail for pin policy == 1 "
                                                      "with user = None")

        (uid, _resolver, resolver_class) = getUserId(user)

        r_obj = getResolverObject(resolver_class)
        if  r_obj.checkPass(uid, passw):
            log.debug("[__checkToken] Successfully authenticated user %r."
                                                                    % uid)
            res = True
        else:
            log.info("[__checkToken] user %r failed to authenticate."
                                                                    % uid)

    elif 2 in pin_policies:
        # NO PIN should be entered atall
        log.debug("[__checkToken] pin policy=2: checking no pin")
        if len(passw) == 0:
            res = True
    else:
        # old stuff: We check The fixed OTP PIN
        log.debug("[__checkToken] pin policy=0: checkin the PIN")
        res = token.checkPin(passw, options=options)

    return res


def delete_challenges(serial, challenges):
    '''
    delete some challenges of a token

    :param serial: the serial number of the token
    :param challenges: list of (dict|int|str|challenge objects)

    :return: result of the delete operation
    '''

    challenge_ids = []
    for challenge in challenges:
        if type(challenge) == dict:
            if 'id' in challenge:
                challenge_id = challenge.get('id')
        elif type(challenge) == Challenge:
            challenge_id = challenge.get('id')
        elif type(challenge) in (unicode, str, int):
            challenge_id = challenge

        try:
            challenge_ids.append(int(challenge_id))
        except ValueError:
            # ignore
            log.warning("failed to convert the challengeId %r to int()" %
                        challenge_id)

    res = 1
    # gather all challenges with one sql 'in' statement
    if len(challenge_ids) > 0:
        del_challes = Session.query(Challenge).\
            filter(Challenge.tokenserial == serial).\
            filter(Challenge.id.in_(challenge_ids)).all()

        # and delete them via session
        for dell in del_challes:
            Session.delete(dell)

    return res

def check_otp(token, otpval, options=None):
    '''
    check the otp value

    :param otpval: the to be checked otp value
    :param options: the additional request parameters

    :return: result of the otp check, which is
            the matching otpcounter or -1 if not valid
    '''

    log.debug("[check_otp] entering function check_otp()")
    log.debug("[check_otp] token  : %r" % token)
    # This is only the OTP value, not the OTP PIN
    log.debug("[check_otp] OtpVal : %r" % otpval)

    res = -1

    counter = token.getOtpCount()
    window = token.getOtpCountWindow()

    res = token.checkOtp(otpval, counter, window, options=options)
    return res

def split_pin_otp(token, passw, user=None, options=None):
    '''
    split the pin and the otp fron the given password

    :param passw: the to be splitted password
    :param options: currently not used, but might be forwarded to the
                    token.splitPinPass
    :return: tuple of (split status, pin and otpval)
    '''
    pin_policies = linotp.lib.policy.get_pin_policies(user)

    policy = 0

    if 1 in pin_policies:
        log.debug("[split_pin_otp] pin policy=1: checking the "
                                                "users password as pin")
        # split the passw into password and otp value
        (res, pin, otp) = token.splitPinPass(passw)
        policy = 1
    elif 2 in pin_policies:
        # NO PIN should be entered atall
        log.debug("[split_pin_otp] pin policy=2: checking no pin")
        (res, pin, otp) = (0, "", passw)
        policy = 2
    else:
        # old stuff: We check The fixed OTP PIN
        log.debug("[split_pin_otp] pin policy=0: checkin the PIN")
        (res, pin, otp) = token.splitPinPass(passw)

    if res != -1:
        res = policy
    return (res, pin, otp)


class ValidateToken(object):
    '''
    class to manage the validation of a token
    '''

    class Context(object):
        '''
        little helper class to prove the interface calls valid
        '''
        def __init__(self):
            '''
            initlize the only api member
            '''
            self.audit = {}


    def __init__(self, token, user=None, context=None):
        '''
        ValidateToken constructor

        :param token: the to checked token
        :param user: the user of the check request of the token user
        :param context: this is used to preserve the context, which is used
                        to not import the global c
        '''
        self.token = token
        self.user = user
        self.pin_policies = None

        # these lists will be returned as result of the token check
        self.challenge_token = []
        self.pin_matching_token = []
        self.invalid_token = []
        self.valid_token = []
        self.related_challenges = []

        # support of context : c.audit
        if context == None:
            self.context = self.Context()
        else:
            self.context = context

    def get_verification_result(self):
        '''
        return the internal result representation of the token verification
        which are a set of list, which stand for the challenge, pinMatching
        or invalid or valid token list

        - the lists are returned as they easily could be joined into the final
          token list, independent of they are empty or contain a token obj

        :return: tuple of token lists
        '''

        return (self.challenge_token, self.pin_matching_token,
                self.invalid_token, self.valid_token)

    def checkToken(self, passw, user, options=None):
        '''
        validate a token against the provided pass

        :raises: "challenge not found",
                 if a state is given and no challenge is found for this
                 challenge id

        :param passw: the password, which could either be a pin, a pin+otp
                       or otp
        :param user: the user which the token belongs to
        :param options: dict with additional request parameters

        :return: tuple of otpcounter and potential reply
        '''
        log.debug("entering function checkToken(%r)" % self.token)
        res = -1
        if options is None:
            options = {}

        # are there outstanding challenges
        challenges = self.get_challenges(options)

        # is the request refering to a previous challenge
        if self.token.is_challenge_response(passw, user,
                                             options=options,
                                             challenges=challenges):

            (res, reply) = self.check_challenges(challenges,
                                        user, passw, options=options)

        else:
            # do the standard check
            (res, reply) = self.check_standard(passw, user, options=options)

        return (res, reply)

    def check_challenges(self, challenges, user, passw, options=None):
        '''
        This function checks, if the given response (passw) matches
        any of the open challenges

        to prevent the token author to deal with the database layer, the
        token.checkResponse4Challenge will recieve only the dictionary of the
        challenge data

        :param challenges: the list of database challenges
        :param user: the requesting use
        :param passw: the to password of the request, which must be pin+otp
        :param options: the addtional request parameters
        :return: tuple of otpcount (as result of an internal token.checkOtp)
                 and additional optional reply
        '''
        # challenge reply will stay None as we are in the challenge response
        # mode
        reply = None
        matching_challenges = []
        if options == None:
            options = {}

        otp = passw

        (otpcount, matching_challenges) = self.token.checkResponse4Challenge(
                                            user, otp, options=options,
                                            challenges=challenges)
        if otpcount >= 0:
            self.valid_token.append(self.token)
            if len(self.invalid_token) > 0:
                del self.invalid_token[0]
        else:
            self.invalid_token.append(self.token)

        # delete all challenges, which belong to the token and
        # the token could decide on its own, which should be deleted
        # default is: challenges which are younger than the matching one
        # are to be deleted

        all_challenges = self.lookup_challenge()
        to_be_deleted = self.token.challenge_janitor(matching_challenges,
                                                      all_challenges)

        # gather all related challenges, which as well must be deleted.
        # (relatedby the means of having a '.dd' postfix in transaction id)
        # These are then retrieved in the outer loop to call for each token
        # the challenge janitor so that every token may decide which challenge
        # to delete
        for del_challenge in to_be_deleted:
            if '.' in del_challenge.transid:
                tran_id = del_challenge.transid.split('.')[0]
                related_challenges = get_challenges(transid=tran_id)
                self.related_challenges.extend(related_challenges)

        delete_challenges(serial=self.token.getSerial(),
                          challenges=to_be_deleted)

        return (otpcount, reply)

    def check_standard(self, passw, user, options=None):
        '''
        do a standard verification, as we are not in a challengeResponse mode

        the upper interfaces expect in the success the otp counter or at
        least 0 if we have a success. A -1 identifies an error

        :param passw: the password, which should be checked
        :param options: dict with additional request parameters

        :return: tuple of matching otpcounter and a potential reply
        '''

        otp_count = -1
        pin_match = False
        reply = None

        ttype = self.token.getType()

<<<<<<< HEAD
        # fallback eg. in case of check_s, which does not provide a user
=======
        # fallback in case of check_s, which does not provide a user
        # but as for further prcessing a dummy user with only the realm defined
        # is required for the policy evaluation
>>>>>>> aa280869
        if user is None:
            realms = linotp.lib.token.getTokenRealms(self.token.getSerial())
            if len(realms) == 1:
                user = linotp.lib.user.User(login='', realm=realms[0])
            elif len(realms) == 0:
                realm = linotp.lib.token.getDefaultRealm()
                user = linotp.lib.user.User(login='', realm=realm)
                LOG.info('No token realm found - using default realm.')
            else:
                msg = ('Multiple realms for token found. But one dedicated '
                       'realm is required for further processing.')
                LOG.error(msg)
                raise Exception(msg)

        support_challenge_response = \
                linotp.lib.policy.get_auth_challenge_response(user, ttype)

        # special handling for tokens, who support only challenge modes
        # like the sms, email or ocra2 token
        challenge_mode_only = False

        mode = self.token.mode
        if type(mode) == list and len(mode) == 1 and mode[0] == "challenge":
            challenge_mode_only = True

        # the support_challenge_response is overruled, if the token
        # supports only challenge processing
        if challenge_mode_only == True:
            support_challenge_response = True

        try:
            # call the token authentication
            (pin_match, otp_count, reply) = self.token.authenticate(passw, user,
                                                                options=options)
        except Exception as exx:
            if (support_challenge_response == True and
                self.token.is_challenge_request(passw, user, options=options)):
                log.info("Retry on base of a challenge request:")
                pin_match = False
                otp_count = -1
            else:
                raise Exception(exx)

        if otp_count < 0 or pin_match == False:

            if (support_challenge_response == True and
                self.token.isActive() and
                self.token.is_challenge_request(passw, user, options=options)):
                # we are in createChallenge mode
                # fix for #12413:
                # - moved the create_challenge call to the checkTokenList!
                # after all tokens are processed and only one is challengeing
                # (_res, reply) = create_challenge(self.token, options=options)
                self.challenge_token.append(self.token)

        if len(self.challenge_token) == 0:
            if otp_count >= 0:
                self.valid_token.append(self.token)
            elif pin_match is True:
                self.pin_matching_token.append(self.token)
            else:
                self.invalid_token.append(self.token)

        return (otp_count, reply)

    def get_challenges(self, options=None):
        '''
        get all challenges, defined either by the option=state
        or identified by the token serial reference

        :param options: the request options

        :return: a list of challenges
        '''
        challenges = []
        valid_challenges = []

        if (options is not None and
            "state" in options or "transactionid" in options):
            state = options.get('state', options.get('transactionid'))

            challenges = self.lookup_challenge(serial=self.token.getSerial(),
                                               state=state)
            if len(challenges) == 0 and self.token.getType() not in ['ocra']:
                # if state argument is given, but no open challenge found
                # this might be a problem, so make a log entry
                log.info('no challenge with state %s found for %s'
                            % (state, self.token.getSerial()))

        else:
            challenges = self.lookup_challenge(serial=self.token.getSerial())

        # now verify that the challenge is valid
        for ch in challenges:
            if self.token.is_challenge_valid(ch):
                valid_challenges.append(ch)

        return valid_challenges

    def lookup_challenge(self, serial=None, state=None):
        '''
        database lookup to find all challenges belonging to a token and or
        if exist with a transaction state

        :param state: the optional parameter identified the state/transactionId

        :return: the list of challenges
        '''

        conditions = ()
        if serial:
            conditions += (and_(Challenge.tokenserial == serial),)
        if state:
            transid_len = int(getFromConfig('TransactionIdLength', 12))
            if len(state) == transid_len:
                conditions += (and_(Challenge.transid == state),)
            else:
                conditions += (and_(Challenge.transid.startswith(state)),)

        # SQLAlchemy requires the conditions in one arg as tupple
        condition = and_(*conditions)
        challenges = Session.query(Challenge).filter(condition).all()
        return challenges



#eof###########################################################################<|MERGE_RESOLUTION|>--- conflicted
+++ resolved
@@ -552,13 +552,9 @@
 
         ttype = self.token.getType()
 
-<<<<<<< HEAD
-        # fallback eg. in case of check_s, which does not provide a user
-=======
         # fallback in case of check_s, which does not provide a user
         # but as for further prcessing a dummy user with only the realm defined
         # is required for the policy evaluation
->>>>>>> aa280869
         if user is None:
             realms = linotp.lib.token.getTokenRealms(self.token.getSerial())
             if len(realms) == 1:
@@ -566,11 +562,11 @@
             elif len(realms) == 0:
                 realm = linotp.lib.token.getDefaultRealm()
                 user = linotp.lib.user.User(login='', realm=realm)
-                LOG.info('No token realm found - using default realm.')
+                log.info('No token realm found - using default realm.')
             else:
                 msg = ('Multiple realms for token found. But one dedicated '
                        'realm is required for further processing.')
-                LOG.error(msg)
+                log.error(msg)
                 raise Exception(msg)
 
         support_challenge_response = \
