# -*- coding: utf-8 -*-
#
#    LinOTP - the open source solution for two factor authentication
#    Copyright (C) 2010 - 2019 KeyIdentity GmbH
#
#    This file is part of LinOTP server.
#
#    This program is free software: you can redistribute it and/or
#    modify it under the terms of the GNU Affero General Public
#    License, version 3, as published by the Free Software Foundation.
#
#    This program is distributed in the hope that it will be useful,
#    but WITHOUT ANY WARRANTY; without even the implied warranty of
#    MERCHANTABILITY or FITNESS FOR A PARTICULAR PURPOSE.  See the
#    GNU Affero General Public License for more details.
#
#    You should have received a copy of the
#               GNU Affero General Public License
#    along with this program.  If not, see <http://www.gnu.org/licenses/>.
#
#
#    E-mail: linotp@keyidentity.com
#    Contact: www.linotp.org
#    Support: www.keyidentity.com
#
""" policy processing """

import logging

import re

from copy import deepcopy

import linotp

from linotp.lib.user import User
from linotp.lib.user import getResolversOfUser

from linotp.lib.error import LinotpError
from linotp.lib.error import ParameterError

from linotp.lib.config.parsing import ConfigTree
from linotp.lib.config.parsing import ConfigNotRecognized
from linotp.lib.context import request_context as context

from linotp.lib.policy.definitions import SYSTEM_ACTIONS

from linotp.lib.policy.processing import _getAuthorization
from linotp.lib.policy.processing import getPolicy
from linotp.lib.policy.processing import get_client_policy
from linotp.lib.policy.processing import search_policy
from linotp.lib.policy.processing import has_client_policy

from linotp.lib.policy.util import get_realm_from_policies
from linotp.lib.policy.util import get_resolvers_for_realms
from linotp.lib.policy.util import getPolicyActionValue
from linotp.lib.policy.util import _getAuthenticatedUser
from linotp.lib.policy.util import _get_client
from linotp.lib.policy.util import _get_pin_values
from linotp.lib.policy.util import _getDefaultRealm
from linotp.lib.policy.util import _getLinotpConfig
from linotp.lib.policy.util import _getRealms
from linotp.lib.policy.util import _getUserFromParam
from linotp.lib.policy.util import _getUserRealms

from linotp.lib.policy.util import letters, digits, special_characters
from linotp.lib.policy.util import ascii_lowercase, ascii_uppercase

from linotp.lib.policy.maxtoken import check_maxtoken

# for generating random passwords
from linotp.lib.crypto.utils import urandom
from linotp.lib.util import uniquify

from linotp.lib.realm import getRealms


from linotp.lib.util import generate_password

from linotp.lib.context import request_context

log = logging.getLogger(__name__)

# This dictionary maps the token_types to actions in the scope gettoken,
# that define the maximum allowed otp valies in case of getotp/getmultiotp
MAP_TYPE_GETOTP_ACTION = {"dpw": "max_count_dpw",
                          "hmac": "max_count_hotp",
                          "totp": "max_count_totp", }


class PolicyException(LinotpError):
    def __init__(self, description="unspecified error!"):
        LinotpError.__init__(self, description=description, id=410)


class AuthorizeException(LinotpError):
    def __init__(self, description="unspecified error!"):
        LinotpError.__init__(self, description=description, id=510)


# ---------------------------------------------------------------------------- -

# on module load integrate the policy config parser into the
# ConfigTree class

def parse_policy(composite_key, value):

    """ Parses policy data from a config entry """

    if not composite_key.startswith('linotp.Policy'):
        raise ConfigNotRecognized(composite_key)

    parts = composite_key.split('.')

    if len(parts) != 4:
        raise ConfigNotRecognized(composite_key)

    object_id = parts[2]
    attr_name = parts[3]

    return object_id, {attr_name: value}

ConfigTree.add_parser('policies', parse_policy)

# ---------------------------------------------------------------------------- -


def checkAuthorisation(scope, method):
    """
    check if the authenticated user has the right to do the given action
    :param scope: scope of the policy to be checked
    :param method: the requested action
    :return: nothing if authorized, else raise PolicyException
    """
    _ = context['translate']

    auth = _getAuthorization(scope, method)
    if auth['active'] and not auth['auth']:
        log.warning("the user >%r< is not allowed to "
                    "do %s", auth['admin'], scope)

        ret = _("You do not have the administrative right to do this. You are "
                "missing a policy scope=%s, action=%s") % (scope, method)

        raise PolicyException(ret)


def _checkAdminPolicyPost(method, param=None, user=None):
    ret = {}
    controller = 'admin'
    _ = context['translate']

    log.debug("entering controller %s", controller)
    log.debug("entering method %s", method)
    log.debug("using params %s", param)

    serial = param.get("serial")

    if user is None:
        user = _getUserFromParam()

    if method in ['init', 'assign', 'setPin']:
        # check if we are supposed to genereate a random OTP PIN
        randomPINLength = _getRandomOTPPINLength(user)

        if randomPINLength > 0:
            new_pin = createRandomPin(user, min_pin_length=randomPINLength)

            log.debug("setting random pin for token with serial %s and user: "
                      "%s", serial, user)

            linotp.lib.token.setPin(new_pin, None, serial)
            log.debug("pin set")

            ret['new_pin'] = new_pin

        # ------------------------------------------------------------------ --

        if method == 'assign':
            if not _check_token_count(realm=user.realm, post_check=True):
                admin = context['AuthUser']

                log.warning("the admin >%s< is not allowed to enroll any more "
                            "tokens for the realm %s", admin, user.realm)

                raise PolicyException(_("The maximum allowed number of tokens "
                                        "for the realm %s was reached. You can"
                                        " not init any more tokens. Check the "
                                        "policies scope=enrollment, "
                                        "action=tokencount.") % user.realm)

    # ---------------------------------------------------------------------- --

    # with loadtokens, we have to check if the tokens limit exceeded

    elif method == 'loadtokens':

        tokenrealm = param.get('tokenrealm', user.realm)

        if not _check_token_count(realm=tokenrealm, post_check=True):
            admin = context['AuthUser']

            log.warning("the maximum tokens for the realm "
                        "%s is exceeded.", tokenrealm)

            raise PolicyException(_("The maximum number of allowed tokens "
                                    "in realm %s is exceeded. Check policy "
                                    "tokencount!") % tokenrealm)

    # ---------------------------------------------------------------------- --

    elif method == 'getserial':
        # check if the serial/token, that was returned is in
        # the realms of the admin!
        policies = getAdminPolicies("getserial")
        if (policies['active'] and not
                checkAdminAuthorization(policies, serial,
                                        User('', '', ''))):

            log.warning("the admin >%s< is not allowed to get "
                        "serial of token %s", policies['admin'], serial)

            raise PolicyException(_("You do not have the administrative "
                                    "right to get serials from this realm!"))
    else:
        # unknown method
        log.error("an unknown method <<%s>> was passed.", method)

        raise PolicyException(_("Failed to run getPolicyPost. "
                                "Unknown method: %s") % method)
    return ret


def _checkSystemPolicyPost(method, param=None, user=None):

    ret = {}
    controller = 'system'
    _ = context['translate']

    log.debug("entering controller %s", controller)

    if method == 'getRealms':
        systemReadRights = False
        res = param['realms']
        auth = _getAuthorization('system', 'read')
        if auth['auth']:
            systemReadRights = True

        if not systemReadRights:
            # If the admin is not allowed to see all realms,
            # (policy scope=system, action=read)
            # the realms, where he has no administrative rights need,
            # to be stripped.
            pol = getAdminPolicies('')
            if pol['active']:
                log.debug("the admin has policies "
                          "in these realms: %r", pol['realms'])

                lowerRealms = uniquify(pol['realms'])
                for realm, _v in list(res.items()):
                    if (realm.lower() not in lowerRealms and
                       '*' not in lowerRealms):

                        log.debug("the admin has no policy in realm %r. "
                                  "Deleting it: %r", realm, res)

                        del res[realm]
            else:

                log.error("system: : getRealms: The admin >%s< is not "
                          "allowed to read system config and has not "
                          "realm administrative rights!", auth['admin'])

                raise PolicyException(_("You do not have system config read "
                                        "rights and not realm admin "
                                        "policies."))

        ret['realms'] = res
    return ret


def _checkSelfservicePolicyPost(method, param=None, user=None):

    ret = {}
    _ = context['translate']
    controller = 'selfservice'

    log.debug("entering controller %s", controller)
    log.debug("entering method %s", method)
    log.debug("using params %s", param)

    serial = param.get("serial")

    if user is None:
        user = _getUserFromParam()

    if method == 'enroll':
        # check if we are supposed to genereate a random OTP PIN
        randomPINLength = _getRandomOTPPINLength(user)

        if randomPINLength > 0:

            new_pin = createRandomPin(user, min_pin_length=randomPINLength)

            log.debug("setting random pin for token with serial "
                      "%s and user: %s", serial, user)

            linotp.lib.token.setPin(new_pin, None, serial)
            log.debug("[init] pin set")
            # TODO: This random PIN could be processed and
            # printed in a PIN letter
            ret['new_pin'] = new_pin

    return ret


def _checkAdminPolicyPre(method, param=None, authUser=None, user=None):
    ret = {}
    _ = context['translate']

    if not param:
        param = {}

    serial = param.get("serial")
    if user is None:
        user = _getUserFromParam()

    realm = param.get("realm")
    if realm is None or len(realm) == 0:
        realm = _getDefaultRealm()

    # ---------------------------------------------------------------------- --

    # check the maxtoken policy
    #   which restricts the number of tokens for the user in a realm

    check_maxtoken(method, user=user or authUser, param=param)

    # ---------------------------------------------------------------------- --

    if method == "show":
        log.debug("[checkPolicyPre] entering method %s", method)

        # get the realms for this administrator
        policies = getAdminPolicies('')

        log.debug("[checkPolicyPre] The admin >%s< may manage the "
                  "following realms: %s",
                  policies['admin'], policies['realms'])

        if policies['active'] and len(policies['realms']) == 0:

            log.error("[checkPolicyPre] The admin >%s< has no rights in "
                      "any realms!", policies['admin'])

            raise PolicyException(_("You do not have any rights in any "
                                    "realm! Check the policies."))
        return {'realms': policies['realms'], 'admin': policies['admin'],
                "active": policies['active']}

    elif method == 'totp_lookup':

        policies = getAdminPolicies("totp_lookup")

        if (policies['active'] and not
                checkAdminAuthorization(policies, serial, user)):

            log.warning("the admin >%s< is not allowed to get token info for "
                        " realm %r", policies['admin'], user.realm)

            raise PolicyException(_("You do not have the administrative "
                                    "right to get token info in "
                                    "this realm!"))

    elif method == 'token_method':

        log.debug("[checkPolicyPre] entering method %s", method)

        # get the realms for this administrator
        policies = getAdminPolicies('token_method')

        log.debug("[checkPolicyPre] The admin >%s< may manage the "
                  "following realms: %s",
                  policies['admin'], policies['realms'])

        if policies['active'] and len(policies['realms']) == 0:

            log.error("[checkPolicyPre] The admin >%s< has no rights in "
                      "any realms!", policies['admin'])

            raise PolicyException(_("You do not have any rights in any "
                                    "realm! Check the policies."))

        return {'realms': policies['realms'], 'admin': policies['admin'],
                "active": policies['active']}

    elif method == 'remove':
        policies = getAdminPolicies("remove")
        # FIXME: A token that belongs to multiple realms should not be
        #        deleted. Should it? If an admin has the right on this
        #        token, he might be allowed to delete it,
        #        even if the token is in other realms.
        # We could use fitAllRealms=True
        if (policies['active'] and not
                checkAdminAuthorization(policies, serial, user)):

            log.warning("the admin >%s< is not allowed to remove token %s for "
                        "user %s@%s",
                        policies['admin'], serial, user.login, user.realm)

            raise PolicyException(_("You do not have the administrative "
                                    "right to remove token %s. Check the "
                                    "policies.") % serial)

    elif method == 'enable':
        policies = getAdminPolicies("enable")
        if (policies['active'] and not
                checkAdminAuthorization(policies, serial, user)):

            log.warning("[enable] the admin >%s< is not allowed to enable "
                        "token %s for user %s@%s",
                        policies['admin'], serial, user.login, user.realm)

            raise PolicyException(_("You do not have the administrative "
                                    "right to enable token %s. Check the "
                                    "policies.") % serial)

        if not _check_token_count():
            log.error("The maximum token number is reached!")
            raise PolicyException(_("You may not enable any more tokens. "
                                    "Your maximum token number is "
                                    "reached!"))

        # We need to check which realm the token will be in.
        realmList = linotp.lib.token.getTokenRealms(serial)
        for r in realmList:
            if not _check_token_count(realm=r):

                log.warning("the maximum tokens for the realm %s is "
                            "exceeded.", r)

                raise PolicyException(_("You may not enable any more tokens "
                                        "in realm %s. Check the policy "
                                        "'tokencount'") % r)

    elif method == 'disable':
        policies = getAdminPolicies("disable")
        if (policies['active'] and not
                checkAdminAuthorization(policies, serial, user)):

            log.warning("the admin >%s< is not allowed to disable token %s for"
                        " user %s@%s",
                        policies['admin'], serial, user.login, user.realm)

            raise PolicyException(_("You do not have the administrative "
                                    "right to disable token %s. Check the "
                                    "policies.") % serial)

    elif method == 'copytokenpin':
        policies = getAdminPolicies("copytokenpin")
        if (policies['active'] and not
                checkAdminAuthorization(policies, serial, user)):

            log.warning("the admin >%s< is not allowed to copy token pin of "
                        "token %s for user %s@%s",
                        policies['admin'], serial, user.login, user.realm)

            raise PolicyException(_("You do not have the administrative "
                                    "right to copy PIN of token %s. Check "
                                    "the policies.") % serial)

    elif method == 'copytokenuser':
        policies = getAdminPolicies("copytokenuser")
        if (policies['active'] and not
                checkAdminAuthorization(policies, serial, user)):

            log.warning("the admin >%s< is not allowed to copy token user of "
                        "token %s for user %s@%s",
                        policies['admin'], serial, user.login, user.realm)

            raise PolicyException(_("You do not have the administrative "
                                    "right to copy user of token %s. Check "
                                    "the policies.") % serial)

    elif method == 'losttoken':
        policies = getAdminPolicies("losttoken")
        if (policies['active'] and not
                checkAdminAuthorization(policies, serial, user)):

            log.warning("the admin >%s< is not allowed to run "
                        "the losttoken workflow for token %s for "
                        "user %s@%s",
                        policies['admin'], serial, user.login, user.realm)

            raise PolicyException(_("You do not have the administrative "
                                    "right to run the losttoken workflow "
                                    "for token %s. Check the "
                                    "policies.") % serial)

    elif method == 'getotp':
        policies = getAdminPolicies("getotp")
        if (policies['active'] and not
                checkAdminAuthorization(policies, serial, user)):

            log.warning("the admin >%s< is not allowed to run the getotp "
                        "workflow for token %s for user %s@%s",
                        policies['admin'], serial, user.login, user.realm)

            raise PolicyException(_("You do not have the administrative "
                                    "right to run the getotp workflow for "
                                    "token %s. Check the policies.") % serial)

    elif method == 'getserial':
        policies = getAdminPolicies("getserial")
        # check if we want to search the token in certain realms
        if realm is not None:
            dummy_user = User('dummy', realm, None)
        else:
            dummy_user = User('', '', '')
            # We need to allow this, as no realm was passed at all.
            policies['realms'] = '*'
        if (policies['active'] and not
                checkAdminAuthorization(policies, None, dummy_user)):

            log.warning("the admin >%s< is not allowed to get serials for user"
                        " %s@%s", policies['admin'], user.login, user.realm)

            raise PolicyException(_("You do not have the administrative "
                                    "right to get serials by OTPs in "
                                    "this realm!"))

    elif method == 'init':
        ttype = param.get("type")
        # possible actions are:
        # initSPASS,     initHMAC,    initETNG, initSMS,     initMOTP
        policies = {}
        # default: we got HMAC / ETNG
        log.debug("[checkPolicyPre] checking init action")

        from linotp.lib.support import check_license_restrictions
        if linotp.lib.support.check_license_restrictions():
            raise PolicyException(_("Due to license restrictions no more"
                                    " tokens could be enrolled!"))

        if ((not ttype) or
                (ttype and (ttype.lower() == "hmac"))):
            p1 = getAdminPolicies("initHMAC")
            p2 = getAdminPolicies("initETNG")
            policies = {'active': p1['active'],
                        'admin': p1['admin'],
                        'realms': p1['realms'] + p2['realms'],
                        'resolvers': p1['resolvers'] + p2['resolvers']}
        else:
            # See if there is a policy like initSPASS or ....
            token_type_list = linotp.lib.token.get_token_type_list()
            token_type_found = False

            for tt in token_type_list:
                if tt.lower() == ttype.lower():
                    policies = getAdminPolicies("init%s" % tt.upper())
                    token_type_found = True
                    break

            if not token_type_found:
                policies = {}
                log.error("Unknown token type: %s", ttype)
                raise Exception(_("The tokentype '%s' could not be "
                                  "found.") % ttype)

        # We need to assure, that an admin does not enroll a token into a
        # realm were he has no ACCESS! : -(
        # The admin may not enroll a token with a serial, that is already
        # assigned to a user outside of his realm

        # if a user is given, we need to check the realm of this user
        log.debug("checking realm of the user")
        if (policies['active'] and (user.login != "" and not
           checkAdminAuthorization(policies, "", user))):

            log.warning("the admin >%s< is not allowed to enroll token %s of "
                        "type %s to user %s@%s", policies['admin'],
                        serial, ttype, user.login, user.realm)

            raise PolicyException(_("You do not have the administrative "
                                    "right to init token %s of type %s to "
                                    "user %s@%s. Check the policies.") % (
                                        serial, ttype, user.login, user.realm))

        # no right to enroll token in any realm
        log.debug("checking enroll token at all")
        if policies['active'] and len(policies['realms']) == 0:

            log.warning("the admin >%s< is not allowed to enroll "
                        "a token at all.", policies['admin'])

            raise PolicyException(_("You do not have the administrative "
                                    "right to enroll tokens. Check the "
                                    "policies."))

        # the token is assigned to a user, not in the realm of the admin!
        # we only need to check this, if the token already exists. If
        # this is a new token, we do not need to check this.
        log.debug("checking for token existens")

        if policies['active'] and linotp.lib.token.tokenExist(serial):
            if not checkAdminAuthorization(policies, serial, ""):

                log.warning("the admin >%s< is not allowed to enroll token %s "
                            "of type %s.", policies['admin'], serial, ttype)

                raise PolicyException(_("You do not have the administrative "
                                        "right to init token %s of type %s.")
                                      % (serial, ttype))

        log.debug("checking tokens in realm for user %r", user)
        if user and not _check_token_count(user=user):
            log.warning("the admin >%s< is not allowed to enroll any more "
                        "tokens for the realm %s",
                        policies['admin'], user.realm)

            raise PolicyException(_("The maximum allowed number of tokens "
                                    "for the realm %s was reached. You can "
                                    "not init any more tokens. Check the "
                                    "policies scope=enrollment, "
                                    "action=tokencount.") % user.realm)

        # ==== End of policy check 'init' ======
        ret['realms'] = policies['realms']

    elif method == 'unassign':

        policies = getAdminPolicies("unassign")
        if (policies['active'] and not
                checkAdminAuthorization(policies, serial, user)):

            log.warning("the admin >%s< is not allowed to unassign token %s "
                        "for user %s@%s",
                        policies['admin'], serial, user.login, user.realm)

            raise PolicyException(_("You do not have the administrative "
                                    "right to unassign token %s. Check the "
                                    "policies.") % serial)

    elif method == 'assign':
        policies = getAdminPolicies("assign")

        # the token is assigned to a user, not in the realm of the admin!
        if (policies['active'] and not
                checkAdminAuthorization(policies, serial, "")):

            log.warning("the admin >%s< is not allowed to assign token %s. ",
                        policies['admin'], serial)

            raise PolicyException(_("You do not have the administrative "
                                    "right to assign token %s. "
                                    "Check the policies.") % (serial))

        # The user, the token should be assigned to,
        # is not in the admins realm
        if (policies['active'] and not
                checkAdminAuthorization(policies, "", user)):

            log.warning("the admin >%s< is not allowed to assign "
                        "token %s for user %s@%s",
                        policies['admin'], serial, user.login, user.realm)

            raise PolicyException(_("You do not have the administrative "
                                    "right to assign token %s. Check the "
                                    "policies.") % serial)

    elif method == 'setPin':

        if "userpin" in param:
            if "userpin" not in param:
                raise ParameterError(_("Missing parameter: %r")
                                     % "userpin", id=905)

            # check admin authorization
            policies1 = getAdminPolicies("setSCPIN")
            policies2 = getAdminPolicies("setMOTPPIN")
            _usr = User("", "", "")
            if ((policies1['active'] and not
                 (checkAdminAuthorization(policies1, serial, _usr))) or
                (policies2['active'] and not
                 (checkAdminAuthorization(policies2, serial, _usr)))):

                log.warning("the admin >%s< is not allowed to set MOTP PIN/SC "
                            "UserPIN for token %s.",
                            policies1['admin'], serial)

                raise PolicyException(_("You do not have the administrative "
                                        "right to set MOTP PIN/ SC UserPIN "
                                        "for token %s. Check the policies.")
                                      % serial)

        if "sopin" in param:
            if "sopin" not in param:
                raise ParameterError(_("Missing parameter: %r")
                                     % "sopin", id=905)

            # check admin authorization
            policies = getAdminPolicies("setSCPIN")
            if (policies['active'] and not
                    checkAdminAuthorization(policies, serial,
                                            User("", "", ""))):

                log.warning("the admin >%s< is not allowed to setPIN for "
                            "token %s.", policies['admin'], serial)

                raise PolicyException(_("You do not have the administrative "
                                        "right to set Smartcard PIN for "
                                        "token %s. Check the policies.")
                                      % serial)

    elif method == 'set':

        if "pin" in param:
            policies = getAdminPolicies("setOTPPIN")
            if (policies['active'] and not
                    checkAdminAuthorization(policies, serial, user)):

                log.warning("the admin >%s< is not allowed to set "
                            "OTP PIN for token %s for user %s@%s",
                            policies['admin'], serial, user.login, user.realm)

                raise PolicyException(_("You do not have the administrative "
                                        "right to set OTP PIN for token %s. "
                                        "Check the policies.") % serial)

        if ("MaxFailCount".lower() in param or "SyncWindow".lower() in param or
           "CounterWindow".lower() in param or "OtpLen".lower() in param):

            policies = getAdminPolicies("set")

            if (policies['active'] and not
                    checkAdminAuthorization(policies, serial, user)):

                log.warning("the admin >%s< is not allowed to set "
                            "token properites for %s for user %s@%s",
                            policies['admin'], serial, user.login, user.realm)

                raise PolicyException(_("You do not have the administrative "
                                        "right to set token properties for "
                                        "%s. Check the policies.") % serial)

    elif method == 'resync':

        policies = getAdminPolicies("resync")
        if (policies['active'] and not
                checkAdminAuthorization(policies, serial, user)):

            log.warning("the admin >%s< is not allowed to resync token %s for "
                        "user %s@%s",
                        policies['admin'], serial, user.login, user.realm)

            raise PolicyException(_("You do not have the administrative "
                                    "right to resync token %s. Check the "
                                    "policies.") % serial)

    elif method == 'userlist':
        policies = getAdminPolicies("userlist")
        # check if the admin may view the users in this realm
        if (policies['active'] and
                not checkAdminAuthorization(policies, "", user)):

            log.warning("the admin >%s< is not allowed to list"
                        " users in realm %s(%s)!", policies['admin'],
                        user.realm, user.resolver_config_identifier)

            raise PolicyException(_("You do not have the administrative"
                                  " right to list users in realm %s(%s).")
                                  % (user.realm,
                                  user.resolver_config_identifier))

    elif method == 'tokenowner':
        policies = getAdminPolicies("tokenowner")
        # check if the admin may view the users in this realm
        if (policies['active'] and
                not checkAdminAuthorization(policies, "", user)):

            log.warning("the admin >%s< is not allowed to get"
                        " the token owner in realm %s(%s)!",
                        policies['admin'], user.realm,
                        user.resolver_config_identifier)

            raise PolicyException(_("You do not have the administrative"
                                    " right to get the token owner in realm"
                                    " %s(%s).") % (user.realm,
                                    user.resolver_config_identifier))

    elif method == 'checkstatus':
        policies = getAdminPolicies("checkstatus")
        # check if the admin may view the users in this realm
        if (policies['active'] and not
                checkAdminAuthorization(policies, "", user)):

            log.warning("the admin >%s< is not allowed to show status of token"
                        " challenges in realm %s(%s)!", policies['admin'],
                        user.realm, user.resolver_config_identifier)

            raise PolicyException(_("You do not have the administrative "
                                    "right to show status of token "
                                    "challenges in realm "
                                    "%s(%s).")
                                  % (user.realm,
                                     user.resolver_config_identifier))

    elif method == 'tokenrealm':

        log.debug("entering method %s", method)

        # The admin needs to have the right "manageToken" for all realms,
        # the token is currently in and all realm the Token should go into.
        policies = getAdminPolicies("manageToken")

        if "realms" not in param:
            raise ParameterError(_("Missing parameter: %r")
                                 % "realms", id=905)

        realms = param["realms"]

        # List of the new realms
        realmNewList = realms.split(',')
        # List of existing realms
        realmExistList = linotp.lib.token.getTokenRealms(serial)

        for r in realmExistList:
            if (policies['active'] and not
                checkAdminAuthorization(policies, None,
                                        User("dummy", r, None))):

                log.warning("the admin >%s< is not allowed "
                            "to manage tokens in realm %s",
                            policies['admin'], r)

                raise PolicyException(_("You do not have the administrative "
                                        "right to remove tokens from realm "
                                        "%s. Check the policies.") % r)

        for r in realmNewList:
            if (policies['active'] and not
                checkAdminAuthorization(policies, None,
                                        User("dummy", r, None))):

                log.warning("the admin >%s< is not allowed "
                            "to manage tokens in realm %s",
                            policies['admin'], r)

                raise PolicyException(_("You do not have the administrative "
                                        "right to add tokens to realm %s. "
                                        "Check the policies.") % r)

            if not _check_token_count(realm=r):

                log.warning("the maximum tokens for the "
                            "realm %s is exceeded.", r)

                raise PolicyException(_("You may not put any more tokens in "
                                        "realm %s. Check the policy "
                                        "'tokencount'") % r)

    elif method == 'reset':

        policies = getAdminPolicies("reset")
        if (policies['active'] and not
                checkAdminAuthorization(policies, serial, user)):

            log.warning("the admin >%s< is not allowed to reset "
                        "token %s for user %s@%s",
                        policies['admin'], serial, user.login, user.realm)

            raise PolicyException(_("You do not have the administrative "
                                    "right to reset token %s. Check the "
                                    "policies.") % serial)

    elif method == 'import':
        policies = getAdminPolicies("import")

        # no right to import token in any realm
        log.debug("checking import token at all")

        if policies['active'] and len(policies['realms']) == 0:

            log.warning("the admin >%s< is not allowed to import a "
                        "token at all.", policies['admin'])

            raise PolicyException(_("You do not have the administrative "
                                    "right to import tokens. Check the "
                                    "policies."))

        ret['realms'] = policies['realms']

    elif method == 'loadtokens':

        # loadtokens is called in the sope of token import to
        # * to check that the user is allowed to upload the tokens into
        #   the target realm - the list of allowed target realms is taken
        #   from the realm defintion of th import policy
        # * verify that the amount of tokens in the target realm does not
        #   exceed the maxtoken policy and

        tokenrealm = param.get('tokenrealm')
        policies = getAdminPolicies("import")

        if policies['active']:
            if not (
                '*' in policies['realms'] or tokenrealm in policies['realms']):

                log.warning("the admin >%s< is not allowed to "
                            "import token files to realm %s: %s",
                            policies['admin'], tokenrealm, policies)

                raise PolicyException(_("You do not have the administrative "
                                        "right to import token files to realm %s"
                                        ". Check the policies.") % tokenrealm)

        if not _check_token_count(realm=tokenrealm):

            log.warning("the maximum tokens for the realm "
                        "%s is exceeded.", tokenrealm)

            raise PolicyException(_("The maximum number of allowed tokens "
                                    "in realm %s is exceeded. Check policy "
                                    "tokencount!") % tokenrealm)

    elif method == 'unpair':

        policies = getAdminPolicies("unpair")
        if (policies['active'] and not
           checkAdminAuthorization(policies, serial, user)):

            log.warning("the admin >%s< is not allowed to unpair token %s "
                        "for user %s@%s",
                        policies['admin'], serial, user.login, user.realm)

            raise PolicyException(_("You do not have the administrative "
                                    "right to unpair token %s. Check the "
                                    "policies.") % serial)

    else:
        # unknown method
        log.error("an unknown method <<%s>> was passed.", method)

        raise PolicyException(_("Failed to run checkPolicyPre. "
                                "Unknown method: %s") % method)

    return ret


def _checkGetTokenPolicyPre(method, param=None, authUser=None, user=None):
    ret = {}
    _ = context['translate']

    if not param:
        param = {}

    if method[0: len('max_count')] == 'max_count':
        ret = 0
        serial = param.get("serial")

        ttype = linotp.lib.token.getTokenType(serial).lower()
        trealms = linotp.lib.token.getTokenRealms(serial)
        pol_action = MAP_TYPE_GETOTP_ACTION.get(ttype, "")
        admin_user = _getAuthenticatedUser()

        if pol_action == "":
            raise PolicyException(_("There is no policy gettoken/"
                                    "max_count definable for the "
                                    "tokentype %r") % ttype)

        policies = {}
        for realm in trealms:
            pol = search_policy({'scope': 'gettoken', 'realm': realm,
                                 'user': admin_user['login'],
                                 'action': pol_action})

            log.error("got a policy: %r", policies)

            policies.update(pol)

        value = getPolicyActionValue(policies, pol_action)

        log.debug("got all policies: %r: %r", policies, value)

        ret = value

    return ret


def _checkAuditPolicyPre(method, param=None, authUser=None, user=None):

    ret = {}
    _ = context['translate']

    if not param:
        param = {}

    if method == 'view':
        auth = _getAuthorization("audit", "view")
        if auth['active'] and not auth['auth']:

            log.warning("the admin >%r< is not allowed to "
                        "view the audit trail", auth['admin'])

            ret = _("You do not have the administrative right to view the "
                    "audit trail. You are missing a policy "
                    "scope=audit, action=view")
            raise PolicyException(ret)
    else:
        log.error("an unknown method was passed in : %s", method)

        raise PolicyException(_("Failed to run checkPolicyPre. Unknown "
                                "method: %s") % method)

    return ret


def _checkManagePolicyPre(method, param=None, authUser=None, user=None):
    controller = 'manage'
    ret = {}
    log.debug("entering controller %s", controller)
    return ret


def _checkToolsPolicyPre(method, param=None, authUser=None, user=None):
    ret = {}
    _ = context['translate']

    if not param:
        param = {}

    auth = _getAuthorization("tools", method)
    if auth['active'] and not auth['auth']:

        log.warning("the admin >%r< is not allowed to "
                    "view the audit trail", auth['admin'])

        ret = _("You do not have the administrative right to manage tools. "
                "You are missing a policy scope=tools, action=%s") % method

        raise PolicyException(ret)

    return True


def _checkSelfservicePolicyPre(method, param=None, authUser=None, user=None):

    ret = {}
    _ = context['translate']
    controller = 'selfservice'
    client = _get_client()

    if not param:
        param = {}

    log.debug("entering controller %s", controller)

    # ---------------------------------------------------------------------- --

    # check the maxtoken policy
    #   which restricts the number of tokens for the user in a realm

    check_maxtoken(method, user=user or authUser, param=param)

    # ---------------------------------------------------------------------- --

    if method[0: len('max_count')] == 'max_count':
        ret = 0
        serial = param.get("serial")
        ttype = linotp.lib.token.getTokenType(serial).lower()
        urealm = authUser.realm
        pol_action = MAP_TYPE_GETOTP_ACTION.get(ttype, "")

        if pol_action == "":
            raise PolicyException(_("There is no policy selfservice/"
                                    "max_count definable for the token "
                                    "type %s.") % ttype)

        policies = get_client_policy(client, scope='selfservice',
                                     realm=urealm, user=authUser.login,
                                     userObj=authUser)

        log.debug("[max_count] got a policy: %r", policies)

        if policies == {}:
            raise PolicyException(_("There is no policy selfservice/"
                                    "max_count defined for the tokentype "
                                    "%s in realm %s.") % (ttype, urealm))

        value = getPolicyActionValue(policies, pol_action)

        log.debug("[max_count] got all policies: %r: %r", policies, value)

        ret = value

    elif method == 'usersetdescription':

        if 'setDescription' not in getSelfserviceActions(authUser):

            log.warning("user %s@%s is not allowed to call this function!",
                        authUser.login, authUser.realm)

            raise PolicyException(_('The policy settings do not allow you '
                                  'to issue this request!'))

    elif method == 'usersetpin':

        if 'setOTPPIN' not in getSelfserviceActions(authUser):

            log.warning("user %s@%s is not allowed to call this function!",
                        authUser.login, authUser.realm)

            raise PolicyException(_('The policy settings do not allow you '
                                  'to issue this request!'))

    elif method == 'userreset':

        if 'reset' not in getSelfserviceActions(authUser):

            log.warning("user %s@%s is not allowed to call this function!",
                        authUser.login, authUser.realm)

            raise PolicyException(_('The policy settings do not allow you '
                                    'to issue this request!'))

    elif method == 'userresync':

        if 'resync' not in getSelfserviceActions(authUser):

            log.warning("user %s@%s is not allowed to call this function!",
                        authUser.login, authUser.realm)

            raise PolicyException(_('The policy settings do not allow you '
                                    'to issue this request!'))

    elif method == 'userverify':

        if 'verify' not in getSelfserviceActions(authUser):

            log.warning("user %s@%s is not allowed to call this function!",
                        authUser.login, authUser.realm)

            raise PolicyException(_('The policy settings do not allow you '
                                    'to issue this request!'))

    elif method == 'usersetmpin':

        if 'setMOTPPIN' not in getSelfserviceActions(authUser):

            log.warning("user %r@%r is not allowed to call this function!",
                        authUser.login, authUser.realm)

            raise PolicyException(_('The policy settings do not allow you '
                                  'to issue this request!'))


    elif method == 'useractivateocra2token':

        user_selfservice_actions = getSelfserviceActions(authUser)
        typ = param.get('type').lower()

        if typ == 'ocra2':

            if 'activate_OCRA2' in user_selfservice_actions:
                return ret

            if 'activateQR2' in user_selfservice_actions:
                return ret

        log.warning("user %r@%r is not allowed to call "
                    "this function!", authUser.login, authUser.realm)

        raise PolicyException(_('The policy settings do not allow you '
                              'to issue this request!'))

    elif method == 'userassign':

        if 'assign' not in getSelfserviceActions(authUser):

            log.warning("user %r@%r is not allowed to call "
                        "this function!", authUser.login, authUser.realm)

            raise PolicyException(_('The policy settings do not allow '
                                  'you to issue this request!'))

        # Here we check, if the tokennum exceeds the tokens
        if not _check_token_count():

            log.error("The maximum token number is reached!")

            raise PolicyException(_("You may not enroll any more tokens. "
                                    "Your maximum token number is reached!"))

    elif method == 'usergetserialbyotp':

        if 'getserial' not in getSelfserviceActions(authUser):

            log.warning("user %s@%s is not allowed to call this function!",
                        authUser.login, authUser.realm)

            raise PolicyException(_('The policy settings do not allow you to'
                                  ' request a serial by OTP!'))

    elif method == 'userdisable':

        if 'disable' not in getSelfserviceActions(authUser):

            log.warning("user %r@%r is not allowed to call this function!",
                        authUser.login, authUser.realm)

            raise PolicyException(_('The policy settings do not allow you '
                                    'to issue this request!'))

    elif method == 'userenable':

        if 'enable' not in getSelfserviceActions(authUser):
            log.warning("user %s@%s is not allowed to call this function!",
                        authUser.login, authUser.realm)

            raise PolicyException(_('The policy settings do not allow you to'
                                  ' issue this request!'))

    elif method == 'userunassign':

        if 'unassign' not in getSelfserviceActions(authUser):
            log.warning("user %r@%r is not allowed to call this function!",
                        authUser.login, authUser.realm)

            raise PolicyException(_('The policy settings do not allow you '
                                  'to issue this request!'))

    elif method == 'userdelete':

        if 'delete' not in getSelfserviceActions(authUser):

            log.warning("user %r@%r is not allowed to call this function!",
                        authUser.login, authUser.realm)

            raise PolicyException(_('The policy settings do not allow you '
                                  'to issue this request!'))

    elif method == 'userwebprovision':

        typ = param.get('type').lower()
        user_selfservice_actions = getSelfserviceActions(authUser)

        if (typ == 'oathtoken' and
            'webprovisionOATH' in user_selfservice_actions):
            return ret

        if (typ == 'googleauthenticator_time' and
                'webprovisionGOOGLEtime' in user_selfservice_actions):
            return ret

        if (typ == 'googleauthenticator' and
                'webprovisionGOOGLE' in user_selfservice_actions):
            return ret

        if (typ == 'ocra2' and
            'enrollOCRA2' in user_selfservice_actions):
            return ret

        log.warning("[userwebprovision] user %r@%r is not allowed to "
                    "call this function!",
                    authUser.login, authUser.realm)
        raise PolicyException(_('The policy settings do not allow you '
                              'to issue this request!'))

        # Here we check, if the tokennum exceeds the allowed tokens
        if not _check_token_count():

            log.error("The maximum token number is reached!")

            raise PolicyException(_("You may not enroll any more tokens. "
                                  "Your maximum token number "
                                  "is reached!"))

    elif method == 'userhistory':
        if 'history' not in getSelfserviceActions(authUser):

            log.warning("user %r@%r is not allowed to call this function!",
                        authUser.login, authUser.realm)

            raise PolicyException(_('The policy settings do not allow you '
                                    'to issue this request!'))

    elif method == 'userinit':

        allowed_actions = getSelfserviceActions(authUser)
        typ = param['type'].lower()
        meth = 'enroll' + typ.upper()

        if meth not in allowed_actions:

            log.warning("user %r@%r is not allowed to enroll %s!",
                        authUser.login, authUser.realm, typ)

            raise PolicyException(_('The policy settings do not allow '
                                  'you to issue this request!'))

        # Here we check, if the tokennum exceeds the allowed tokens
        if not _check_token_count():

            log.error("The maximum token number is reached!")

            raise PolicyException(_("You may not enroll any more tokens. "
                                    "Your maximum token number "
                                    "is reached!"))

    else:
        log.error("Unknown method in selfservice: %s", method)

        raise PolicyException(_("Unknown method in selfservice: %s") % method)

    return ret


def _checkSystemPolicyPre(method, param=None, authUser=None, user=None):
    ret = {}
    _ = context['translate']

    if not param:
        param = {}

    if method not in SYSTEM_ACTIONS:

        log.error("an unknown method was passed in system: %s", method)

        raise PolicyException(_("Failed to run checkPolicyPre. "
                              "Unknown method: %s") % method)

    auth = _getAuthorization(scope='system', action=SYSTEM_ACTIONS[method])

    if auth['active'] and not auth['auth']:

        log.warning("admin >%s< is not authorited to %s. Missing policy "
                    "scope=system, action=%s",
                    auth['admin'], method, SYSTEM_ACTIONS[method])

        raise PolicyException(_("Policy check failed. You are not allowed "
                              "to %s system config.") % SYSTEM_ACTIONS[method])

    return ret


def getAdminPolicies(action, scope='admin'):
    """
    This internal function returns the policies (default: of scope=admin)
    for the currently authenticated administrativ user.__builtins__

    :param action: this is the action (like enable, disable, init...)
    :param scope: scope of the policies,
                    might be admin, monitoring, reporting.access

    :return: a dictionary with the following keys:

        - active (if policies are used)
        - realms (the realms, in which the admin is allowed to do this action)
        - resolvers (the resolvers in which the admin is allowed to perform
          this action)
        - admin (the name of the authenticated admin user)
    """
    active = True

    # We may change this later to other authentication schemes
    admin_user = _getAuthenticatedUser()
    log.info("Evaluating policies for the user: %s", admin_user['login'])

    # check if we got admin policies at all
    p_at_all = search_policy({'scope': scope})

    if not p_at_all:
        log.info("No policies in scope admin found."
                 " Admin authorization will be disabled.")
        active = False
        realms = []
        resolvers = []

    else:
        pol_request = {'user': admin_user['login'], 'scope': scope}
        if action:
            pol_request['action'] = action

        policies = getPolicy(pol_request)
        log.debug("Found the following policies: %r", policies)

        realms = get_realm_from_policies(policies)
        resolvers = get_resolvers_for_realms(realms)

    log.debug("Found the following resolvers in the policy: %r", resolvers)

    return {'active': active,
            'realms': realms,
            'resolvers': resolvers,
            'admin': admin_user['login']}


def checkAdminAuthorization(policies, serial, user, fitAllRealms=False):
    """
    This function checks if the token object defined by either "serial"
    or "user" is in the corresponding realm, where the admin has access to /
    fits to the given policy.

    fitAllRealms: If set to True, then the administrator must have rights
                    in all realms of the token. e.g. for deleting tokens.

    returns:
        True: if admin is allowed
        False: if admin is not allowed
    """
    log.info("policies: %r", policies)

    # in case there are absolutely no policies
    if not policies['active']:
        return True

    # If the policy is valid for all realms
    if '*' in policies['realms']:
        return True

    # convert realms and resolvers to lowercase
    policies['realms'] = [x.lower() for x in policies['realms']]
    policies['resolvers'] = [x.lower() for x in policies['resolvers']]

    # in case we got a serial
    if serial != "" and serial is not None:
        realms = linotp.lib.token.getTokenRealms(serial)

        log.debug("the token %r is contained in the realms: %r",
                  serial, realms)

        log.debug("the policy contains the realms: %r", policies['realms'])

        for r in realms:
            if fitAllRealms:
                if r not in policies['realms']:
                    return False
            else:
                if r in policies['realms']:
                    return True

        return fitAllRealms

    # in case of the admin policies - no user name is verified:
    # the username could be empty (not dummy) which prevents an
    # unnecessar resolver lookup
    if user.realm:
        # default realm user
        if user.realm == "" and user.resolver_config_identifier == "":
            return _getDefaultRealm() in policies['realms']
        if not user.realm and not user.resolver_config_identifier:
            return _getDefaultRealm() in policies['realms']
        # we got a realm:
        if user.realm != "":
            return user.realm.lower() in policies['realms']
        if user.resolver_config_identifier != "":
            lower_config_id = user.resolver_config_identifier.lower()
            return lower_config_id in policies['resolvers']

    # catch all
    return False


def getSelfserviceActions(user):
    '''
    This function returns the allowed actions in the self service portal
    for the given user
    '''
    login = user.login
    realm = user.realm
    client = _get_client()

    log.debug("checking actions for scope=selfservice, realm=%r", realm)

    policies = get_client_policy(client, scope="selfservice", realm=realm,
                                 user=login, userObj=user)

    # Now we got a dictionary of all policies within the scope selfservice for
    # this realm. as there can be more than one policy, we concatenate all
    # their actions to a list later we might want to change this

    all_actions = []
    for pol in policies:
        # remove whitespaces and split at the comma
        actions = policies[pol].get('action', '')
        action_list = actions.split(',')
        all_actions.extend(action_list)

    acts = set()
    for act in all_actions:
        acts.add(act.strip())

    # return the list with all actions
    return list(acts)


def _check_token_count(user=None, realm=None, post_check=False):
    '''
    This internal function checks if the number of the tokens is valid
    for a certain realm

    Therefore it checks the policy
        "scope = enrollment", action = "tokencount = <number>"

    if there are more tokens assigned than in tokencount of the policy
    mentioned, return will be false

        # 1. alle resolver aus dem Realm holen.
        # 2. fuer jeden Resolver die tNum holen.
        # 3. die Policy holen und gegen die tNum checken.

    :param user: the user in the realm
    :param realm: the relevant realm
    :return: boolean - False if token count is violated
    '''

    # ---------------------------------------------------------------------- --

    # in case of the pre action (init, assign, ..) there must be at least
    # one token available without hitting the tocken count limit
    # - we use the to simplify the algorithm

    count_offset = 1
    if post_check:
        count_offset = 0

    # ---------------------------------------------------------------------- --

    # determin the realm in which the tokencount should be evaluated
    # either derived from the user or directly specified or if none, we check
    # that all realms are not violating the limit - does this make sense?

    if user and user.login:
        log.debug("checking token num in realm: %r, resolver: %r",
                  user.realm, user.resolver_config_identifier)

        lookup_realms = _getUserRealms(user)

    elif user and user.realm:
        log.debug("checking token num in realm: %r, resolver: %r",
                  user.realm, user.resolver_config_identifier)

        lookup_realms = getRealms(user.realm)

    elif realm:
        lookup_realms = getRealms(realm)

    else:
        log.debug("no realm defined - skiping tokencount check")
        return True

    log.debug("checking token count in realm: %r", lookup_realms)

    token_count = 'tokencount'
    policy_def = {
        'scope': 'enrollment',
        'action': token_count
    }

    # ---------------------------------------------------------------------- --

    # depending on the license, we use a different function pointer
    # to check the tokens or token users per realm

    token_count_function = linotp.lib.token.getTokenInRealm
    if linotp.lib.support.get_license_type() == 'user-num':
        token_count_function = linotp.lib.token.getNumTokenUsers

    # Now we are checking the policy for every Realm

    for lookup_realm in lookup_realms:

        # ------------------------------------------------------------------ --

        # first check if there is a policy at all, if not, we can skip
        # to the next realm

        policy_def['realm'] = lookup_realm
        policy = getPolicy(policy_def)
        if not policy:
            continue

        policy_token_count = getPolicyActionValue(
                                policy, token_count, is_string=False)

        if policy_token_count < 0:
            log.debug("there is no scope=enrollment, action=tokencount policy "
                      "for the realm %r", lookup_realm)
            continue

        # ------------------------------------------------------------------ --

        # if there is a policy, we query the token amount of this realm

        token_in_realm = token_count_function(realm=lookup_realm)
        log.debug("There are %r tokens in realm %r",
                  token_in_realm, lookup_realm)

        # ------------------------------------------------------------------ --

        # now check if the limit is violated

        log.info("Realm: %r, max: %r, tokens in realm: %r",
                 lookup_realm, policy_token_count, token_in_realm)

        if token_in_realm + count_offset > policy_token_count:
            return False

    return True


def get_tokenissuer(user="", realm="", serial=""):
    '''
    This internal function returns the issuer of the token as defined in policy
    scope = enrollment, action = tokenissuer = <string>
    The string can have the following variables:
        <u>: user
        <r>: realm
        <s>: token serial

    This function is used to create 'otpauth' tokens
    '''
    tokenissuer = "LinOTP"
    client = _get_client()

    pol = has_client_policy(client, scope="enrollment",
                            realm=realm, user=user)

    if len(pol) != 0:
        string_issuer = getPolicyActionValue(pol, "tokenissuer",
                                             is_string=True)
        if string_issuer:
            string_issuer = re.sub('<u>', user, string_issuer)
            string_issuer = re.sub('<r>', realm, string_issuer)
            string_issuer = re.sub('<s>', serial, string_issuer)
            tokenissuer = string_issuer

    log.debug("[get_tokenissuer] providing tokenissuer = %r", tokenissuer)
    return tokenissuer


def get_tokenlabel(user="", realm="", serial=""):
    '''
    This internal function returns the naming of the token as defined in policy
    scope = enrollment, action = tokenname = <string>
    The string can have the following variables:

    - <u>: user
    - <r>: realm
    - <s>: token serial

    This function is used by the creation of googleauthenticator url
    '''
    tokenlabel = ""
    client = _get_client()

    # TODO: What happens when we got no realms?
    # pol = getPolicy( {'scope': 'enrollment', 'realm': realm} )
    pol = has_client_policy(client, scope="enrollment", action="tokenlabel",
                            realm=realm, user=user)
    if len(pol) == 0:
        # No policy, so we use the serial number as label
        log.debug("there is no scope=enrollment policy for realm %r", realm)
        tokenlabel = serial

    else:
        string_label = getPolicyActionValue(pol, "tokenlabel", is_string=True)
        if string_label == "":
            # empty label, so we use the serial
            tokenlabel = serial
        else:
            string_label = re.sub('<u>', user, string_label)
            string_label = re.sub('<r>', realm, string_label)
            string_label = re.sub('<s>', serial, string_label)
            tokenlabel = string_label

    return tokenlabel


def get_autoassignment_from_realm(user):
    '''
    this function checks the policy scope=enrollment,
                                    action=autoassignment_from_realm

    :return: the realm where the tokens should be taken from
    '''

    token_src_realm_action = 'autoassignment_from_realm'

    pol = get_client_policy(client=_get_client(),
                            scope='enrollment',
                            action=token_src_realm_action,
                            realm=user.realm,
                            user=user.login,
                            userObj=user)

    if len(pol) > 0:
        realm = getPolicyActionValue(pol,
                                     token_src_realm_action,
                                     is_string=True).strip()
        log.debug("got the %s: %r", token_src_realm_action, realm)
        return realm

    return None


def get_autoassignment_without_pass(user):
    """
    check if autoassigment without password for the user is allowed

    :return: boolean
    """

    action_name = 'autoassignment_without_password'

    pol = get_client_policy(client=_get_client(),
                            scope='enrollment',
                            action=action_name,
                            realm=user.realm,
                            user=user.login,
                            userObj=user)

    if len(pol) > 0:
        val = getPolicyActionValue(pol, action_name)

        if val in [True, False]:
            return val
        if val.lower().strip() == 'true':
            return True

    return False


def get_autoassignment(user):
    '''
    this function checks the policy scope=enrollment, action=autoassignment
    This is a boolean policy.
    The function returns true, if autoassignment is defined.
    '''
    ret = False
    client = _get_client()

    pol = has_client_policy(client, scope='enrollment',
                            realm=user.realm, user=user.login, userObj=user)

    if len(pol) > 0:
        val = getPolicyActionValue(pol, "autoassignment")
        # with  LinOTP 2.7 the autassign policy is treated as boolean
        if val is True:
            ret = True
        # for backwar compatibility, we accept any values
        # other than -1, which indicates an error
        elif val != -1:
            ret = True

    log.debug("got the autoassignement %r", ret)
    return ret


def get_auto_enrollment(user):
    '''
    this function checks the policy scope=enrollment, action=autoenrollment
    This policy policy returns the tokentyp: sms or email
    The function returns true, if autoenrollment is defined.
    '''
    ret = False
    token_typ = ''

    client = _get_client()

    pol = has_client_policy(client, scope='enrollment',
                            realm=user.realm, user=user.login, userObj=user)

    if len(pol) == 0:
        return False, ''

    t_typ = getPolicyActionValue(pol, "autoenrollment", is_string=True)

    if not isinstance(t_typ, str):
        log.info("unsupported token type for auto enrollment %r", t_typ)
        return False, ''

    token_types = [x.strip() for x in t_typ.lower().split()]

    if not set(token_types).issubset(set(['sms', 'email', '*'])):
        log.info("unsupported token type for auto enrollment %r", t_typ)
        return False, ''

    return True, token_types


def autoassignment_forward(user):
    '''
    this function checks the policy scope=enrollment, action=autoassignment
    This is a boolean policy.
    The function returns true, if autoassignment is defined.
    '''
    ret = False
    client = _get_client()

    pol = has_client_policy(client, scope='enrollment',
                            action="autoassignment_forward",
                            realm=user.realm, user=user.login, userObj=user)

    if len(pol) > 0:
        ret = True

    return ret

def purge_enrollment_token(user, realm=None):
    '''
    lookup in the policies if the rollout token should be removed
    after the successfull login with a second token

    :param user: the token owner
    :return: boolean
    '''

    policies = has_client_policy(
        scope='enrollment',
        action="purge_rollout_token",
        client = _get_client(),
        realm=realm,
        userObj=user)

    if policies:
        return True

    return False


def ignore_autoassignment_pin(user):
    '''
    This function checks the policy
        scope=enrollment, action=ignore_autoassignment_pin
    This is a boolean policy.
    The function returns true, if the password used in the autoassignment
    should not be set as token pin.
    '''
    ret = False
    client = _get_client()

    pol = has_client_policy(client, scope='enrollment',
                            action="ignore_autoassignment_pin",
                            realm=user.realm, user=user.login, userObj=user)

    if len(pol) > 0:
        ret = True

    return ret


def _getRandomOTPPINLength(user):
    '''
    This internal function returns the length of the random otp pin that is
    define in policy scope = enrollment, action = otp_pin_random = 111
    '''
    Realms = _getUserRealms(user)
    maxOTPPINLength = -1
    client = _get_client()

    for R in Realms:
        pol = has_client_policy(client,
                                scope='enrollment', action='otp_pin_random',
                                realm=R, user=user.login, userObj=user)
        if len(pol) == 0:
            log.debug("there is no scope=enrollment policy for Realm %r", R)
            return -1

        OTPPINLength = getPolicyActionValue(pol, "otp_pin_random")

        # If there is a policy, with a higher random pin length
        log.debug("found policy with otp_pin_random = %r", OTPPINLength)

        if int(OTPPINLength) > int(maxOTPPINLength):
            maxOTPPINLength = OTPPINLength

    return maxOTPPINLength

def _getRandomOTPPINContent(user):
    '''
    This internal function returns the length of the random otp pin that is
    define in policy scope = enrollment, action = otp_pin_random = 111
    '''

    Realms = _getUserRealms(user)
    client = _get_client()

    for R in Realms:

        pol = has_client_policy(
            client, scope='enrollment', action='otp_pin_random_content',
            realm=R, user=user.login, userObj=user)

        if len(pol) == 0:
            log.debug("there is no scope=enrollment policy for Realm %r", R)
            return ''

        return getPolicyActionValue(pol, "otp_pin_random_content")

    return ''

def getOTPPINEncrypt(serial=None, user=None):
    '''
    This function returns, if the otppin should be stored as
    an encrpyted value
    '''
    # do store as hashed value
    encrypt_pin = 0
    Realms = []
    if serial:
        Realms = linotp.lib.token.getTokenRealms(serial)
    elif user:
        Realms = _getUserRealms(user)

    log.debug("checking realms: %r", Realms)

    for R in Realms:
        pol = getPolicy({'scope': 'enrollment', 'realm': R,
                         'action': 'otp_pin_encrypt'})

        log.debug("realm: %r, pol: %r", R, pol)

        if 1 == getPolicyActionValue(pol, 'otp_pin_encrypt'):
            encrypt_pin = 1

    return encrypt_pin


def _getOTPPINPolicies(user, scope="selfservice"):
    '''
    This internal function returns the PIN policies for a realm.
    These policies can either be in the scope "selfservice" or "admin"
    The policy define when resettng an OTP PIN:

    - what should be the length of the otp pin
    - what should be the contents of the otp pin by the actions:

      - otp_pin_minlength =
      - otp_pin_maxlength =
      - otp_pin_contents = [cns] (character, number, special character)

    :return: dictionary like {contents: "cns", min: 7, max: 10}
    '''
    log.debug("[getOTPPINPolicies]")
    client = _get_client()

    Realms = _getUserRealms(user)
    ret = {'min':-1, 'max':-1, 'contents': ""}

    log.debug("searching for OTP PIN policies in scope=%r policies.", scope)
    for R in Realms:

        pol = has_client_policy(client, scope=scope, realm=R,
                                user=user.login, userObj=user)
        if len(pol) == 0:
            log.debug("there is no scope=%r policy for Realm %r",
                      scope, R)
            return ret

        pol = get_client_policy(client, scope=scope, realm=R,
                                action="otp_pin_maxlength",
                                user=user.login, userObj=user)
        n_max = getPolicyActionValue(pol, "otp_pin_maxlength")

        pol = get_client_policy(client, scope=scope, realm=R,
                                action="otp_pin_minlength",
                                user=user.login, userObj=user)
        n_min = getPolicyActionValue(pol, "otp_pin_minlength", max=False)

        pol = get_client_policy(client, scope=scope, realm=R,
                                action="otp_pin_contents",
                                user=user.login, userObj=user)
        n_contents = getPolicyActionValue(pol, "otp_pin_contents",
                                          is_string=True)

        # find the maximum length
        log.debug("find the maximum length for OTP PINs.")
        if int(n_max) > ret['max']:
            ret['max'] = n_max

        # find the minimum length
        log.debug("find the minimum length for OTP_PINs")
        if not n_min == -1:
            if ret['min'] == -1:
                ret['min'] = n_min
            elif n_min < ret['min']:
                ret['min'] = n_min

        # find all contents
        log.debug("find the allowed contents for OTP PINs")
        for k in n_contents:
            if k not in ret['contents']:
                ret['contents'] += k

    return ret


def checkOTPPINPolicy(pin, user):
    '''
    This function checks the given PIN (OTP PIN) against the policy
    returned by the function

    getOTPPINPolicy

    It returns a dictionary:
        {'success': True/False,
          'error': errortext}

    At the moment this works for the selfservice portal
    '''
    _ = context['translate']

    log.debug("[checkOTPPINPolicy]")

    pol = _getOTPPINPolicies(user)
    log.debug("checking for otp_pin_minlength")
    if pol['min'] != -1:
        if pol['min'] > len(pin):
            return {'success': False,
                    'error': _('The provided PIN is too short. It should be '
                               'at least %i characters.') % pol['min']}

    log.debug("checking for otp_pin_maxlength")
    if pol['max'] != -1:
        if pol['max'] < len(pin):
            return {'success': False,
                    'error': (_('The provided PIN is too long. It should not '
                              'be longer than %i characters.') % pol['max'])}

    log.debug("checking for otp_pin_contents")
    if pol['contents']:
        policy_c = "c" in pol['contents']
        policy_n = "n" in pol['contents']
        policy_s = "s" in pol['contents']
        policy_o = "o" in pol['contents']

        contains_c = False
        contains_n = False
        contains_s = False
        contains_other = False

        REG_POLICY_C, REG_POLICY_N, REG_POLICY_S = (
                                    _get_pin_values(context['Config']))

        for c in pin:
            if re.search(REG_POLICY_C, c):
                contains_c = True
            elif re.search(REG_POLICY_N, c):
                contains_n = True
            elif re.search(REG_POLICY_S, c):
                contains_s = True
            else:
                contains_other = True

        if pol['contents'][0] == "+":
            log.debug("checking for an additive character "
                      "group: %s", pol['contents'])
            if ((not (
                    (policy_c and contains_c) or
                    (policy_s and contains_s) or
                    (policy_o and contains_other) or
                    (policy_n and contains_n)
                    )
                 ) or (
                    (not policy_c and contains_c) or
                    (not policy_s and contains_s) or
                    (not policy_n and contains_n) or
                    (not policy_o and contains_other))):
                return {'success': False,
                        'error': _("The provided PIN does not contain "
                                   "characters of the group or it does "
                                   "contains characters that are not in the "
                                   "group %s")
                                 % pol['contents']}
        else:
            log.debug("[checkOTPPINPolicy] normal check: %s", pol['contents'])
            if policy_c and not contains_c:
                return {'success': False,
                        'error': _('The provided PIN does not contain any '
                                   'letters. Check policy otp_pin_contents.')}
            if policy_n and not contains_n:
                return {'success': False,
                        'error': _('The provided PIN does not contain any '
                                   'numbers. Check policy otp_pin_contents.')}
            if policy_s and not contains_s:
                return {'success': False,
                        'error': _('The provided PIN does not contain any '
                                   'special characters. It should contain '
                                   'some of these characters like '
                                   '.: ,;-_<>+*~!/()=?$. Check policy '
                                   'otp_pin_contents.')}
            if policy_o and not contains_other:
                return {'success': False,
                        'error': _('The provided PIN does not contain any '
                                   'other characters. It should contain some'
                                   ' of these characters that are not '
                                   'contained in letters, digits and the '
                                   'defined special characters. Check policy '
                                   'otp_pin_contents.')}

            # Additionally: in case of -cn the PIN must not contain "s" or "o"
            if pol['contents'][0] == "-":
                if (not policy_c and contains_c):
                    return {'success': False,
                            'error': _("The PIN contains letters, although it "
                                       "should not! (%s)") % pol['contents']}
                if (not policy_n and contains_n):
                    return {'success':  False,
                            'error': _("The PIN contains digits, although it "
                                       "should not! (%s)") % pol['contents']}
                if (not policy_s and contains_s):
                    return {'success': False,
                            'error': _("The PIN contains special characters, "
                                       "although it should not! "
                                       "(%s)") % pol['contents']}
                if (not policy_o and contains_other):
                    return {'success': False,
                            'error': _("The PIN contains other characters, "
                                       "although it should not! "
                                       "(%s)") % pol['contents']}

    return {'success': True,
            'error': ''}


def createRandomPin(user, min_pin_length):
    """
    create a random pin

    :param min_pin_length: the requested minimum pin length
    :param user: user defines the realm/user policy selection
    :return: the new pin
    """
    character_pool = letters + digits

    pin_length = max(min_pin_length, _getRandomOTPPINLength(user))

    contents = _getRandomOTPPINContent(user)

    if contents:
        character_pool = ""
        if "c" in contents:
            character_pool += ascii_lowercase
        if "C" in contents:
            character_pool += ascii_uppercase
        if "n" in contents:
            character_pool += digits
        if "s" in contents:
            character_pool += special_characters

    return generate_password(size=pin_length, characters=character_pool)

def checkToolsAuthorisation(method, param=None):
    # TODO: fix the semantic of the realm in the policy!

    auth_user = context['AuthUser']

    if not param:
        param = {}

    _checkToolsPolicyPre(method, param=param, authUser=auth_user, user=None)


def checkPolicyPre(controller, method, param=None, authUser=None, user=None):
    '''
    This function will check for all policy definition for a certain
    controller/method It is run directly before doing the action in the
    controller. I will raise an exception, if it fails.

    :param param: This is a dictionary with the necessary parameters.

    :return: dictionary with the necessary results. These depend on
             the controller.
    '''
    ret = {}
    _ = context["translate"]

    if not param:
        param = {}

    log.debug("entering controller %s", controller)
    log.debug("entering method %s", method)

    if controller == "admin":
        ret = _checkAdminPolicyPre(method=method, param=param,
                                   authUser=authUser, user=user)

    elif  controller == 'gettoken':
        ret = _checkGetTokenPolicyPre(method=method, param=param,
                                      authUser=authUser, user=user)
    elif controller == 'audit':
        ret = _checkAuditPolicyPre(method=method, param=param,
                                   authUser=authUser, user=user)

    elif controller == 'manage':
        ret = _checkManagePolicyPre(method=method, param=param,
                                    authUser=authUser, user=user)

    elif controller == 'tools':
        ret = _checkToolsPolicyPre(method=method, param=param,
                                   authUser=authUser, user=user)

    elif controller == 'selfservice':
        ret = _checkSelfservicePolicyPre(method=method, param=param,
                                         authUser=authUser, user=user)

    elif controller == 'system':
        ret = _checkSystemPolicyPre(method=method, param=param,
                                    authUser=authUser, user=user)

    else:
        # unknown controller
        log.error("an unknown controller <<%r>> was passed.", controller)

        raise PolicyException(_("Failed to run getPolicyPre. Unknown "
                              "controller: %s") % controller)

    return ret


##############################################################################


def checkPolicyPost(controller, method, param=None, user=None):
    '''
    This function will check policies after a successful action in a
    controller. E.g. this can be setting a random PIN after successfully
    enrolling a token.

    :param controller: the controller context
    :param method: the calling action
    :param param: This is a dictionary with the necessary parameters.
    :param auth_user: This is the authenticated user. For the selfservice this
                      will be the user in the selfservice portal, for admin or
                      manage it will be the administrator


    :return: It returns a dictionary with the necessary results. These depend
             on the controller.
    '''
    ret = {}
    _ = context['translate']

    if param is None:
        param = {}

    if controller == 'admin':
        ret = _checkAdminPolicyPost(method, param=param, user=user)

    elif controller == 'system':
        ret = _checkSystemPolicyPost(method, param=param, user=user)

    elif controller == 'selfservice':
        ret = _checkSelfservicePolicyPost(method, param=param, user=user)

    else:
        # unknown controller
        log.error("an unknown constroller <<%s>> was passed.", controller)

        raise PolicyException(_("Failed to run getPolicyPost. "
                              "Unknown controller: %s") % controller)

    return ret


###############################################################################
#
# Client Policies
#

def set_realm(login, realm, exception=False):
    '''
    this function reads the policy scope: authorization, client: x.y.z,
    action: setrealm=new_realm and overwrites the existing realm of the user
    with the new_realm.
    This can be used, if the client is not able to pass a realm and the users
    are not be located in the default realm.

    returns:
        realm    - name of the new realm taken from the policy
    '''

    client = _get_client()

    log.debug("got the client %s", client)
    log.debug("users %s original realm is %s", login, realm)

    policies = get_client_policy(client, scope="authorization",
                                 action="setrealm", realm=realm,
                                 user=login, find_resolver=False)

    if len(policies):
        realm = getPolicyActionValue(policies, "setrealm", is_string=True)

    log.debug("users %s new realm is %s", login, realm)
    return realm


def check_user_authorization(login, realm, exception=False):
    '''
    check if the given user/realm is in the given policy.
    The realm may contain the wildcard '*', then the policy holds for
    all realms. If no username or '*' is given, the policy holds for all users.

    attributes:
        login    - loginname of the user
        realm    - realm of the user
        exception    - wether it should return True/False or raise an Exception
    '''
    res = False
    client = _get_client()

    # if there is absolutely NO policy in scope authorization,
    # we return immediately
    if (len(search_policy(
            {"scope": "authorization", "action": "authorize"})) == 0):
        log.debug("absolutely no authorization policy.")
        return True

    log.debug("got the client %s", client)

    policies = get_client_policy(client, scope="authorization",
                                 action="authorize", realm=realm, user=login)

    log.debug("got policies %s for user %s", policies, login)

    if len(policies):
        res = True

    if res is False and exception:
        raise AuthorizeException("Authorization on client %s failed "
                                 "for %s@%s." % (client, login, realm))

    return res


###############################################################################
#
#  Authentication stuff
#
def get_auth_passthru(user):
    '''
    returns True, if the user in this realm should be authenticated against
    the UserIdResolver in case the user has no tokens assigned.
    '''
    ret = False
    client = _get_client()

    pol = has_client_policy(client, scope="authentication",
                            action="passthru", realm=user.realm,
                            user=user.login, userObj=user)
    if len(pol) > 0:
        ret = True
    return ret


def get_auth_forward(user):
    '''
    returns the list of all forwarding servers
    '''
    client = _get_client()

    pol = get_client_policy(client, scope="authentication",
                            action="forward_server", realm=user.realm,
                            user=user.login, userObj=user)
    if not pol:
        return None

    servers = getPolicyActionValue(pol, "forward_server", is_string=True)

    return servers

def get_auth_forward_on_no_token(user):
    '''
    returns True, if the user in this realm should be forwarded
    in case the user has no tokens assigned.
    '''
    client = _get_client()

    pol = has_client_policy(
        client, scope="authentication", action="forward_on_no_token",
        realm=user.realm, user=user.login, userObj=user)

    if len(pol) > 0:
        return True

    return False


def get_auth_passOnNoToken(user):
    '''
    returns True, if the user in this realm should be always authenticated
    in case the user has no tokens assigned.
    '''
    ret = False
    client = _get_client()

    pol = has_client_policy(client, scope="authentication",
                            action="passOnNoToken", realm=user.realm,
                            user=user.login, userObj=user)
    if len(pol) > 0:
        ret = True
    return ret


def disable_on_authentication_exceed(user, realms=None):
    '''
    returns True if the token should be disable, if max auth count is reached
    '''
    ret = False
    client = _get_client()

    if user.login:
        pol = get_client_policy(client, scope="authentication",
                                action="disable_on_authentication_exceed",
                                realm=user.realm,
                                user=user.login, userObj=user)
        if len(pol) > 0:
            return True
    else:
        for realm in realms:
            pol = get_client_policy(client, scope="authentication",
                                    action="disable_on_authentication_exceed",
                                    realm=realm)
            if len(pol) > 0:
                return True

    return False


def delete_on_authentication_exceed(user, realms=None):
    '''
    returns True if the token should be disable, if max auth count is reached
    '''

    client = _get_client()

    if user.login:
        pol = get_client_policy(client, scope="authentication",
                                action="delete_on_authentication_exceed",
                                realm=user.realm,
                                user=user.login, userObj=user)
        if len(pol) > 0:
            return True

    else:
        for realm in realms:
            pol = get_client_policy(client, scope="authentication",
                                    action="delete_on_authentication_exceed",
                                    realm=realm)
            if len(pol) > 0:
                return True

    return False



def trigger_sms(realms=None):
    """
    returns true, if a check_s should be allowed to trigger an sms
    """
    client = _get_client()
    user = _getUserFromParam()

    login = user.login
    if realms is None:
        realm = user.realm or _getDefaultRealm()
        realms = [realm]

    ret = False
    for realm in realms:
        pol = has_client_policy(client, scope="authentication",
                                action="trigger_sms", realm=realm,
                                user=login, userObj=user)

        if len(pol) > 0:
            log.debug("found policy in realm %s", realm)
            ret = True

    return ret


def trigger_phone_call_on_empty_pin(realms=None):
    """
    returns true if a check_s should be allowed to trigger an phone call
    for the voice token
    """
    client = _get_client()
    user = _getUserFromParam()

    login = user.login
    if realms is None:
        realm = user.realm or _getDefaultRealm()
        realms = [realm]

    ret = False
    for realm in realms:
        pol = has_client_policy(client, scope="authentication",
                                action="trigger_voice", realm=realm,
                                user=login, userObj=user)

        if len(pol) > 0:
            log.debug("found policy in realm %s", realm)
            ret = True

    return ret


def get_auth_AutoSMSPolicy(realms=None):
    '''
    Returns true, if the autosms policy is set in one of the realms

    return:
        True or False

    input:
        list of realms
    '''
    log.debug("checking realms %r ", realms)
    client = _get_client()

    user = _getUserFromParam()
    login = user.login
    if realms is None:
        realm = user.realm or _getDefaultRealm()
        realms = [realm]

    ret = False
    for realm in realms:
        pol = has_client_policy(client, scope="authentication",
                                action="autosms", realm=realm,
                                user=login, userObj=user)

        if len(pol) > 0:
            log.debug("found policy in realm %s", realm)
            ret = True

    return ret



def get_auth_challenge_response(user, ttype):
    """
    returns True, if the user in this realm with this token type should be
    authenticated via Challenge Response

    :param user: the user object
    :param ttype: the type of the token

    :return: bool
    """

    ret = False
    p_user = None
    p_realm = None

    if user is not None:
        p_user = user.login
        p_realm = user.realm

    client = _get_client()

    pol = get_client_policy(client, scope="authentication",
                            action="challenge_response",
                            realm=p_realm,
                            user=p_user, userObj=user)
    log.debug("got policy %r for user %r@%r from client %r",
              pol, p_user, p_realm, client)

    Token_Types = getPolicyActionValue(pol, "challenge_response",
                                       is_string=True)

    token_types = [t.lower() for t in Token_Types.split()]

    if request_context['Path'] == '/userservice/login':
        token_types = "*"

    if ttype.lower() in token_types or '*' in token_types:

        log.debug("found matching token type %s", ttype)

        ret = True

    return ret


def _get_auth_PinPolicy(realm=None, user=None):
    '''
    Returns the PIN policy, that defines, how the OTP PIN is to be verified
    within the given realm

    :return:
        - 0 verify against fixed OTP PIN
        - 1 verify the password component against the
          UserResolver (LPAP Password etc.)
        - 2 verify no OTP PIN at all! Only OTP value!

    The policy is defined via::

        scope : authentication
        realm : ....
        action: otppin=0/1/2
        client: IP
        user  : some user
    '''

    #
    #    policy value mapping - from policy defintion:
    #        'value': [0, 1, 2, "token_pin", "password", "only_otp"],

    pin_policy_lookup = {
        "token_pin": 0,
        'password': 1,
        "only_otp": 2,
    }

    log.debug("[get_auth_PinPolicy]")
    client = _get_client()

    if user is None:
        user = _getUserFromParam()
    login = user.login
    if realm is None:
        realm = user.realm or _getDefaultRealm()

    pol = get_client_policy(client, scope="authentication", action="otppin",
                            realm=realm, user=login, userObj=user)

    log.debug("got policy %s for user %s@%s  client %s",
              pol, login, realm, client)

    pin_check = getPolicyActionValue(pol, "otppin", max=False)

    # we map the named values back, to provide interface compatibility
    if pin_check in pin_policy_lookup:
        pin_check = pin_policy_lookup[pin_check]

    return pin_check


###############################################################################
#
#  Authorization
#
def check_auth_tokentype(serial, exception=False, user=None):
    '''
    Checks if the token type of the given serial matches the tokentype policy

    :return: True/False - returns true or false or raises an exception
                          if exception=True
    '''

    _ = context['translate']

    log.debug("[check_auth_tokentype]")
    if serial is None:
        # if no serial is given, we return True right away
        log.debug("We have got no serial. Obviously doing passthru.")
        return True

    client = _get_client()

    if user is None:
        user = _getUserFromParam()
    login = user.login
    realm = user.realm or _getDefaultRealm()
    tokentypes = []
    tokentype = ""
    res = False

    pol = get_client_policy(client, scope="authorization", action="tokentype",
                            realm=realm, user=login, userObj=user)

    log.debug("got policy %s for user %s@%s  client %s",
              pol, login, realm, client)

    t_type = getPolicyActionValue(pol, "tokentype", max=False, is_string=True)
    if len(t_type) > 0:
        tokentypes = [t.strip() for t in t_type.lower().split(" ")]

    log.debug("found these tokentypes: <%s>", tokentypes)

    toks = linotp.lib.token.getTokens4UserOrSerial(None, serial)
    if len(toks) > 1:

        log.error("multiple tokens with serial %s found"
                  " - cannot get OTP!", serial)

        raise PolicyException(_("multiple tokens found - "
                              "cannot determine tokentype!"))

    elif len(toks) == 1:

        log.debug("found one token with serial %s", serial)
        tokentype = toks[0].getType().lower()

        log.debug("got the type %s for token %s", tokentype, serial)

        if (tokentype in tokentypes or '*' in tokentypes or
           len(tokentypes) == 0):
            res = True
    elif len(toks) == 0:
        # TODO if the user does not exist or does have no token
        # ---- WHAT DO WE DO? ---
        #  At the moment we pass through: This is the old behaviour...
        res = True

    if res is False and exception:

        context['audit']["action_detail"] = ("failed due to "
                                             "authorization/tokentype policy")

        raise AuthorizeException("Authorization for token %s with type %s "
                                 "failed on client %s" % (serial, tokentype,
                                                          client))

    return res


def check_auth_serial(serial, exception=False, user=None):
    '''
    Checks if the token with the serial number matches the serial
    authorize policy scope=authoriztaion, action=serial

    :param serial: The serial number of the token to check
    :type serial: string
    :param exception: If "True" an exception is raised instead of
                      returning False
    :type exception: boolean
    :param user: User to narrow down the policy
    :type user: User object

    :return: result
    :rtype: boolean
    '''

    if serial is None:
        # if no serial is given, we return True right away
        log.debug("We have got no serial. Obviously doing passthru.")
        return True

    client = _get_client()

    if user is None:
        user = _getUserFromParam()
    login = user.login
    realm = user.realm or _getDefaultRealm()
    res = False

    pol = has_client_policy(client, scope="authorization", action="serial",
                            realm=realm, user=login, userObj=user)
    if len(pol) == 0:
        # No policy found, so we skip the rest
        log.debug("No policy scope=authorize, action=serial for user %r, "
                  "realm %r, client %r", login, realm, client)
        return True

    log.debug("got policy %s for user %s@%s  client %s",
              pol, login, realm, client)

    # extract the value from the policy
    serial_regexp = getPolicyActionValue(pol, "serial",
                                         max=False, is_string=True)

    log.debug("found this regexp /%r/ for the serial %r",
              serial_regexp, serial)

    if re.search(serial_regexp, serial):
        log.debug("regexp matches.")
        res = True

    if res is False and exception:
        context['audit']["action_detail"] = ("failed due to authorization/"
                                            "serial policy")
        raise AuthorizeException("Authorization for token %s failed on "
                                 "client %s" % (serial, client))

    return res


def is_auth_return(success=True, user=None):
    '''
    returns True if the policy
        scope = authorization
        action = detail_on_success/detail_on_fail
        is set.

    :param success: Defines if we should check of the policy
                    detaul_on_success (True) or detail_on_fail (False)
    :type success: bool
    '''
    ret = False

    client = _get_client()

    if user is None:
        user = _getUserFromParam()

    login = user.login
    realm = user.realm or _getDefaultRealm()
    if success:
        pol = has_client_policy(client, scope="authorization",
                                action="detail_on_success", realm=realm,
                                user=login, userObj=user)
    else:
        pol = has_client_policy(client, scope="authorization",
                                action="detail_on_fail", realm=realm,
                                user=login, userObj=user)

    if len(pol):
        ret = True

    return ret


# helper ################################
def get_pin_policies(user):
    '''
    lookup for the pin policies - the list of policies
    is preserved for repeated lookups

    : raises: exception, if more then one pin policies are matching

    :param user: the policies which are applicable to the user
    :return: list of otppin id's
    '''
    pin_policies = []

    pin_policies.append(_get_auth_PinPolicy(user=user))
    pin_policies = list(set(pin_policies))

    # ---------------------------------------------------------------------- --

    # in the context of the selfservice login we precheck the password
    # so thate the password could be ignored at all

<<<<<<< HEAD
    if request_context['Path'] in ['/userservice/login', '/userservice/verify']:
        pin_policies = [3]
=======
    if request_context['Path'] == '/userservice/login':
        return [1]
>>>>>>> 214df077

    if len(pin_policies) > 1:
        msg = ("conflicting authentication polices. "
               "Check scope=authentication. policies: %r" % pin_policies)

        log.error("[__checkToken] %r", msg)
        raise Exception('multiple pin policies found')

    return pin_policies


def check_token_reporting(realm):
    """
    parse reporting policies for given realm and user
    :param realm: the realm to be reported
    :return: list of status like [assigned, active&unassigned, total]
    """

    if not realm:
        realm = None

    report_policies = getPolicy({'scope': 'reporting', 'realm': realm})
    actions = []

    for polname, policy in sorted(list(report_policies.items())):
        action = policy.get('action', '')
        action = str(action)
        action = action.split(',')
        for act in action:
            if 'token_total' in act:
                actions.append('total')
            if 'token_user_total' in act:
                actions.append('total users')
            if 'token_status' in act:
                status = act.split('=')
                actions.append(status[1])
            if act == '*':
                status = ['active', 'inactive', 'assigned', 'unassigned',
                          'active&assigned', 'active&unassigned',
                          'inactive&assigned', 'inactive&unassigned',
                          'total', 'total users']
                for stat in status:
                    actions.append(str(stat))
    return actions


def supports_offline(realms, token):

    """
    Check if offline is allowed for the given token.

    :param realms: the realms to be checked
    :param token: the token to be checked

    :returns bool
    """

    if realms is None or len(realms) == 0:
        realms = ['/:no realm:/']

    for realm in realms:
        policy = getPolicy({"scope": "authentication", 'realm': realm,
                            'action': 'support_offline'})
        action_value = getPolicyActionValue(policy, 'support_offline',
                                            is_string=True)
        if action_value:
            token_types = action_value.split()
            if token.getType() in token_types:
                return True

    return False


def get_partition(realms, user):
    """
    returns the partition (key pair identifier) that should be used
    """
    action_values = []
    login = None
    ret = 0

    if realms is None or len(realms) == 0:
        realms = ['/:no realm:/']

    action = 'partition'

    params = {'scope': 'enrollment',
              'action': action}

    for realm in realms:
        params['realm'] = realm
        if login:
            params['user'] = login

        policy = getPolicy(params)
        action_value = getPolicyActionValue(policy, action,
                                            is_string=True)
        if action_value:
            action_values.append(action_value)

    if len(action_values) > 1:
        for value in action_values:
            if value != action_values[0]:
                raise Exception('conflicting policy values %r found for '
                                'realm set: %r' % (action_values, realms))
    if action_values:
        ret = int(action_values[0])

    return ret


def get_single_auth_policy(policy_name, user=None, realms=None):
    """
    Retrieves a policy value and checks if the value is consistent
    across realms.

    :param policy_name: the name of the policy, e.g:
        * qrtoken_pairing_callback_url
        * qrtoken_pairing_callback_sms
        * qrtoken_challenge_response_url
        * qrtoken_challenge_response_sms

    :param realms: the realms that his policy should be effective in
    """

    action_values = []
    login = None
    ret = None

    if user and user.login and user.realm:
        realms = [user.realm]
        login = user.login

    if realms is None or len(realms) == 0:
        realms = ['/:no realm:/']

    params = {"scope": "authentication",
              'action': policy_name}

    for realm in realms:
        params['realm'] = realm
        if login:
            params['user'] = login

        policy = get_client_policy(
            client=_get_client(), scope="authentication",
            action=policy_name, realm=realm, user=login, userObj=user)

        action_value = getPolicyActionValue(policy, policy_name,
                                            is_string=True)
        if action_value:
            action_values.append(action_value)

    if len(action_values) > 1:
        for value in action_values:
            if value != action_values[0]:
                raise Exception('conflicting policy values %r found for '
                                'realm set: %r' % (action_values, realms))
    if action_values:
        ret = action_values[0]

    return ret
# eof ##########################################################################<|MERGE_RESOLUTION|>--- conflicted
+++ resolved
@@ -2835,13 +2835,11 @@
     # in the context of the selfservice login we precheck the password
     # so thate the password could be ignored at all
 
-<<<<<<< HEAD
-    if request_context['Path'] in ['/userservice/login', '/userservice/verify']:
+    if request_context['Path'] == '/userservice/login':
+        pin_policies = [1]
+
+    if request_context['Path'] == '/userservice/verify':
         pin_policies = [3]
-=======
-    if request_context['Path'] == '/userservice/login':
-        return [1]
->>>>>>> 214df077
 
     if len(pin_policies) > 1:
         msg = ("conflicting authentication polices. "
