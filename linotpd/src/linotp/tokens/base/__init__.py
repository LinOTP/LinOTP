# -*- coding: utf-8 -*-
#
#    LinOTP - the open source solution for two factor authentication
#    Copyright (C) 2010 - 2019 KeyIdentity GmbH
#
#    This file is part of LinOTP server.
#
#    This program is free software: you can redistribute it and/or
#    modify it under the terms of the GNU Affero General Public
#    License, version 3, as published by the Free Software Foundation.
#
#    This program is distributed in the hope that it will be useful,
#    but WITHOUT ANY WARRANTY; without even the implied warranty of
#    MERCHANTABILITY or FITNESS FOR A PARTICULAR PURPOSE.  See the
#    GNU Affero General Public License for more details.
#
#    You should have received a copy of the
#               GNU Affero General Public License
#    along with this program.  If not, see <http://www.gnu.org/licenses/>.
#
#
#    E-mail: linotp@keyidentity.com
#    Contact: www.linotp.org
#    Support: www.keyidentity.com
#


"""
This file containes the standard token definitions:

the base class "TokenClass", that you may use to
define your own tokenclasses.

You can add your own Tokens by adding the modules comma seperated to the
directive 'TOKEN_MODULES' in a linotp.cfg file.

"""

import binascii
import datetime
import json

from hashlib import sha1
import logging

from typing import Any

import linotp

from linotp.lib.challenges import Challenges
from linotp.lib.config import getFromConfig
from linotp.lib.crypto import SecretObj
from linotp.lib.crypto.utils import get_hashalgo_from_description
from linotp.lib.crypto.utils import compare

from linotp.lib.error import ParameterError
from linotp.lib.error import TokenAdminError
from linotp.lib.user import getUserResolverId
from linotp.lib.util import generate_otpkey

from linotp.lib.type_utils import boolean

from linotp.lib.reply import create_img

from linotp.lib.auth.validate import check_pin
from linotp.lib.auth.validate import check_otp
from linotp.lib.auth.validate import split_pin_otp

from .validity_mixin import TokenValidityMixin
from .tokenproperty_mixin import TokenPropertyMixin

from linotp.tokens import tokenclass_registry

from sqlalchemy import asc, desc

from linotp.lib.context import request_context as context
# from linotp.lib.error import TokenStateError

from linotp.lib.policy import get_pin_policies
from linotp.lib.token import getTokenRealms
from linotp.lib.realm import getDefaultRealm
from linotp.lib.user import User

from linotp.model import Token

from linotp.model import db

required = False

log = logging.getLogger(__name__)


class TokenClass(TokenPropertyMixin, TokenValidityMixin):

    def __init__(self, token):
        self.type = ''
        self.token = token
        # the info is a generic container, to store token specific
        # processing info, which could be retrieved in the controllers
        self.info = {}
        self.hKeyRequired = False
        self.mode = ['authenticate', 'challenge']
        # these lists will be returned as result of the token check
        self.challenge_token = []
        self.pin_matching_token = []
        self.invalid_token = []
        self.valid_token = []
        self.related_challenges = []
        self.auth_info = {}
        self.transId = None
        self.matching_challenges = []
        self.supports_offline_mode = False

    def setType(self, typ):
        typ = '' + typ
        self.type = typ
        self.token.setType(typ)

    def pair(self, response_data):
        raise NotImplementedError('token type %s doesn\'t support pairing '
                                  % self.getType())

    def unpair(self):
        raise NotImplementedError('token type %s doesn\'t support unpairing '
                                  % self.getType())

    def is_auth_only_token(self, user):
        """
        check if token is in the authenticate only mode
        this is required to optimize the number of requests

        :param user: the user / realm where the token policy is applied
        :return: boolean
        """
        if len(self.mode) == 1 and 'authenticate' in self.mode:
            return True

        if len(self.mode) == 1 and 'challenge' in self.mode:
            return False

        import linotp.lib.policy
        support_challenge_response = \
            linotp.lib.policy.get_auth_challenge_response(user, self.type)

        return not support_challenge_response

    def is_challenge_and_auth_token(self, user):
        """
        check if token supports both authentication methods:
          authenticate an challenge responser

        :param user: the user / realm where the token policy is applied
        :return: boolean
        """

        if not ('authenticate' in self.mode and 'challenge' in self.mode):
            return False

        import linotp.lib.policy
        support_challenge_response = \
            linotp.lib.policy.get_auth_challenge_response(user, self.type)
        return support_challenge_response

    # #########################################################################

    # interface hooks for generation of helper parameters in admin/init

    @classmethod
    def get_helper_params_pre(cls, params):
        """
        hook method which gets called with the parameters given to admin/init
        and returns a dictionary which will be added to the helper_params.
        In contrast to get_helper_params_post this function will be called
        _before_ the user object gets created from the parameters

        :params params: the request parameters supplied to admin/init
        :returns: dictionary with additional helper params
        """

        return {}

    @classmethod
    def get_helper_params_post(cls, params, user):
        """
        hook method which gets called with the parameters given to admin/init
        and the user that possibly gets created from it.
        It returns a dictionary which will be added to the helper_params.
        In contrast to get_helper_params_pre this function will be called
        _after_ the user object gets created from the parameters

        :params params: the request parameters supplied to admin/init
        :params user: the user object created from the request parameters
                      (None if no user was specified in the request)
        :returns: dictionary with additional helper params
        """

        return {}

    # #########################################################################

    @classmethod
    def getClassType(cls):
        return None

    @classmethod
    def getClassPrefix(cls):
        return "UNK"

    def getRealms(self):
        realms = []

        if hasattr(self, 'realms'):
            return self.realms  # pylint: disable=E0203

        tokenrealms = self.token.getRealms()
        for realm in tokenrealms:
            realms.append(realm.name)

        self.realms = realms
        return self.realms

    def getType(self):
        return self.token.getType()

    def addToInfo(self, key, value):
        self.info[key] = value
        return self.info

    def setInfo(self, info):
        if type(info) not in (dict):
            raise Exception("Info setting: wron data type - msut be dict")
        self.info = info
        return self.info

    def getInfo(self):
        '''
        getInfo - return the status of the token rollout

        :return: return the status dict.
        :rtype: dict
        '''
        return self.info

    def checkOtp(self, anOtpVal1, counter, window, options=None):
        '''
        This checks the OTP value, AFTER the upper level did
        the checkPIN

        return:
            counter of the matching OTP value.
        '''
        return -1

    def getOtp(self, curtTime=""):
        '''
        The default token does not support getting the otp value
        will return something like::

            1, pin, otpval, combined

        a negative value is a failure.
        '''
        return (-2, 0, 0, 0)

    def get_multi_otp(self, count=0, epoch_start=0, epoch_end=0, curTime=None):
        '''
        This returns a dictionary of multiple future OTP values of a token.

        parameter
            count    - how many otp values should be returned
            epoch_start    - time based tokens: start when
            epoch_end      - time based tokens: stop when

        return
            True/False
            error text
            OTP dictionary
        '''
        return (False, "get_multi_otp not implemented for this tokentype", {})

    # new highlevel interface which covers the checkPin and checkOTP
    def authenticate(self, passw, user, options=None):
        '''
        This is the method that verifies single shot authentication like
        they are done with push button tokens.

        It is a high level interface to support as well other tokens, which
        do not have a pin and otp seperation - they could overwrite
        this method

        **remarks:** we have to call the global methods (check_pin,++) as they
        take the pin policies into account

        :param passw: the passw which could be pin+otp
        :type passw: string
        :param user: The authenticating user
        :type user: User object
        :param options: dictionary of additional request parameters
        :type options: (dict)

        :return: returns tuple true or false for the pin match, the otpcounter
                 (int) and the reply (dict) that will be added as additional
                 information in the JSON response of ``/validate/check``.
        '''

        pin_match = False
        otp_counter = -1
        reply = None

        (res, pin, otpval) = split_pin_otp(self, passw, user, options=options)
        if res != -1:
            pin_policies = get_pin_policies(user)
            if 1 in pin_policies:
                otp_counter = check_otp(self, otpval, options=options)
                if otp_counter >= 0:
                    pin_match = check_pin(
                        self, pin, user=user, options=options)
                    if not pin_match:
                        otp_counter = -1
            else:
                pin_match = check_pin(self, pin, user=user, options=options)
                if pin_match is True:
                    otp_counter = check_otp(self, otpval, options=options)

        # for special token that have no otp like passwordtoken
        if not self.auth_info and pin_match is True and otp_counter == 0:
            self.auth_info = {'auth_info': [('pin_length', len(passw))]}

        return (pin_match, otp_counter, reply)

    # challenge interfaces starts here
    def is_challenge_request(self, passw, user, options=None):
        '''
        This method checks, if this is a request, that triggers a challenge.

        The default behaviour to trigger a challenge is,
        if the ``passw`` parameter only contains the correct token pin *and*
        the request contains a ``data`` or a ``challenge`` key i.e. if the
        ``options`` parameter contains a key ``data`` or ``challenge``.

        Each token type can decide on its own under which condition a challenge
        is triggered by overwriting this method.

        **please note**: in case of pin policy == 2 (no pin is required)
        the ``check_pin`` would always return true! Thus each request
        containing a ``data`` or ``challenge`` would trigger a challenge!

        :param passw: password, which might be pin or pin+otp
        :type passw: string
        :param user: The user from the authentication request
        :type user: User object
        :param options: dictionary of additional request parameters
        :type options: dict

        :return: true or false
        '''

        request_is_valid = False

        pin_match = check_pin(self, passw, user=user, options=options)
        if pin_match is True:
            if "data" in options or "challenge" in options:
                request_is_valid = True

        return request_is_valid

    def is_challenge_response(self, passw, user, options=None,
                              challenges=None):
        '''
        This method checks, if this is a request, that is the response to
        a previously sent challenge.

        The default behaviour to check if this is the response to a
        previous challenge is simply by checking if the request contains
        a parameter ``state`` or ``transactionid`` i.e. checking if the
        ``options`` parameter contains a key ``state`` or ``transactionid``.

        This method does not try to verify the response itself!
        It only determines, if this is a response for a challenge or not.

        :param passw: password, which might be pin or pin+otp
        :type passw: string
        :param user: the requesting user
        :type user: User object
        :param options: dictionary of additional request parameters
        :type options: (dict)
        :param challenges: A list of challenges for this token. These
                           challenges may be used, to identify if this request
                           is a response for a challenge.

        :return: true or false
        '''

        challenge_response = False
        if "state" in options or "transactionid" in options:
            challenge_response = True

        # we leave out the checkOtp, which is done later
        # either in checkResponse4Challenge
        # or in the check pin+otp

        return challenge_response

    def get_challenge_validity(self):
        '''
        This method returns the token specific challenge validity

        :return: int - validity in seconds
        '''

        validity = 120

        try:
            validity = int(getFromConfig('DefaultChallengeValidityTime', 120))

            # -------------------------------------------------------------- --

            # handle the token specific validity:
            #
            # we have to support config variables with prefix formats like:
            #
            # - capitalize: 'EmailChallengeValidityTime' (historically) and
            # - upper: 'QRChallengeValidityTime' (historically) and
            # - lower: 'emailChallengeValidityTime' (due to limitations in the
            #           mako / js automatic processing of config values)

            typ = self.getType()
            for token_typ in [typ.capitalize(), typ.upper(), typ.lower()] :

                lookup_for = token_typ + 'ChallengeValidityTime'
                validity = int(getFromConfig(lookup_for, validity))

            # -------------------------------------------------------------- --

            # instance specific timeout
            validity = int(self.getFromTokenInfo('challenge_validity_time',
                                                 validity))

        except ValueError:
            validity = 120

        return validity

    def is_challenge_valid(self, challenge=None):
        '''
        This method verifies if the given challenge is still valid.

        The default implementation checks, if the challenge start is in the
        default validity time window.

        **Please note**: This method does not check the response for the
        challenge itself. This is done by the method
        :py:meth:`~linotp.tokens.base.TokenClass.checkResponse4Challenge`.
        E.g. this very method ``is_challenge_valid`` is used by the method
        :py:meth:`~linotp.tokens.base.TokenClass.challenge_janitor`
        to clean up old challenges.

        :param challenge: The challenge to be checked
        :type challenge: challenge object
        :return: true or false
        '''

        validity = self.get_challenge_validity()
        ret = False

        if challenge is not None:
            c_start_time = challenge.get('timestamp')
            c_now = datetime.datetime.now()
            if c_now < c_start_time + datetime.timedelta(seconds=validity):
                ret = True

        return ret

    def initChallenge(self, transactionid, challenges=None, options=None):
        """
        This method initializes the challenge.

        This is a hook that is called before the method
        :py:meth:`~linotp.tokens.base.TokenClass.createChallenge`, which
        will only be called if this method returns success==true.

        Thus this method can be used, to verify if there is an outstanding
        challenge or if a new challenge needs to be created.
        E.g. this hook can be used, to implement a blocking mechanism to
        allow the creation of a new challenge only after a certain timeout.
        If there is an already outstanding challenge the return value can refer
        to this. (s. ticket #2986)

        :param transactionid: the id of the new challenge
        :type transactionid: string
        :param options: the request parameters
        :type options: dict
        :param challenges: a list of all valid challenges for this token.
        :type challenges: list

        :return: tuple of ( success, transid, message, additional attributes )

        The ``transid`` (the best transaction id for this request context),
        ``message``, and additional ``attributes`` (dictionar) are displayed
        as results in the JSON response of the ``/validate/check`` request.

        Only in case of ``success`` == true the next method ``createChallenge``
        will be called.
        """
        return (True, transactionid, 'challenge init ok', {})

    def checkResponse4Challenge(self, user, passw, options=None,
                                challenges=None):
        '''
        This method verifies if the given ``passw`` matches any existing
        ``challenge`` of the token.

        It then returns the new otp_counter of the token and the
        list of the matching challenges.

        In case of success the otp_counter needs to be > 0.
        The matching_challenges is passed to the method
        :py:meth:`~linotp.tokens.base.TokenClass.challenge_janitor`
        to clean up challenges.

        :param user: the requesting user
        :type user: User object
        :param passw: the password (pin+otp)
        :type passw: string
        :param options:  additional arguments from the request, which could
                         be token specific
        :type options: dict
        :param challenges: A sorted list of valid challenges for this token.
        :type challenges: list
        :return: tuple of (otpcounter and the list of matching challenges)

        '''
        otp_counter = -1
        transid = None
        matching = None
        matching_challenges = []

        if 'transactionid' in options or 'state' in options:
            # fetch the transactionid
            transid = options.get('transactionid', None)
            if transid is None:
                transid = options.get('state', None)

        # check if the transactionid is in the list of challenges
        if transid is not None:
            for challenge in challenges:
                if Challenges.is_same_transaction(challenge, transid):
                    matching = challenge
                    break
            if matching is not None:
                otp_counter = check_otp(self, passw, options=options)
                if otp_counter >= 0:
                    matching_challenges.append(matching)

        return (otp_counter, matching_challenges)

    def challenge_janitor(self, matching_challenges, challenges):
        '''
        This is the default janitor for the challenges of a token.

        The idea is to delete all challenges, which have an id lower than
        the matching one. Other janitors could be implemented on a token base
        and overwrite this behaviour.

        **Remarks**: In later versions this will be the place to hook a
        dynamically loaded default token specific janitor.

        :param matching_challenges: the last matching challenge
        :type matching_challenges: list
        :param challenges: all current challenges
        :type challenges: list

        :return: list of all challenges, which should be deleted
        '''

        to_be_closed = []
        if matching_challenges:
            match_id = 0
            for match in matching_challenges:
                match_id = max([match_id, int(match.get('id'))])

            # other, minor challenge will be closes as well
            for ch in challenges:
                if int(ch.get('id')) < match_id:
                    to_be_closed.append(ch)

        return to_be_closed

    def createChallenge(self, transactionid, options=None):
        """
        This method creates a challenge, which is submitted to the user.
        The submitted challenge will be preserved in the challenge
        database.

        This method is called *after* the method
        :py:meth:`~linotp.tokens.base.TokenClass.initChallenge`.

        :param transactionid: the id of this challenge
        :param options: the request context parameters / data
        :type options: dict
        :return: tuple of (bool, message, data, attributes)

        The return tuple builds up like this:

        ``bool`` if submit was successfull;
        ``message`` which is displayed in the JSON response;
        ``data`` is preserved in the challenge;
        additional ``attributes``, which are displayed in the JSON response.
        """

        message = getFromConfig(self.type.upper() + "_CHALLENGE_PROMPT",
                                'Otp: ')

        data = {'serial': self.getSerial()}
        attributes = None
        return (True, message, data, attributes)

    def check_token(self, passw, user, options=None, challenges=None):
        """
        validate a token against the provided pass

        :raises: "challenge not found",
                 if a state is given and no challenge is found for this
                 challenge id

        :param passw: the password, which could either be a pin, a pin+otp
                       or otp
        :param user: the user which the token belongs to
        :param options: dict with additional request parameters
        :param challenges:

        :return: tuple of otpcounter and potential reply
        """
        res = -1
        if options is None:
            options = {}

        # fallback in case of check_s, which does not provide a user
        # but as for further prcessing a dummy user with only the realm defined
        # is required for the policy evaluation
        if user is None:
            user = self.get_token_realm_user()

        # standard authentication token
        if self.is_auth_only_token(user):
            (res, reply) = self.check_authenticate(user, passw,
                                                   options=options)
            return (res, reply)

        # only challenge response token authentication
        if not self.is_challenge_and_auth_token(user):

            # first check are there outstanding challenges
            if self.is_challenge_response(passw, user,
                                          options=options,
                                          challenges=challenges):

                (res, reply) = self.check_challenge_response(challenges,
                                                             user, passw,
                                                             options=options)
                return (res, reply)

            res = self.is_challenge_request(passw, user, options=options)
            if res:
                self.challenge_token.append(self)
            else:
                self.invalid_token.append(self)
            return (False, None)

        # else: tokens, which support both: challenge response
        # and standard authentication

        # first check are there outstanding challenges
        if self.is_challenge_response(passw, user,
                                      options=options,
                                      challenges=challenges):

            (res, reply) = self.check_challenge_response(challenges,
                                                         user, passw,
                                                         options=options)
            return (res, reply)

        # if all okay, we can return here
        (res, reply) = self.check_authenticate(user, passw, options=options)
        if res >= 0:
            return (res, reply)

        # any challenge trigger should return false
        res = self.is_challenge_request(passw, user, options=options)
        if res:
            self.challenge_token.append(self)
        else:
            self.invalid_token.append(self)

        return (False, None)

    def check_challenge_response(self, challenges, user, passw, options=None):
        """
        This function checks, if the given response (passw) matches
        any of the open challenges

        to prevent the token author to deal with the database layer, the
        token.checkResponse4Challenge will recieve only the dictionary of the
        challenge data

        :param challenges: the list of database challenges
        :param user: the requesting use
        :param passw: the to password of the request, which must be pin+otp
        :param options: the addtional request parameters
        :return: tuple of otpcount (as result of an internal token.checkOtp)
                 and additional optional reply
        """
        # challenge reply will stay None as we are in the challenge response
        # mode
        reply = None
        if options is None:
            options = {}

        otp = passw
        self.transId = options.get('transactionid', options.get('state', None))

        # only check those challenges, which currently have not been verified
        check_challenges = []
        for ch in challenges:
            if Challenges.verify_checksum(ch) and ch.is_open():
                check_challenges.append(ch)

        (otpcount, matching_challenges) = self.checkResponse4Challenge(
            user, otp, options=options, challenges=check_challenges)

        if otpcount >= 0:
            self.matching_challenges = matching_challenges
            self.valid_token.append(self)
            if len(self.invalid_token) > 0:
                del self.invalid_token[0]
        else:
            self.invalid_token.append(self)

        return (otpcount, reply)

    def get_token_realm_user(self):

        user = None
        realms = getTokenRealms(self.getSerial())

        if len(realms) == 1:
            user = User(login='', realm=realms[0])

        elif len(realms) == 0:
            realm = getDefaultRealm()
            user = User(login='', realm=realm)
            log.info('No token realm found - using default realm.')

        else:
            msg = ('Multiple realms for token found. But one dedicated '
                   'realm is required for further processing.')
            log.error(msg)
            raise Exception(msg)

        return user

    def check_authenticate(self, user, passw, options=None):
        '''
        simple authentication with pin+otp

        :param passw: the password, which should be checked
        :param options: dict with additional request parameters

        :return: tuple of matching otpcounter and a potential reply
        '''

        pin_match, otp_count, reply = self.authenticate(passw, user,
                                                        options=options)
        if otp_count >= 0:
            self.valid_token.append(self)
        elif pin_match is True:
            self.pin_matching_token.append(self)
        else:
            self.invalid_token.append(self)

        return (otp_count, reply)

    def check_standard(self, passw, user, options=None):
        """
        do a standard verification, as we are not in a challengeResponse mode

        the upper interfaces expect in the success the otp counter or at
        least 0 if we have a success. A -1 identifies an error

        :param passw: the password, which should be checked
        :param options: dict with additional request parameters

        :return: tuple of matching otpcounter and a potential reply
        """

        otp_count = -1
        pin_match = False
        reply = None

        # fallback in case of check_s, which does not provide a user
        # but as for further prcessing a dummy user with only the realm defined
        # is required for the policy evaluation
        if user is None:
            realms = getTokenRealms(self.getSerial())
            if len(realms) == 1:
                user = User(login='', realm=realms[0])
            elif len(realms) == 0:
                realm = getDefaultRealm()
                user = User(login='', realm=realm)
                log.info('No token realm found - using default realm.')
            else:
                msg = ('Multiple realms for token found. But one dedicated '
                       'realm is required for further processing.')
                log.error(msg)
                raise Exception(msg)
        import linotp.lib.policy
        support_challenge_response = \
            linotp.lib.policy.get_auth_challenge_response(user, self.getType())

        if len(self.mode) == 1 and self.mode[0] == "challenge":
            # the support_challenge_response is overruled, if the token
            # supports only challenge processing
            support_challenge_response = True

        try:
            # call the token authentication
            (pin_match, otp_count, reply) = self.authenticate(passw, user,
                                                              options=options)
        except Exception as exx:
            if (support_challenge_response is True and
                    self.is_challenge_request(passw, user, options=options)):
                log.info("Retry on base of a challenge request:")
                pin_match = False
                otp_count = -1
            else:
                log.exception("%r" % exx)
                raise Exception(exx)

        if otp_count < 0 or pin_match is False:
            if (support_challenge_response is True and
                    self.isActive() and
                    self.is_challenge_request(passw, user, options=options)):
                # we are in createChallenge mode
                # fix for #12413:
                # - moved the create_challenge call to the checkTokenList!
                # after all tokens are processed and only one is challengeing
                # (_res, reply) = create_challenge(self.token, options=options)
                self.challenge_token.append(self)

        if len(self.challenge_token) == 0:
            if otp_count >= 0:
                self.valid_token.append(self)
            elif pin_match is True:
                self.pin_matching_token.append(self)
            else:
                self.invalid_token.append(self)

        return (otp_count, reply)

    def get_related_challenges(self):
        """
        :return: list of related challenges
        """
        return self.related_challenges

    def get_verification_result(self):
        """
        return the internal result representation of the token verification
        which are a set of list, which stand for the challenge, pinMatching
        or invalid or valid token list

        - the lists are returned as they easily could be joined into the final
          token list, independent of they are empty or contain a token obj

        :return: tuple of token lists
        """
        return (self.challenge_token, self.pin_matching_token,
                self.invalid_token, self.valid_token)

    def flush(self):
        self.token.storeToken()
        db.session.commit()
        return

    def update(self, param, reset_failcount=True):

        # key_size as parameter overrules a prevoiusly set
        # value e.g. in hashlib in the upper classes
        key_size = param.get("keysize")
        if key_size is None:
            key_size = 20

        ##
        # process the otpkey:
        #   if otpkey given - take this
        #   if not given
        #       if genkey == 1 : create one
        #   if required and otpkey is None:
        #      raise param Exception, that we require an otpkey
        ##
        otpKey = param.get("otpkey")
        genkey = int(param.get("genkey", 0))

        if genkey not in [0, 1]:
            raise Exception("TokenClass supports only genkey in "
                            "range [0,1] : %r" % genkey)

        if genkey == 1 and otpKey is not None:
            raise ParameterError('[ParameterError] You may either specify'
                                 'genkey or otpkey, but not both!', id=344)


        if otpKey is None and genkey == 1:
            otpKey = self._genOtpKey_()

        # otpKey still None?? - raise the exception
        if otpKey is None and self.hKeyRequired is True:
            try:
                otpKey = param["otpkey"]
            except KeyError:
                raise ParameterError("Missing parameter: 'otpkey'")

        if otpKey is not None:
            self.addToInfo('otpkey', otpKey)
            self.setOtpKey(otpKey, reset_failcount=reset_failcount)

        pin = param.get("pin")
        if pin is not None:
            self.setPin(pin, param=param)

        otplen = param.get('otplen', None)
        if otplen:
            self.setOtpLen(otplen)

        # ----------------------------------------------------------------- --

        # handle definition of usage scope

        scope = None

        if 'scope' in param:
            scope = json.loads(param.get('scope', {}))

        elif 'rollout' in param:
            scope = {'path': ['userservice']}

        if scope:
            self.addToTokenInfo('scope', scope)

            if not param.get('description'):
<<<<<<< HEAD
                if scope.get('path', []) == ['userservice']:
=======
                path = scope.get('path',[])
                if set(path) & set(['userservice', 'validate']):
>>>>>>> 8c13dafa
                    param['description'] = 'rollout token'

        if param.get("description"):
            self.token.setDescription(param.get("description"))

        # ----------------------------------------------------------------- --

        self.resetTokenInfo()

        return

    def resetTokenInfo(self):
        """
        base token api - could be overwritten per token
        """
        return

    def _genOtpKey_(self, otpkeylen:int = None) -> str:
        '''
        private method, to create an otpkey

        :param otpkeylen: optional or 20
        :return: token seed / secret
        '''
        if otpkeylen is None:
            if hasattr(self, 'otpkeylen'):
                otpkeylen = getattr(self, 'otpkeylen')
            else:
                otpkeylen = 20
        return generate_otpkey(otpkeylen)

    def setDescription(self, description):
        """
        set the token description
        :param description: set the token description
        """
        self.token.setDescription('' + description)
        return

    def setDefaults(self):
        # set the defaults

        self.token.LinOtpOtpLen = int(
            getFromConfig("DefaultOtpLen") or 6)
        self.token.LinOtpCountWindow = int(
            getFromConfig("DefaultCountWindow") or 10)
        self.token.LinOtpMaxFail = int(
            getFromConfig("DefaultMaxFailCount") or 10)
        self.token.LinOtpSyncWindow = int(
            getFromConfig("DefaultSyncWindow") or 1000)

        self.token.LinOtpTokenType = '' + self.type
        return

    def setUser(self, user, report):
        '''
        :param user: a User() object, consisting of loginname and realm
        :param report: tbdf.
        '''
        (uuserid,
         uidResolver,
         uidResolverClass) = getUserResolverId(user, report)

        self.token.LinOtpIdResolver = uidResolver
        self.token.LinOtpIdResClass = uidResolverClass
        self.token.LinOtpUserid = uuserid

    def getUser(self):
        """
        get the user info of the token

        :return: tuple of user id, user resolver and resolver class
        """
        uidResolver = self.token.LinOtpIdResolver or ''
        uidResolverClass = self.token.LinOtpIdResClass or ''

        # we adjust the token-resolver-class-info to match
        # to the available un-ee resolvers, which makes the live
        # alot easier
        if 'useridresolveree.' in uidResolverClass:
            uidResolverClass = uidResolverClass.replace('useridresolveree.',
                                                        'useridresolver.')
        uuserid = self.token.LinOtpUserid or ''
        return (uuserid, uidResolver, uidResolverClass)

    def setUid(self, uid, uidResolver, uidResClass):
        '''
        sets the UID values in the database
        '''
        self.token.LinOtpIdResolver = uidResolver
        self.token.LinOtpIdResClass = uidResClass
        self.token.LinOtpUserid = uid
        return

    def reset(self):
        """
        reset the token failcount value
        """
        self.token.LinOtpFailCount = 0

    def addToSession(self):
        db.session.add(self.token)

    def deleteToken(self):
        self.token.deleteToken()

    def storeToken(self):
        self.token.storeToken()

    def resync(self, otp1, otp2, options=None):
        pass

    def getOtpCountWindow(self):
        return self.token.LinOtpCountWindow

    def getOtpCount(self):
        return self.token.LinOtpCount

    def isActive(self):
        return self.token.LinOtpIsactive

    def getFailCount(self):
        return self.token.LinOtpFailCount

    def setFailCount(self, failCount):
        self.token.LinOtpFailCount = failCount

    def getMaxFailCount(self):
        return self.token.LinOtpMaxFail

    def getUserId(self):
        return self.token.LinOtpUserid

    def setRealms(self, realms):
        self.token.setRealms(realms)

    def getSerial(self):
        return self.token.getSerial()

    def setSoPin(self, soPin):
        """
        set the soPin of the token
            the soPin is encrypted and the encrypte value is stored in the
            Token model

        :param soPin: the special so pin
        """
        iv, enc_soPin = SecretObj.encrypt(soPin, hsm=context.get('hsm'))
        self.token.setSoPin(enc_soPin, iv)

    def setUserPin(self, userPin):
        """
        set the userPin of the token
            the userPin is encrypted and the encrypte value is stored in the
            Token model

        :param userPin: the user pin
        """

        iv, enc_user_pin = SecretObj.encrypt(userPin, hsm=context['hsm'])
        self.token.setUserPin(enc_user_pin, iv)

    def setOtpKey(self, otpKey, reset_failcount=True):
        """
        set the token seed / secret
            the seed / secret is encrypted and the encrypte value is
            stored in the Token model

        :param otpKey: the token seed / secret
        :param reset_failcount: boolean, if the failcounter should be reseted
        """
        iv, enc_otp_key = SecretObj.encrypt(otpKey, hsm=context['hsm'])
        self.token.set_encrypted_seed(enc_otp_key, iv,
                                      reset_failcount=reset_failcount)

    def setOtpLen(self, otplen):
        self.token.LinOtpOtpLen = int(otplen)

    def getOtpLen(self):
        return self.token.LinOtpOtpLen

    def setOtpCount(self, otpCount):
        self.token.LinOtpCount = int(otpCount)

    def setPin(self, pin, param=None):
        '''
        set the PIN. The optional parameter "param" can hold the information,
        if the PIN is encrypted or hashed.

        :param pin: the pin value
        :param param: the additional request parameters, which could contain
                      the 'encryptpin' value, that triggers, that the token
                      secret are stored in an encrypted form
        :return: - nothing -
        '''
        if param is None:
            param = {}

        hsm = context['hsm']
        storeHashed = True
        enc = param.get("encryptpin", None)
        if enc is not None and "true" == enc.lower():
            storeHashed = False

        if storeHashed is True:
            iv, hashed_pin = SecretObj.hash_pin(pin)
            self.token.set_hashed_pin(hashed_pin, iv)
        else:
            enc_pin = SecretObj.encrypt_pin(pin)
            iv = enc_pin.split(':')[0]
            self.token.set_encrypted_pin(
                enc_pin.encode('utf-8'), binascii.unhexlify(iv))

    def getPin(self):
        """
        :return: the value of the pin- if it is stored encrypted
        """
        pin = ''
        hsm = context['hsm']
        if self.token.isPinEncrypted():
            _iv, enc_pin = self.token.get_encrypted_pin()
            pin = SecretObj.decrypt_pin(enc_pin, hsm=hsm)
        return pin

    def _get_secret_object(self):
        """
        encapsulate the returning of the secret object

        the returning of the SecretObj to allow delayed access to the token
        seed eg. only when hmac is calculated, the secret will be decrypted

        :return: SecretObject, containing the token seed
        """
        key, iv = self.token.get_encrypted_seed()
        secObj = SecretObj(key, iv, hsm=context['hsm'])
        return secObj

    def enable(self, enable):
        self.token.LinOtpIsactive = enable

    def setMaxFail(self, maxFail):
        self.token.LinOtpMaxFail = maxFail

    def setHashLib(self, hashlib):
        self.addToTokenInfo("hashlib", hashlib)

    def incOtpFailCounter(self):

        self.token.LinOtpFailCount = self.token.LinOtpFailCount + 1

        try:
            self.token.storeToken()
        except:
            log.exception('Token fail counter update failed')
            raise TokenAdminError("Token Fail Counter update failed", id=1106)

        return self.token.LinOtpFailCount

    # TODO: - this is only HMAC??
    def setCounterWindow(self, countWindow):
        self.token.LinOtpCountWindow = int(countWindow)

    def getCounterWindow(self):
        return self.token.LinOtpCountWindow

    def setSyncWindow(self, syncWindow):
        self.token.LinOtpSyncWindow = int(syncWindow)

    def getSyncWindow(self):
        return self.token.LinOtpSyncWindow

    # hashlib algorithms:
    # http://www.doughellmann.com/PyMOTW/hashlib/index.html#module-hashlib

    def getHashlib(self, hLibStr):

        return get_hashalgo_from_description(description=hLibStr,
                                             fallback='sha1')

    def incOtpCounter(self, counter=None, reset=True):
        '''
        method
            incOtpCounter(aToken, counter)

        parameters:
            token - a token object
            counter - the new counter
            reset - optional -

        exception:
            in case of an transaction fail an exception is thrown

        side effects:
            default of reset will reset the failCounter

        '''

        resetCounter = False

        if counter is None:
            counter = self.token.LinOtpCount

        self.token.LinOtpCount = counter + 1

        if reset is True:
            if getFromConfig("DefaultResetFailCount") == "True":
                resetCounter = True

        if resetCounter is True:
            if (self.token.LinOtpFailCount < self.token.LinOtpMaxFail and
                    self.token.LinOtpIsactive is True):
                self.token.LinOtpFailCount = 0

        try:
            self.token.storeToken()

        except Exception as ex:
            log.exception("Token Counter update failed: %r" % (ex))
            raise TokenAdminError("Token Counter update failed: %r" % (ex),
                                  id=1106)

        return self.token.LinOtpCount

    def check_otp_exist(self, otp, window=None, user=None, autoassign=False):
        '''
        checks if the given OTP value is/are values of this very token.
        This is used to autoassign and to determine the serial number of
        a token.
        '''
        return -1

    def splitPinPass(self, passw):
        try:
            otplen = int(self.token.LinOtpOtpLen)
        except ValueError:
            otplen = 6

        auth_info = []
        if boolean(getFromConfig("PrependPin", True)):
            pin = passw[0:-otplen]
            otpval = passw[-otplen:]
            auth_info.append(('pin_length', len(pin)))
            auth_info.append(('otp_length', len(otpval)))
        else:
            pin = passw[otplen:]
            otpval = passw[0:otplen]
            auth_info.append(('otp_length', len(otpval)))
            auth_info.append(('pin_length', len(pin)))

        self.auth_info['auth_info'] = auth_info

        return pin, otpval

    def checkPin(self, pin, options=None):
        '''
        checkPin - test is the pin is matching

        :param pin:      the pin
        :param options:  additional optional parameters, which could
                         be token specific
        :return: boolean

        '''

        if self.token.isPinEncrypted():

            # for comparison we encrypt the pin and do the comparison
            # iv is binary, while encrypted_token_pin is hexlified
            iv, encrypted_token_pin = self.token.get_encrypted_pin()

            return SecretObj.check_encrypted_pin(
                        pin, encrypted_token_pin, iv)

        # hashed pin comparison

        iv, hashed_token_pin = self.token.get_hashed_pin()

        # special case of empty pin, where pin has never been set
        # especially in case of lost token with the pw token
        if len(hashed_token_pin) == 0 and len(pin) == 0:
            return True

        return SecretObj.check_hashed_pin(
                             pin or '', hashed_token_pin, iv)


    @staticmethod
    def copy_pin(src, target):
        Token.copy_pin(src.token, target.token)

    def statusValidationFail(self):
        """
        callback to enable a status change, when authentication failed
        """
        return

    def statusValidationSuccess(self):
        """
        callback to enable a status change, on authentication success
        """
        return

    def __repr__(self):
        '''
        return the token state as text

        :return: token state as string representation
        :rtype:  string
        '''
        ldict = {}
        for attr in self.__dict__:
            key = "%r" % attr
            val = "%r" % getattr(self, attr)
            ldict[key] = val
        res = "<%r %r>" % (self.__class__, ldict)
        return res

    def get_vars(self, save=False):
        '''
        return the token state as dicts
        :return: token as dict
        '''
        ldict = {}
        for attr in self.__dict__:
            key = attr
            if key == 'context':
                continue
            val = getattr(self, attr)
            if isinstance(val, (list, dict, str, int, float, bool)):
                ldict[key] = val
            elif type(val).__name__.startswith('Token'):
                ldict[key] = val.get_vars(save=save)
            else:
                ldict[key] = "%r" % val
        return ldict

    def get_enrollment_status(self):
        return {'status': 'completed'}

    def getAuthDetail(self):

        return self.auth_info

    def getOfflineInfo(self):
        return {}

    def getInitDetail(self, params, user=None):
        '''
        to complete the token normalisation, the response of the initialiastion
        should be build by the token specific method, the getInitDetails
        '''

        _ = context['translate']

        response_detail = {}

        info = self.getInfo()
        response_detail.update(info)
        response_detail['serial'] = self.getSerial()

        otpkey = None
        if 'otpkey' in info:
            otpkey = info.get('otpkey')

        if otpkey is not None:
            response_detail["otpkey"] = {"order": '1',
                                         "description": _("OTP seed"),
                                         "value":  "seed://%s" % otpkey,
                                         "img":  create_img(otpkey, width=200),
                                         }

        return response_detail

    def getQRImageData(self, response_detail):
        '''
        '''
        url = None
        hparam = {}

        if response_detail is not None:
            if 'googleurl' in response_detail:
                url = response_detail.get('googleurl')
                hparam['alt'] = url

        return url, hparam

# eof #<|MERGE_RESOLUTION|>--- conflicted
+++ resolved
@@ -948,12 +948,8 @@
             self.addToTokenInfo('scope', scope)
 
             if not param.get('description'):
-<<<<<<< HEAD
-                if scope.get('path', []) == ['userservice']:
-=======
-                path = scope.get('path',[])
+                path = scope.get('path', [])
                 if set(path) & set(['userservice', 'validate']):
->>>>>>> 8c13dafa
                     param['description'] = 'rollout token'
 
         if param.get("description"):
