# Spanish translations for LinOTP package - Spanish messages for LinOTP.
#
#    LinOTP - the open source solution for two factor authentication
#    Copyright (C) 2010 - 2016 LSE Leading Security Experts GmbH
#
#    This file is part of LinOTP admin clients.
#
#    This program is free software: you can redistribute it and/or
#    modify it under the terms of the GNU Affero General Public
#    License, version 3, as published by the Free Software Foundation.
#
#    This program is distributed in the hope that it will be useful,
#    but WITHOUT ANY WARRANTY; without even the implied warranty of
#    MERCHANTABILITY or FITNESS FOR A PARTICULAR PURPOSE.  See the
#    GNU Affero General Public License for more details.
#
#    You should have received a copy of the
#               GNU Affero General Public License
#    along with this program.  If not, see <http://www.gnu.org/licenses/>.
#
#
#    E-mail: linotp@lsexperts.de
#    Contact: www.linotp.org
#    Support: www.lsexperts.de
# linotp@lsexperts.de <>, 2015, 2016.
#
msgid ""
msgstr ""
"Project-Id-Version: LinOTP 2\n"
"Report-Msgid-Bugs-To: EMAIL@ADDRESS\n"
"PO-Revision-Date: 2016-06-06 17:14+0200\n"
"Last-Translator: linotp@lsexperts.de\n"
"Language-Team: Spanish <>\n"
"Language: es\n"
"MIME-Version: 1.0\n"
"Content-Type: text/plain; charset=UTF-8\n"
"Content-Transfer-Encoding: 8bit\n"
"Plural-Forms: nplurals=2; plural=(n!=1);\n"

<<<<<<< HEAD
=======
msgid "You do not have the rights to monitor these realms."
msgstr "No tiene permiso para controlar estos dominios."

>>>>>>> 2c3e863e
msgid "Summary"
msgstr "Resumen"

msgid "Realms"
msgstr "Dominios"

msgid "The name of the policy may only contain the characters a-zA-Z0-9_"
msgstr "El nombre de la directriz solo puede contener los caracteres a-zA-Z0-9_."

msgid "The name of the policy must not be empty"
msgstr "El nombre de la directriz no puede estar vacío."

<<<<<<< HEAD
msgid "<h1>contact support</h1>"
msgstr ""
=======
msgid "Thank you for your interest in our products."
msgstr "Gracias por su interés en nuestros productos."

msgid ""
"Your current LinOTP Smart Virtual Appliancedemo license is about to expire in "
"a few days. For licenses for productive use or an extended evaluation period, "
msgstr ""
"Su licencia Smart Virtual Appliancedemo LinOTP actual está a punto de caducar. "
"Para licencias de uso productivo o un periodo de evaluación extendido,"

msgid "please contact us"
msgstr "por favor, póngase en contacto con nosotros"

msgid ""
"If you have questions about our products or your evaluation we are happy to "
"answer your inquiry. We would also like to learn about your feedback "
"concerning our products and your evaluation."
msgstr ""
"Si tienes preguntas sobre nuestros productos o su evaluación, estaremos "
"encantado de responder. También nos gustaría conocer su opinión acerca de "
"nuestros productos y su evaluación."

msgid "sales@lsexperts.de"
msgstr "sales@lsexperts.de"

msgid "Sales hotline: "
msgstr "Servicio telefónico de ventas:"

msgid "+49 6151 86086 277"
msgstr "+49 6151 86086 277"
>>>>>>> 2c3e863e

msgid "You are not authenticated"
msgstr "No está autenticado"

#, python-format
msgid "No valid authentication session %r"
msgstr "No es una sesión de autenticación válida %r"

msgid "No valid session"
msgstr "No es una sesión válida"

#, python-format
msgid "Error: %s"
msgstr "Error: %s"

msgid "The token you want to assign is  not contained in your realm!"
msgstr "El token que desea asignar no está incluido en su dominio."

msgid "The token is already assigned to another user."
msgstr "El token ya está asignado a otro usuario."

#, python-format
msgid ""
"valid types are 'oathtoken' and 'googleauthenticator' and "
"'googleauthenticator_time'. You provided %s"
msgstr ""
"Tipos válidos son 'oathtoken', 'googleauthenticator' o "
"'googleauthenticator_time'. Se ha indicado %s"

msgid "getotp is not activated."
msgstr "'getotp' no está activo"

#, python-format
msgid "The serial %s does not belong to user %s@%s"
msgstr "El número de serie %s no pertenece al usuario %s@%s"

msgid "see policy definition."
msgstr "consulte la definición de directrices."

#, fuzzy, python-format
msgid "selfservice/usergetmultiotp failed: %r"
msgstr "Error durante el acceso al autoservicio/usergetmultiotp: %s"

#, python-format
msgid "audit/search failed: %s"
msgstr "Error durante la búsqueda en el registro de auditoría: %s"

#, python-format
msgid "valid types are 'ocra' or 'ocra2'. You provided %s"
msgstr "Valores válidos son 'ocra' o 'ocra2'. Usted ha introducido %s"

msgid "Missing required parameter \"state\" or \"transactionid\"!"
msgstr ""

msgid "Missing required parameter \"serial\" or \"user\"!"
msgstr ""

msgid "Missing required parameter \"pass\"!"
msgstr ""

#, fuzzy, python-format
msgid "You do not have the rights to see these realms: %r. Check the policies!"
msgstr ""
"No tiene derecho a controlar los dominios siguientes %r. ¡Compruebe las "
"directrices!"

msgid "Support not available, your product is unlicensed"
msgstr "No hay asistencia de soporte técnico"

#, fuzzy
msgid "License already installed!"
msgstr "Recordatorio de licencia:"

msgid "license file is empty!"
msgstr "¡El archivo de licencia está vacío!"

msgid "signature could not be verified!"
msgstr "¡La firma no es válida!"

msgid "no license expiration information in license "
msgstr "No hay información sobre la fecha de caducidad de la licencia"

msgid "no license subscription information in license"
msgstr "No hay información relativa a la suscripción de la licencia"

msgid "invalid license (old license style)"
msgstr "Licencia no válida (formato de licencia anterior)"

msgid "tokens used"
msgstr "Token usado"

msgid "tokens supported"
msgstr "Token con licencia"

#, python-format
msgid "unsupported date format date %r"
msgstr "Formato de fecha no compatible %r"

msgid "expired - valid till"
msgstr "expirado - válido hasta"

#, python-format
msgid ""
"get_token_owner: The user %s/%s and the token %s is located in several "
"realms: %s!"
msgstr ""
"getTokenOwner: El usuario %s/%s y el token %s están incluidos en varios "
"dominios: %s."

#, python-format
msgid ""
"get_token_owner: The user %s in the resolver %s for token %s could not be "
"found in any realm!"
msgstr ""
"getTokenOwner: No se ha podido encontrar al usuario %s en el solucionador %s "
"para el token %s en ningún dominio."

msgid "OTP seed"
msgstr "Semilla OTP"

msgid "URL for OCRA token"
msgstr "URL para token OCRA"

#, python-format
msgid ""
"You do not have the administrative right to do monitoring.You are missing a "
"policyscope=monitoring, action=%s"
msgstr ""
"No tiene derechos de administrador para la supervisión. Para ello, falta una "
"directriz con 'scope=monitoring' y 'action=%s'."

#, python-format
msgid "The provided PIN is too short. It should be at least %i characters."
msgstr ""
"El PIN introducido es demasiado corto. Debe contener al menos %i caracteres."

#, python-format
msgid "The provided PIN is too long. It should not be longer than %i characters."
msgstr ""
"El PIN introducido es demasiado largo. Debe contener como máximo %i caracteres."

#, python-format
msgid ""
"The provided PIN does not contain characters of the group or it does contains "
"characters that are not in the group %s"
msgstr ""
"El PIN introducido no está formado por los caracteres de la definición de "
"caracteres o contiene caracteres que no están en la definición de caracteres: "
"%s"

msgid ""
"The provided PIN does not contain any letters. Check policy otp_pin_contents."
msgstr ""
"El PIN introducido no contiene letras como debería según la directriz "
"'otp_pin_content'."

msgid ""
"The provided PIN does not contain any numbers. Check policy otp_pin_contents."
msgstr ""
"El PIN introducido no contiene números como debería según la directriz "
"'otp_pin_content'."

msgid ""
"The provided PIN does not contain any special characters. It should contain "
"some of these characters like .: ,;-_<>+*~!/()=?$. Check policy "
"otp_pin_contents."
msgstr ""
"El PIN introducido no contiene ningún carácter especial como debería según la "
"directriz 'otp_pin_content'. Los caracteres especiales pueden ser .: ,;-_<>"
"+*~!/()=?$."

msgid ""
"The provided PIN does not contain any other characters. It should contain some "
"of these characters that are not contained in letters, digits and the defined "
"special characters. Check policy otp_pin_contents."
msgstr ""
"El PIN introducido no contiene ningún carácter especial como debería según la "
"directriz 'otp_pin_content'. El PIN debe incluir algunos de estos caracteres "
"especiales que no son letras ni dígitos."

#, python-format
msgid "The PIN contains letters, although it should not! (%s)"
msgstr "El PIN introducido contiene letras, aunque esto no debería ser así (%s)"

#, python-format
msgid "The PIN contains digits, although it should not! (%s)"
msgstr ""
" El PIN introducido contiene números, aunque esto no debería ser así (%s)"

#, python-format
msgid "The PIN contains special characters, although it should not! (%s)"
msgstr ""
"El PIN introducido contiene caracteres especiales, aunque esto no debería ser "
"así (%s)"

#, python-format
msgid "The PIN contains other characters, although it should not! (%s)"
msgstr ""
"El PIN introducido contiene caracteres especiales, aunque esto no debería ser "
"así (%s)"

<<<<<<< HEAD
=======
#, python-format
msgid ""
"You do not have the administrative right to manage tools. You are missing a "
"policy scope=tools, action=%s"
msgstr ""
" No tiene derechos de administración para ejecutar las herramientas. Para "
"ello, falta una directriz con 'scope=tools' y 'action=%s'."

#, python-format
msgid "There is no policy selfservice/max_count definable for the token type %s."
msgstr ""
"No hay ninguna directriz que defina el max_count en el autoservicio para el "
"tipo de token %s."

#, python-format
msgid ""
"There is no policy selfservice/max_count defined for the tokentype %s in realm "
"%s."
msgstr ""
"No hay ninguna directriz que defina el max_count en el autoservicio para el "
"tipo de token %s en el dominio %s."

msgid "The policy settings do not allow you to issue this request!"
msgstr "¡La configuración de la directriz impide realizar esta consulta!"

msgid "You may not enroll any more tokens. Your maximum token number is reached!"
msgstr ""
"Se ha alcanzado el número máximo de token. No puede implementar ningún token "
"más."

msgid "The maximum number of allowed tokens is exceeded. Check the policies"
msgstr ""
"Se ha superado el número máximo de token respaldados. Si es necesario, "
"compruebe las directrices."

msgid "The policy settings do not allow you to request a serial by OTP!"
msgstr "Las directrices no permiten comprobar el número de serie de OTP."

#, python-format
msgid "Unknown method in selfservice: %s"
msgstr "Método desconocido en el portal de autogestión: %s"

>>>>>>> 2c3e863e
msgid "You do not have any rights in any realm! Check the policies."
msgstr "No tiene derechos en todos los dominios: compruebe las directrices."

#, python-format
msgid ""
"You do not have the administrative right to remove token %s. Check the "
"policies."
msgstr ""
"No tiene derechos de administrador para eliminar el token %s. Si es necesario, "
"compruebe las directrices."

#, python-format
msgid ""
"You do not have the administrative right to enable token %s. Check the "
"policies."
msgstr ""
"No tiene derechos de administrador para activar el token %s. Si es necesario, "
"compruebe las directrices."

msgid "You may not enable any more tokens. Your maximum token number is reached!"
msgstr ""
"Se ha alcanzado el número máximo de token. No es posible activar ningún token "
"más."

#, python-format
msgid ""
"You may not enable any more tokens in realm %s. Check the policy 'tokencount'"
msgstr ""
"No es posible activar más token en el dominio %s. Si es necesario, compruebe "
"la directriz 'tokencount'."

#, python-format
msgid ""
"You do not have the administrative right to disable token %s. Check the "
"policies."
msgstr ""
"No tiene derechos de administrador para desactivar el token %s. Si es "
"necesario, compruebe las directrices."

#, python-format
msgid ""
"You do not have the administrative right to copy PIN of token %s. Check the "
"policies."
msgstr ""
"No tiene derechos de administrador para copiar el PIN del token %s. Si es "
"necesario, compruebe las directrices."

#, python-format
msgid ""
"You do not have the administrative right to copy user of token %s. Check the "
"policies."
msgstr ""
"No tiene derechos de administrador para copiar usuarios del token %s. Si es "
"necesario, compruebe las directrices."

#, python-format
msgid ""
"You do not have the administrative right to run the losttoken workflow for "
"token %s. Check the policies."
msgstr ""
"No tiene derechos de administrador para iniciar el proceso 'Lost Token' para "
"el token %s . Si es necesario, compruebe las directrices."

#, python-format
msgid ""
"You do not have the administrative right to run the getotp workflow for token "
"%s. Check the policies."
msgstr ""
"No tiene derechos de administrador para iniciar el proceso 'getotp' para el "
"token %s. Si es necesario, compruebe las directrices."

msgid ""
"You do not have the administrative right to get serials by OTPs in this realm!"
msgstr ""
"No tiene derechos de administrador para identificar los números de serie a "
"través de los OTP en este dominio. Si es necesario, compruebe las directrices."

msgid "Due to license restrictions no more tokens could be enrolled!"
msgstr "Debido a restricciones de licencia, ¡no pueden inscribirse más tokens!"

msgid "Due to license restrictions no more tokens could be enrolled!"
msgstr ""

#, python-format
msgid "The tokentype '%s' could not be found."
msgstr "No se ha podido encontrar el tipo de token '%s'."

#, python-format
msgid ""
"You do not have the administrative right to init token %s of type %s to user "
"%s@%s. Check the policies."
msgstr ""
"No tiene derechos de administrador para implementar el token %s de tipo %s "
"para el usuario %s@%s. Si es necesario, compruebe las directrices."

msgid ""
"You do not have the administrative right to enroll tokens. Check the policies."
msgstr ""
"No tiene derechos de administrador para implementar el token. Si es necesario, "
"compruebe las directrices."

#, python-format
msgid "You do not have the administrative right to init token %s of type %s."
msgstr ""
"No tiene derechos de administrador para  implementar el token %s de tipo %s."

msgid ""
"You may not enroll any more tokens. Your maximum token number is reached!"
msgstr ""
"Se ha alcanzado el número máximo de token. No puede implementar ningún token "
"más."

#, python-format
msgid ""
"The maximum allowed number of tokens for the realm %s was reached. You can not "
"init any more tokens. Check the policies scope=enrollment, action=tokencount."
msgstr ""
"Se ha alcanzado el número máximo de token dentro del dominio %s. No puede "
"implementar ningún token más en este dominio. Por favor, consulte la directriz "
"scope=enrollment, action=tokencount."

msgid ""
"The maximum number of allowed tokens per user is exceeded. Check the policies "
"scope=enrollment, action=maxtoken"
msgstr ""
"Se ha alcanzado el número máximo de token por usuario. Por favor, consulte la "
"directriz scope=enrollment, action=tokencount."

#, python-format
msgid ""
"You do not have the administrative right to unassign token %s. Check the "
"policies."
msgstr ""
"No tiene derechos de administrador para cancelar la asignación de usuarios al "
"token %s. Si es necesario, compruebe las directrices."

#, python-format
msgid ""
"You do not have the administrative right to assign token %s. Check the "
"policies."
msgstr ""
"No tiene derechos de administrador para asignar usuarios al token %s. Si es "
"necesario, compruebe las directrices."

#, python-format
msgid ""
"The maximum allowed number of tokens for the realm %s (%s) was reached. You "
"can not assign any more tokens. Check the policies."
msgstr ""
"Se ha alcanzado el número máximo de token dentro del dominio %s (%s). No puede "
"implementar ningún token más en este dominio. Por favor, consulte la directriz."

msgid "the maximum number of allowed tokens is exceeded. Check the policies"
msgstr ""
"Se ha superado el número máximo de token con licencia. Si es necesario, "
"compruebe las directrices."

#, python-format
msgid "Missing parameter: %r"
msgstr ""

#, python-format
msgid ""
"You do not have the administrative right to set MOTP PIN/ SC UserPIN for token "
"%s. Check the policies."
msgstr ""
"No tiene derechos de administrador para aplicar PIN MOTP/SC UserPIN para el "
"token %s. Si es necesario, compruebe las directrices."

#, python-format
msgid ""
"You do not have the administrative right to set Smartcard PIN for token %s. "
"Check the policies."
msgstr ""
"No tiene derechos de administrador para configurar el PIN de la tarjeta "
"inteligente para el token %s. Si es necesario, compruebe las directrices."

#, python-format
msgid ""
"You do not have the administrative right to set OTP PIN for token %s. Check "
"the policies."
msgstr ""
"No tiene derechos de administrador para aplicar PIN OTP para el token %s. Si "
"es necesario, compruebe las directrices."

#, python-format
msgid ""
"You do not have the administrative right to set token properties for %s. Check "
"the policies."
msgstr ""
"No tiene derechos de administrador para configurar las propiedades del token "
"para el token %s. Si es necesario, compruebe las directrices."

#, python-format
msgid ""
"You do not have the administrative right to resync token %s. Check the "
"policies."
msgstr ""
"No tiene derechos de administrador para sincronizar el token %s. Si es "
"necesario, compruebe las directrices."

#, python-format
msgid "You do not have the administrative right to list users in realm %s(%s)."
msgstr ""
"No tiene derechos de administrador para visualizar el usuario en el dominio "
"%s(%s)."

#, python-format
msgid ""
"You do not have the administrative right to get the token owner in realm "
"%s(%s)."
msgstr ""
"No tiene derechos de administrador para visualizar el propietario del token en "
"el dominio %s(%s)."

#, python-format
msgid ""
"You do not have the administrative right to show status of token challenges in "
"realm %s(%s)."
msgstr ""
"No tiene derechos de administrador para visualizar el estado de los desafíos "
"del token en el dominio %s(%s)."

#, python-format
msgid ""
"You do not have the administrative right to remove tokens from realm %s. Check "
"the policies."
msgstr ""
"No tiene derechos de administrador para eliminar token en el dominio %s. Si es "
"necesario, compruebe las directrices."

#, python-format
msgid ""
"You do not have the administrative right to add tokens to realm %s. Check the "
"policies."
msgstr ""
"No tiene derechos de administrador para añadir token al dominio %s. Si es "
"necesario, compruebe las directrices."

#, python-format
msgid ""
"You may not put any more tokens in realm %s. Check the policy 'tokencount'"
msgstr ""
"No es posible añadir más token al dominio %s. Si es necesario, compruebe la "
"directriz 'tokencount'."

#, python-format
msgid ""
"You do not have the administrative right to reset token %s. Check the policies."
msgstr ""
"No tiene derechos de administrador para restablecer el token %s. Si es "
"necesario, compruebe las directrices."

msgid ""
"You do not have the administrative right to import tokens. Check the policies."
msgstr ""
"No tiene derechos de administrador para importar token. Si es necesario, "
"compruebe las directrices."

#, python-format
msgid ""
"You do not have the administrative right to import token files to realm %s. "
"Check the policies."
msgstr ""
"No tiene derechos de administrador para importar token para el dominio %s. Si "
"es necesario, compruebe las directrices.."

#, python-format
msgid ""
"The maximum number of allowed tokens in realm %s is exceeded. Check policy "
"tokencount!"
msgstr ""
"Se ha alcanzado el número máximo de token para el dominio %s. Si es necesario, "
"consulte la directriz 'tokencount'."

#, python-format
msgid "Failed to run checkPolicyPre. Unknown method: %s"
msgstr "Error durante la comprobación de la directriz, método desconocido: %s"

#, fuzzy, python-format
msgid ""
"You do not have the administrative right to do this. You are missing a "
"policy scope=%s, action=%s"
msgstr ""
" No tiene derechos de administración para ejecutar las herramientas. Para "
"ello, falta una directriz con 'scope=tools' y 'action=%s'."

#, python-format
msgid "There is no policy gettoken/max_count definable for the tokentype %r"
msgstr "No hay ninguna directriz 'gettoken/maxcount' para el tipo de token %r"

msgid ""
"You do not have the administrative right to view the audit trail. You are "
"missing a policy scope=audit, action=view"
msgstr ""
"No tiene derechos de administrador para ver el registro de auditoría. Para "
"ello, falta una directriz con 'scope=monitoring' y 'action=view'."

#, python-format
msgid ""
"You do not have the administrative right to manage tools. You are missing a "
"policy scope=tools, action=%s"
msgstr ""
" No tiene derechos de administración para ejecutar las herramientas. Para "
"ello, falta una directriz con 'scope=tools' y 'action=%s'."

#, python-format
msgid ""
"There is no policy selfservice/max_count definable for the token type %s."
msgstr ""
"No hay ninguna directriz que defina el max_count en el autoservicio para el "
"tipo de token %s."

#, python-format
msgid ""
"There is no policy selfservice/max_count defined for the tokentype %s in "
"realm %s."
msgstr ""
"No hay ninguna directriz que defina el max_count en el autoservicio para el "
"tipo de token %s en el dominio %s."

msgid "The policy settings do not allow you to issue this request!"
msgstr "¡La configuración de la directriz impide realizar esta consulta!"

msgid "The maximum number of allowed tokens is exceeded. Check the policies"
msgstr ""
"Se ha superado el número máximo de token respaldados. Si es necesario, "
"compruebe las directrices."

msgid "The policy settings do not allow you to request a serial by OTP!"
msgstr "Las directrices no permiten comprobar el número de serie de OTP."

#, python-format
msgid "Unknown method in selfservice: %s"
msgstr "Método desconocido en el portal de autogestión: %s"

#, python-format
msgid "Policy check failed. You are not allowed to %s system config."
msgstr ""
"La directriz no permite la solicitud; no es posible visualizar o cambiar la "
"configuración del sistema (%s)."

#, python-format
msgid "You do not have the administrative right to do an ocra/%s"
msgstr "No tiene derechos de administrador para la solicitud de Ocra: ocra/%s."

#, python-format
msgid "Failed to run getPolicyPre. Unknown controller: %s"
msgstr ""
"Error durante la comprobación de la directriz, controlador desconocido: %s"

msgid "You do not have the administrative right to get serials from this realm!"
msgstr ""
"No tiene derechos de administrador para solicitar los números de serie de este "
"dominio."

#, python-format
msgid "Failed to run getPolicyPost. Unknown method: %s"
msgstr "Error durante la comprobación de la directriz, método desconocido %s"

msgid "You do not have system config read rights and not realm admin policies."
msgstr ""
"No tiene derechos para leer la configuración del sistema o las directrices de "
"administración del dominio."

#, python-format
msgid "Failed to run getPolicyPost. Unknown controller: %s"
msgstr ""
"Error durante la comprobación de la directriz, controlador desconocido: %s"

msgid "multiple tokens found - cannot determine tokentype!"
msgstr ""
"Se han encontrado varios token. No es posible determinar el tipo de token."

<<<<<<< HEAD
=======
msgid "Support not available, your product is unlicensed"
msgstr "No hay asistencia de soporte técnico"

msgid "License already installed!"
msgstr "¡Lincencia ya instalada!"

msgid "license file is empty!"
msgstr "¡El archivo de licencia está vacío!"

msgid "signature could not be verified!"
msgstr "¡La firma no es válida!"

msgid "no license expiration information in license "
msgstr "No hay información sobre la fecha de caducidad de la licencia"

msgid "no license subscription information in license"
msgstr "No hay información relativa a la suscripción de la licencia"

msgid "invalid license (old license style)"
msgstr "Licencia no válida (formato de licencia anterior)"

msgid "tokens used"
msgstr "Token usado"

msgid "tokens supported"
msgstr "Token con licencia"

#, python-format
msgid "unsupported date format date %r"
msgstr "Formato de fecha no compatible %r"

msgid "expired - valid till"
msgstr "expirado - válido hasta"

#, python-format
msgid ""
"get_token_owner: The user %s/%s and the token %s is located in several realms: "
"%s!"
msgstr ""
"getTokenOwner: El usuario %s/%s y el token %s están incluidos en varios "
"dominios: %s."

#, python-format
msgid ""
"get_token_owner: The user %s in the resolver %s for token %s could not be "
"found in any realm!"
msgstr ""
"getTokenOwner: No se ha podido encontrar al usuario %s en el solucionador %s "
"para el token %s en ningún dominio."

msgid "OTP seed"
msgstr "Semilla OTP"

msgid "URL for OCRA token"
msgstr "URL para token OCRA"

msgid "E-mail OTP Token"
msgstr "Correo electrónico de token OTP"

msgid "E-mail provider config"
msgstr "Configuración del correo electrónico"

msgid "Provider"
msgstr "Proveedor"

msgid "Provider config"
msgstr "Configuración del proveedor"

msgid "Challenge validity (sec)"
msgstr "Validez del desafío del correo electrónico (seg.)"

msgid "Time between e-mails (sec)"
msgstr "Tiempo entre mensajes de correo electrónico (seg.)"

>>>>>>> 2c3e863e
msgid "E-mail token"
msgstr "Token del correo electrónico"

msgid "E-mail address"
msgstr "Dirección de correo electrónico"

msgid "Description"
msgstr "Descripción"

msgid "Protect your token with a static PIN"
msgstr "Proteja sus token por medio de un PIN fijo:"

msgid "Token PIN:"
msgstr "PIN del token:"

msgid "Enter PIN"
msgstr "Establecer PIN"

msgid "Confirm PIN"
msgstr "Confirmar PIN"

msgid "Enroll EMail Token"
msgstr "Implementar token de correo electrónico"

msgid "Input data is not valid!"
msgstr "Los datos del formulario no son válidos."

msgid "Enroll your email token"
msgstr "Implemente el token de correo electrónico"

msgid "Your email address"
msgstr "Dirección de correo electrónico"

msgid "enroll email token"
msgstr "Implementar token de correo electrónico"

msgid "define if the user should be allowed to define the email address"
msgstr ""
"describe si el usuario está autorizado para definir o cambiar la dirección de "
"correo electrónico."

msgid ""
"The text that will be send via email for an email token. Use <otp> and "
"<serial> as parameters."
msgstr ""
"Texto del correo electrónico que se envía para un token de correo electrónico. "
"Los parámetros son <opt> y <serial>."

msgid ""
"The subject that will be send via email for an email token. Use <otp> and "
"<serial> as parameters."
msgstr ""
"Texto del correo electrónico que se envía para un token de correo electrónico. "
"Los parámetros son <opt> y <serial>."

msgid "User is not allowed to set email address"
msgstr "¡El usuario no puede establecer la dirección de correo electrónico!"

#, fuzzy
msgid "Forwarding Token"
msgstr "Error durante la activación del token\n"

#, fuzzy
msgid ""
"Here you can define to which token the authentication request should be "
"forwarded."
msgstr ""
"Aquí se puede especificar a qué servidor LinOTP debe reenviarse la solicitud "
"de autenticación."

#, fuzzy
msgid "You can forward the OTP to a target serial number."
msgstr ""
"La solicitud de autenticación puede transferirse a un número de serie remoto "
"o a un usuario remoto."

msgid "forward serial"
msgstr ""

#, fuzzy
msgid "Protect your token with a static pin"
msgstr "Proteja sus token por medio de un PIN fijo:"

#, fuzzy
msgid "Token Pin:"
msgstr "PIN del token:"

msgid "enter PIN"
msgstr "Establecer PIN"

msgid "confirm PIN"
msgstr "Confirmar PIN"

msgid ""
"Specify if the target token fail counter should be incremented / resets or "
"not"
msgstr ""

msgid "HMAC Token Settings"
msgstr "Ajustes de token HMAC"

msgid "HMAC eventbased"
msgstr "HMAC basado en eventos"

msgid "Create a new OATH token - HMAC event based"
msgstr "Crear un token OATH nuevo - HMAC basado en eventos"

msgid ""
"The token seed is the secret that is used in the hmac algorithm to make your "
"token unique. So please take care!"
msgstr ""
"La clave de token es el secreto que se utiliza en el algoritmo HMAC y hace que "
"el token sea único. ¡Por favor, preste atención!"

msgid "Token seed:"
msgstr "Semilla del token:"

msgid "generate random seed"
msgstr "Generar una semilla aleatoria"

msgid "Enter seed"
msgstr "Introducir semilla"

msgid ""
"The hmac algorithm could be controlled by the following settings. Make sure "
"that these settings match your hardware token or software token capabilities."
msgstr ""
"El algoritmo HMAC puede verse afectado por los ajustes siguientes. Por favor, "
"asegúrese de que estos valores son compatibles con el token de su hardware o "
"con las capacidades del token de software."

msgid "Token settings:"
msgstr "Ajustes de token:"

msgid "The Google Authenticator supports only 6 digits and SHA1 hashing."
msgstr ""
"Google Authenticator solo es compatible con 6 dígitos y el algoritmo SHA1 Hash."

msgid "Google Authenticator compliant"
msgstr "Conforme con Google Authenticator."

msgid "OTP Digits"
msgstr "Números OTP"

msgid "Hash algorithm"
msgstr "Algoritmo Hash"

msgid "Enroll HOTP Token"
msgstr "Implementar token HOTP"

msgid "required input field"
msgstr "Campo de entrada obligatorio"

msgid "minimum length must be greater than {0}"
msgstr "La longitud debe ser mayor que {0} ."

msgid "maximum length must be lower than {0}"
msgstr "La longitud debe ser inferior a {0}."

msgid ""
"Please enter a valid init secret. It may only contain numbers and the letters "
"A-F."
msgstr ""
"Por favor, introduzca una semilla de inicialización válida. Solo puede "
"contener números y letras de la A a la F."

msgid "Form data not valid."
msgstr "Los datos del formulario no son válidos."

msgid "Enroll your HOTP token"
msgstr "Implemente su token HOTP"

msgid "Token Seed:"
msgstr "Clave de token:"

msgid "Generate random seed"
msgstr "Generar semilla aleatoria"

msgid "Enter token seed"
msgstr "Introducir semilla de token"

msgid "Token Settings:"
msgstr "Ajustes de token:"

msgid "OTP digits"
msgstr "Números OTP"

msgid "self enrolled"
msgstr "autogenerado"

msgid "enroll hmac token"
msgstr "Implementar token HMAC"

msgid "Specify the hashlib to be used. Can be sha1 (1) or sha2-256 (2)."
msgstr ""
"Introduzca el Hashlib que deba utilizarse. Este puede ser SHA1 (1) o SHA2-256 "
"(2)."

msgid "Specify the otplen to be used. Can be 6 or 8 digits."
msgstr ""
"Especifique la longitud de la OTP que debe utilizarse. Puede ser de 6 o 8 "
"caracteres."

msgid "OTPAuth Url"
msgstr "OTPAuth Url"

msgid "URL for OATH token"
msgstr "URL para token OATH"

msgid "mOTP Token Settings"
msgstr "Ajustes mOTP"

msgid "mOTP - mobile otp"
msgstr "mOTP - OTP móvil"

msgid ""
"Please enter or copy the init-secret, that was generated by your app and the "
"PIN you are using on your phone."
msgstr ""
"Por favor, introduzca la semilla de inicialización que la aplicación ha "
"generado en su teléfono. Indique también el PIN que ha utilizado en el "
"teléfono."

msgid "Init secret"
msgstr "Semilla Inic"

msgid "(again)"
msgstr "(repetir)"

msgid "Register mOTP"
msgstr "Registrar token de la mOTP"

msgid "Register your mOTP Token"
msgstr "Registrar token de la mOTP"

msgid "Init Secret of motp-Token"
msgstr "Semilla de inicialización del token mOTP"

msgid "mOTP PIN"
msgstr "PIN de la mOTP"

msgid "mOTP PIN (again)"
msgstr "PIN de la mOTP (repetir)"

msgid "register mOTP Token"
msgstr "Registrar token de la mOTP"

msgid "OCRA2 Token"
msgstr "Token OCRA2"

msgid "OCRA2 token settings"
msgstr "Ajustes del token OCRA2"

msgid "Maximum concurrent OCRA2 challenges"
msgstr "Número máximo de desafíos OCRA2 simultáneos"

msgid "This is the maximum concurrent challenges per OCRA2 Token."
msgstr ""
"Este es el número máximo de desafíos OCRA2 simultáneos que pueden solicitarse "
"para un token OCRA2."

msgid "OCRA2 challenge timeout"
msgstr "Tiempo de espera para el desafío OCRA2"

msgid ""
"After this time a challenge can not be used anymore. Valid entries are like "
"1D, 2H or 5M where D=day, H=hour, M=minute."
msgstr ""
"Después de ese tiempo se descartará un desafío OCRA. Entradas válidas son, p. "
"ej., 1D, 2H o 5M, donde D = día, H = hora, M = minutos."

msgid "OCRA2 - challenge/response Token"
msgstr "OCRA2 - Token de desafío/respuesta"

msgid "Please enter or copy the OCRA2 key."
msgstr "Por favor, introduzca la clave de OCRA2."

msgid "OCRA2 key"
msgstr "Clave OCRA2"

msgid "Generate OCRA2 key."
msgstr "Dejar que el servidor genere la clave OCRA2."

msgid "OCRA suite"
msgstr "OCRA suite"

msgid "Enroll your OCRA2 Token"
msgstr "Implemente el token OCRA2"

msgid "Token description"
msgstr "Descripción del token"

msgid "Generate OCRA2 seed"
msgstr "Dejar que el servidor genere la clave OCRA2."

msgid "Enter seed for the new OCRA2 token:"
msgstr "Introduzca la semilla para el token OCRA2 nuevo:"

msgid "enroll ocra2 token"
msgstr "Implementar token OCRA2"

msgid "Activate your OCRA2 Token"
msgstr "Active su token OCRA2"

msgid "Your OCRA2 Token :"
msgstr "Su token OCRA2:"

msgid "1. Enter the activation code :"
msgstr "1. Por favor, introduzca el código de activación:"

msgid "Failed to enroll token!"
msgstr "¡Error durante la implementación del token!"

msgid "activate your OCRA2 Token"
msgstr "Active su token OCRA2"

msgid "2. Enter your confirmation code:"
msgstr "2. Por favor, introduzca el código de verificación:"

#, python-format
msgid "OCRA rollout for token %s completed!"
msgstr "¡Implementación del token OCRA %s completada!"

msgid "OCRA token rollout failed! Please retry"
msgstr ""
"Error durante la implementación del token OCRA. Por favor, inténtelo de nuevo."

msgid "finish your OCRA2 Token"
msgstr "Concluir token OCRA2"

msgid "ocra challenge-response token - hmac event based"
msgstr "Token desafío-respuesta OCRA - HMAC basado en eventos"

msgid "URL for OCRA2 token"
msgstr "URL para token OCRA2"

#, fuzzy
msgid "QRToken"
msgstr "Token OCRA2"

#, fuzzy
msgid "QRToken Settings"
msgstr "Ajustes de token:"

#, fuzzy
msgid "Maximum concurrent challenges"
msgstr "Número máximo de desafíos OCRA simultáneos"

#, fuzzy
msgid "Challenge Timeout"
msgstr "Tiempo límite para el desafío OCRA"

msgid "OTP length"
msgstr "Longitud OTP"

#, fuzzy
msgid "6 digits"
msgstr "Números OTP"

#, fuzzy
msgid "8 digits"
msgstr "Números OTP"

#, fuzzy
msgid "10 digits"
msgstr "Números OTP"

#, fuzzy
msgid "Public key certificate"
msgstr "Certificado CA"

#, fuzzy
msgid "certificate id"
msgstr "Certificado CA"

#, fuzzy
msgid "QRToken - challenge/response Token"
msgstr "OCRA - Token desafío/respuesta"

msgid "web ui generated"
msgstr ""

#, fuzzy
msgid "Enroll your QRToken"
msgstr "Implemente el token OCRA2"

#, fuzzy
msgid "enroll qrtoken"
msgstr "Implementar token"

#, fuzzy
msgid "Activate your QRToken"
msgstr "Activar token QR"

#, fuzzy
msgid "Select QRToken: "
msgstr "Token seleccionado"

#, fuzzy
msgid "Enter pin: "
msgstr "Establecer PIN"

#, fuzzy
msgid "activate token"
msgstr "Activar token QR"

#, fuzzy
msgid "Challenge triggered successfully"
msgstr "El token se ha sincronizado correctamente"

#, fuzzy
msgid ""
"Please scan the qr code and submit your response or enter the otp value in "
"the form below."
msgstr "Por favor, introduzca el valor OTP para su verificación."

#, fuzzy
msgid "OTP Value: "
msgstr "Valor OTP"

msgid "finalize activation"
msgstr ""

#, fuzzy
msgid "activate your QRToken"
msgstr "Activar token QR"

#, python-format
msgid "Policy %s must have a value"
msgstr ""

msgid " or "
msgstr ""

#, fuzzy
msgid "QRToken Pairing Url"
msgstr "Ajustes de token:"

#, fuzzy
msgid "QRToken Certificate"
msgstr "Certificado CA"

msgid "RADIUS Token"
msgstr "Token RADIUS"

msgid ""
"Please enter a valid RADIUS server specification. It needs to be of the form "
"<name_or_ip>:<port>"
msgstr ""
"Por favor, introduzca una especificación válida del servidor RADIUS. Este debe "
"tener el formato <Nombre_o_IP>:<Puerto>."

msgid "RADIUS token settings"
msgstr "Ajustes de token RADIUS:"

msgid "You need to enter the server like myradius:1812"
msgstr ""
"Debe indicar el servidor con el puerto en el formato 'radiusserver:1812'."

msgid "RADIUS server"
msgstr "Servidor RADIUS"

msgid ""
"The PIN can either be verified on this local LinOTP server or forwarded to the "
"RADIUS server"
msgstr ""
"El PIN puede verificarse aquí en el servidor LinOTP local o reenviarse al "
"servidor RADIUS."

msgid "Check PIN"
msgstr "Comprobar PIN"

msgid ""
"The PIN can either be verified on this local LinOTP server or on the RADIUS "
"server"
msgstr ""
"El PIN puede verificarse aquí en el servidor LinOTP local o reenviarse al "
"servidor RADIUS."

msgid "on RADIUS server"
msgstr "en el servidor RADIUS"

msgid "locally"
msgstr "local"

msgid "RADIUS shared secret"
msgstr "Secreto compartido de RADIUS"

msgid "RADIUS token"
msgstr "Token RADIUS"

msgid ""
"Here you can define, to which RADIUS server the request should be forwarded."
msgstr ""
"Aquí puede especificar a qué servidor RADIUS debe reenviarse la petición de "
"autenticación."

msgid "Please specify the server, the secret and the username"
msgstr ""
"Por favor, especifique el servidor, el secreto RADIUS y el nombre de usuario."

msgid "RADIUS user"
msgstr "Usuario RADIUS"

msgid "Remote Token"
msgstr "Token remoto"

msgid ""
"Please enter a valid remote server specification. It needs to be of the form "
"http://server or https://server"
msgstr ""
"Por favor, introduzca una especificación de servidor remoto válida. Esta debe "
"tener el formato http://servidor o https://server."

msgid "Remote token settings"
msgstr "Ajustes de token remoto"

msgid "You need to enter the remote LinOTP server like https://remotelinotp"
msgstr ""
"Debe indicar el servidor LinOTP remoto en el formato 'https://linotp2."
"remoteserver.local."

msgid "Remote server"
msgstr "Servidor remoto"

msgid ""
"The PIN can either be verified on this local LinOTP server or forwarded to the "
"remote server"
msgstr ""
"El PIN puede verificarse en el servidor LinOTP local o reenviarse al servidor "
"remoto."

msgid ""
"The PIN can either be verified on this local LinOTP server or on the remote "
"server"
msgstr ""
"El PIN puede verificarse en el servidor local o en el servidor LinOTP remoto."

msgid "on remote server"
msgstr "en el servidor remoto"

msgid "Remote realm"
msgstr "Dominio remoto"

msgid "Remote resolver"
msgstr "Solucionador remoto"

msgid "Remote token"
msgstr "Token remoto"

msgid ""
"Please enter a valid URL for the LinOTP server. It needs to start with http:// "
"or https://"
msgstr ""
"Por favor, introduzca una URL válida para el servidor LinOTP. Debe comenzar "
"con http:// o https://."

msgid ""
"Here you can define to which LinOTP Server the authentication request should "
"be forwarded."
msgstr ""
"Aquí se puede especificar a qué servidor LinOTP debe reenviarse la solicitud "
"de autenticación."

msgid ""
"You can either forward the OTP to a remote serial number or to a remote user."
msgstr ""
"La solicitud de autenticación puede transferirse a un número de serie remoto o "
"a un usuario remoto."

msgid ""
"If you do not enter a remote serial or a remote user, the request will be "
"forwarded to the remote user with the same username."
msgstr ""
"Si no se especifica ningún número de serie remoto y ningún nombre de usuario "
"remoto, la solicitud de autenticación se reenviará al usuario con el mismo "
"nombre de usuario."

msgid "You need to enter the server like 'https://linotp2.my.domain'"
msgstr ""
"Debe especificar el servidor en el formato 'https://linotp2.remoteserver."
"local'."

msgid ""
"The PIN can either be verified on this local LinOTP server or on the remote "
"LinOTP server"
msgstr ""
"El PIN puede verificarse en el servidor local o en el servidor LinOTP remoto."

msgid "remotely"
msgstr "eliminado"

msgid "Remote OTP len"
msgstr "Longitud OTP remota"

msgid "Remote serial"
msgstr "Número de serie remoto"

msgid "Remote user"
msgstr "Usuario remotos"

msgid "Remote user realm"
msgstr "Dominio del usuario remoto"

msgid "Remote user UserIdResolver"
msgstr "UserIdResolver del usuario remoto"

msgid "SMS OTP"
msgstr "SMS OTP"

msgid "Please enter the mobile phone number for the SMS token"
msgstr "Por favor, indique el número de teléfono móvil para el token SMS."

msgid "Phone number"
msgstr "Número de teléfono móvil"

msgid "Register SMS"
msgstr "Registrar token SMS"

msgid "minimum length must be greater than 10"
msgstr "La longitud mínima debe ser al menos 10."

msgid ""
"Please enter a valid phone number. It may only contain numbers and + or /."
msgstr ""
"Por favor, introduzca un número de teléfono válido. Este solo puede contener "
"números y los símbolos + y /."

msgid "Register your SMS OTP Token / mobileTAN"
msgstr "Registre su token SMS OTP/TAN móvil"

msgid "Your mobile phone number"
msgstr "Su número de teléfono móvil"

msgid "register SMS Token"
msgstr "Registrar token SMS"

msgid "SMS Token"
msgstr "Token SMS"

msgid "sms challenge-response token - hmac event based"
msgstr "Token desafío-respuesta SMS - HMAC basado en eventos"

msgid "define if the user should be allowed to define the sms"
msgstr "describe si el usuario tiene permiso o no para cambiar un número de SMS."

msgid "User is not allowed to set phone number"
msgstr "El usuario no tiene permiso para fijar el número de teléfono."

msgid "sending sms failed"
msgstr "No se ha podido enviar el SMS correctamente."

msgid "Simple Pass Token"
msgstr "Simple Pass Token"

msgid "The Simple Pass token will not require any one time password component."
msgstr ""
"El token de tipo Simple Pass no contiene ninguna proporción de contraseña de "
"un solo uso."

msgid ""
"Anyway, you can set an OTP PIN, so that using this token the user can "
"authenticate always and only with this fixed PIN."
msgstr ""
"No obstante, puede establecer un PIN OTP para que este token funcione como una "
"contraseña simple."

msgid "Day OTP Token / Tagespasswort"
msgstr "Contraseña del día"

msgid "Here you can define the 'Tagespasswort' token, that changes every day."
msgstr ""
"Aquí puede definir el token 'contraseña del día'. Este cambia el valor OTP "
"solo una vez al día. El valor OTP se puede utilizar durante todo el día."

msgid "DPW key"
msgstr "Semilla DPW"

msgid "TOTP Token"
msgstr "Token TOTP"

msgid "TOTP token settings"
msgstr "Ajustes de token TOTP"

msgid "time step"
msgstr "Unidad de tiempo"

msgid "This is the time step for time based tokens. Usually this is 30 or 60."
msgstr ""
"Esta es la unidad de tiempo del token basado en el tiempo. Por lo general, "
"suele ser de 30 o 60 segundos."

msgid "time offset"
msgstr "Retardo"

msgid "This is the default time shift of the server. This should be 0."
msgstr ""
"Es el retardo estándar que se aplicará al reloj del servidor y del token. "
"Debería ser 0."

msgid "time lookup window"
msgstr "Intervalo de tiempo"

msgid ""
"This is the time LinOTP will calculate before and after the current time. A "
"reasonable value is 300."
msgstr ""
"LinOTP intentará encontrar el valor OTP de un token basado en el tiempo dentro "
"de este intervalo de tiempo, así como antes y después de la hora actual."

msgid "HMAC time based"
msgstr "HMAC basado en el tiempo"

msgid "Create a new OATH token - HMAC time based"
msgstr "Crear un token OATH nuevo - HMAC basado en el tiempo"

msgid ""
"The :time step: defines the granularity of the time in seconds that is used in "
"the HMAC algorithm."
msgstr ""
"La :unidad de tiempo: define la granularidad del tiempo en segundos que se "
"utiliza en el algoritmo HMAC."

msgid "Time step"
msgstr "Unidad de tiempo"

msgid "seconds"
msgstr "Segundos"

msgid "Enroll TOTP Token"
msgstr "Implementar token TOTP"

msgid "Enroll your TOTP token"
msgstr "Implemente el token TOTP"

msgid "enter token seed"
msgstr "Introducir semilla de token"

msgid ""
"The Google Authenticator supports only 6 digits, SHA1 hashing and time step 30."
msgstr ""
"Google Authenticator solo es compatible con 6 dígitos, el algoritmo SHA1 Hash "
"y una unidad de tiempo de 30 segundos."

#, fuzzy
msgid "enroll TOTP token"
msgstr "Implementar token TOTP"

msgid "Enroll FIDO U2F Token"
msgstr "Implementar token FIDO U2F"

msgid "Enroll token"
msgstr "Implementar token"

msgid "Vasco Token"
msgstr "Vasco Token"

msgid "Vasco Digipass Token Class - proprietary timebased tokens"
msgstr ""
"Categoría de token Vasco Digipass - Token basados ​​en el tiempo de propiedad "
"exclusiva"

msgid "Yubico"
msgstr "Yubico"

msgid "Enroll YubiKey"
msgstr "Implementar YubiKey"

msgid "Yubico settings"
msgstr "Ajustes Yubico"

msgid "You get your own API key from the yubico website "
msgstr "Puede obtener su propia clave de API en el sitio web de Yubico."

msgid "If you do not use your own API key, the LinOTP demo API key will be used!"
msgstr ""
"Si no posee ninguna clave API propia, se utilizará una clave API LinOTP DEMO."

msgid "You need to enter a valid API id"
msgstr "Debe introducir un ID de API válido."

msgid "Yubico ID"
msgstr "Yubico ID"

msgid "You need to enter a valid API key"
msgstr "Debe introducir una clave API válida."

msgid "Yubico API key"
msgstr "Clave API de Yubico"

msgid "YubiKey"
msgstr "YubiKey"

msgid "Here you need to enter the token ID of the YubiKey."
msgstr "Aquí debe introducir el ID del token de YubiKey."

msgid "You can do this by inserting the YubiKey and simply push the button."
msgstr "Para ello, simplemente conecte su YubiKey y pulse el botón."

msgid "You need to enter the YubiKey token ID"
msgstr "Tendrá que introducir el ID del token de YubiKey."

msgid "Token ID"
msgstr "ID del token"

msgid "Enroll your YubiKey"
msgstr "Implemente su YubiKey"

msgid ""
"Enter the Token ID of your YubiKey. Simply insert the YubiKey and press the "
"button."
msgstr ""
"Indique el ID del token de su YubiKey. Solo tiene que conectar su Yubikey y "
"pulsar el botón."

msgid "YubiKey TokenId"
msgstr "YubiKey TokenId"

msgid "enroll yubico token"
msgstr "Implementar Yubikey"

#, python-format
msgid "%d tokens of %d migrated"
msgstr "%d Token migrado desde %d"

#, fuzzy
msgid "Default provider could not be deleted!"
msgstr "¡La firma no es válida!"

#, python-format
msgid ""
"Unable to delete - provider used in policies!\n"
"[%s]"
msgstr ""

#, python-format
msgid "Unknown provider! %r"
msgstr ""

msgid "Not a valid json string!"
msgstr "¡No hay ningún texto JSON válido!"

msgid ""
"Please enter a valid realm name. It may contain characters, numbers and '_-.'."
msgstr ""
"Por favor, introduzca un nombre de dominio válido. Este solo puede contener "
"letras, números y '_-.'."

msgid ""
"Please enter a valid resolver name. It may contain characters, numbers and "
"'_-'."
msgstr ""
"Por favor, introduzca un nombre de solucionador válido. Este solo puede "
"contener letras, números y '_-.'."

<<<<<<< HEAD
#, fuzzy
msgid ""
"Please enter a valid provider name. It may contain characters, numbers and "
"'_-'."
msgstr ""
"Por favor, introduzca un nombre de solucionador válido. Este solo puede "
"contener letras, números y '_-.'."

msgid ""
"Please enter a valid ldap uri. It needs to start with ldap:// or ldaps://"
=======
msgid "Please enter a valid ldap uri. It needs to start with ldap:// or ldaps://"
>>>>>>> 2c3e863e
msgstr ""
"Por favor, introduzca una URL LDAP válida que empiece por ldap:// o ldaps://."

msgid "Please enter a valid http uri. It needs to start with http:// or https://"
msgstr ""
"Por favor, introduzca una URL LDAP válida que empiece por http:// o https://."

msgid "Please enter a timeout like: 5.0; 5.0 "
<<<<<<< HEAD
msgstr ""
=======
msgstr "Por favor, introduzca un tiempo de espera del tipo: 5.0; 5.0"
>>>>>>> 2c3e863e

msgid ""
"Please enter a valid searchfilter like this: (sAMAccountName=*)"
"(objectClass=user)"
msgstr ""
"Por favor, introduzca un filtro de búsqueda LDAP válido como: "
"(sAMAccountName=*)(objectClass=user)"

#, python-format
msgid ""
"Please enter a valid user searchfilter like this: (&(sAMAccountName=%s)"
"(objectClass=user))"
msgstr ""
"Por favor, introduzca un filtro de búsqueda de usuario LDAP válido como: "
"(&(sAMAccountName=%s)(objectClass=user))"

msgid ""
"Please enter a valid searchfilter like this: \n"
"    { \"username\": \"sAMAccountName\", \"phone\" : \"telephoneNumber\", "
"\"mobile\" \n"
"    : \"mobile\", \"email\" : \"mail\", \"surname\" : \"sn\", \"givenname\" : "
"\"givenName\" }"
msgstr ""
"Por favor, indique un filtro de búsqueda LDAP válido como:\n"
"    { \"username\": \"sAMAccountName\", \"phone\" : \"telephoneNumber\", "
"\"mobile\" \n"
"    : \"mobile\", \"email\" : \"mail\", \"surname\" : \"sn\", \"givenname\" : "
"\"givenName\" }"

msgid ""
"Please enter the UID of your LDAP server like DN, entryUUID, objectGUID or GUID"
msgstr ""
"Por favor, introduzca el UID (identificador de Uniq) del servidor LDAP como, "
"p. ej., DN, entryUUID, objectGUID o GUID"

msgid ""
"Please enter a valid driver specification like: mysql, postgres, mssql, "
"oracle, ibm_db_sa or ibm_db_sa+pyodbc"
msgstr ""
"Por favor, introduzca un controlador válido como: mysql, postgres, mssql, "
"oracle, ibm_db_sa o ibm_db_sa+pyodbc"

msgid ""
"Please enter a valid searchfilter like this: \n"
"    { \"username\": \"usercolumn\", \"password\":\"pw\", \"salt\": \"salt\", "
"\"phone\" : \"telephoneNumber\", \"mobile\" \n"
"    : \"mobile\", \"email\" : \"mail\", \"surname\" : \"sn\", \"givenname\" : "
"\"givenName\" }"
msgstr ""
"Por favor, introduzca un filtro de búsqueda válido como, p. ej.,: \n"
"    { \"username\": \"usercolumn\", \"password\":\"pw\", \"salt\": \"salt\", "
"\"phone\" : \"telephoneNumber\", \"mobile\" \n"
"    : \"mobile\", \"email\" : \"mail\", \"surname\" : \"sn\", \"givenname\" : "
"\"givenName\" }"

msgid "Issuer"
msgstr "Expositores"

msgid "Number of tokens"
msgstr "Número de token"

msgid "Licensee"
msgstr "Concesionario"

msgid "Address"
msgstr "Dirección"

msgid "Contact name"
msgstr "Contacto"

msgid "Contact EMail"
msgstr "Correo electrónico de contacto"

msgid "Contact phone"
msgstr "Teléfono de contacto"

msgid "Date"
msgstr "Fecha"

msgid "Expiration"
msgstr "Fecha de caducidad"

msgid "Subscription"
msgstr "Suscripción"

msgid "Version"
msgstr "Versión"

msgid "User selection:"
msgstr "Selección del usuario:"

msgid "Selection of more than one user is not supported!"
msgstr "No se admite la selección de más de un usuario."

msgid "Please select only one user."
msgstr "Por favor, seleccione un único usuario."

msgid "Support Contact"
msgstr ""

msgid "Found the token: "
msgstr "Token encontrado:"

msgid "The token belongs to "
msgstr "El token pertenece a "

msgid "The upload of your support and subscription license failed: "
msgstr "Error al cargar el archivo de soporte y suscripción: "

msgid "License upload"
msgstr "Cargar licencia"

<<<<<<< HEAD
#, fuzzy
msgid "License uploaded"
msgstr "Cargar licencia"
=======
msgid "License uploaded"
msgstr "Licencia cargada"
>>>>>>> 2c3e863e

msgid "Invalid License"
msgstr "licencia no válida"

msgid "Professional LinOTP support and enterprise subscription"
msgstr "Soporte y suscripción LinOTP profesional para empresas"

msgid ""
"For professional LinOTP support and enterprise subscription, feel free to "
"contact <p class=\"contact_info\"><a href=\"mailto:sales@lsexperts.de\">LSE "
"Leading Security Experts GmbH</a></p> for support agreement purchase."
msgstr ""
"Para adquirir el soporte y la suscripción profesionales para su empresa, "
"póngase en contacto con nosotros a través de: \n"
"<p class=\"contact_info\"><a href=\"mailto:sales@lsexperts.de\">LSE Leading "
"Security Experts GmbH</a></p>"

msgid "Your LinOTP support subscription"
msgstr "Su soporte y suscripción LinOTP"

msgid "For support and subscription please contact us at"
msgstr ""
"Si tiene preguntas sobre el soporte y la suscripción, póngase en contacto con "
"nosotros"

msgid "by phone"
msgstr "por teléfono "

msgid "or email"
msgstr "o por correo electrónico"

msgid "Get Temporary Token"
msgstr "Generar token temporal"

msgid "Cancel"
msgstr "Cancelar"

msgid "Set Token Realm"
msgstr "Establecer dominio de token"

msgid "Please select the token first."
msgstr "Por favor, seleccione en primer lugar un token."

<<<<<<< HEAD
#, fuzzy
msgid "Cannot save realm"
msgstr "Dominio del usuario remoto"

msgid "Please select at least one UserIdResolver from the list"
msgstr ""

#, fuzzy
msgid "No resolver selected"
msgstr "al solucionador"

msgid "Please select at least one resolver from the resolver list."
msgstr ""
=======
msgid "No resolver selected"
msgstr "No se ha seleccionado solucionador"

msgid "Please select at least one resolver from the resolver list."
msgstr "Por favor, seleccione al menos un solucionador de la lista."
>>>>>>> 2c3e863e

msgid "Close"
msgstr "Cerrar"

msgid ""
"LDAP Server, especially Active Directory, implement a default serverside "
"maximum size limit of 1000 objects."
msgstr ""
"Los servidores LDAP, en particular el directorio activo, tienen una limitación "
"de respuesta estándar de 1000 objetos devueltos (límite de tamaño) en la "
"página del servidor."

msgid ""
"This is independed of the local sizelimit and does not hinder the "
"functionality of LinOTP."
msgstr ""
"Estas restricciones son independientes de la restricción indicada localmente y "
"no afectan a la funcionalidad relacionada con LinOTP."

#, python-format
msgid "Number of users found: %d"
msgstr "Número de usuarios encontrados: %d"

msgid "Connection Test: successful"
msgstr "Prueba de conexión: éxito"

msgid "LDAP Connection Test"
msgstr "Prueba de conexión LDAP"

#, fuzzy
msgid "HTTP Connection Test"
msgstr "Prueba de conexión LDAP"

#, fuzzy
msgid "HTTP Test"
msgstr "Token TOTP"

msgid "Form Validation Error"
msgstr "Error de entrada en el formulario"

msgid "Token Config"
msgstr "Configuración de token"

#, fuzzy
msgid "Failed to save provider"
msgstr "Error durante la activación del token\n"

#, fuzzy, python-format
msgid "Failed to save provider %s"
msgstr "Error durante la activación del token\n"

#, fuzzy
msgid "Error saving provider"
msgstr "Error al cargar solucionador de SQL"

#, fuzzy, python-format
msgid "Provider %s deleted"
msgstr "Directriz eliminada."

msgid "Unknown server error occured"
msgstr ""

#, fuzzy
msgid "Failed to delete provider"
msgstr "Error durante la eliminación del token\n"

#, fuzzy, python-format
msgid "Failed to delete provider %s"
msgstr "Error durante la eliminación del token\n"

#, fuzzy
msgid "Error deleting provider"
msgstr "Error al cargar solucionador de SQL"

#, python-format
msgid "Provider %s set as default"
msgstr ""

#, fuzzy
msgid "Failed to set default provider"
msgstr "Error durante la puesta a cero del contador de errores\n"

#, fuzzy, python-format
msgid "Failed to set default provider %s"
msgstr "Error durante la puesta a cero del contador de errores\n"

#, fuzzy
msgid "Error setting default provider"
msgstr "Error durante la determinación del número de serie"

#, fuzzy
msgid "A resolver with name"
msgstr "Nombre del solucionador"

msgid "already exists."
msgstr ""

#, fuzzy
msgid "Do you want to overwrite the existing definition?"
msgstr "¿Desea eliminar este solucionador?"

#, fuzzy
msgid "Overwrite resolver definition"
msgstr "consulte la definición de directrices."

msgid "Overwrite"
msgstr ""

#, python-format
msgid "The %s dialog contains unsaved changes."
msgstr ""

#, fuzzy
msgid "Do you really want to close the dialog and discard the changes?"
msgstr "Desea eliminar el dominio "

#, fuzzy
msgid "Close Dialog"
msgstr "Cerrar todos"

msgid "Discard"
msgstr ""

msgid "Active"
msgstr "Activo"

msgid "Name"
msgstr "Nombre"

msgid "User"
msgstr "Usuario"

msgid "Scope"
msgstr "Área"

msgid "Action"
msgstr "Acción"

msgid "Realm"
msgstr "Dominio"

msgid "Client"
msgstr "Cliente"

msgid "Time"
msgstr "Hora"

msgid "All other columns"
msgstr "Todas las demás columnas"

msgid "Serial Number"
msgstr "Número de serie"

msgid "Username"
msgstr "Nombre de usuario"

msgid "Type"
msgstr "Tipo"

msgid "Login Attempts Failed"
msgstr "Intento fallido de inicio de sesión"

msgid "Max Login Attempts"
msgstr "Número máximo de intentos fallidos de inicio de sesión"

msgid "OTP Length"
msgstr "Longitud OTP"

msgid "Count Window"
msgstr "Ventana del contador"

msgid "Sync Window"
msgstr "Ventana de resincronización"

msgid "User ID"
msgstr "ID de usuario"

msgid "Resolver"
msgstr "Solucionador"

msgid "Login Name"
msgstr "Nombre de inicio de sesión"

msgid "UserIdResolver"
msgstr "UserIdResolver"

msgid "Surname"
msgstr "Apellidos"

msgid "Given Name"
msgstr "Nombre"

msgid "Email"
msgstr "Correo electrónico"

msgid "Mobile"
msgstr "Móvil"

msgid "Phone"
msgstr "Teléfono"

msgid "Number"
msgstr "Número"

msgid "Signature"
msgstr "Firma"

msgid "Missing Lines"
msgstr "Líneas que faltan"

msgid "Success"
msgstr "Hecho"

msgid "Serial"
msgstr "Número de serie"

msgid "Token Type"
msgstr "Tipo de token"

msgid "Administrator"
msgstr "Administrador"

msgid "Action Detail"
msgstr "Detalles de la acción"

msgid "Info"
msgstr "Información"

msgid "LinOTP Server"
msgstr "Servidor LinOTP"

msgid "Log Level"
msgstr "Nivel de registro"

msgid "Clearance Level"
msgstr "Nivel de confianza"

msgid "Successful"
msgstr "Hecho"

msgid "Extended Search"
msgstr "Búsqueda avanzada"

msgid "there is no linotp_selfservice cookie"
msgstr "Ninguna cookie linotp_selfservice instalada"

msgid "Your session has expired!"
msgstr "¡Su sesión ha expirado!"

msgid "Error "
msgstr "Error"

msgid "You need to select a Token and enter two OTP values."
msgstr "Seleccione un token e indique dos valores OTP."

msgid "Token resynced successfully"
msgstr "El token se ha sincronizado correctamente"

msgid "Failed to resync Token"
msgstr "Error durante la sincronización del token"

msgid "Error resyncing Token: "
msgstr "Error durante la sincronización del token:"

msgid "You need to enter a serial number"
msgstr "Introduzca un número de serie"

msgid "You are going to assign a new token to you. Is this the correct serial: "
msgstr "Se está asignando un token nuevo. ¿Es este el número de serie correcto?"

msgid "Token assigned successfully"
msgstr "El token se ha asignado correctamente"

msgid "Error assigning Token: "
msgstr "Error durante la asignación del token:"

msgid "You need to enter an OTP value"
msgstr "Debe especificar un valor OTP"

msgid "No Token with this OTP value found!"
msgstr "No se ha encontrado ningún token con este valor OTP"

msgid "Error getting serial: "
msgstr "Error durante la determinación del número de serie"

msgid "Error calling token:"
msgstr "Error al solicitar el token"

msgid "Token enrollment result"
msgstr "Resultado de la implementación del token"

msgid "Token enrolled successfully "
msgstr "El token se ha implementado correctamente"

msgid "Failed to enroll token: "
msgstr "Error durante la implementación del token:"

msgid "Failcounter resetted successfully"
msgstr "Contador de errores puesto a cero correctamente"

msgid "Failed to reset failcounter!\n"
msgstr "Error durante la puesta a cero del contador de errores\n"

msgid "Token disabled successfully"
msgstr "Token desactivado correctamente"

msgid "Error disabling Token!\n"
msgstr "Error durante la desactivación del token\n"

msgid "Token enabled successfully"
msgstr "Token activado correctamente"

msgid "Error enabling Token!\n"
msgstr "Error durante la activación del token\n"

msgid "OTP values for token "
msgstr "Valores OPT para token"

msgid "Counter"
msgstr "Contador"

msgid "Otp Value"
msgstr "Valor OTP"

msgid "Error getting otp values"
msgstr "Error durante la consulta del valor OTP"

msgid "Token unassigned successfully"
msgstr "Asignación de token cancelada correctamente"

msgid "Error unassigning Token!\n"
msgstr "Error durante la cancelación de la asignación de token\n"

msgid "Token deleted successfully"
msgstr "Token eliminado correctamente"

msgid "Failed to delete token!\n"
msgstr "Error durante la eliminación del token\n"

msgid "Failed to enroll token!\n"
msgstr "Error durante la implementación del token\n"

msgid "Failed to activate token! \n"
msgstr "Error durante la activación del token\n"

msgid "Error loading history:\n"
msgstr "Error al cargar el historial:\n"

msgid ""
"Could not migrate tokens!\n"
"\n"
msgstr ""
"¡No ha sido posible migrar el token!\n"
"\n"

msgid "Authentication"
msgstr "Autenticación"

msgid "You need to enable Javascript to use the authentication forms."
msgstr ""
"Debe habilitar Javascript para poder utilizar los formularios de autenticación"

msgid "Here you may try to authenticate using your OCRA OTP token."
msgstr "Aquí podrá autenticarse con su token OTP OCRA."

msgid "Enter your username, the OTP PIN and the OTP value."
msgstr "Introduzca su nombre de usuario, el PIN OTP y el valor OTP."

msgid "OCRA Login"
msgstr "Inicio de sesión OCRA"

msgid "Submit a challenge:"
msgstr "Introducir desafío:"

msgid "username"
msgstr "Nombre de usuario"

msgid "challenge"
msgstr "Desafío"

msgid "get challenge"
msgstr "Buscar desafío"

msgid "Scan your challenge and get your OTP:"
msgstr "Escanee el desafío y tome su valor OTP:"

msgid "Login:"
msgstr "Iniciar sesión:"

msgid "OTP PIN and OTP value"
msgstr "PIN OTP y valor OTP"

msgid "login"
msgstr "Iniciar sesión"

msgid "Enter your username, the OTP PIN and the input for the challenge."
msgstr "Introduzca su nombre de usuario, el PIN OTP y el texto para el desafío."

msgid ""
"By submitting this you will generate a QR image, that can be scaned with your "
"OCRA2 Token reader."
msgstr ""
"Aquí se genera una imagen de QR que podrá escanear con su escáner de token "
"OCRA2."

msgid "To verify your result enter the OTP value into the form below."
msgstr "Por favor, introduzca el valor OTP para su verificación."

msgid "OCRA2 Login"
msgstr "Inicio de sesión OCRA2"

msgid "OTP PIN"
msgstr "PIN OTP"

msgid "message / data"
msgstr ""

#, fuzzy
msgid "Here you may try to authenticate using your QRToken."
msgstr "Aquí puede probar la autenticación con su token OTP."

#, fuzzy
msgid "QRToken Login"
msgstr "Token OCRA2"

#, fuzzy
msgid "Create challenge:"
msgstr "Buscar desafío"

msgid "Check the status of your challenge:"
msgstr ""

msgid "check status"
msgstr ""

#, fuzzy
msgid "Submit response:"
msgstr "Introducir desafío:"

msgid "Transaction-ID"
msgstr ""

msgid "OTP value"
msgstr "Valor OTP"

msgid "submit"
msgstr ""

msgid "Here you may try to authenticate using your OTP token."
msgstr "Aquí puede probar la autenticación con su token OTP."

msgid "Enter your username, the OTP PIN (Password) and the OTP value."
msgstr "Introduzca su nombre de usuario, el PIN OTP y el valor OTP."

msgid "Login"
msgstr "Iniciar sesión"

msgid "LinOTP 2 Management"
msgstr "Gestión LinOTP"

msgid "LinOTP Config"
msgstr "Configuración LinOTP"

msgid "UserIdResolvers"
msgstr "UserIdResolvers"

msgid "System Config"
msgstr "Configuración del sistema"

msgid "Provider Config"
msgstr "Configuración del proveedor"

#, fuzzy
msgid "SMS Provider Config"
msgstr "Configuración del proveedor SMS"

#, fuzzy
msgid "Email Provider Config"
msgstr "Configuración del correo electrónico"

msgid "Policies"
msgstr "Directrices"

msgid "Tools"
msgstr "Herramientas"

msgid "Get Serial by OTP"
msgstr "Determine el número de serie a través del valor OTP"

msgid "Copy Token PIN"
msgstr "Copie el PIN del token"

msgid "Check Policy"
msgstr "Probar directriz"

msgid "Export Token Info"
msgstr "Exportar información del token"

msgid "Export Audit Trail"
msgstr "Exportar pista de auditoría"

msgid "Migrate Resolver"
msgstr "Migración del solucionador"

msgid "Import Token File"
msgstr "Importar archivo de token"

msgid "SafeNet/ Aladdin XML"
msgstr "SafeNet XML (Aladdin)"

msgid "OATH CSV"
msgstr "OATH CSV"

msgid "YubiKey CSV"
msgstr "YubiKey CSV"

msgid "Help"
msgstr "Ayuda"

msgid "Documentation"
msgstr "Documentación"

msgid "Support and Subscription"
msgstr "Soporte y suscripción"

msgid "About LinOTP"
msgstr "Sobre LinOTP"

msgid "Logged in as"
msgstr "Sesión iniciada como"

msgid "Logout"
msgstr "Cerrar sesión"

msgid "You need to enable Javascript to use the LinOTP Management Web UI."
msgstr ""
"Debe activar Javascript para utilizar la interfaz de usuario de Gestión LinOTP."

msgid "Selected User"
msgstr "Usuario seleccionado"

msgid "Selected Token"
msgstr "Token seleccionado"

msgid "Enroll"
msgstr "Implementar"

msgid "Assign"
msgstr "Asignar"

msgid "Unassign"
msgstr "Eliminar asignación"

msgid "Enable"
msgstr "Activar"

msgid "Disable"
msgstr "Desactivar"

msgid "Set PIN"
msgstr "Establecer PIN"

msgid "Reset Failcounter"
msgstr "Restablecer contador de errores"

msgid "Delete"
msgstr "Borrar"

msgid "Close all"
msgstr "Cerrar todos"

msgid "Token View"
msgstr "Vista del token"

msgid "User View"
msgstr "Vista del usuario"

msgid "Audit Trail"
msgstr "Pista de auditoría"

msgid "Settings"
msgstr "Ajustes"

msgid "GUI settings"
msgstr "Ajustes de la GUI"

#, fuzzy
msgid "Client Identification"
msgstr "Autenticación"

msgid "Split at @ sign (splitAtSign)"
msgstr "Separar en el carácter @"

<<<<<<< HEAD
#, fuzzy
msgid "This will use the part right of an @-sign as realm"
msgstr ""
"La parte a la derecha del carácter @ se interpreta como el dominio y la "
"parte a la izquierda de @ como el nombre de usuario."
=======
msgid "This will use the part right of an @-sign as realm"
msgstr "Esto utilizará la parte derecha de un símbolo @ como dominio"
>>>>>>> 2c3e863e

msgid "Return SAML attributes"
msgstr "Devolver atributos SAML"

msgid "The /validate/samlcheck controller will also return user attributes"
msgstr ""
"El controlador /validate/samlcheck devuelve atributos de usuario adicionales."

msgid "FailCounterIncOnFalsePin"
msgstr "Aumentar contador de errores si se indica un PIN incorrecto"

msgid "This will increase the failcounter, if the user provided a wrong PIN."
msgstr ""
"El contador de errores aumentará cuando el usuario introduzca un PIN "
"incorrecto y no sea posible identificar el token."

msgid "PrependPin"
msgstr "Anteponer el PIN"

msgid ""
"This will prepend the PIN to the OTP value. Otherwise the PIN will be appended."
msgstr ""
"El PIN se colocará delante del valor OTP. De lo contrario, el PIN se indica "
"detrás del valor OTP."

msgid "Auto resync"
msgstr "Resincronización automática"

msgid "This will automatically resync OTP counter of HMAC based tokens."
msgstr ""
"Para los tokens basados ​​en HMAC se intentará una resincronización automática "
"si el usuario introduce dos valores OTP incorrectos de forma consecutiva."

msgid "Auto resync timeout"
msgstr "Tiempo límite para la sincronización automática"

msgid ""
"The time in which the two successive OTP values need to be entered (in seconds)"
msgstr "Después de este tiempo (en segundos) se desechará el primer valor OTP."

msgid "Pass on user not found"
msgstr "Permitir el acceso si el usuario no existe"

msgid ""
"If checked, users who are not found in the useridresolvers are authenticated "
"successfully. USE WITH CAUTION!"
msgstr ""
"Si el usuario no existe, la solicitud de autenticación se responderá de forma "
"positiva. Por tanto, todos los nombres de usuario que no existan se "
"autenticarán correctamente. ¡PRESTE ATENCIÓN DURANTE SU USO!"

msgid "Pass on user no token"
msgstr "Permitir el acceso cuando el usuario no tenga ningún token"

msgid ""
"If checked, users who have no token get authenticated automatically "
"successful. USE WITH CAUTION!"
msgstr ""
"El usuario se autenticará correctamente cuando el usuario existe pero no posee "
"ningún token. ¡PRESTE ATENCIÓN DURANTE SU USO!"

msgid "Authorization"
msgstr "Autorización"

msgid "Override authentication client"
msgstr "Sobrescribir cliente que debe ser autenticado"

msgid ""
"This is a comma separated list of clients, that may send another client IP for "
"authorization policies."
msgstr ""
"Se trata de una lista separada por comas de direcciones IP que pueden enviar "
"una dirección IP distinta a la propia para las directrices de autorización."

msgid "Selfservice portal"
msgstr "Portal de autogestión"

msgid "Display realm select box"
msgstr "Mostrar lista de selección del dominio"

msgid ""
"If checked a realm dropdown box will be displayed on the selfservice portal "
"logon page."
msgstr ""
"Se mostrará una lista desplegable en la que el usuario podrá seleccionar el "
"dominio en el que desea iniciar sesión en el portal de autogestión."

msgid "Client Identification with Proxy"
msgstr ""

msgid "Support for HTTP_X_FORWARDED_FOR"
msgstr ""

msgid "Support for HTTP_FORWARDED"
msgstr ""

msgid "Trusted Forwarding Proxy"
msgstr ""

msgid ""
"The ip address of the trusted forwarding proxy, which provides the "
"REMOTE_ADDR."
msgstr ""

msgid "Save Config"
msgstr "Guardar configuración"

#, fuzzy
msgid "Set as default"
msgstr "Establecer como dominio predeterminado"

#, fuzzy
msgid "SMS Provider: create and edit"
msgstr "Configuración del proveedor SMS"

msgid "New"
msgstr "Nuevo"

msgid "Edit"
msgstr "Editar"

msgid "Class"
msgstr ""

#, fuzzy
msgid "Config"
msgstr "Guardar configuración"

msgid "Timeout"
msgstr "Tiempo límite"

#, fuzzy
msgid "SMS Provider"
msgstr "Proveedor"

msgid "Save"
msgstr "Guardar"

#, fuzzy
msgid "Do you want to delete the provider?"
msgstr "¿Desea eliminar este solucionador?"

#, fuzzy
msgid "Deleting provider"
msgstr "Eliminar solucionador"

#, fuzzy
msgid "Email Provider: create and edit"
msgstr "Configuración del correo electrónico"

#, fuzzy
msgid "Timeout (sec)"
msgstr "Tiempo límite"

#, fuzzy
msgid "Email Provider"
msgstr "Proveedor"

#, fuzzy
msgid "Do you want to delete the Provider?"
msgstr "¿Desea eliminar este solucionador?"

#, fuzzy
msgid "Email Provider Configuration"
msgstr "Configuración del correo electrónico"

#, fuzzy
msgid "OCRA Token"
msgstr "Token OCRA2"

#, fuzzy
msgid "Default Settings"
msgstr "Ajustes"

#, fuzzy
msgid "OCRA token settings"
msgstr "Ajustes del token OCRA2"

msgid "Maximum concurrent OCRA challenges"
msgstr "Número máximo de desafíos OCRA simultáneos"

msgid "This is the maximum concurrent challenges per OCRA Token."
msgstr ""
"Este es el número máximo de desafíos OCRA simultáneos que pueden solicitarse "
"para un token OCRA."

msgid "OCRA challenge timeout"
msgstr "Tiempo límite para el desafío OCRA"

msgid "Default OCRA suite"
msgstr "OCRA Suite estándar"

msgid ""
"This is the suite for newly enrolled OCRA tokens. Default is OCRA-1:HOTP-"
"SHA256-8:C-QA08"
msgstr ""
"Esta es la suite OCRA por defecto para un token de OCRA recién implementado. "
"Estándar: OCRA-1:HOTP-SHA256-8:C-QA08"

msgid "Default QR suite"
msgstr "Estándar QR-suite"

#, fuzzy
msgid ""
"This is the suite for newly enrolled OCRA tokens. Default is OCRA-1:HOTP-"
"SHA256-6:C-QA64"
msgstr ""
"Este es la suite QR-OCRA estándar para un token de QR-OCRA recién "
"implementado. Estándar: OCRA-1:HOTP-SHA256-6:C-QA64"

#, fuzzy
msgid "Default token settings"
msgstr "Ajustes de token remoto"

msgid "DefaultResetFailCount"
msgstr "Restablecer contador de errores por defecto"

msgid "Will reset the fail counter when the user authenticated successfully"
msgstr ""
"Restablece el contador de errores cuando el usuario ha iniciado sesión "
"correctamente con este token."

msgid "DefaultMaxFailCount"
msgstr "Valor máximo estándar para el contador de errores"

msgid "This is the maximum allowed failed logins for a new enrolled token."
msgstr ""
"Este es el número máximo de intentos de acceso fallidos con un token. Tras "
"esto se bloqueará el token hasta que se restablezca el contador de errores "
"manualmente."

msgid "DefaultCountWindow"
msgstr "Ventana del contador estándar"

msgid "This is the default look ahead window for counter based tokens."
msgstr ""
"En esta ventana del contador se buscará por defecto el valor OTP en caso de "
"haber un token nuevo."

msgid "DefaultSyncWindow"
msgstr "Ventana de resincronización estándar"

#, fuzzy
msgid ""
"A new token will have this window to do the manual or automatic OTP sync."
msgstr ""
"Esta es la ventana de resincronización para la resincronización automática y "
"manual de un token."

msgid "DefaultOtpLen"
msgstr "Longitud estándar OTP"

msgid "A new token will be set to this OTP length."
msgstr "El valor OTP de un token nuevo se interpretará con esta longitud."

msgid "DefaultChallengeValidityTime"
msgstr "Período de validez estándar de un desafío"

msgid "Default validity timeframe of a challenge."
msgstr "Ventana de tiempo de validez estándar para un desafío"

msgid "Tokentype Configuration"
msgstr "Configuración de los tipos de token"

msgid "Support Contact"
msgstr "Contacto de asistencia"

msgid "Ok"
msgstr "Ok"

msgid "LSE LinOTP Support and Subscription"
msgstr "Soporte y suscripción LSE LinOTP "

msgid "Set Support and Subscription"
msgstr "Registrar soporte y suscripción"

msgid "Please choose your support and subscription file"
msgstr "Por favor, seleccione un archivo de soporte y suscripción"

msgid "LinOTP - the open source solution for two factor authentication."
msgstr ""
"LinOTP, la solución de código abierto para la autenticación de dos factores."

msgid "Copyright (C) 2010 - 2016 LSE Leading Security Experts GmbH"
msgstr "Copyright (C) 2010 - 2016 LSE Leading Security Experts GmbH"

msgid "Licensed under AGPLv3"
msgstr "Bajo licencia AGPLv3"

msgid "For more information please visit:"
msgstr "Encontrará más información en:"

msgid "or"
msgstr "o"

msgid "Authors:"
msgstr "Autores:"

msgid "About LSE LinOTP"
msgstr "Sobre LSE LinOTP"

msgid "You may reset the PINs for the tokens"
msgstr "Puede restaurar los PIN para el token"

msgid "PIN type"
msgstr "Tipo de PIN"

msgid "PIN (again)"
msgstr "PIN (repetir)"

msgid "The token will be enrolled for user"
msgstr "Implementación del token para el usuario"

msgid "Currently this token will not be assigned to any users."
msgstr "Este token se está asignando a ningún usuario."

msgid "[?]"
msgstr "[?]"

msgid ""
"If you select one user, this token will be automatically assigned to this "
"user. Anyhow, you can assign this token to any user later on."
msgstr ""
"Si selecciona un usuario, el token se asignará automáticamente al usuario. No "
"obstante, también podrá asignarlo a un usuario más adelante."

msgid ""
"You selected more than one user. If you want to assign the token to a user "
"during enrollment, you need to select only one user.  Anyhow, you can assign "
"this token to any user later on."
msgstr ""
"Ha seleccionado más de un usuario. Si desea asignar el token a un usuario, "
"solo puede seleccionar un único usuario. No obstante, también podrá asignarlo "
"a un usuario más adelante."

msgid "Token type"
msgstr "Tipo de token"

msgid "OCRA - challenge/response Token"
msgstr "OCRA - Token desafío/respuesta"

msgid "Please enter or copy the OCRA key."
msgstr "Por favor, introduzca la clave OCRA."

msgid "OCRA key"
msgstr "Clave OCRA"

msgid "Generate OCRA key."
msgstr "Dejar que el servidor genere la clave OCRA."

msgid "Enroll Token"
msgstr "Implementar token"

msgid ""
"Here you can search for the serial of a token.You need to enter the current "
"OTP value, and choose where you want to search for this token."
msgstr ""
"Aquí puede buscar el número de serie de un token. Debe introducir el valor OTP "
"actual del token y elegir dónde y con qué criterios se debe buscar el token."

msgid "Beware: This can be time consuming!"
msgstr "Advertencia: ¡Esto puede tardar mucho tiempo!"

msgid "Assigned token"
msgstr "Token asignados"

msgid "assigned"
msgstr "asignado"

msgid "not assigned"
msgstr "sin asignar"

msgid "Get Serial by OTP value"
msgstr "Determinar el número de serie a través del valor OTP"

msgid "Get Serial"
msgstr "Determinar número de serie"

msgid "Here you can check your policies."
msgstr "Aquí puede probar sus directrices."

msgid ""
"You can enter the corresponding values and the system will check, if there is "
"any matching policy for this scenario."
msgstr ""
"Puede introducir los valores correspondientes y el sistema comprobará si hay "
"una directriz adecuada."

msgid "This action is allowed by the following policy:"
msgstr "Esta acción está permitida por la siguiente directriz:"

msgid "This action is not allowed by any policy!"
msgstr "¡Esta acción no es permitida por ninguna directriz!"

msgid ""
"Here you can export token information of the tokens you are allowed to view to "
"a CSV file."
msgstr ""
"Aquí puede exportar la información del token como un archivo CSV para cuya "
"visualización está autorizado."

msgid ""
"You can enter additional attributes, you defined in the user mapping in the "
"UserIdResolver. These attributes will be added to the CSV file."
msgstr ""
"Puede introducir atributos adicionales que deban incluirse en la exportación "
"CSV. Estos atributos deben estar definidos en la correlación de atributos en "
"UserIdResolver."

msgid "Export"
msgstr "Exportar"

msgid "Here you can export the audit information to a CSV file."
msgstr "Puede exportar la información de auditoría como un archivo CSV."

msgid "Number of audit entries to export"
msgstr "Número de entradas de auditoría que deben exportarse"

msgid "Enter the number of audit entries you want to export."
msgstr ""
"Por favor, introduzca el número de entradas de auditoría que desee exportar."

msgid "Page to export"
msgstr "Página que se debe exportar"

msgid "Enter the page of the audit entries you want to export."
msgstr ""
"Por favor, introduzca la página de auditoría con las entradas de auditoría que "
"desee exportar."

msgid "Here you can copy the OTP PIN from one token to the other."
msgstr "Aquí puede transferir el PIN OTP de un token a otro sin conocer el PIN."

msgid ""
"Please enter the serial number of the token with the existing PIN and the "
"serial number of the token, that should get the same PIN."
msgstr ""
"Por favor, introduzca el número de serie del token con el PIN existente y el "
"número de serie del token que deba recibir el PIN nuevo."

msgid "From token"
msgstr "Del token"

msgid "To token"
msgstr "Al token"

msgid "Copy PIN"
msgstr "Copiar PIN"

msgid "Migrate assigned tokens to a new resolver"
msgstr "Migrar token asignados a un solucionador nuevo"

msgid "From resolver"
msgstr "Del solucionador"

msgid "To resolver"
msgstr "al solucionador"

msgid "Migrate tokens"
msgstr "Migrar token"

msgid "Here you can upload the XML file that came with your SafeNet eToken PASS."
msgstr "Aquí puede importar el archivo XML para su SafeNet eToken PASS."

msgid "Please choose the token file"
msgstr "Por favor, seleccione un archivo de token"

msgid "automatic detection"
msgstr "reconocimiento automático"

msgid "Target realm"
msgstr "Dominio de destino"

msgid "Aladdin XML Token File"
msgstr "Archivo de token Aladdin XML"

msgid "Load Token File"
msgstr "Cargar archivo de token"

msgid ""
"Here you may upload the XML file of any OATH compliant OTP Token.The LinOTP "
"server will automatically recognize if the token is an HOTP (event based) or a "
"TOTP (time based) token. If the HMAC secrets are encrypted you either need - "
"depending on the encryption - the password or the encryption key."
msgstr ""
"Aquí puede importar el archivo XML para token compatibles con OATH. LinOTP "
"detecta automáticamente si se trata de token basados en eventos (HOTP) o en el "
"tiempo (TOTP). Si las semillas HMAC están cifradas, deberá indicar, "
"dependiendo del cifrado, una contraseña o la clave de cifrado."

msgid ""
"Check the serial numbers for OATH compliance (non-compliant serial numbers "
"will be ignored)"
msgstr ""
"Comprueba que los números de serie son conformes con OATH. Los token con "
"números de serie no compatibles se ignorarán."

msgid "plain value"
msgstr "Valores sin cifrar"

msgid "preshared key"
msgstr "Cifrado con clave precompartida"

msgid "password protected"
msgstr "Cifrado con contraseña"

msgid "PSKC Key File"
msgstr "Archivo PSKC"

msgid ""
"Here you can upload a CSV file for your OATH token. The file is supposed to "
"contain one token per line"
msgstr ""
"Aquí puede importar un archivo CSV que contenga definiciones de token OATH. "
"Este archivo debe contener un token por línea."

msgid "For HOTP and TOTP tokens:"
msgstr "Para token HOTP y TOTP:"

msgid "Serial number, Seed, Type, OTP length, Time step"
msgstr "Número de serie, semilla, tipo, longitud OTP, unidad de tiempo"

msgid "For OCRA tokens:"
msgstr "Para token OCRA:"

msgid "Serial Number, Seed, Type, Ocra Suite"
msgstr "Número de serie, semilla, tipo, OCRA suite"

msgid "Default Values:"
msgstr "Valores estándar"

msgid "HOTP"
msgstr "HOTP"

msgid "optional"
msgstr "Opcional"

msgid "OATH CSV Token File"
msgstr "Archivo CVS de token OATH"

msgid ""
"Here you can upload a CSV file for your YubiKey token. The file is supposed to "
"contain one token per line"
msgstr ""
"Aquí puede importar un archivo CSV que contiene definiciones de token YubiKey. "
"Este archivo debe contener un token por línea y puede crearse a través de la "
"interfaz de usuario 'Yubikey-personalization-gui'."

msgid "YubiKey CSV Token File"
msgstr "Archivo CSV de token YubiKey"

msgid ""
"Here you can upload the data file that came with your Tagespasswort tokens."
msgstr ""
"Aquí puede importar el archivo que viene con el token de contraseña diaria."

msgid "Tagespasswort Token File"
msgstr "Archivo de token de contraseña diaria"

msgid "Upload the eToken data file:"
msgstr "Cargar archivo eToken .dat:"

msgid "eToken DAT File"
msgstr "Archivo eToken .dat"

msgid "Here you can upload the XML file that came with your Feitian tokens."
msgstr "Aquí se puede importar el archivo XML para su token Feitian."

msgid "Feitian XML Token file"
msgstr "Archivo XML de token Feitian"

#, fuzzy
msgid "Import tokens from Vasco DPX file"
msgstr "Importar archivo de token"

msgid "Transport key:"
msgstr ""

msgid "Vasco DPX File"
msgstr "Archivo DPX VASCO"

msgid "Here you can import your policy file."
msgstr "Aquí puede importar el archivo de directrices."

msgid "Please choose the policy file"
msgstr "Por favor, seleccione un archivo de directrices"

msgid "Import policies"
msgstr "Importar directrices"

msgid "Import policy file"
msgstr "Importar archivo de directrices"

msgid "Create a new realm or select one available realm"
msgstr "Aquí puede crear un dominio nuevo o editar uno existente"

msgid "Set Default"
msgstr "Establecer como dominio predeterminado"

msgid "Clear Default"
msgstr "Eliminar estándar"

msgid "Create a new or select one available UserIdResolver"
msgstr "Aquí puede crear un solucionador nuevo o modificar uno existente"

msgid "Which type of resolver do you want to create?"
msgstr "¿Qué tipo de UserIdResolver desea crear?"

msgid "Creating a new UserIdResolver"
msgstr "Crear un UserIdResolver nuevo"

msgid "LDAP"
msgstr "LDAP"

msgid "SQL"
msgstr "SQL"

msgid "Flatfile"
msgstr "Archivo plano"

msgid "Here you can add or remove existing resolvers to the realm"
msgstr "Aquí puede añadir o quitar solucionadores existentes de un dominio"

msgid "You are creating a new realm."
msgstr "Aquí se crea un dominio nuevo."

msgid "You may add resolvers by holding down Ctrl-Key and left-clicking."
msgstr ""
"Puede añadir solucionadores manteniendo pulsada la tecla Ctrl y haciendo clic "
"con el botón izquierdo."

msgid "Realm name"
msgstr "Nombre de dominio"

msgid "Here you may define the resolvers belonging to the realm"
msgstr "Aquí puede definir qué solucionadores pertenecen al dominio"

msgid "Edit Realm"
msgstr "Editar dominio"

msgid ""
"The following tokens will be permanently deleted and can not be recovered."
msgstr ""
"Los token siguientes se eliminarán de forma permanente y no podrán recuperarse."

msgid "Delete selected tokens?"
msgstr "¿Eliminar token seleccionados?"

msgid "Delete tokens"
msgstr "Eliminar token"

msgid "Enrolled the token"
msgstr "El token"

msgid "for user"
msgstr "se ha implementado para los usuarios"

msgid "token enrollment"
msgstr "Token implementado"

msgid "OK"
msgstr "OK"

msgid "Token serial: "
msgstr "Número de serie: "

msgid ""
"The token was lost? You may enroll a temporary token and automatically disable "
"the lost token."
msgstr ""
"¿Se ha perdido el token? Puede implementar un token temporal nuevo. En este "
"caso, el token perdido se desactivará automáticamente."

msgid "- Select Temporary Token Type -"
msgstr "- Seleccionar tipo de token temporal -"

msgid "Simple Password Token"
msgstr "Token de contraseña sencilla"

msgid "Email Token"
msgstr "Token del correo electrónico"

msgid "Lost Token"
msgstr "Token perdido"

msgid "Token Info"
msgstr "Información de token"

msgid "Hashlib"
msgstr "Algoritmo Hash"

msgid "Counter Window"
msgstr "Ventana del contador"

msgid "Max Fail Counter"
msgstr "Valor máximo para el contador de errores"

msgid "Max Auth Count"
msgstr "Número máximo de intentos de autenticación"

msgid "Max Successful Auth Count"
msgstr "Número máximo de autenticaciones correctas"

msgid "Validity start"
msgstr "Comenzar período de validez"

msgid "Validity end"
msgstr "Finalizar período de validez"

msgid "Time Window"
msgstr "Intervalo de tiempo"

msgid "Time Shift"
msgstr "Retardo"

msgid "Time Step"
msgstr "Unidad de tiempo"

msgid "set Hashlib"
msgstr "ajustar algoritmo Hash"

msgid "set OTP length"
msgstr "ajustar longitud de OTP"

msgid "set Counter Window"
msgstr "ajustar ventana del contador"

msgid "set Max Failcount"
msgstr "ajustar contador de errores"

msgid "set Max Auth Count"
msgstr "ajustar el número máximo de intentos de autenticación"

msgid "set Max Successful Auth Count"
msgstr "ajustar el número máximo de autenticaciones correctas"

msgid "Mobile phone number"
msgstr "Número de teléfono móvil"

msgid "set Sync Window"
msgstr "ajustar ventana de resincronización"

msgid "set Time Window"
msgstr "ajustar intervalo de tiempo"

msgid "set Time Shift"
msgstr "ajustar tiempo de retardo"

msgid "set Time Step"
msgstr "ajustar unidad de tiempo"

msgid "set Description"
msgstr "ajustar descripción"

msgid "You may resync the token:"
msgstr "Resincronización del token:"

msgid "Therefor please enter two OTP values."
msgstr "Para ello, introduzca dos valores OTP consecutivos."

msgid "Resync Token"
msgstr "Sincronizar token"

msgid "Resync"
msgstr "Sincronizar"

msgid "Define to which realms the token(s) shall belong to:"
msgstr "Defina a qué dominios debe pertenecer este token:"

msgid "You may add realms by holding down Ctrl-Key and left-clicking."
msgstr ""
"Puede añadir dominios manteniendo pulsada la tecla Ctrl y haciendo clic con el "
"botón izquierdo."

msgid "Edit Realms of Token"
msgstr "Editar dominios del token"

msgid "Set Realm"
msgstr "Establecer dominio de token"

msgid "You may get OTP values for token:"
msgstr "Para este token puede solicitar valores OTP:"

msgid "Enter the number, how many OTP values you want to retrieve:"
msgstr "Por favor, introduzca el número de valores OTP que deben solicitarse:"

msgid "Get OTP values"
msgstr "Solicitar valores OTP"

msgid "The following Tokens will be unassigned from the their users:"
msgstr "Se eliminarán las asignaciones de los token siguientes:"

msgid ""
"The users will not be able to authenticate with this token anymore. Are you "
"sure?"
msgstr "El usuario dejará de poder autenticarse con este token. ¿Está seguro?"

msgid "Unassign selected tokens?"
msgstr "¿Revocar asignación de los token seleccionados?"

msgid "Do you want to delete the realm"
msgstr "Desea eliminar el dominio "

msgid "Deleting realm"
msgstr "eliminar dominio"

msgid "Do you want to delete the resolver?"
msgstr "¿Desea eliminar este solucionador?"

msgid "Deleting resolver"
msgstr "Eliminar solucionador"

msgid "Token enrolled. Use the old PIN with the new password."
msgstr ""
"Se ha implementado el token temporal. El usuario debe usar su PIN antiguo "
"junto con la contraseña nueva."

msgid "The temporary token can be used till the end date."
msgstr "El token temporal puede utilizarse hasta la fecha de caducidad."

msgid "Password"
msgstr "Contraseña"

msgid "End date"
msgstr "Fecha de caducidad"

msgid "New Temporary Token"
msgstr "Token temporal nuevo"

msgid "Server Configuration"
msgstr "Configuración del servidor"

msgid "Resolver name"
msgstr "Nombre del solucionador"

msgid "Server-URI"
msgstr "URI del servidor"

msgid "CA Certificate"
msgstr "Certificado CA"

msgid ""
"If you are using LDAPS you can enter the CA certificate in PEM format here."
msgstr "Si utiliza LDAPS, puede copiar aquí el certificado CA en formato PEM."

msgid "BaseDN"
msgstr "Basis DN"

msgid "BindDN"
msgstr "Bind DN"

msgid "Bind Password"
msgstr "Contraseña Bind"

msgid "Sizelimit"
msgstr "Límite de tamaño"

msgid "No anonymous referral chasing"
msgstr "Sin seguimiento anónimo de las referencias"

msgid "Test LDAP Server connection"
msgstr "Probar conexión al servidor LDAP"

msgid "Testing connection ..."
msgstr "Probar conexión..."

msgid "LDAP attributes"
msgstr "Atributos LDAP"

msgid "Mapping Attributes"
msgstr "Atributos de correlación"

msgid "LoginName Attribute"
msgstr "Nombre de usuario del atributo "

msgid "Searchfilter"
msgstr "Filtro de búsqueda"

msgid "Userfilter"
msgstr "Filtro de usuarios"

msgid "Attribute mapping"
msgstr "Asignación de atributos"

msgid ""
"The UID (unique identifier) for your LDAP objects - could be DN, GUID or "
"entryUUID (LDAP) or objectGUID (Active Directory)"
msgstr ""
"El UID (identificador único) para los objetos LDAP; podría ser DN, GUID o "
"entryUUID (LDAP), o objectGUID (directorio activo)."

msgid "UID Type"
msgstr "Tipo de UID"

msgid "Preset Active Directory"
msgstr "Preasignar para directorio activo"

msgid "Preset LDAP"
msgstr "Preasignar LDAP"

msgid "LDAP Resolver"
msgstr "Solucionador LDAP"

msgid "Test LDAP connection"
msgstr "Probar conexión LDAP"

msgid "Preset AD"
msgstr "Preasignar AD"

#, fuzzy
msgid "Resolver name:"
msgstr "Nombre del solucionador"

#, fuzzy
msgid "Server-URI:"
msgstr "URI del servidor"

#, fuzzy
msgid "CA Certificate:"
msgstr "Certificado CA"

#, fuzzy
msgid "Auth User:"
msgstr "OTPAuth Url"

#, fuzzy
msgid "Test HTTP Server connection"
msgstr "Probar conexión al servidor LDAP"

#, fuzzy
msgid "Testing connection ... "
msgstr "Probar conexión..."

#, fuzzy
msgid "JSON Configuration"
msgstr "Configuración del servidor"

#, fuzzy
msgid "UserId"
msgstr "Usuario"

#, fuzzy
msgid "Userlist"
msgstr "Usuario"

msgid "URL path:"
msgstr ""

msgid "Parameters:"
msgstr ""

msgid "Result path:"
msgstr ""

#, fuzzy
msgid "Attribute mapping:"
msgstr "Asignación de atributos"

msgid "Server config"
msgstr "Configuración del servidor"

msgid "Driver"
msgstr "Controlador"

msgid "Server"
msgstr "Servidor"

msgid "Port"
msgstr "Puerto"

msgid "Database"
msgstr "Base de datos"

msgid "Database table"
msgstr "Tabla de la base de datos"

msgid "Limit"
msgstr "Límite"

msgid "Database encoding"
msgstr "Codificación de la base de datos"

msgid "Additional connection parameters"
msgstr "Parámetros de conexión adicionales"

msgid "Test SQL connection"
msgstr "Probar conexión SQL"

msgid "Testing connections..."
msgstr "Probar conexión LDAP..."

msgid "SQL attributes"
msgstr "Atributos de SQL"

msgid "Where statement"
msgstr "Instrucción Where"

msgid "SQL Resolver"
msgstr "Solucionador SQL"

msgid "File configuration"
msgstr "Configuración del archivo"

msgid "filename"
msgstr "Nombre del archivo"

msgid "File Resolver"
msgstr "Solucionador del archivo"

msgid "Resyncing of token failed"
msgstr "Se ha producido un error en la resincronización del token."

msgid "Resynced token successfully"
msgstr "El token se ha sincronizado correctamente."

msgid "set PIN successfully"
msgstr "PIN configurado correctamente."

msgid "When displaying Token information you may only select one single Token."
msgstr "Si desea mostrar información del token, debe seleccionar un único token."

msgid "When retrieving the token type you may only select one single Token."
msgstr "Si desea determinar el tipo de token, debe seleccionar un único token."

msgid "Error: unknown tokentype in function token_enroll()"
msgstr "Error: tipo de token desconocido en la función <em>token_enroll()</em>."

msgid "Could not find a token for this OTP value."
msgstr "No se ha podido determinar ningún token para este valor OTP."

msgid "Error finding a token to this OTP value."
msgstr "Error al obtener un token para este valor OTP."

msgid "Failed to communicate to LinOTP server"
msgstr "¡Error en la comunicación con el servidor de LinOTP!"

msgid "unknown token type to load!"
msgstr "¡Tipo de token desconocido durante la importación!"

msgid "You may only upload support subscription files ending with .pem"
msgstr ""
"El archivo de soporte que está cargando debe tener la extensión <em>.pem</em>."

msgid ""
"Error saving SMS configuration. Please check your configuration and your server"
msgstr ""
"Error al guardar la configuración del proveedor de SMS. Por favor, compruebe "
"la configuración en el servidor."

msgid ""
"Error saving system configuration. Please check your configuration and your "
"server"
msgstr ""
"Error al guardar la configuración del sistema. Por favor, compruebe la "
"configuración en el servidor."

msgid ""
"Error saving system checkboxes configuration. Please check your configuration "
"and your server"
msgstr ""
"Error al guardar las casillas de verificación del sistema. Por favor, "
"compruebe la configuración en el servidor."

msgid "Regexp error in realm. You need to select ONE realm to set it as default."
msgstr ""
"Error en la expresión regular del dominio. Solo puede seleccionar <em>un</em> "
"dominio como dominio predeterminado."

msgid "There is an error in the realm name!"
msgstr "¡Error en el nombre del dominio!"

msgid "Policy set."
msgstr "Directriz guardada."

msgid "Policy name is not defined!"
msgstr "¡El nombre de la directriz no está definido!"

msgid "Policy deleted."
msgstr "Directriz eliminada."

msgid "Error fetching list!"
msgstr "¡Error al solicitar lista!"

msgid "created token with serial"
msgstr "Token generado correctamente. Número de serie:"

msgid "losttoken failed"
msgstr "Token perdido fallido"

msgid "set token PIN failed"
msgstr "Error al establecer el PIN del token"

msgid "Error while fetching the tokentype"
msgstr "Error al determinar el tipo de token"

msgid "Error creating token"
msgstr "Error al generar el token"

msgid "Failed"
msgstr "Error"

msgid "Failed to import token"
msgstr "Error al importar el token"

msgid "Token import result"
msgstr "Resultado de la importación del token"

msgid "Failed to import policies"
msgstr "Error al importar las directrices"

msgid "Policy import result"
msgstr "Resultado de la importación de las directrices"

msgid "Failed to load support subscription"
msgstr "Error en el registro de los datos de soporte"

msgid "Support subscription import result"
msgstr "Resultado del registro de soporte"

<<<<<<< HEAD
#, fuzzy
msgid "Error saving ldap configuration."
msgstr "Error al guardar la configuración LDAP"
=======
msgid "Error saving ldap configuration."
msgstr "Error al guardar la configuración LDAP."
>>>>>>> 2c3e863e

msgid "Error saving realm configuration."
msgstr "Error al guardar la configuración del dominio"

msgid "Realm created"
msgstr "Dominio creado"

msgid "Error setting Token realms"
msgstr "Error al establecer el dominio del token"

msgid "Error saving file configuration"
msgstr "Error al guardar la configuración del archivo"

msgid "Error saving sql configuration"
msgstr "Error al guardar la configuración SQL"

msgid "Resolver deleted successfully"
msgstr "El solucionador se ha eliminado correctamente"

msgid "Failed deleting resolver"
msgstr "Error al eliminar el solucionador"

msgid "Realm deleted"
msgstr "Dominio eliminado"

msgid "Failed deleting Realm"
msgstr "Error al eliminar el dominio"

msgid "Error in regular expression for"
msgstr "Error en la expresión regular para"

msgid "LDAP Server configuration seems to be OK! Number of users found"
msgstr ""
"La configuración del servidor LDAP parece estar bien.\n"
"Número de usuarios encontrados "

msgid "Error loading LDAP resolver"
msgstr "Error al cargar solucionador de LDAP"

#, fuzzy
msgid "HTTP Server configuration seems to be OK! Number of users found"
msgstr ""
"La configuración del servidor LDAP parece estar bien.\n"
"Número de usuarios encontrados "

#, fuzzy
msgid "Error loading HTTP resolver"
msgstr "Error al cargar solucionador de LDAP"

msgid "Error loading SQL resolver"
msgstr "Error al cargar solucionador de SQL"

msgid "SQL config seems to be OK! Number of users found"
msgstr ""
"La configuración del servidor SQL parece estar bien. Número de usuarios "
"encontrados"

msgid "SQL config contains errors"
msgstr "La configuración de SQL contiene errores"

msgid "Unknown PIN type"
msgstr "Tipo de PIN desconocido"

msgid "You entered invalid data. Please check all the Tabs!"
msgstr ""
"Ha introducido datos no válidos. Por favor, compruebe todas las pestañas."

msgid "Error occurred during processing"
msgstr "Error durante el procesamiento"

msgid ""
"You have defined UserIdResolvers. But you need to create at least one realm "
"that contains some of your UserIdResolvers. The realm Dialog will now open to "
"do this."
msgstr ""
"Ha definido UserIdResolver. Debe definir al menos un dominio para poder "
"asignar token a los usuarios. Para ello se abrirá el diálogo del dominio."

msgid "This realm is already the default realm."
msgstr "Este dominio ya es el dominio predeterminado."

msgid "Incorrect or missing input at"
msgstr "Entrada incorrecta o ausente en:"

msgid "Please have a look at each of the forms for more details."
msgstr ""
"Por favor, compruebe los ajustes de configuración individuales para más "
"detalles."

msgid "License reminder:"
msgstr "Recordatorio de licencia:"

msgid "Support license installed successfully."
msgstr "La licencia de soporte se ha instalado correctamente."

msgid "OATH Soft Token"
msgstr "Token de software OATH"

msgid ""
"QR-Code for installing the token in OATH compatible Soft Tokens (FreeOTP, "
"Google Authenticator and other tokens using the 'otpauth:/' syntax)."
msgstr ""
"Código QR para la instalación en diferentes aplicaciones con token de software "
"OATH (FreeOTP, Google Authenticator y otros token compatibles con la sintaxis "
"'otpauth://'."

msgid "'OATH token' app"
msgstr "Aplicación 'OATH Token'"

msgid "QR-Code for installing the token in the 'OATH Token' app for iOS."
msgstr ""
"Código QR para la instalación del token en la aplicación 'OATH Token' para iOS."

msgid "The OATH token seed for installing the token using manual input."
msgstr "Semilla del token OATH para la entrada manual."

msgid "Communicating with LinOTP server..."
msgstr "Comunicarse con el servidor LinOTP..."

msgid "OTP values"
msgstr "Valores de OTP"

msgid "Your token"
msgstr "Su token"

msgid "is of type"
msgstr "es del tipo"

msgid "Export policies"
msgstr "Exportar directrices"

msgid "Policy name"
msgstr "Nombre de la directriz"

msgid "The name of the policy"
msgstr "El nombre de la directriz"

msgid "- Select scope -"
msgstr "- Seleccionar dominio -"

msgid ""
"The action that should be allowed. These are actions like: enrollSMS, "
"enrollMOTP...The actions may be comma separated."
msgstr ""
"La acción que se debe permitir. Estas son acciones como 'enrollSMS', "
"'enrollMOTP'...Las acciones están separadas por comas."

msgid "The user or usergroup the policy should apply to"
msgstr "Los usuarios de un grupo a los que debe aplicarse la directriz"

msgid "The realm the policy applies to"
msgstr "El dominio para el que se debe aplicar la directriz"

msgid "Comma separated list of client IPs and Subnets."
msgstr ""
"Lista separada por comas de las direcciones IP de los clientes o subredes."

msgid "The time on which the policy should be applied"
msgstr "El momento en el que debe entrar en vigor la directriz"

msgid "Set Policy"
msgstr "Guardar directriz"

msgid "Delete Selected Policy"
msgstr "Eliminar la directriz seleccionada"

msgid "Clear Fields"
msgstr "Vaciar campos"

msgid "hashlib"
msgstr "Algoritmo Hash"

msgid "count auth"
msgstr "Contador de autenticación"

msgid "count auth max"
msgstr "Número máximo del contador de autenticación"

msgid "time window"
msgstr "Intervalo de tiempo"

msgid "time shift"
msgstr "Retardo"

msgid "mobile phone number"
msgstr "Número de teléfono móvil"

msgid "Get OTP"
msgstr "Solicitar valores OTP"

msgid "Activate your OCRA Token"
msgstr "Active su token OCRA"

msgid "Your OCRA Token :"
msgstr "Sus token OCRA:"

msgid "activate your OCRA Token"
msgstr "Active su token OCRA"

msgid "finish your OCRA Token"
msgstr "Concluir token OCRA"

msgid "Assign OTP Token"
msgstr "Asignar token OTP"

msgid ""
"You may either assign the token by entering the serial number or you can enter "
"an OTP value of the token and the system will try to identify the token for "
"you."
msgstr ""
"Puede asignar un token introduciendo directamente el número de serie o "
"determinar el token a través de un valor OTP y luego asignarlo."

msgid "The OTP value of the Token to assign"
msgstr "Valor OTP del token que debe asignarse"

msgid "Determine Serial Number"
msgstr "Determinar el número de serie"

msgid "Serialnumber of new Token"
msgstr "Número de serie del token OTP nuevo"

msgid "Assign Token"
msgstr "Asignar token"

msgid "LinOTP 2 User self service"
msgstr "Portal de autogestión LinOTP"

msgid "Selfservice Portal"
msgstr "Portal de autogestión"

msgid "Tokens for user:"
msgstr "Token del usuario:"

msgid "in realm"
msgstr "en el dominio"

msgid "Activate your OCRA token"
msgstr "Activar token OCRA"

msgid "Enroll OATH token"
msgstr "Implementar token OATH"

msgid "Enroll OATH soft token"
msgstr "Implementar token de software OATH"

msgid "Disable Token"
msgstr "Desactivar token"

msgid "Enable Token"
msgstr "Activar token"

msgid "set PIN"
msgstr "Establecer PIN"

msgid "set mOTP PIN"
msgstr "Establecer PIN mOTP"

msgid "get OTP values"
msgstr "Solicitar valores OTP"

msgid "unassign Token"
msgstr "Revocar asignación de token"

msgid "delete Token"
msgstr "Eliminar token"

msgid "History"
msgstr "Proceso"

#, python-format
msgid ""
"Error enrolling token:\n"
" %s"
msgstr ""
"Error durante la implementación del token:\n"
" %s"

#, python-format
msgid ""
"Token enrolled successfully:\n"
" %s"
msgstr ""
"El token se ha implementado correctamente:\n"
" %s"

msgid "Delete OTP Token"
msgstr "Eliminar token OTP"

msgid "selected Token"
msgstr "Token seleccionado"

msgid "Disable OTP Token"
msgstr "Desactivar token OTP"

msgid "disable Token"
msgstr "Desactivar token"

msgid "Enable OTP Token"
msgstr "Activar token OTP"

msgid "enable Token"
msgstr "Activar token"

msgid "get OTP values from Token"
msgstr "Solicitar los valores OTP del token"

msgid "Number of OTP values to retrieve"
msgstr "Número de valores OTP que deben solicitarse"

msgid ""
"This is the LinOTP self service portal. You may login here with your username "
"and realm."
msgstr ""
"Este es el portal de autogestión LinOTP. Aquí puede iniciar sesión con su "
"nombre de usuario y su dominio."

msgid ""
"Within the self service portal you may reset the PINs of your tokens, assign "
"new tokens or resync your tokens."
msgstr ""
"En el portal de autogestión puede, por ejemplo, restablecer el PIN de su "
"token, implementar token nuevos o sincronizarlos."

msgid "If you lost a token, you may also disable this token."
msgstr "Si ha perdido un token, puede desactivarlo."

msgid "Login to LinOTP self service"
msgstr "Inicio de sesión en el portal de autogestión LinOTP"

msgid "Failed to retrieve the OTP values of your token:"
msgstr "Error al solicitar los valores OTP:"

msgid "reset Failcounter"
msgstr "Restablecer contador de errores"

msgid "Resync OTP Token"
msgstr "Sincronizar token OTP"

msgid "resync OTP"
msgstr "Sincronizar OTP"

msgid "Reset mOTP PIN"
msgstr "Restablecer PIN mOTP"

msgid ""
"This resets the mOTP PIN, which is the PIN that is entered in the motp "
"application on your phone."
msgstr ""
"Esto restablece el PIN mOTP. Indique este PIN en su teléfono en la aplicación "
"motp."

msgid "repeat mOTP PIN"
msgstr "Repetir PIN mOTP"

msgid "The passwords do not match!"
msgstr "¡Las contraseñas no coinciden!"

msgid "Error setting mOTP PIN: "
msgstr "Error al configurar el PIN mOTP:"

msgid "mOTP PIN set successfully"
msgstr "PIN mOTP configurado correctamente."

msgid "Reset OTP PIN"
msgstr "Restablecer PIN OTP"

msgid "repeat PIN"
msgstr "Repetir PIN"

msgid "Error setting PIN: "
msgstr "Error al establecer el PIN:"

msgid "PIN set successfully"
msgstr "PIN configurado correctamente"

msgid "Unassign OTP Token"
msgstr "Revocar asignación de token OTP"

msgid "Provision your OATH soft token"
msgstr "Implemente el token OATH"

msgid ""
"You need an OATH compatible soft token app installed on your mobile device."
msgstr ""
"Debe haber instalado una aplicación de token de software compatible con OATH "
"en su teléfono."

msgid "(FreeOTP, Google Authenticator or another OATH compatible soft token)"
msgstr ""
"(FreeOTP, Google Authenticator u otro token de software compatible con OATH)"

msgid "Provision your soft token in LinOTP"
msgstr "Indique su token de software en LinOTP"

msgid "Choose your token profile "
msgstr "Por favor, seleccione su tipo de token "

msgid "event based"
msgstr "basado en eventos"

msgid "time based"
msgstr "basado en el tiempo"

msgid "and"
msgstr "y"

msgid "enroll your token"
msgstr "cree su token"

msgid "enroll your event based token"
msgstr "cree su token basado en eventos"

msgid "enroll your time based token"
msgstr "cree su token basado ​​en el tiempo"

msgid "Install your soft token profile"
msgstr "Instale su tipo de token de software"

msgid ""
"To install the token on your mobile device, scan the QR code below with your "
"soft token app or follow the link"
msgstr ""
"Para instalar el token en su dispositivo móvil, escanee el código QR que "
"aparece abajo o siga el enlace."

msgid "Provision your OATH Token"
msgstr "Registrar token OATH"

msgid "1. You first need to install the oathtoken to your iPhone."
msgstr "1. Debe instalar primero la aplicación oathtoken en su iPhone."

msgid "link for iPhone"
msgstr "Enlace para iPhone"

msgid ""
"Using the QR Code you can directly go to install the oath token on your iPhone."
msgstr ""
"Con el código QR puede instalar directamente la aplicación oathtoken en su "
"iPhone."

msgid "2. Then you may create a profile."
msgstr "2. A continuación podrá crear su token/perfil."

msgid "enroll OATH Token"
msgstr "crear token OATH"

msgid "3."
msgstr "3."

msgid "successfully created!"
msgstr "¡Creado correctamente!"

msgid "Click on this link to install the oathtoken profile to your iPhone:"
msgstr ""
"Haga clic en este enlace en su teléfono inteligente para instalar el perfil en "
"su iPhone:"

msgid "install profile"
msgstr "Instalar perfil"

msgid "Or you can scan the QR code below your iPhone to import the secret."
msgstr ""
"De manera alternativa, escanee el código QR que aparece abajo con su iPhone "
"para importar el perfil."
<<<<<<< HEAD

#, fuzzy
#~ msgid "activate your qr token"
#~ msgstr "Activar token QR"

#~ msgid "Activate your QR token"
#~ msgstr "Activar token QR"

#, fuzzy
#~ msgid "no"
#~ msgstr "Información"

#~ msgid "E-mail OTP Token"
#~ msgstr "Correo electrónico de token OTP"

#~ msgid "Provider config"
#~ msgstr "Configuración del proveedor"

#~ msgid "Challenge validity (sec)"
#~ msgstr "Validez del desafío del correo electrónico (seg.)"

#~ msgid "Time between e-mails (sec)"
#~ msgstr "Tiempo entre mensajes de correo electrónico (seg.)"

#~ msgid "SMS OTP Token"
#~ msgstr "Token SMS OTP"

#~ msgid "Time between SMS (sec.)"
#~ msgstr "Tiempo entre SMS (seg.)"

#~ msgid "Token defaults"
#~ msgstr "Valores estándar del token"

#~ msgid "OCRA settings"
#~ msgstr "Ajustes OCRA"

#~ msgid "Misc settings"
#~ msgstr "Varios ajustes"

#~ msgid "enroll totp token"
#~ msgstr "Implementar token TOTP"

#~ msgid "Here you can upload your Vasco DPX file."
#~ msgstr "Aquí puede importar el archivo DPX VASCO."
=======
>>>>>>> 2c3e863e
<|MERGE_RESOLUTION|>--- conflicted
+++ resolved
@@ -37,12 +37,9 @@
 "Content-Transfer-Encoding: 8bit\n"
 "Plural-Forms: nplurals=2; plural=(n!=1);\n"
 
-<<<<<<< HEAD
-=======
 msgid "You do not have the rights to monitor these realms."
 msgstr "No tiene permiso para controlar estos dominios."
 
->>>>>>> 2c3e863e
 msgid "Summary"
 msgstr "Resumen"
 
@@ -55,10 +52,6 @@
 msgid "The name of the policy must not be empty"
 msgstr "El nombre de la directriz no puede estar vacío."
 
-<<<<<<< HEAD
-msgid "<h1>contact support</h1>"
-msgstr ""
-=======
 msgid "Thank you for your interest in our products."
 msgstr "Gracias por su interés en nuestros productos."
 
@@ -89,7 +82,6 @@
 
 msgid "+49 6151 86086 277"
 msgstr "+49 6151 86086 277"
->>>>>>> 2c3e863e
 
 msgid "You are not authenticated"
 msgstr "No está autenticado"
@@ -291,8 +283,6 @@
 "El PIN introducido contiene caracteres especiales, aunque esto no debería ser "
 "así (%s)"
 
-<<<<<<< HEAD
-=======
 #, python-format
 msgid ""
 "You do not have the administrative right to manage tools. You are missing a "
@@ -335,7 +325,6 @@
 msgid "Unknown method in selfservice: %s"
 msgstr "Método desconocido en el portal de autogestión: %s"
 
->>>>>>> 2c3e863e
 msgid "You do not have any rights in any realm! Check the policies."
 msgstr "No tiene derechos en todos los dominios: compruebe las directrices."
 
@@ -710,8 +699,6 @@
 msgstr ""
 "Se han encontrado varios token. No es posible determinar el tipo de token."
 
-<<<<<<< HEAD
-=======
 msgid "Support not available, your product is unlicensed"
 msgstr "No hay asistencia de soporte técnico"
 
@@ -786,7 +773,6 @@
 msgid "Time between e-mails (sec)"
 msgstr "Tiempo entre mensajes de correo electrónico (seg.)"
 
->>>>>>> 2c3e863e
 msgid "E-mail token"
 msgstr "Token del correo electrónico"
 
@@ -1642,7 +1628,6 @@
 "Por favor, introduzca un nombre de solucionador válido. Este solo puede "
 "contener letras, números y '_-.'."
 
-<<<<<<< HEAD
 #, fuzzy
 msgid ""
 "Please enter a valid provider name. It may contain characters, numbers and "
@@ -1653,9 +1638,6 @@
 
 msgid ""
 "Please enter a valid ldap uri. It needs to start with ldap:// or ldaps://"
-=======
-msgid "Please enter a valid ldap uri. It needs to start with ldap:// or ldaps://"
->>>>>>> 2c3e863e
 msgstr ""
 "Por favor, introduzca una URL LDAP válida que empiece por ldap:// o ldaps://."
 
@@ -1664,11 +1646,7 @@
 "Por favor, introduzca una URL LDAP válida que empiece por http:// o https://."
 
 msgid "Please enter a timeout like: 5.0; 5.0 "
-<<<<<<< HEAD
-msgstr ""
-=======
 msgstr "Por favor, introduzca un tiempo de espera del tipo: 5.0; 5.0"
->>>>>>> 2c3e863e
 
 msgid ""
 "Please enter a valid searchfilter like this: (sAMAccountName=*)"
@@ -1781,14 +1759,8 @@
 msgid "License upload"
 msgstr "Cargar licencia"
 
-<<<<<<< HEAD
-#, fuzzy
-msgid "License uploaded"
-msgstr "Cargar licencia"
-=======
 msgid "License uploaded"
 msgstr "Licencia cargada"
->>>>>>> 2c3e863e
 
 msgid "Invalid License"
 msgstr "licencia no válida"
@@ -1832,27 +1804,11 @@
 msgid "Please select the token first."
 msgstr "Por favor, seleccione en primer lugar un token."
 
-<<<<<<< HEAD
-#, fuzzy
-msgid "Cannot save realm"
-msgstr "Dominio del usuario remoto"
-
-msgid "Please select at least one UserIdResolver from the list"
-msgstr ""
-
-#, fuzzy
-msgid "No resolver selected"
-msgstr "al solucionador"
-
-msgid "Please select at least one resolver from the resolver list."
-msgstr ""
-=======
 msgid "No resolver selected"
 msgstr "No se ha seleccionado solucionador"
 
 msgid "Please select at least one resolver from the resolver list."
 msgstr "Por favor, seleccione al menos un solucionador de la lista."
->>>>>>> 2c3e863e
 
 msgid "Close"
 msgstr "Cerrar"
@@ -2446,16 +2402,8 @@
 msgid "Split at @ sign (splitAtSign)"
 msgstr "Separar en el carácter @"
 
-<<<<<<< HEAD
-#, fuzzy
-msgid "This will use the part right of an @-sign as realm"
-msgstr ""
-"La parte a la derecha del carácter @ se interpreta como el dominio y la "
-"parte a la izquierda de @ como el nombre de usuario."
-=======
 msgid "This will use the part right of an @-sign as realm"
 msgstr "Esto utilizará la parte derecha de un símbolo @ como dominio"
->>>>>>> 2c3e863e
 
 msgid "Return SAML attributes"
 msgstr "Devolver atributos SAML"
@@ -3575,14 +3523,8 @@
 msgid "Support subscription import result"
 msgstr "Resultado del registro de soporte"
 
-<<<<<<< HEAD
-#, fuzzy
-msgid "Error saving ldap configuration."
-msgstr "Error al guardar la configuración LDAP"
-=======
 msgid "Error saving ldap configuration."
 msgstr "Error al guardar la configuración LDAP."
->>>>>>> 2c3e863e
 
 msgid "Error saving realm configuration."
 msgstr "Error al guardar la configuración del dominio"
@@ -4048,50 +3990,3 @@
 msgstr ""
 "De manera alternativa, escanee el código QR que aparece abajo con su iPhone "
 "para importar el perfil."
-<<<<<<< HEAD
-
-#, fuzzy
-#~ msgid "activate your qr token"
-#~ msgstr "Activar token QR"
-
-#~ msgid "Activate your QR token"
-#~ msgstr "Activar token QR"
-
-#, fuzzy
-#~ msgid "no"
-#~ msgstr "Información"
-
-#~ msgid "E-mail OTP Token"
-#~ msgstr "Correo electrónico de token OTP"
-
-#~ msgid "Provider config"
-#~ msgstr "Configuración del proveedor"
-
-#~ msgid "Challenge validity (sec)"
-#~ msgstr "Validez del desafío del correo electrónico (seg.)"
-
-#~ msgid "Time between e-mails (sec)"
-#~ msgstr "Tiempo entre mensajes de correo electrónico (seg.)"
-
-#~ msgid "SMS OTP Token"
-#~ msgstr "Token SMS OTP"
-
-#~ msgid "Time between SMS (sec.)"
-#~ msgstr "Tiempo entre SMS (seg.)"
-
-#~ msgid "Token defaults"
-#~ msgstr "Valores estándar del token"
-
-#~ msgid "OCRA settings"
-#~ msgstr "Ajustes OCRA"
-
-#~ msgid "Misc settings"
-#~ msgstr "Varios ajustes"
-
-#~ msgid "enroll totp token"
-#~ msgstr "Implementar token TOTP"
-
-#~ msgid "Here you can upload your Vasco DPX file."
-#~ msgstr "Aquí puede importar el archivo DPX VASCO."
-=======
->>>>>>> 2c3e863e
