# Spanish translations for LinOTP package - Spanish messages for LinOTP.
#
#    LinOTP - the open source solution for two factor authentication
#    Copyright (C) 2010 - 2019 KeyIdentity GmbH
#
#    This file is part of LinOTP admin clients.
#
#    This program is free software: you can redistribute it and/or
#    modify it under the terms of the GNU Affero General Public
#    License, version 3, as published by the Free Software Foundation.
#
#    This program is distributed in the hope that it will be useful,
#    but WITHOUT ANY WARRANTY; without even the implied warranty of
#    MERCHANTABILITY or FITNESS FOR A PARTICULAR PURPOSE.  See the
#    GNU Affero General Public License for more details.
#
#    You should have received a copy of the
#               GNU Affero General Public License
#    along with this program.  If not, see <http://www.gnu.org/licenses/>.
#
#
#    E-mail: linotp@keyidentity.com
#    Contact: www.linotp.org
#    Support: www.keyidentity.com
#
msgid ""
msgstr ""
"Project-Id-Version: LinOTP 2\n"
"Report-Msgid-Bugs-To: EMAIL@ADDRESS\n"
"PO-Revision-Date: 2019-02-14 13:38+0100\n"
"Last-Translator: linotp@keyidentity.com\n"
"Language-Team: Spanish <>\n"
"Language: es\n"
"MIME-Version: 1.0\n"
"Content-Type: text/plain; charset=UTF-8\n"
"Content-Transfer-Encoding: 8bit\n"
"Plural-Forms: nplurals=2; plural=(n!=1);\n"
"X-Generator: Gtranslator 2.91.6\n"
"X-Poedit-SourceCharset: UTF-8\n"

msgid " or "
msgstr "o"

#, python-format
msgid "%d tokens of %d migrated"
msgstr "%d Token migrado desde %d"

#, python-format
msgid "%s modified users"
msgstr ""

#, python-format
msgid "%s new users"
msgstr ""

#, python-format
msgid "%s users are identical and therefor unchanged"
msgstr ""

#, python-format
msgid "%s users will be deleted"
msgstr ""

msgid "'OATH token' app"
msgstr "Aplicación 'OATH Token'"

msgid "(FreeOTP, Google Authenticator or another OATH compatible soft token)"
msgstr ""
"(FreeOTP, Google Authenticator u otro token de software compatible con OATH)"

msgid "(again)"
msgstr "(repetir)"

msgid "+49 6151 86086 277"
msgstr "+49 6151 86086 277"

msgid "- Select Temporary Token Type -"
msgstr "- Seleccionar tipo de token temporal -"

msgid "- Select scope -"
msgstr "- Seleccionar dominio -"

msgid "1. Enter the activation code :"
msgstr "1. Por favor, introduzca el código de activación:"

msgid "1. You first need to install the oathtoken to your iPhone."
msgstr "1. Debe instalar primero la aplicación oathtoken en su iPhone."

msgid "10 digits"
msgstr "10 dígitos"

msgid "2. Enter your confirmation code:"
msgstr "2. Por favor, introduzca el código de verificación:"

msgid "2. Then you may create a profile."
msgstr "2. A continuación podrá crear su token/perfil."

msgid "3."
msgstr "3."

msgid "6 digits"
msgstr "6 dígitos"

msgid "8 digits"
msgstr "8 dígitos"

msgid ""
"<a href='https://keyidentity.com'>KeyIdentity</a> provides LinOTP as an "
"enterprise 2FA solution."
msgstr ""
"<a href='https://keyidentity.com'>KeyIdentity</a> proporciona LinOTP como "
"una solución de autenticación de dos pasos empresarial."

msgid "A new token will be set to this OTP length."
msgstr "El valor OTP de un token nuevo se interpretará con esta longitud."

msgid ""
"A new token will have this window to do the manual or automatic OTP sync."
msgstr ""
"Un nuevo token dispondrá de esta ventana para hacer la sincronización OTP "
"manual o automática."

msgid "A push notification has been sent. Please check your mobile phone."
msgstr ""
"Se ha enviado una notificación push. Por favor, compruebe su teléfono móvil."

msgid "About KeyIdentity LinOTP"
msgstr "Sobre LinOTP de KeyIdentity"

msgid "About LinOTP"
msgstr "Sobre LinOTP"

msgid "Action"
msgstr "Acción"

msgid "Action Detail"
msgstr "Detalles de la acción"

msgid "Activate Push Token"
msgstr "Activar PushToken"

msgid "Activate token"
msgstr "Activar token"

msgid "Activate your OCRA2 Token"
msgstr "Active su token OCRA2"

msgid "Activate your QRToken"
msgstr "Activar QRToken"

msgid "Active"
msgstr "Activo"

msgid "Additional connection parameters"
msgstr "Parámetros de conexión adicionales"

msgid "Address"
msgstr "Dirección"

msgid "Administrator"
msgstr "Administrador"

msgid ""
"After this time a challenge can not be used anymore. Valid entries are like "
"1D, 2H or 5M where D=day, H=hour, M=minute."
msgstr ""
"Después de ese tiempo se descartará un desafío OCRA. Entradas válidas son, "
"p. ej., 1D, 2H o 5M, donde D = día, H = hora, M = minutos."

msgid "Aladdin XML Token File"
msgstr "Archivo de token Aladdin XML"

msgid "All other columns"
msgstr "Todas las demás columnas"

#, fuzzy
msgid "An error occurred during password change."
msgstr "Error durante el procesamiento"

#, fuzzy
msgid "An error occurred during saving expiration."
msgstr "Error durante el procesamiento"

#, fuzzy
msgid "An error occurred during token processing."
msgstr "Error durante el procesamiento"

msgid ""
"Anyway, you can set an OTP PIN, so that using this token the user can "
"authenticate always and only with this fixed PIN."
msgstr ""
"No obstante, puede establecer un PIN OTP para que este token funcione como "
"una contraseña simple."

msgid "Assign"
msgstr "Asignar"

msgid "Assign OTP Token"
msgstr "Asignar token OTP"

msgid "Assign Token"
msgstr "Asignar token"

msgid "Assigned token"
msgstr "Token asignados"

msgid "Attribute mapping"
msgstr "Asignación de atributos"

msgid "Attribute mapping:"
msgstr "Mapeo de atributos:"

msgid "Audit Trail"
msgstr "Pista de auditoría"

msgid "Auth User:"
msgstr "Auth Usuario:"

msgid "Authentication"
msgstr "Autenticación"

msgid "Authorization"
msgstr "Autorización"

msgid "Authors:"
msgstr "Autores:"

msgid "Auto resync"
msgstr "Resincronización automática"

msgid "Auto resync timeout"
msgstr "Tiempo límite para la sincronización automática"

msgid "BaseDN"
msgstr "Basis DN"

msgid "Beware: This can be time consuming!"
msgstr "Advertencia: ¡Esto puede tardar mucho tiempo!"

msgid "Bind Password"
msgstr "Contraseña Bind"

msgid "BindDN"
msgstr "Bind DN"

msgid ""
"By submitting this you will generate a QR image, that can be scaned with "
"your OCRA2 Token reader."
msgstr ""
"Aquí se genera una imagen de QR que podrá escanear con su escáner de token "
"OCRA2."

msgid "CA Certificate:"
msgstr "Certificado CA:"

#, fuzzy
msgid "CSV Configuration"
msgstr "Configuración JSON"

msgid "Caching"
msgstr "Caché"

msgid "Cancel"
msgstr "Cancelar"

msgid "Cannot save realm"
msgstr "No se puede guardar el dominio"

msgid "Certificates"
msgstr "Certificados"

#, fuzzy
msgid "Challenge Response Login"
msgstr "OCRA - Token desafío/respuesta"

msgid "Challenge Timeout"
msgstr "Tiempo límite para el desafío"

msgid "Challenge sent"
msgstr "Desafío enviado"

msgid "Challenge triggered successfully"
msgstr "Desafío desencadenado correctamente"

#, fuzzy
msgid "Change password"
msgstr "Contraseña Bind"

msgid "Changelog"
msgstr "Registro de cambios"

#, python-format
msgid "Changes will affect all %s tokens"
msgstr ""

msgid "Check PIN"
msgstr "Comprobar PIN"

msgid "Check Policy"
msgstr "Probar directriz"

msgid ""
"Check the serial numbers for OATH compliance (non-compliant serial numbers "
"will be ignored)"
msgstr ""
"Comprueba que los números de serie son conformes con OATH. Los token con "
"números de serie no compatibles se ignorarán."

msgid "Check the status of your challenge:"
msgstr "Compruebe el estado de su desafío:"

msgid "Check your mobile and confirm the login"
msgstr ""

#, fuzzy
msgid "Choose your preferred method to authenticate"
msgstr "No está autenticado"

msgid "Choose your token profile "
msgstr "Por favor, seleccione su tipo de token "

msgid "Class"
msgstr "Clase"

msgid "Clear Default"
msgstr "Eliminar estándar"

msgid "Clear Fields"
msgstr "Vaciar campos"

msgid "Clearance Level"
msgstr "Nivel de confianza"

msgid "Click on this link to install the oathtoken profile to your iPhone:"
msgstr ""
"Haga clic en este enlace en su teléfono inteligente para instalar el perfil "
"en su iPhone:"

msgid "Client"
msgstr "Cliente"

msgid "Client Identification"
msgstr "Identificación del cliente"

msgid "Client Identification with Proxy"
msgstr "Identificación del cliente con proxy"

msgid "Close"
msgstr "Cerrar"

msgid "Close Dialog"
msgstr "Cerrar el diálogo"

msgid "Close all"
msgstr "Cerrar todos"

msgid "Comma separated list of client IPs and Subnets."
msgstr ""
"Lista separada por comas de las direcciones IP de los clientes o subredes."

msgid "Communicating with LinOTP server..."
msgstr "Comunicarse con el servidor LinOTP..."

msgid "Compare this value to the transaction id shown on your mobile."
msgstr ""

msgid "Config"
msgstr "Configurar"

#, fuzzy
msgid "Confirm"
msgstr "Confirmar PIN"

msgid "Confirm PIN"
msgstr "Confirmar PIN"

#, fuzzy
msgid "Confirm changes"
msgstr "Confirmar PIN"

#, fuzzy
msgid "Confirm new password"
msgstr "Contraseña Bind"

msgid "Connection Test: successful"
msgstr "Prueba de conexión: éxito"

#, fuzzy
msgid "Connection error"
msgstr "Prueba de conexión LDAP"

msgid "Contact EMail"
msgstr "Correo electrónico de contacto"

msgid "Contact name"
msgstr "Contacto"

msgid "Contact phone"
msgstr "Teléfono de contacto"

msgid "Copy PIN"
msgstr "Copiar PIN"

msgid "Copy Token PIN"
msgstr "Copie el PIN del token"

msgid "Copyright (C) 2010 - 2019 KeyIdentity GmbH"
msgstr "Copyright (C) 2010 - 2019 KeyIdentity GmbH"

msgid "Could not find a token for this OTP value."
msgstr "No se ha podido determinar ningún token para este valor OTP."

msgid ""
"Could not migrate tokens!\n"
"\n"
msgstr ""
"¡No ha sido posible migrar el token!\n"
"\n"

msgid "Count Window"
msgstr "Ventana del contador"

msgid "Counter"
msgstr "Contador"

msgid "Counter Window"
msgstr "Ventana del contador"

msgid "Create"
msgstr ""

#, fuzzy
msgid "Create Static Password Token"
msgstr "Token de contraseña sencilla"

msgid "Create a new OATH token - HMAC event based"
msgstr "Crear un token OATH nuevo - HMAC basado en eventos"

msgid "Create a new OATH token - HMAC time based"
msgstr "Crear un token OATH nuevo - HMAC basado en el tiempo"

msgid "Create a new or select one available UserIdResolver"
msgstr "Aquí puede crear un solucionador nuevo o modificar uno existente"

msgid "Create a new realm or select one available realm"
msgstr "Aquí puede crear un dominio nuevo o editar uno existente"

#, fuzzy
msgid "Create a new resolver"
msgstr "Crear un UserIdResolver nuevo"

msgid "Create challenge:"
msgstr "Crear desafío:"

msgid "Creating a new UserIdResolver"
msgstr "Crear un UserIdResolver nuevo"

msgid "Currently this token will not be assigned to any users."
msgstr "Actualmente este token no será asignado a ningún usuario."

msgid "DPW key"
msgstr "Semilla DPW"

msgid "Database"
msgstr "Base de datos"

msgid "Database encoding"
msgstr "Codificación de la base de datos"

msgid "Database table"
msgstr "Tabla de la base de datos"

msgid "Date"
msgstr "Fecha"

msgid "Day OTP Token / Tagespasswort"
msgstr "Contraseña del día"

msgid "Default Settings"
msgstr "Configuración predeterminada"

msgid "Default Values:"
msgstr "Valores estándar"

msgid "Default provider could not be deleted!"
msgstr "¡El proveedor predeterminado no se puede eliminar!"

msgid "Default token settings"
msgstr "Configuración predeterminada de token"

msgid "Default validity timeframe of a challenge."
msgstr "Ventana de tiempo de validez estándar para un desafío"

msgid "DefaultChallengeValidityTime"
msgstr "Período de validez estándar de un desafío"

msgid "DefaultCountWindow"
msgstr "Ventana del contador estándar"

msgid "DefaultMaxFailCount"
msgstr "Valor máximo estándar para el contador de errores"

msgid "DefaultOtpLen"
msgstr "Longitud estándar OTP"

msgid "DefaultResetFailCount"
msgstr "Restablecer contador de errores por defecto"

msgid "DefaultSyncWindow"
msgstr "Ventana de resincronización estándar"

#, fuzzy
msgid "Define the language which should be usedto render the voice message."
msgstr ""
"describe si el usuario tiene permiso o no para cambiar un número de SMS."

msgid ""
"Define the message which will be sendto the voice service for the phonecall."
msgstr ""

msgid "Define to which realms the token(s) shall belong to:"
msgstr "Defina a qué dominios debe pertenecer este token:"

msgid "Delete"
msgstr "Borrar"

msgid "Delete OTP Token"
msgstr "Eliminar token OTP"

msgid "Delete Selected Policy"
msgstr "Eliminar la directriz seleccionada"

msgid "Delete selected tokens?"
msgstr "¿Eliminar token seleccionados?"

msgid "Delete tokens"
msgstr "Eliminar token"

msgid "Deleting provider"
msgstr "Eliminando el proveedor"

msgid "Deleting realm"
msgstr "eliminar dominio"

msgid "Deleting resolver"
msgstr "Eliminar solucionador"

msgid "Description"
msgstr "Descripción"

#, fuzzy
msgid "Details"
msgstr "Detalles de la acción"

msgid "Determine Serial Number"
msgstr "Determinar el número de serie"

msgid "Disable"
msgstr "Desactivar"

msgid "Disable OTP Token"
msgstr "Desactivar token OTP"

msgid "Disable Token"
msgstr "Desactivar token"

msgid "Discard"
msgstr "Descartar"

msgid "Display realm select box"
msgstr "Mostrar lista de selección del dominio"

msgid "Do not show this reminder again"
msgstr "No mostrar otra vez este recordatorio."

msgid "Do you really want to close the dialog and discard the changes?"
msgstr "¿Está seguro de que desea cerrar el diálogo y descartar los cambios?"

msgid "Do you want to delete the Provider?"
msgstr "¿Desea eliminar el Proveedor?"

msgid "Do you want to delete the provider?"
msgstr "¿Desea eliminar el proveedor?"

msgid "Do you want to delete the realm"
msgstr "Desea eliminar el dominio "

msgid "Do you want to delete the resolver?"
msgstr "¿Desea eliminar este solucionador?"

#, fuzzy
msgid "Do you want to delete the voice provider?"
msgstr "¿Desea eliminar el proveedor?"

msgid "Documentation"
msgstr "Documentación"

msgid "Driver"
msgstr "Controlador"

msgid "Due to license restrictions no more tokens could be enrolled!"
msgstr "Debido a restricciones de licencia, ¡no pueden inscribirse más tokens!"

msgid "Duplicate"
msgstr "Duplicado"

msgid "E-mail address"
msgstr "Dirección de correo electrónico"

msgid "E-mail token"
msgstr "Token del correo electrónico"

msgid "Edit"
msgstr "Editar"

msgid "Edit Realm"
msgstr "Editar dominio"

msgid "Edit Realms of Token"
msgstr "Editar dominios del token"

msgid "Email"
msgstr "Correo electrónico"

msgid "Email Provider"
msgstr "Proveedor de correo electrónico"

msgid "Email Provider Config"
msgstr "Configuración del proveedor de correo electrónico"

msgid "Email Provider Configuration"
msgstr "Configuración del proveedor de correo electrónico"

msgid "Email Provider: create and edit"
msgstr "Proveedor de correo electrónico: crear y editar"

msgid "Email Token"
msgstr "Token del correo electrónico"

msgid "Enable"
msgstr "Activar"

msgid "Enable OTP Token"
msgstr "Activar token OTP"

msgid "Enable Token"
msgstr "Activar token"

msgid "Enable caching of the realm to user id resolver lookup"
msgstr ""
"Habilitar el caché de consultas del solucionador de dominio a id de usuario"

msgid "Enable the caching of user lookup in a resolver"
msgstr "Habilitar el caché de consultas de usuario en un solucionador"

msgid "End date"
msgstr "Fecha de caducidad"

#, fuzzy
msgid "Enforce STARTTLS"
msgstr "Forzar TLS"

msgid "Enroll"
msgstr "Implementar"

msgid "Enroll EMail Token"
msgstr "Implementar token de correo electrónico"

msgid "Enroll FIDO U2F Token"
msgstr "Implementar token FIDO U2F"

msgid "Enroll HOTP Token"
msgstr "Implementar token HOTP"

msgid "Enroll OATH soft token"
msgstr "Implementar token de software OATH"

msgid "Enroll OATH token"
msgstr "Implementar token OATH"

#, fuzzy
msgid "Enroll Password Token"
msgstr "Implementar PushToken"

msgid "Enroll Push Token"
msgstr "Implementar PushToken"

msgid "Enroll TOTP Token"
msgstr "Implementar token TOTP"

msgid "Enroll Token"
msgstr "Implementar token"

msgid "Enroll YubiKey"
msgstr "Implementar YubiKey"

#, fuzzy
msgid "Enroll static password token"
msgstr "cree su token basado ​​en el tiempo"

msgid "Enroll token"
msgstr "Implementar token"

msgid "Enroll your HOTP token"
msgstr "Implemente su token HOTP"

msgid "Enroll your OCRA2 Token"
msgstr "Implemente el token OCRA2"

msgid "Enroll your QRToken"
msgstr "Inscriba su QRToken"

msgid "Enroll your TOTP token"
msgstr "Implemente el token TOTP"

msgid "Enroll your YubiKey"
msgstr "Implemente su YubiKey"

msgid "Enroll your email token"
msgstr "Implemente el token de correo electrónico"

msgid "Enrolled the token"
msgstr "El token"

msgid "Enter PIN"
msgstr "Establecer PIN"

#, fuzzy
msgid "Enter activation credentials: "
msgstr "1. Por favor, introduzca el código de activación:"

msgid "Enter seed"
msgstr "Introducir semilla"

msgid "Enter seed for the new OCRA2 token:"
msgstr "Introduzca la semilla para el token OCRA2 nuevo:"

msgid "Enter static password:"
msgstr ""

msgid ""
"Enter the Token ID of your YubiKey. Simply insert the YubiKey and press the "
"button."
msgstr ""
"Indique el ID del token de su YubiKey. Solo tiene que conectar su Yubikey y "
"pulsar el botón."

msgid "Enter the number of audit entries you want to export."
msgstr ""
"Por favor, introduzca el número de entradas de auditoría que desee exportar."

msgid "Enter the number, how many OTP values you want to retrieve:"
msgstr "Por favor, introduzca el número de valores OTP que deben solicitarse:"

#, fuzzy
msgid "Enter the otp value"
msgstr "Error durante la consulta del valor OTP"

msgid "Enter the page of the audit entries you want to export."
msgstr ""
"Por favor, introduzca la página de auditoría con las entradas de auditoría "
"que desee exportar."

msgid "Enter token seed"
msgstr "Introducir semilla de token"

#, fuzzy
msgid ""
"Enter your username and OTP PIN to trigger a challenge and submit the OTP "
"value after you recieved it."
msgstr "Introduzca su nombre de usuario, el PIN OTP y el valor OTP."

msgid "Enter your username, the OTP PIN (Password) and the OTP value."
msgstr "Introduzca su nombre de usuario, el PIN OTP y el valor OTP."

msgid "Enter your username, the OTP PIN and the OTP value."
msgstr "Introduzca su nombre de usuario, el PIN OTP y el valor OTP."

#, fuzzy
msgid ""
"Enter your username, the OTP PIN and the data you want to display to verify "
"the authentication."
msgstr ""
"Introduzca su nombre de usuario, el PIN OTP y el texto para el desafío."

msgid "Enter your username, the OTP PIN and the input for the challenge."
msgstr ""
"Introduzca su nombre de usuario, el PIN OTP y el texto para el desafío."

msgid "Error "
msgstr "Error"

msgid "Error assigning Token: "
msgstr "Error durante la asignación del token:"

msgid "Error calling token:"
msgstr "Error al solicitar el token"

#, fuzzy
msgid "Error changing password"
msgstr "Error al guardar el proveedor"

msgid "Error creating token"
msgstr "Error al generar el token"

msgid "Error deleting provider"
msgstr "Error al eliminar el proveedor"

msgid "Error disabling Token!\n"
msgstr "Error durante la desactivación del token\n"

msgid "Error during import users request."
msgstr ""

msgid "Error during import users request: "
msgstr ""

msgid "Error during token type change processing for type \"\".<br><pre></pre>"
msgstr ""
"Error durante el procesado del cambio de tipo de token para el tipo \"\"."
"<br><pre></pre>"

msgid "Error enabling Token!\n"
msgstr "Error durante la activación del token\n"

#, python-format
msgid ""
"Error enrolling token:\n"
" %s"
msgstr ""
"Error durante la implementación del token:\n"
" %s"

msgid "Error fetching list!"
msgstr "¡Error al solicitar lista!"

msgid "Error finding a token to this OTP value."
msgstr "Error al obtener un token para este valor OTP."

msgid "Error getting otp values"
msgstr "Error durante la consulta del valor OTP"

msgid "Error getting serial: "
msgstr "Error durante la determinación del número de serie"

msgid "Error in regular expression for"
msgstr "Error en la expresión regular para"

msgid "Error loading HTTP resolver"
msgstr "Error al cargar el solucionador HTTP"

msgid "Error loading LDAP resolver"
msgstr "Error al cargar solucionador de LDAP"

msgid "Error loading SQL resolver"
msgstr "Error al cargar solucionador de SQL"

msgid "Error loading history:\n"
msgstr "Error al cargar el historial:\n"

#, fuzzy
msgid "Error loading token info"
msgstr "Error al solicitar el token"

msgid "Error occurred during processing"
msgstr "Error durante el procesamiento"

msgid "Error resyncing Token: "
msgstr "Error durante la sincronización del token:"

msgid ""
"Error saving SMS configuration. Please check your configuration and your "
"server"
msgstr ""
"Error al guardar la configuración del proveedor de SMS. Por favor, compruebe "
"la configuración en el servidor."

#, fuzzy
msgid "Error saving expiration"
msgstr "Error al guardar la configuración del archivo"

msgid "Error saving file configuration"
msgstr "Error al guardar la configuración del archivo"

msgid "Error saving ldap configuration."
msgstr "Error al guardar la configuración LDAP."

msgid "Error saving provider"
msgstr "Error al guardar el proveedor"

msgid "Error saving realm configuration."
msgstr "Error al guardar la configuración del dominio"

msgid "Error saving sql configuration"
msgstr "Error al guardar la configuración SQL"

msgid ""
"Error saving system checkboxes configuration. Please check your "
"configuration and your server"
msgstr ""
"Error al guardar las casillas de verificación del sistema. Por favor, "
"compruebe la configuración en el servidor."

msgid ""
"Error saving system configuration. Please check your configuration and your "
"server"
msgstr ""
"Error al guardar la configuración del sistema. Por favor, compruebe la "
"configuración en el servidor."

msgid "Error setting PIN: "
msgstr "Error al establecer el PIN:"

msgid "Error setting Token realms"
msgstr "Error al establecer el dominio del token"

msgid "Error setting default provider"
msgstr "Error al configurar el proveedor predeterminado"

msgid "Error setting mOTP PIN: "
msgstr "Error al configurar el PIN mOTP:"

msgid "Error unassigning Token!\n"
msgstr "Error durante la cancelación de la asignación de token\n"

msgid "Error while fetching the tokentype"
msgstr "Error al determinar el tipo de token"

#, python-format
msgid "Error: %s"
msgstr "Error: %s"

msgid "Error: unknown tokentype in function token_enroll()"
msgstr "Error: tipo de token desconocido en la función token_enroll()."

msgid "Expiration"
msgstr "Fecha de caducidad"

#, fuzzy
msgid "Expiration set successfully"
msgstr "PIN configurado correctamente"

msgid "Export"
msgstr "Exportar"

msgid "Export Audit Trail"
msgstr "Exportar pista de auditoría"

msgid "Export Token Info"
msgstr "Exportar información del token"

msgid "Export policies"
msgstr "Exportar directrices"

msgid "Extended Search"
msgstr "Búsqueda avanzada"

msgid "FailCounterIncOnFalsePin"
msgstr "Aumentar contador de errores si se indica un PIN incorrecto"

msgid "Failcounter resetted successfully"
msgstr "Contador de errores puesto a cero correctamente"

msgid "Failed"
msgstr "Error"

msgid "Failed deleting Realm"
msgstr "Error al eliminar el dominio"

msgid "Failed deleting resolver"
msgstr "Error al eliminar el solucionador"

msgid "Failed to activate token! \n"
msgstr "Error durante la activación del token\n"

msgid "Failed to communicate to LinOTP server"
msgstr "¡Error en la comunicación con el servidor de LinOTP!"

msgid "Failed to delete provider"
msgstr "Error al eliminar el proveedor"

#, python-format
msgid "Failed to delete provider %s"
msgstr "No se ha podido eliminar el proveedor %s"

msgid "Failed to delete token!\n"
msgstr "Error durante la eliminación del token\n"

msgid "Failed to enroll token"
msgstr "Fallo en la implementación del token"

msgid "Failed to enroll token!"
msgstr "¡Error durante la implementación del token!"

msgid "Failed to enroll token!\n"
msgstr "Error durante la implementación del token\n"

msgid "Failed to enroll token: "
msgstr "Error durante la implementación del token:"

msgid "Failed to import policies"
msgstr "Error al importar las directrices"

msgid "Failed to import token"
msgstr "Error al importar el token"

msgid "Failed to load support subscription"
msgstr "Error en el registro de los datos de soporte"

msgid "Failed to reset failcounter!\n"
msgstr "Error durante la puesta a cero del contador de errores\n"

msgid "Failed to resync Token"
msgstr "Error durante la sincronización del token"

msgid "Failed to retrieve the OTP values of your token:"
msgstr "Error al solicitar los valores OTP:"

#, python-format
msgid "Failed to run checkPolicyPre. Unknown method: %s"
msgstr "Error durante la comprobación de la directriz, método desconocido: %s"

#, python-format
msgid "Failed to run getPolicyPost. Unknown controller: %s"
msgstr ""
"Error durante la comprobación de la directriz, controlador desconocido: %s"

#, python-format
msgid "Failed to run getPolicyPost. Unknown method: %s"
msgstr "Error durante la comprobación de la directriz, método desconocido %s"

#, python-format
msgid "Failed to run getPolicyPre. Unknown controller: %s"
msgstr ""
"Error durante la comprobación de la directriz, controlador desconocido: %s"

msgid "Failed to save provider"
msgstr "Error al guardar el proveedor"

#, python-format
msgid "Failed to save provider %s"
msgstr "Error al guardar el proveedor %s"

msgid "Failed to set PIN"
msgstr "Fallo al configurar el PIN"

msgid "Failed to set default provider"
msgstr "Error al configurar el proveedor predeterminado"

#, python-format
msgid "Failed to set default provider %s"
msgstr "Error al configurar al proveedor predeterminado %s"

msgid "Feedback"
msgstr "Retroalimentación"

msgid "Feitian XML Token file"
msgstr "Archivo XML de token Feitian"

msgid "Field delimiter:"
msgstr ""

msgid "File Resolver"
msgstr "Solucionador del archivo"

msgid "Flatfile"
msgstr "Archivo plano"

msgid "For HOTP and TOTP tokens:"
msgstr "Para token HOTP y TOTP:"

msgid "For OCRA tokens:"
msgstr "Para token OCRA:"

msgid "For more information please visit:"
msgstr "Encontrará más información en:"

#, python-format
msgid ""
"For professional LinOTP support and enterprise subscription, feel free to "
"contact %s for support agreement purchase."
msgstr ""
"Para una subscripción empresarial y asistencia profesional de LinOTP, "
"póngase en contacto con %s para adquirir un contrato de asistencia."

msgid "For support and subscription please contact us at"
msgstr ""
"Si tiene preguntas sobre el soporte y la suscripción, póngase en contacto "
"con nosotros"

msgid "Form Validation Error"
msgstr "Error de entrada en el formulario"

msgid "Form data not valid."
msgstr "Los datos del formulario no son válidos."

msgid "Forwarding Token"
msgstr "Enviando el token"

msgid "Found the token: "
msgstr "Token encontrado:"

msgid "From resolver"
msgstr "Del solucionador"

msgid "From token"
msgstr "Del token"

msgid "GUI settings"
msgstr "Ajustes de la GUI"

msgid "Generate OCRA2 key."
msgstr "Dejar que el servidor genere la clave OCRA2."

msgid "Generate OCRA2 seed"
msgstr "Dejar que el servidor genere la clave OCRA2."

msgid "Generate random seed"
msgstr "Generar semilla aleatoria"

msgid "Get OTP"
msgstr "Solicitar valores OTP"

msgid "Get OTP values"
msgstr "Solicitar valores OTP"

msgid "Get Serial"
msgstr "Determinar número de serie"

msgid "Get Serial by OTP"
msgstr "Determine el número de serie a través del valor OTP"

msgid "Get Serial by OTP value"
msgstr "Determinar el número de serie a través del valor OTP"

msgid "Get Temporary Token"
msgstr "Generar token temporal"

msgid "Given Name"
msgstr "Nombre"

msgid "Google Authenticator compliant"
msgstr "Conforme con Google Authenticator."

msgid "HMAC Token Settings"
msgstr "Ajustes de token HMAC"

msgid "HMAC eventbased"
msgstr "HMAC basado en eventos"

msgid "HMAC time based"
msgstr "HMAC basado en el tiempo"

msgid "HOTP"
msgstr "HOTP"

msgid "HTTP Connection Test"
msgstr "Prueba de conexión HTTP"

msgid "HTTP Server configuration seems to be OK! Number of users found"
msgstr ""
"¡La configuración del servidor HTTP parece correcta! Número de usuarios "
"encontrados "

msgid "HTTP Test"
msgstr "Prueba HTTP"

msgid "Hash algorithm"
msgstr "Algoritmo Hash"

msgid "Hashlib"
msgstr "Algoritmo Hash"

msgid "Help"
msgstr "Ayuda"

msgid "Here you can add or remove existing resolvers to the realm"
msgstr "Aquí puede añadir o quitar solucionadores existentes de un dominio"

msgid "Here you can check your policies."
msgstr "Aquí puede probar sus directrices."

msgid "Here you can copy the OTP PIN from one token to the other."
msgstr ""
"Aquí puede transferir el PIN OTP de un token a otro sin conocer el PIN."

msgid "Here you can define the 'Tagespasswort' token, that changes every day."
msgstr ""
"Aquí puede definir el token 'contraseña del día'. Este cambia el valor OTP "
"solo una vez al día. El valor OTP se puede utilizar durante todo el día."

msgid ""
"Here you can define to which LinOTP Server the authentication request should "
"be forwarded."
msgstr ""
"Aquí se puede especificar a qué servidor LinOTP debe reenviarse la solicitud "
"de autenticación."

msgid ""
"Here you can define to which token the authentication request should be "
"forwarded."
msgstr ""
"Aquí puede definir a qué token debe remitirse la solicitud de autenticación."

msgid ""
"Here you can define, to which RADIUS server the request should be forwarded."
msgstr ""
"Aquí puede especificar a qué servidor RADIUS debe reenviarse la petición de "
"autenticación."

msgid "Here you can export the audit information to a CSV file."
msgstr "Puede exportar la información de auditoría como un archivo CSV."

msgid ""
"Here you can export token information of the tokens you are allowed to view "
"to a CSV file."
msgstr ""
"Aquí puede exportar la información del token como un archivo CSV para cuya "
"visualización está autorizado."

msgid "Here you can import your policy file."
msgstr "Aquí puede importar el archivo de directrices."

msgid ""
"Here you can search for the serial of a token.You need to enter the current "
"OTP value, and choose where you want to search for this token."
msgstr ""
"Aquí puede buscar el número de serie de un token. Debe introducir el valor "
"OTP actual del token y elegir dónde y con qué criterios se debe buscar el "
"token."

msgid ""
"Here you can upload a CSV file for your OATH token. The file is supposed to "
"contain one token per line"
msgstr ""
"Aquí puede importar un archivo CSV que contenga definiciones de token OATH. "
"Este archivo debe contener un token por línea."

msgid ""
"Here you can upload a CSV file for your YubiKey token. The file is supposed "
"to contain one token per line"
msgstr ""
"Aquí puede importar un archivo CSV que contiene definiciones de token "
"YubiKey. Este archivo debe contener un token por línea y puede crearse a "
"través de la interfaz de usuario 'Yubikey-personalization-gui'."

msgid "Here you can upload the XML file that came with your Feitian tokens."
msgstr "Aquí se puede importar el archivo XML para su token Feitian."

msgid ""
"Here you can upload the XML file that came with your SafeNet eToken PASS."
msgstr "Aquí puede importar el archivo XML para su SafeNet eToken PASS."

msgid ""
"Here you can upload the data file that came with your Tagespasswort tokens."
msgstr ""
"Aquí puede importar el archivo que viene con el token de contraseña diaria."

msgid "Here you may define the resolvers belonging to the realm"
msgstr "Aquí puede definir qué solucionadores pertenecen al dominio"

#, fuzzy
msgid ""
"Here you may try to authenticate using a token in challenge response mode."
msgstr "Aquí puede probar la autenticación con su token OTP."

#, fuzzy
msgid "Here you may try to authenticate using your KeyIdentity Push Token."
msgstr "Aquí puede probar la autenticación con su token OTP."

#, fuzzy
msgid "Here you may try to authenticate using your KeyIdentity QR Token."
msgstr "Aquí puede probar a autenticar utilizando su QRToken."

msgid "Here you may try to authenticate using your OCRA OTP token."
msgstr "Aquí podrá autenticarse con su token OTP OCRA."

msgid "Here you may try to authenticate using your OTP token."
msgstr "Aquí puede probar la autenticación con su token OTP."

msgid ""
"Here you may upload the XML file of any OATH compliant OTP Token.The LinOTP "
"server will automatically recognize if the token is an HOTP (event based) or "
"a TOTP (time based) token. If the HMAC secrets are encrypted you either need "
"- depending on the encryption - the password or the encryption key."
msgstr ""
"Aquí puede importar el archivo XML para token compatibles con OATH. LinOTP "
"detecta automáticamente si se trata de token basados en eventos (HOTP) o en "
"el tiempo (TOTP). Si las semillas HMAC están cifradas, deberá indicar, "
"dependiendo del cifrado, una contraseña o la clave de cifrado."

msgid "Here you need to enter the token ID of the YubiKey."
msgstr "Aquí debe introducir el ID del token de YubiKey."

msgid "History"
msgstr "Proceso"

msgid ""
"If LinOTP is setup to manage its administration users, you can change your "
"LinOTP management password now."
msgstr ""

msgid ""
"If checked a realm dropdown box will be displayed on the selfservice portal "
"logon page."
msgstr ""
"Se mostrará una lista desplegable en la que el usuario podrá seleccionar el "
"dominio en el que desea iniciar sesión en el portal de autogestión."

msgid ""
"If checked, users who are not found in the useridresolvers are authenticated "
"successfully. USE WITH CAUTION!"
msgstr ""
"Si el usuario no existe, la solicitud de autenticación se responderá de "
"forma positiva. Por tanto, todos los nombres de usuario que no existan se "
"autenticarán correctamente. ¡PRESTE ATENCIÓN DURANTE SU USO!"

msgid ""
"If checked, users who have no token get authenticated automatically "
"successful. USE WITH CAUTION!"
msgstr ""
"El usuario se autenticará correctamente cuando el usuario existe pero no "
"posee ningún token. ¡PRESTE ATENCIÓN DURANTE SU USO!"

msgid ""
"If security relevant information is changed, for example the URL, the "
"password has to be provided to avoid unprivileged exposure of the password."
msgstr ""
"Si se cambió información relevante para la seguridad, como por ejemplo la "
"URL, se ha de suministrar la contraseña para prevenir la exposición sin "
"privilegios de la contraseña."

msgid ""
"If set, a new mobile number will be retrieved from the user info instead of "
"the token"
msgstr ""

msgid ""
"If there is a problem with your current token please contact the help desk."
msgstr ""

msgid ""
"If you are interested in the 2FA platform of KeyIdentity using LinOTP at its "
"core, and would like further information about:"
msgstr ""
"Si está interesado en la plataforma de autenticación de dos pasos de "
"KeyIdentity, que usa LinOTP como pieza central, y desea más información:"

msgid ""
"If you are interested in the 2FA platform of KeyIdentity, and want to be "
"informed about:"
msgstr ""
"Si está interesado en la plataforma de autenticación de dos pasos de "
"KeyIdentity y desea información sobre ello:"

msgid ""
"If you do not enter a remote serial or a remote user, the request will be "
"forwarded to the remote user with the same username."
msgstr ""
"Si no se especifica ningún número de serie remoto y ningún nombre de usuario "
"remoto, la solicitud de autenticación se reenviará al usuario con el mismo "
"nombre de usuario."

msgid ""
"If you do not use your own API key, the LinOTP demo API key will be used!"
msgstr ""
"Si no posee ninguna clave API propia, se utilizará una clave API LinOTP DEMO."

msgid ""
"If you have questions about our products or your evaluation we are happy to "
"answer your inquiry. We would also like to learn about your feedback "
"concerning our products and your evaluation."
msgstr ""
"Si tienes preguntas sobre nuestros productos o su evaluación, estaremos "
"encantado de responder. También nos gustaría conocer su opinión acerca de "
"nuestros productos y su evaluación."

msgid ""
"If you have questions about the setup or installation of LinOTP, please <a "
"href='https://linotp.org/doc' target='_blank'>refer to our documentation</a>."
msgstr ""
"Si tiene dudas sobre la configuración o instalación de LinOTP, por favor <a "
"href='https://linotp.org/doc' target='_blank'>consulte nuestra "
"documentación</a>."

msgid "If you lost a token, you may also disable this token."
msgstr "Si ha perdido un token, puede desactivarlo."

msgid ""
"If you select one user, this token will be automatically assigned to this "
"user. Anyhow, you can assign this token to any user later on."
msgstr ""
"Si selecciona un usuario, el token se asignará automáticamente al usuario. "
"No obstante, también podrá asignarlo a un usuario más adelante."

#, fuzzy
msgid "Import"
msgstr "Exportar"

msgid "Import Token File"
msgstr "Importar archivo de token"

#, fuzzy
msgid "Import Users"
msgstr "Importar directrices"

msgid "Import policies"
msgstr "Importar directrices"

msgid "Import policy file"
msgstr "Importar archivo de directrices"

#, fuzzy
msgid "Import successful"
msgstr "PIN configurado correctamente"

msgid "Incorrect or missing input at"
msgstr "Entrada incorrecta o ausente en:"

msgid "Info"
msgstr "Información"

msgid "Init Secret of motp-Token"
msgstr "Semilla de inicialización del token mOTP"

msgid "Init secret"
msgstr "Semilla Inic"

msgid "Input data is not valid!"
msgstr "Los datos del formulario no son válidos."

msgid "Install your soft token profile"
msgstr "Instale su tipo de token de software"

#, fuzzy
msgid "Invalid time period"
msgstr "licencia no válida"

msgid "Issuer"
msgstr "Expositores"

msgid "JSON Configuration"
msgstr "Configuración JSON"

msgid "KeyIdentity LinOTP Support and Subscription"
msgstr "Asistencia y subscripción LinOTP de KeyIdentity"

#, fuzzy
msgid "KeyIdentity Push Token Login"
msgstr "Seleccionar PushToken:"

#, fuzzy
msgid "KeyIdentity QR Token Login"
msgstr "Iniciar sesión QRToken"

msgid "LDAP"
msgstr "LDAP"

msgid "LDAP Resolver"
msgstr "Solucionador LDAP"

msgid "LDAP Server configuration seems to be OK! Number of users found"
msgstr ""
"La configuración del servidor LDAP parece estar bien.\n"
"Número de usuarios encontrados "

msgid "License already installed!"
msgstr "¡Licencia ya instalada!"

msgid "License reminder:"
msgstr "Recordatorio de licencia:"

msgid "License upload"
msgstr "Cargar licencia"

msgid "Licensed under AGPLv3"
msgstr "Bajo licencia AGPLv3"

msgid "Licensee"
msgstr "Concesionario"

msgid "Limit"
msgstr "Límite"

msgid "LinOTP - the open source solution for two factor authentication."
msgstr ""
"LinOTP, la solución de código abierto para la autenticación de dos factores."

msgid "LinOTP 2 Management"
msgstr "Gestión LinOTP"

msgid "LinOTP 2 User self service"
msgstr "Portal de autogestión LinOTP"

msgid "LinOTP Config"
msgstr "Configuración LinOTP"

#, fuzzy
msgid "LinOTP Self Service"
msgstr "Portal de autogestión LinOTP"

#, fuzzy
msgid "LinOTP Self Service Login"
msgstr "Portal de autogestión LinOTP"

msgid "LinOTP Server"
msgstr "Servidor LinOTP"

#, fuzzy
msgid "LinOTP error "
msgstr "Servidor LinOTP"

msgid "Load Token File"
msgstr "Cargar archivo de token"

msgid "Log Level"
msgstr "Nivel de registro"

msgid "Logged in as"
msgstr "Sesión iniciada como"

msgid "Login"
msgstr "Iniciar sesión"

<<<<<<< HEAD
msgid "Login Attempts Failed"
msgstr "Intento fallido de inicio de sesión"
=======
msgid "Management - LinOTP"
msgstr "Gestión - LinOTP"

msgid "You need to enable Javascript to use the LinOTP Management Web UI."
msgstr ""
"Debe activar Javascript para utilizar la interfaz de usuario de Gestión "
"LinOTP."
>>>>>>> 214df077

msgid "Login Name"
msgstr "Nombre de inicio de sesión"

msgid "Login timed out. Please try again."
msgstr ""

msgid "Login to LinOTP self service"
msgstr "Inicio de sesión en el portal de autogestión LinOTP"

msgid "Login:"
msgstr "Iniciar sesión:"

msgid "LoginName Attribute"
msgstr "Nombre de usuario del atributo"

msgid "Logout"
msgstr "Cerrar sesión"

msgid "Lost Token"
msgstr "Token perdido"

msgid "Mapping Attributes"
msgstr "Atributos de correlación"

msgid "Max Auth Count"
msgstr "Número máximo de intentos de autenticación"

msgid "Max Fail Counter"
msgstr "Valor máximo para el contador de errores"

msgid "Max Login Attempts"
msgstr "Número máximo de intentos fallidos de inicio de sesión"

msgid "Max Successful Auth Count"
msgstr "Número máximo de autenticaciones correctas"

#, fuzzy
msgid "Max. authentication attempts"
msgstr "Sobrescribir cliente que debe ser autenticado"

#, fuzzy
msgid "Max. successful authentications"
msgstr "Número máximo de autenticaciones correctas"

msgid "Maximum concurrent OCRA2 challenges"
msgstr "Número máximo de desafíos OCRA2 simultáneos"

msgid "Maximum concurrent challenges"
msgstr "Número máximo de desafíos simultáneos"

msgid "Migrate Resolver"
msgstr "Migración del solucionador"

msgid "Migrate assigned tokens to a new resolver"
msgstr "Migrar token asignados a un solucionador nuevo"

msgid "Migrate tokens"
msgstr "Migrar token"

msgid "Missing Lines"
msgstr "Líneas que faltan"

#, python-format
msgid "Missing parameter: %r"
msgstr "Falta el parámetro: %r"

msgid "Missing required parameter \"pass\"!"
msgstr "¡Falta el parámetro obligatorio «pase»!"

msgid "Missing required parameter \"state\" or \"transactionid\"!"
msgstr "¡Falta el parámetro obligatorio «estado» o «transactionid»!"

msgid "Mobile"
msgstr "Móvil"

msgid "Mobile phone number"
msgstr "Número de teléfono móvil"

msgid "Name"
msgstr "Nombre"

msgid "New"
msgstr "Nuevo"

msgid "New Temporary Token"
msgstr "Token temporal nuevo"

#, fuzzy
msgid "New password"
msgstr "Contraseña"

msgid "No Token with this OTP value found!"
msgstr "No se ha encontrado ningún token con este valor OTP"

#, fuzzy
msgid "No active token found"
msgstr "Activar token"

msgid "No anonymous referral chasing"
msgstr "Sin seguimiento anónimo de las referencias"

msgid "No existing users will be modified!"
msgstr ""

msgid "No resolver selected"
msgstr "No se ha seleccionado solucionador"

msgid "No user stays unchanged!"
msgstr ""

#, fuzzy
msgid "No users will be created!"
msgstr "¡Creado correctamente!"

msgid "No users will be deleted!"
msgstr ""

msgid "Number"
msgstr "Número"

msgid "Number of OTP values to retrieve"
msgstr "Número de valores OTP que deben solicitarse"

msgid "Number of audit entries to export"
msgstr "Número de entradas de auditoría que deben exportarse"

msgid "Number of tokens"
msgstr "Número de token"

#, python-format
msgid "Number of users found: %d"
msgstr "Número de usuarios encontrados: %d"

msgid "OATH CSV"
msgstr "OATH CSV"

msgid "OATH Soft Token"
msgstr "Token de software OATH"

#, python-format
msgid "OCRA rollout for token %s completed!"
msgstr "¡Implementación del token OCRA %s completada!"

msgid "OCRA suite"
msgstr "OCRA suite"

msgid "OCRA token rollout failed! Please retry"
msgstr ""
"Error durante la implementación del token OCRA. Por favor, inténtelo de "
"nuevo."

msgid "OCRA2 - challenge/response Token"
msgstr "OCRA2 - Token de desafío/respuesta"

msgid "OCRA2 Login"
msgstr "Inicio de sesión OCRA2"

msgid "OCRA2 Token"
msgstr "Token OCRA2"

msgid "OCRA2 challenge timeout"
msgstr "Tiempo de espera para el desafío OCRA2"

msgid "OCRA2 key"
msgstr "Clave OCRA2"

msgid "OCRA2 token settings"
msgstr "Ajustes del token OCRA2"

msgid "OK"
msgstr "OK"

#, fuzzy
msgid "OTP"
msgstr "HOTP"

msgid "OTP Digits"
msgstr "Números OTP"

msgid "OTP Length"
msgstr "Longitud OTP"

msgid "OTP PIN"
msgstr "PIN OTP"

msgid "OTP PIN and OTP value"
msgstr "PIN OTP y valor OTP"

msgid "OTP Value: "
msgstr "Valor OTP:"

msgid "OTP digits"
msgstr "Números OTP"

msgid "OTP length"
msgstr "Longitud OTP"

msgid "OTP seed"
msgstr "Semilla OTP"

msgid "OTP value"
msgstr "Valor OTP"

msgid "OTP values"
msgstr "Valores de OTP"

msgid "OTP values for token "
msgstr "Valores OPT para token"

msgid "OTPAuth Url"
msgstr "OTPAuth Url"

msgid "Ok"
msgstr "Ok"

#, fuzzy
msgid "Old password"
msgstr "Contraseña Bind"

msgid "Or you can scan the QR code below your iPhone to import the secret."
msgstr ""
"De manera alternativa, escanee el código QR que aparece abajo con su iPhone "
"para importar el perfil."

msgid "Otp Value"
msgstr "Valor OTP"

msgid "Our newsletter covers:"
msgstr "Nuestro boletín de noticias trata:"

msgid "Override authentication client"
msgstr "Sobrescribir cliente que debe ser autenticado"

msgid "PIN (again)"
msgstr "PIN (repetir)"

msgid "PIN set successfully"
msgstr "PIN configurado correctamente"

msgid "PIN type"
msgstr "Tipo de PIN"

msgid "PSKC Key File"
msgstr "Archivo PSKC"

msgid "Page to export"
msgstr "Página que se debe exportar"

msgid "Pairing URL"
msgstr "URL de emparejamiento"

msgid "Parameters:"
msgstr "Parámetros:"

msgid "Pass on user no token"
msgstr "Permitir el acceso cuando el usuario no tenga ningún token"

msgid "Pass on user not found"
msgstr "Permitir el acceso si el usuario no existe"

msgid "Password"
msgstr "Contraseña"

#, fuzzy
msgid "Password format:"
msgstr "Contraseña"

#, fuzzy
msgid "Password was successfully changed"
msgstr "¡Creado correctamente!"

msgid "Permitted formats are bcrypt, SHA256crypt and SHA512crypt"
msgstr ""

msgid "Phone"
msgstr "Teléfono"

msgid "Phone number"
msgstr "Número de teléfono móvil"

msgid "Please choose the csv file containing the users to import"
msgstr ""

msgid "Please choose the policy file"
msgstr "Por favor, seleccione un archivo de directrices"

msgid "Please choose the token file"
msgstr "Por favor, seleccione un archivo de token"

msgid "Please choose your support and subscription file"
msgstr "Por favor, seleccione un archivo de soporte y suscripción"

msgid ""
"Please enter a valid RADIUS server specification. It needs to be of the form "
"<name_or_ip>:<port>"
msgstr ""
"Por favor, introduzca una especificación válida del servidor RADIUS. Este "
"debe tener el formato <Nombre_o_IP>:<Puerto>."

msgid ""
"Please enter a valid URL for the LinOTP server. It needs to start with "
"http:// or https://"
msgstr ""
"Por favor, introduzca una URL válida para el servidor LinOTP. Debe comenzar "
"con http:// o https://."

msgid ""
"Please enter a valid init secret. It may only contain numbers and the "
"letters A-F."
msgstr ""
"Por favor, introduzca una semilla de inicialización válida. Solo puede "
"contener números y letras de la A a la F."

msgid ""
"Please enter a valid phone number. It may only contain numbers and + or /."
msgstr ""
"Por favor, introduzca un número de teléfono válido. Este solo puede contener "
"números y los símbolos + y /."

msgid ""
"Please enter a valid remote server specification. It needs to be of the form "
"http://server or https://server"
msgstr ""
"Por favor, introduzca una especificación de servidor remoto válida. Esta "
"debe tener el formato http://servidor o https://server."

msgid "Please enter or copy the OCRA2 key."
msgstr "Por favor, introduzca la clave de OCRA2."

msgid ""
"Please enter or copy the init-secret, that was generated by your app and the "
"PIN you are using on your phone."
msgstr ""
"Por favor, introduzca la semilla de inicialización que la aplicación ha "
"generado en su teléfono. Indique también el PIN que ha utilizado en el "
"teléfono."

msgid "Please enter the mobile phone number for the SMS token"
msgstr "Por favor, indique el número de teléfono móvil para el token SMS."

#, fuzzy
msgid "Please enter the mobile phone number for the Voice token"
msgstr "Por favor, indique el número de teléfono móvil para el token SMS."

msgid ""
"Please enter the serial number of the token with the existing PIN and the "
"serial number of the token, that should get the same PIN."
msgstr ""
"Por favor, introduzca el número de serie del token con el PIN existente y el "
"número de serie del token que deba recibir el PIN nuevo."

#, fuzzy
msgid "Please enter your otp"
msgstr "Por favor, introduzca la clave OCRA."

msgid "Please have a look at each of the forms for more details."
msgstr ""
"Por favor, compruebe los ajustes de configuración individuales para más "
"detalles."

msgid "Please scan the provided qr code"
msgstr ""

msgid ""
"Please scan the qr code and submit your response or enter the otp value in "
"the form below."
msgstr ""
"Por favor, escanee el código QR y envíe su respuesta o introduzca el valor "
"de OTP en el siguiente formulario."

msgid "Please select at least one UserIdResolver from the list"
msgstr "Por favor, seleccione al menos un UserIdResolver de la lista."

msgid "Please select at least one resolver from the resolver list."
msgstr "Por favor, seleccione al menos un solucionador de la lista."

msgid "Please select only one user."
msgstr "Por favor, seleccione un único usuario."

msgid "Please select the token first."
msgstr "Por favor, seleccione en primer lugar un token."

msgid "Please specify the server, the secret and the username"
msgstr ""
"Por favor, especifique el servidor, el secreto RADIUS y el nombre de usuario."

msgid "Policies"
msgstr "Directrices"

#, python-format
msgid "Policy %s must have a value"
msgstr "La política %s debe tener un valor"

#, python-format
msgid "Policy check failed. You are not allowed to %s system config."
msgstr ""
"La directriz no permite la solicitud; no es posible visualizar o cambiar la "
"configuración del sistema (%s)."

msgid "Policy deleted."
msgstr "Directriz eliminada."

msgid "Policy import result"
msgstr "Resultado de la importación de las directrices"

msgid "Policy name"
msgstr "Nombre de la directriz"

msgid "Policy name is not defined!"
msgstr "¡El nombre de la directriz no está definido!"

msgid "Policy pushtoken_challenge_callback_url must have a value"
msgstr "La política pushtoken_challenge_callback_url debe tener un valor"

msgid "Policy pushtoken_pairing_callback_url must have a value"
msgstr "La política pushtoken_pairing_callback_url debe tener un valor"

msgid "Policy set."
msgstr "Directriz guardada."

msgid "Port"
msgstr "Puerto"

msgid "PrependPin"
msgstr "Anteponer el PIN"

msgid "Preset AD"
msgstr "Preasignar AD"

msgid "Preset Active Directory"
msgstr "Preasignar para directorio activo"

msgid "Preset LDAP"
msgstr "Preasignar LDAP"

msgid "Professional LinOTP support and enterprise subscription"
msgstr "Soporte y suscripción LinOTP profesional para empresas"

msgid "Protect your token with a static PIN"
msgstr "Proteja sus token por medio de un PIN fijo:"

msgid "Protect your token with a static pin"
msgstr "Proteja sus token con un PIN estático:"

#, python-format
msgid "Provider %s deleted"
msgstr "Proveedor %s eliminado"

#, python-format
msgid "Provider %s set as default"
msgstr "Proveedor %s configurado como predeterminado"

msgid "Provider Config"
msgstr "Configuración del proveedor"

msgid "Provision your OATH Token"
msgstr "Registrar token OATH"

msgid "Provision your OATH soft token"
msgstr "Implemente el token OATH"

msgid "Provision your soft token in LinOTP"
msgstr "Indique su token de software en LinOTP"

msgid "Public key certificate"
msgstr "Certificado clave pública"

msgid "Push Provider"
msgstr "Proveedor push"

msgid "Push Provider Config"
msgstr "Configuración del proveedor push"

msgid "Push Provider Configuration"
msgstr "Configuración del proveedor push"

msgid "Push Provider: create and edit"
msgstr "Proveedor push: crear y editar"

msgid "PushToken"
msgstr "PushToken"

msgid "PushToken - challenge/response Token"
msgstr "PushToken - Token de desafío/respuesta"

msgid "PushToken Settings"
msgstr "Ajustes de PushToken:"

msgid ""
"QR-Code for installing the token in OATH compatible Soft Tokens (FreeOTP, "
"Google Authenticator and other tokens using the 'otpauth:/' syntax)."
msgstr ""
"Código QR para la instalación en diferentes aplicaciones con token de "
"software OATH (FreeOTP, Google Authenticator y otros token compatibles con "
"la sintaxis 'otpauth://'."

msgid "QR-Code for installing the token in the 'OATH Token' app for iOS."
msgstr ""
"Código QR para la instalación del token en la aplicación 'OATH Token' para "
"iOS."

msgid "QRToken"
msgstr "QRToken"

msgid "QRToken - challenge/response Token"
msgstr "QRToken - Token de desafío/respuesta"

msgid "QRToken Certificate"
msgstr "Certificado QRToken"

msgid "QRToken Pairing Url"
msgstr "URL de emparejamiento de QRToken"

msgid "QRToken Settings"
msgstr "Configuración de QRToken:"

msgid "RADIUS Token"
msgstr "Token RADIUS"

msgid "RADIUS server"
msgstr "Servidor RADIUS"

msgid "RADIUS shared secret"
msgstr "Secreto compartido de RADIUS"

msgid "RADIUS token"
msgstr "Token RADIUS"

msgid "RADIUS token settings"
msgstr "Ajustes de token RADIUS:"

msgid "RADIUS user"
msgstr "Usuario RADIUS"

msgid "Realm"
msgstr "Dominio"

msgid "Realm created"
msgstr "Dominio creado"

msgid "Realm deleted"
msgstr "Dominio eliminado"

msgid "Realm name"
msgstr "Nombre de dominio"

msgid "Realms"
msgstr "Dominios"

msgid ""
"Regexp error in realm. You need to select ONE realm to set it as default."
msgstr ""
"Error en la expresión regular del dominio. Solo puede seleccionar un dominio "
"como dominio predeterminado."

msgid "Register SMS"
msgstr "Registrar token SMS"

msgid "Register mOTP"
msgstr "Registrar token de la mOTP"

msgid "Register your SMS OTP Token / mobileTAN"
msgstr "Registre su token SMS OTP/TAN móvil"

msgid "Register your mOTP Token"
msgstr "Registrar token de la mOTP"

msgid "Remote OTP len"
msgstr "Longitud OTP remota"

msgid "Remote Token"
msgstr "Token remoto"

msgid "Remote realm"
msgstr "Dominio remoto"

msgid "Remote resolver"
msgstr "Solucionador remoto"

msgid "Remote serial"
msgstr "Número de serie remoto"

msgid "Remote server"
msgstr "Servidor remoto"

msgid "Remote token"
msgstr "Token remoto"

msgid "Remote token settings"
msgstr "Ajustes de token remoto"

msgid "Remote user"
msgstr "Usuario remotos"

msgid "Remote user UserIdResolver"
msgstr "UserIdResolver del usuario remoto"

msgid "Remote user realm"
msgstr "Dominio del usuario remoto"

msgid "Reset Failcounter"
msgstr "Restablecer contador de errores"

msgid "Reset OTP PIN"
msgstr "Restablecer PIN OTP"

msgid "Reset mOTP PIN"
msgstr "Restablecer PIN mOTP"

msgid "Resolver"
msgstr "Solucionador"

msgid "Resolver Lookup Caching"
msgstr "Caché de Consultas del Solucionador"

msgid "Resolver deleted successfully"
msgstr "El solucionador se ha eliminado correctamente"

msgid "Resolver name"
msgstr "Nombre del solucionador"

msgid "Resolver name:"
msgstr "Nombre del solucionador"

#, fuzzy
msgid "Resolver:"
msgstr "Solucionador"

msgid "Result path:"
msgstr "Ruta resultante:"

msgid "Resync"
msgstr "Sincronizar"

msgid "Resync OTP Token"
msgstr "Sincronizar token OTP"

msgid "Resync Token"
msgstr "Sincronizar token"

msgid "Resynced token successfully"
msgstr "El token se ha sincronizado correctamente."

msgid "Resyncing of token failed"
msgstr "Se ha producido un error en la resincronización del token."

msgid "Return SAML attributes"
msgstr "Devolver atributos SAML"

msgid "SMS OTP"
msgstr "SMS OTP"

msgid "SMS Provider"
msgstr "Proveedor SMS"

msgid "SMS Provider Config"
msgstr "Configuración del proveedor SMS"

msgid "SMS Provider: create and edit"
msgstr "Proveedor de SMS: crear y editar"

msgid "SMS Token"
msgstr "Token SMS"

msgid "SQL"
msgstr "SQL"

msgid "SQL Resolver"
msgstr "Solucionador SQL"

msgid "SQL config contains errors"
msgstr "La configuración de SQL contiene errores"

msgid "SQL config seems to be OK! Number of users found"
msgstr ""
"La configuración del servidor SQL parece estar bien. Número de usuarios "
"encontrados"

msgid "SafeNet/ Aladdin XML"
msgstr "SafeNet XML (Aladdin)"

msgid "Sales hotline: "
msgstr "Servicio telefónico de ventas:"

msgid "Save"
msgstr "Guardar"

msgid "Save Config"
msgstr "Guardar configuración"

#, fuzzy
msgid "Save config"
msgstr "Guardar configuración"

msgid "Scan the QR code and comfirm on your mobile or submit below"
msgstr ""

#, fuzzy
msgid "Scan the challenge and get your OTP:"
msgstr "Escanee el desafío y tome su valor OTP:"

msgid "Scan your challenge and get your OTP:"
msgstr "Escanee el desafío y tome su valor OTP:"

msgid "Scope"
msgstr "Área"

msgid "Searchfilter"
msgstr "Filtro de búsqueda"

msgid "Select Push Token: "
msgstr "Seleccionar PushToken:"

msgid "Select QRToken: "
msgstr "Seleccionar QRToken:"

#, fuzzy
msgid "Select resolver"
msgstr "Eliminar solucionador"

msgid "Selected Token"
msgstr "Token seleccionado"

#, fuzzy
msgid "Selected Tokens"
msgstr "Token seleccionado"

msgid "Selected User"
msgstr "Usuario seleccionado"

msgid "Selection of more than one user is not supported!"
msgstr "No se admite la selección de más de un usuario."

msgid ""
"SelfService token test\n"
"\n"
" Token: {0}\n"
"Serial:{1}\n"
"User: {2}"
msgstr ""

#, fuzzy
msgid "Selfservice Home"
msgstr "Portal de autogestión"

msgid "Selfservice Portal"
msgstr "Portal de autogestión"

msgid "Selfservice portal"
msgstr "Portal de autogestión"

msgid "Serial"
msgstr "Número de serie"

msgid "Serial Number"
msgstr "Número de serie"

msgid "Serial Number, Seed, Type, Ocra Suite"
msgstr "Número de serie, semilla, tipo, OCRA suite"

msgid "Serial number, Seed, Type, OTP length, Time step"
msgstr "Número de serie, semilla, tipo, longitud OTP, unidad de tiempo"

msgid "Serialnumber of new Token"
msgstr "Número de serie del token OTP nuevo"

msgid "Server"
msgstr "Servidor"

msgid "Server Configuration"
msgstr "Configuración del servidor"

msgid "Server-URI"
msgstr "URI del servidor"

msgid "Server-URI:"
msgstr "URI del servidor:"

msgid "Set Default"
msgstr "Establecer como dominio predeterminado"

#, fuzzy
msgid "Set Expiration"
msgstr "Fecha de caducidad"

msgid "Set PIN"
msgstr "Establecer PIN"

msgid "Set Policy"
msgstr "Guardar directriz"

msgid "Set Realm"
msgstr "Establecer dominio de token"

msgid "Set Support and Subscription"
msgstr "Registrar soporte y suscripción"

#, fuzzy
msgid "Set Token Expiration"
msgstr "Fecha de caducidad"

msgid "Set Token Realm"
msgstr "Establecer dominio de token"

msgid "Set as default"
msgstr "Establecer como predeterminado"

msgid "Set maximum usage limits for the entire token lifetime."
msgstr ""

msgid "Set the period of time where the token is enabled."
msgstr ""

msgid "Settings"
msgstr "Ajustes"

msgid "Signature"
msgstr "Firma"

msgid "Simple Pass Token"
msgstr "Simple Pass Token"

msgid "Simple Password Token"
msgstr "Token de contraseña sencilla"

msgid "Sizelimit"
msgstr "Límite de tamaño"

msgid "Skip first line (header information)"
msgstr ""

msgid ""
"Specify if the target token fail counter should be incremented / resets or "
"not"
msgstr ""
"Especifique si el contador de fallos del token objetivo debe ser "
"incrementado / restablecido o no"

msgid "Specify the hashlib to be used. Can be sha1 (1) or sha2-256 (2)."
msgstr ""
"Introduzca el Hashlib que deba utilizarse. Este puede ser SHA1 (1) o "
"SHA2-256 (2)."

msgid "Specify the otplen to be used. Can be 6 or 8 digits."
msgstr ""
"Especifique la longitud de la OTP que debe utilizarse. Puede ser de 6 o 8 "
"caracteres."

msgid "Split at @ sign (splitAtSign)"
msgstr "Separar en el carácter @"

#, fuzzy
msgid "Static Password Token"
msgstr "Token de contraseña sencilla"

#, fuzzy
msgid "Static Password Token Settings"
msgstr "Token de contraseña sencilla"

msgid "Submit a challenge:"
msgstr "Introducir desafío:"

msgid "Submit response:"
msgstr "Enviar respuesta:"

msgid "Subscribe"
msgstr "Subscribirse"

msgid "Subscribe to newsletter"
msgstr "Subscribirse al boletín de noticias"

msgid "Subscription"
msgstr "Suscripción"

msgid "Success"
msgstr "Hecho"

msgid "Successful"
msgstr "Hecho"

msgid "Summary"
msgstr "Resumen"

msgid "Support Contact"
msgstr "Contacto para soporte"

msgid "Support and Subscription"
msgstr "Soporte y suscripción"

msgid "Support for HTTP_FORWARDED"
msgstr "Soporte para HTTP_FORWARDED"

msgid "Support for HTTP_X_FORWARDED_FOR"
msgstr "Soporte para HTTP_X_FORWARDED_FOR"

msgid "Support license installed successfully."
msgstr "La licencia de soporte se ha instalado correctamente."

msgid "Support not available, your product is unlicensed"
msgstr "No hay asistencia de soporte técnico"

msgid "Support subscription import result"
msgstr "Resultado del registro de soporte"

msgid "Surname"
msgstr "Apellidos"

msgid "Sync Window"
msgstr "Ventana de resincronización"

msgid "System Config"
msgstr "Configuración del sistema"

msgid "TOTP Token"
msgstr "Token TOTP"

msgid "TOTP token settings"
msgstr "Ajustes de token TOTP"

msgid "Tagespasswort Token File"
msgstr "Archivo de token de contraseña diaria"

msgid "Target realm"
msgstr "Dominio de destino"

msgid "Test HTTP Server connection"
msgstr "Probar conexión al servidor HTTP"

msgid "Test LDAP Server connection"
msgstr "Probar conexión al servidor LDAP"

msgid "Test LDAP connection"
msgstr "Probar conexión LDAP"

msgid "Test SQL connection"
msgstr "Probar conexión SQL"

msgid "Testing connection ..."
msgstr "Probar conexión..."

msgid "Testing connection ... "
msgstr "Probando conexión..."

msgid "Testing connections..."
msgstr "Probar conexión LDAP..."

msgid "Text delimiter:"
msgstr ""

msgid "Thank you for using LinOTP"
msgstr "Gracias por usar LinOTP"

msgid "Thank you for your interest in our products."
msgstr "Gracias por su interés en nuestros productos."

#, python-format
msgid "The %s dialog contains unsaved changes."
msgstr "El diálogo %s contiene cambios sin guardar."

msgid "The /validate/samlcheck controller will also return user attributes"
msgstr ""
"El controlador /validate/samlcheck devuelve atributos de usuario adicionales."

msgid ""
"The :time step: defines the granularity of the time in seconds that is used "
"in the HMAC algorithm."
msgstr ""
"La :unidad de tiempo: define la granularidad del tiempo en segundos que se "
"utiliza en el algoritmo HMAC."

msgid "The Google Authenticator supports only 6 digits and SHA1 hashing."
msgstr ""
"Google Authenticator solo es compatible con 6 dígitos y el algoritmo SHA1 "
"Hash."

msgid ""
"The Google Authenticator supports only 6 digits, SHA1 hashing and time step "
"30."
msgstr ""
"Google Authenticator solo es compatible con 6 dígitos, el algoritmo SHA1 "
"Hash y una unidad de tiempo de 30 segundos."

msgid "The OATH token seed for installing the token using manual input."
msgstr "Semilla del token OATH para la entrada manual."

msgid "The OTP value of the Token to assign"
msgstr "Valor OTP del token que debe asignarse"

msgid ""
"The PIN can either be verified on this local LinOTP server or forwarded to "
"the RADIUS server"
msgstr ""
"El PIN puede verificarse aquí en el servidor LinOTP local o reenviarse al "
"servidor RADIUS."

msgid ""
"The PIN can either be verified on this local LinOTP server or forwarded to "
"the remote server"
msgstr ""
"El PIN puede verificarse en el servidor LinOTP local o reenviarse al "
"servidor remoto."

msgid ""
"The PIN can either be verified on this local LinOTP server or on the RADIUS "
"server"
msgstr ""
"El PIN puede verificarse aquí en el servidor LinOTP local o reenviarse al "
"servidor RADIUS."

msgid ""
"The PIN can either be verified on this local LinOTP server or on the remote "
"LinOTP server"
msgstr ""
"El PIN puede verificarse en el servidor local o en el servidor LinOTP remoto."

msgid ""
"The PIN can either be verified on this local LinOTP server or on the remote "
"server"
msgstr ""
"El PIN puede verificarse en el servidor local o en el servidor LinOTP remoto."

#, python-format
msgid "The PIN contains digits, although it should not! (%s)"
msgstr ""
" El PIN introducido contiene números, aunque esto no debería ser así (%s)"

#, python-format
msgid "The PIN contains letters, although it should not! (%s)"
msgstr ""
"El PIN introducido contiene letras, aunque esto no debería ser así (%s)"

#, python-format
msgid "The PIN contains other characters, although it should not! (%s)"
msgstr ""
"El PIN introducido contiene caracteres especiales, aunque esto no debería "
"ser así (%s)"

#, python-format
msgid "The PIN contains special characters, although it should not! (%s)"
msgstr ""
"El PIN introducido contiene caracteres especiales, aunque esto no debería "
"ser así (%s)"

msgid "The Simple Pass token will not require any one time password component."
msgstr ""
"El token de tipo Simple Pass no contiene ninguna proporción de contraseña de "
"un solo uso."

msgid ""
"The UID (unique identifier) for your LDAP objects - could be DN, GUID or "
"entryUUID (LDAP) or objectGUID (Active Directory)"
msgstr ""
"El UID (identificador único) para los objetos LDAP; podría ser DN, GUID o "
"entryUUID (LDAP), o objectGUID (directorio activo)."

msgid ""
"The action that should be allowed. These are actions like: enrollSMS, "
"enrollMOTP...The actions may be comma separated."
msgstr ""
"La acción que se debe permitir. Estas son acciones como 'enrollSMS', "
"'enrollMOTP'...Las acciones están separadas por comas."

msgid "The entered PINs do not match!"
msgstr "¡Los PIN introducidos no coinciden!"

#, fuzzy
msgid ""
"The expiration of the resolver lookup caching in seconds or as duration "
"format for days, hours and minutes: >1d 3h 4m<"
msgstr "La expiración del caché de consultas del solucionador en segundos"

#, fuzzy
msgid ""
"The expiration of the user lookup caching in seconds or as duration format "
"for days, hours and minutes: >1d 3h 4m<"
msgstr "La expiración del caché de consultas de usuario en segundos"

msgid "The following Tokens will be unassigned from the their users:"
msgstr "Se eliminarán las asignaciones de los token siguientes:"

msgid ""
"The following tokens will be permanently deleted and can not be recovered."
msgstr ""
"Los token siguientes se eliminarán de forma permanente y no podrán "
"recuperarse."

msgid ""
"The hmac algorithm could be controlled by the following settings. Make sure "
"that these settings match your hardware token or software token capabilities."
msgstr ""
"El algoritmo HMAC puede verse afectado por los ajustes siguientes. Por "
"favor, asegúrese de que estos valores son compatibles con el token de su "
"hardware o con las capacidades del token de software."

msgid ""
"The ip address of the trusted forwarding proxy, which provides the "
"REMOTE_ADDR."
msgstr ""
"La dirección IP del proxy transmisor de confianza, que proporciona la "
"REMOTE_ADDR."

#, python-format
msgid ""
"The maximum allowed number of tokens for the realm %s was reached. You can "
"not init any more tokens. Check the policies scope=enrollment, "
"action=tokencount."
msgstr ""
"Se ha alcanzado el número máximo de token dentro del dominio %s. No puede "
"implementar ningún token más en este dominio. Por favor, consulte la "
"directriz scope=enrollment, action=tokencount."

#, python-format
msgid ""
"The maximum number of allowed tokens in realm %s is exceeded. Check policy "
"tokencount!"
msgstr ""
"Se ha alcanzado el número máximo de token para el dominio %s. Si es "
"necesario, consulte la directriz 'tokencount'."

#, fuzzy, python-format
msgid ""
"The maximum number of allowed tokens of type %s per user is exceeded. Check "
"the policies scope=enrollment, action=maxtoken%s"
msgstr ""
"Se ha alcanzado el número máximo de token por usuario. Por favor, consulte "
"la directriz scope=enrollment, action=tokencount."

msgid ""
"The maximum number of allowed tokens per user is exceeded. Check the "
"policies scope=enrollment, action=maxtoken"
msgstr ""
"Se ha alcanzado el número máximo de token por usuario. Por favor, consulte "
"la directriz scope=enrollment, action=tokencount."

msgid "The name of the policy"
msgstr "El nombre de la directriz"

msgid "The name of the policy may only contain the characters  a-zA-Z0-9_."
msgstr ""
"El nombre de la directriz solo puede contener los caracteres a-zA-Z0-9_."

msgid "The name of the policy must not be empty"
msgstr "El nombre de la directriz no puede estar vacío."

msgid "The passwords do not match!"
msgstr "¡Las contraseñas no coinciden!"

msgid "The policy settings do not allow you to issue this request!"
msgstr "¡La configuración de la directriz impide realizar esta consulta!"

msgid "The policy settings do not allow you to request a serial by OTP!"
msgstr "Las directrices no permiten comprobar el número de serie de OTP."

msgid ""
"The provided PIN does not contain any letters. Check policy otp_pin_contents."
msgstr ""
"El PIN introducido no contiene letras como debería según la directriz "
"'otp_pin_content'."

msgid ""
"The provided PIN does not contain any numbers. Check policy otp_pin_contents."
msgstr ""
"El PIN introducido no contiene números como debería según la directriz "
"'otp_pin_content'."

msgid ""
"The provided PIN does not contain any other characters. It should contain "
"some of these characters that are not contained in letters, digits and the "
"defined special characters. Check policy otp_pin_contents."
msgstr ""
"El PIN introducido no contiene ningún carácter especial como debería según "
"la directriz 'otp_pin_content'. El PIN debe incluir algunos de estos "
"caracteres especiales que no son letras ni dígitos."

msgid ""
"The provided PIN does not contain any special characters. It should contain "
"some of these characters like .: ,;-_<>+*~!/()=?$. Check policy "
"otp_pin_contents."
msgstr ""
"El PIN introducido no contiene ningún carácter especial como debería según "
"la directriz 'otp_pin_content'. Los caracteres especiales pueden ser .: ,;-"
"_<>+*~!/()=?$."

#, python-format
msgid ""
"The provided PIN does not contain characters of the group or it does "
"contains characters that are not in the group %s"
msgstr ""
"El PIN introducido no está formado por los caracteres de la definición de "
"caracteres o contiene caracteres que no están en la definición de "
"caracteres: %s"

#, python-format
msgid ""
"The provided PIN is too long. It should not be longer than %i characters."
msgstr ""
"El PIN introducido es demasiado largo. Debe contener como máximo %i "
"caracteres."

#, python-format
msgid "The provided PIN is too short. It should be at least %i characters."
msgstr ""
"El PIN introducido es demasiado corto. Debe contener al menos %i caracteres."

msgid "The realm the policy applies to"
msgstr "El dominio para el que se debe aplicar la directriz"

#, fuzzy
msgid "The resolver  was successfully updated."
msgstr "El token se ha implementado correctamente"

#, python-format
msgid "The serial %s does not belong to user %s@%s"
msgstr "El número de serie %s no pertenece al usuario %s@%s"

msgid ""
"The subject that will be send via email for an email token. Use <otp> and "
"<serial> as parameters."
msgstr ""
"Texto del correo electrónico que se envía para un token de correo "
"electrónico. Los parámetros son <opt> y <serial>."

msgid "The temporary token can be used till the end date."
msgstr "El token temporal puede utilizarse hasta la fecha de caducidad."

msgid ""
"The text that will be send via email for an email token. Use <otp> and "
"<serial> as parameters."
msgstr ""
"Texto del correo electrónico que se envía para un token de correo "
"electrónico. Los parámetros son <opt> y <serial>."

msgid ""
"The time in which the two successive OTP values need to be entered (in "
"seconds)"
msgstr "Después de este tiempo (en segundos) se desechará el primer valor OTP."

msgid "The time on which the policy should be applied"
msgstr "El momento en el que debe entrar en vigor la directriz"

msgid "The token belongs to "
msgstr "El token pertenece a "

msgid "The token is already assigned to another user."
msgstr "El token ya está asignado a otro usuario."

msgid "The token seed is the password"
msgstr ""

msgid ""
"The token seed is the secret that is used in the hmac algorithm to make your "
"token unique. So please take care!"
msgstr ""
"La clave de token es el secreto que se utiliza en el algoritmo HMAC y hace "
"que el token sea único. ¡Por favor, preste atención!"

msgid ""
"The token was lost? You may enroll a temporary token and automatically "
"disable the lost token."
msgstr ""
"¿Se ha perdido el token? Puede implementar un token temporal nuevo. En este "
"caso, el token perdido se desactivará automáticamente."

msgid "The token will be enrolled for user"
msgstr "Implementación del token para el usuario"

#, fuzzy
msgid "The token you want to assign is not contained in your realm!"
msgstr "El token que desea asignar no está incluido en su dominio."

#, python-format
msgid "The tokentype '%s' could not be found."
msgstr "No se ha podido encontrar el tipo de token '%s'."

msgid "The upload of your support and subscription license failed: "
msgstr "Error al cargar el archivo de soporte y suscripción: "

msgid ""
"The user import from the selected file would result in the     following "
"changes. If results are as expected, you have to complete     the import by "
"confirming the changes."
msgstr ""

msgid "The user or usergroup the policy should apply to"
msgstr "Los usuarios de un grupo a los que debe aplicarse la directriz"

msgid ""
"The users of the csv file will update an existing or populate a new managed "
"resolver. The target resolver has to be added to a realm after the import."
msgstr ""

msgid ""
"The users will not be able to authenticate with this token anymore. Are you "
"sure?"
msgstr "El usuario dejará de poder autenticarse con este token. ¿Está seguro?"

msgid "There is an error in the realm name!"
msgstr "¡Error en el nombre del dominio!"

#, python-format
msgid "There is no policy gettoken/max_count definable for the tokentype %r"
msgstr "No hay ninguna directriz 'gettoken/maxcount' para el tipo de token %r"

#, python-format
msgid ""
"There is no policy selfservice/max_count definable for the token type %s."
msgstr ""
"No hay ninguna directriz que defina el max_count en el autoservicio para el "
"tipo de token %s."

#, python-format
msgid ""
"There is no policy selfservice/max_count defined for the tokentype %s in "
"realm %s."
msgstr ""
"No hay ninguna directriz que defina el max_count en el autoservicio para el "
"tipo de token %s en el dominio %s."

msgid "Therefor please enter two OTP values."
msgstr "Para ello, introduzca dos valores OTP consecutivos."

msgid "This action is allowed by the following policy:"
msgstr "Esta acción está permitida por la siguiente directriz:"

msgid "This action is not allowed by any policy!"
msgstr "¡Esta acción no está permitida por ninguna directriz!"

msgid ""
"This is a comma-separated list of the LinOTP clients, for example a RADIUS "
"Server, which are allowed to pass their own clients IP-address as a "
"parameter. This modified address can then be used in policy definitions."
msgstr ""

msgid ""
"This is the LinOTP self service portal. You may login here with your "
"username and realm."
msgstr ""
"Este es el portal de autogestión LinOTP. Aquí puede iniciar sesión con su "
"nombre de usuario y su dominio."

msgid "This is the default look ahead window for counter based tokens."
msgstr ""
"En esta ventana del contador se buscará por defecto el valor OTP en caso de "
"haber un token nuevo."

msgid "This is the default time shift of the server. This should be 0."
msgstr ""
"Es el retardo estándar que se aplicará al reloj del servidor y del token. "
"Debería ser 0."

msgid "This is the maximum allowed failed logins for a new enrolled token."
msgstr ""
"Este es el número máximo de intentos de acceso fallidos con un token. Tras "
"esto se bloqueará el token hasta que se restablezca el contador de errores "
"manualmente."

msgid "This is the maximum concurrent challenges per OCRA2 Token."
msgstr ""
"Este es el número máximo de desafíos OCRA2 simultáneos que pueden "
"solicitarse para un token OCRA2."

msgid ""
"This is the time LinOTP will calculate before and after the current time. A "
"reasonable value is 300."
msgstr ""
"LinOTP intentará encontrar el valor OTP de un token basado en el tiempo "
"dentro de este intervalo de tiempo, así como antes y después de la hora "
"actual."

msgid "This is the time step for time based tokens. Usually this is 30 or 60."
msgstr ""
"Esta es la unidad de tiempo del token basado en el tiempo. Por lo general, "
"suele ser de 30 o 60 segundos."

msgid "This realm is already the default realm."
msgstr "Este dominio ya es el dominio predeterminado."

msgid ""
"This resets the mOTP PIN, which is the PIN that is entered in the motp "
"application on your phone."
msgstr ""
"Esto restablece el PIN mOTP. Indique este PIN en su teléfono en la "
"aplicación motp."

msgid "This will automatically resync OTP counter of HMAC based tokens."
msgstr ""
"Para los tokens basados ​​en HMAC se intentará una resincronización automática "
"si el usuario introduce dos valores OTP incorrectos de forma consecutiva."

msgid "This will increase the failcounter, if the user provided a wrong PIN."
msgstr ""
"El contador de errores aumentará cuando el usuario introduzca un PIN "
"incorrecto y no sea posible identificar el token."

msgid ""
"This will prepend the PIN to the OTP value. Otherwise the PIN will be "
"appended."
msgstr ""
"El PIN se colocará delante del valor OTP. De lo contrario, el PIN se indica "
"detrás del valor OTP."

msgid "This will use the part right of an @-sign as realm"
msgstr "Esto utilizará la parte derecha de un símbolo @ como dominio"

msgid "Time"
msgstr "Hora"

msgid "Time Shift"
msgstr "Retardo"

msgid "Time Step"
msgstr "Unidad de tiempo"

msgid "Time Window"
msgstr "Intervalo de tiempo"

msgid "Time step"
msgstr "Unidad de tiempo"

msgid "Timebased eToken can use a different start date"
msgstr "El eToken basado en tiempo puede usar una fecha de inicio diferente"

msgid "Timeout"
msgstr "Tiempo límite"

msgid "Timeout (sec)"
msgstr "Tiempo límite (seg)"

msgid ""
"To install the token on your mobile device, scan the QR code below with your "
"soft token app or follow the link"
msgstr ""
"Para instalar el token en su dispositivo móvil, escanee el código QR que "
"aparece abajo o siga el enlace."

msgid "To resolver"
msgstr "al solucionador"

msgid "To token"
msgstr "Al token"

msgid "To verify your result enter the OTP value into the form below."
msgstr "Por favor, introduzca el valor OTP para su verificación."

msgid "Token Config"
msgstr "Configuración de token"

msgid "Token ID"
msgstr "ID del token"

msgid "Token Info"
msgstr "Información de token"

msgid "Token PIN:"
msgstr "PIN del token:"

#, fuzzy
msgid "Token Password:"
msgstr "Contraseña Bind"

msgid "Token Pin:"
msgstr "PIN del token:"

msgid "Token Seed:"
msgstr "Clave de token:"

msgid "Token Settings:"
msgstr "Ajustes de token:"

msgid "Token Type"
msgstr "Tipo de token"

msgid "Token View"
msgstr "Vista del token"

msgid "Token assigned successfully"
msgstr "El token se ha asignado correctamente"

msgid "Token deleted successfully"
msgstr "Token eliminado correctamente"

msgid "Token description"
msgstr "Descripción del token"

msgid "Token disabled successfully"
msgstr "Token desactivado correctamente"

msgid "Token enabled successfully"
msgstr "Token activado correctamente"

msgid "Token enrolled successfully "
msgstr "El token se ha implementado correctamente"

#, python-format
msgid ""
"Token enrolled successfully:\n"
" %s"
msgstr ""
"El token se ha implementado correctamente:\n"
" %s"

msgid "Token enrolled. Use the old PIN with the new password."
msgstr ""
"Se ha implementado el token temporal. El usuario debe usar su PIN antiguo "
"junto con la contraseña nueva."

msgid "Token enrollment result"
msgstr "Resultado de la implementación del token"

msgid "Token import result"
msgstr "Resultado de la importación del token"

msgid "Token resynced successfully"
msgstr "El token se ha sincronizado correctamente"

msgid "Token seed:"
msgstr "Semilla del token:"

msgid "Token serial: "
msgstr "Número de serie: "

#, fuzzy
msgid "Token settings"
msgstr "Ajustes de token:"

msgid "Token settings:"
msgstr "Ajustes de token:"

msgid "Token type"
msgstr "Tipo de token"

msgid "Token unassigned successfully"
msgstr "Asignación de token cancelada correctamente"

msgid "Tokens for user:"
msgstr "Token del usuario:"

msgid "Tokentype Configuration"
msgstr "Configuración de los tipos de token"

msgid "Tools"
msgstr "Herramientas"

msgid "Transaction-ID"
msgstr "Transaction-ID"

msgid "Trusted Forwarding Proxy"
msgstr "Proxy transmisor de confianza "

msgid "Type"
msgstr "Tipo"

msgid "UID Type"
msgstr "Tipo de UID"

msgid "URL for OATH token"
msgstr "URL para token OATH"

msgid "URL for OCRA2 token"
msgstr "URL para token OCRA2"

msgid "URL path:"
msgstr "Ruta URL:"

#, python-format
msgid ""
"Unable to delete - provider used in policies!\n"
"[%s]"
msgstr ""
"¡No se puede eliminar - proveedor utilizado en las políticas!\n"
"[%s]"

#, python-format
msgid ""
"Unable to instantiate the resolver %r.Please verify configuration or "
"connection!"
msgstr ""
"No se puede definir el solucionador %r ¡Por favor, compruebe la "
"configuración o la conexión!"

msgid "Unassign"
msgstr "Eliminar asignación"

msgid "Unassign OTP Token"
msgstr "Revocar asignación de token OTP"

msgid "Unassign selected tokens?"
msgstr "¿Revocar asignación de los token seleccionados?"

msgid "Unknown PIN type"
msgstr "Tipo de PIN desconocido"

#, fuzzy
msgid "Unknown error"
msgstr "Prueba de conexión LDAP"

#, python-format
msgid "Unknown method in selfservice: %s"
msgstr "Método desconocido en el portal de autogestión: %s"

#, python-format
msgid "Unknown provider! %r"
msgstr "¡Proveedor desconocido! %r"

msgid "Unknown server error occured"
msgstr "Se ha producido un error desconocido del servidor"

msgid "Upload the eToken data file:"
msgstr "Cargar archivo eToken .dat:"

msgid "Usage Count"
msgstr ""

msgid "User"
msgstr "Usuario"

msgid "User ID"
msgstr "ID de usuario"

msgid "User Lookup Caching"
msgstr "Caché de Consultas de Usuario"

msgid "User View"
msgstr "Vista del usuario"

msgid "User is not allowed to set email address"
msgstr "¡El usuario no puede establecer la dirección de correo electrónico!"

msgid "User is not allowed to set phone number"
msgstr "El usuario no tiene permiso para fijar el número de teléfono."

msgid "User selection:"
msgstr "Selección del usuario:"

#, fuzzy
msgid "User:"
msgstr "Usuario"

msgid "UserId"
msgstr "UserId"

msgid "UserIdResolver"
msgstr "UserIdResolver"

msgid "UserIdResolvers"
msgstr "UserIdResolvers"

msgid "Userfilter"
msgstr "Filtro de usuarios"

msgid "Userlist"
msgstr "Userlist"

msgid "Username"
msgstr "Nombre de usuario"

msgid ""
"Using the QR Code you can directly go to install the oath token on your "
"iPhone."
msgstr ""
"Con el código QR puede instalar directamente la aplicación oathtoken en su "
"iPhone."

msgid "Valid from"
msgstr ""

#, fuzzy
msgid "Valid until"
msgstr "Finalizar período de validez"

#, fuzzy
msgid "Validity Period"
msgstr "Finalizar período de validez"

msgid "Validity end"
msgstr "Finalizar período de validez"

msgid "Validity start"
msgstr "Comenzar período de validez"

msgid "Version"
msgstr "Versión"

msgid "View latest changelog"
msgstr "Ver el último registro de cambios"

#, fuzzy
msgid "Voice Provider Config"
msgstr "Configuración del proveedor"

#, fuzzy
msgid "Voice Provider: create and edit"
msgstr "Proveedor de correo electrónico: crear y editar"

#, fuzzy
msgid "Voice Token"
msgstr "Vasco Token"

#, fuzzy
msgid "Voice provider configuration"
msgstr "Configuración del proveedor de correo electrónico"

#, fuzzy
msgid "Waiting for confirmation..."
msgstr "Error al guardar la configuración del dominio"

msgid ""
"We are pleased that you are using LinOTP by KeyIdentity as your 2FA solution."
msgstr ""
"Nos complace que use LinOTP por KeyIdentity como su solución de "
"autenticación de dos pasos."

msgid "We would be happy to receive your feedback about LinOTP."
msgstr "Nos encantaría recibir su opinión sobre LinOTP."

msgid "Welcome to LinOTP"
msgstr "Bienvenido a LinOTP"

#, fuzzy
msgid "Welcome to the LinOTP Selfservice Portal"
msgstr "Inicio de sesión en el portal de autogestión LinOTP"

msgid "Welcome to your fresh LinOTP installation."
msgstr "Bienvenido a su nueva instalación de LinOTP."

msgid "When displaying Token information you may only select one single Token."
msgstr ""
"Si desea mostrar información del token, debe seleccionar un único token."

msgid "When retrieving the token type you may only select one single Token."
msgstr "Si desea determinar el tipo de token, debe seleccionar un único token."

msgid "Where statement"
msgstr "Instrucción Where"

msgid "Which type of resolver do you want to create?"
msgstr "¿Qué tipo de UserIdResolver desea crear?"

msgid "Will reset the fail counter when the user authenticated successfully"
msgstr ""
"Restablece el contador de errores cuando el usuario ha iniciado sesión "
"correctamente con este token."

msgid ""
"With this dialog you can import users to create an internally managed user "
"resolver."
msgstr ""

msgid ""
"Within the self service portal you may reset the PINs of your tokens, assign "
"new tokens or resync your tokens."
msgstr ""
"En el portal de autogestión puede, por ejemplo, restablecer el PIN de su "
"token, implementar token nuevos o sincronizarlos."

msgid "You are creating a new realm."
msgstr "Aquí se crea un dominio nuevo."

msgid ""
"You are going to assign a new token to you. Is this the correct serial: "
msgstr ""
"Se está asignando un token nuevo. ¿Es este el número de serie correcto?"

msgid "You can do this by inserting the YubiKey and simply push the button."
msgstr "Para ello, simplemente conecte su YubiKey y pulse el botón."

msgid ""
"You can either forward the OTP to a remote serial number or to a remote user."
msgstr ""
"La solicitud de autenticación puede transferirse a un número de serie remoto "
"o a un usuario remoto."

msgid ""
"You can enter additional attributes, you defined in the user mapping in the "
"UserIdResolver. These attributes will be added to the CSV file."
msgstr ""
"Puede introducir atributos adicionales que deban incluirse en la exportación "
"CSV. Estos atributos deben estar definidos en la correlación de atributos en "
"UserIdResolver."

msgid ""
"You can enter the corresponding values and the system will check, if there "
"is any matching policy for this scenario."
msgstr ""
"Puede introducir los valores correspondientes y el sistema comprobará si hay "
"una directriz adecuada."

msgid "You can forward the OTP to a target serial number."
msgstr "Puede remitir la OTP a un número de serie objetivo."

msgid "You can upload csv files with the following column order:"
msgstr ""

msgid "You do not have any rights in any realm! Check the policies."
msgstr "No tiene derechos en todos los dominios: compruebe las directrices."

msgid "You do not have system config read rights and not realm admin policies."
msgstr ""
"No tiene derechos para leer la configuración del sistema o las directrices "
"de administración del dominio."

#, python-format
msgid ""
"You do not have the administrative right to add tokens to realm %s. Check "
"the policies."
msgstr ""
"No tiene derechos de administrador para añadir token al dominio %s. Si es "
"necesario, compruebe las directrices."

#, python-format
msgid ""
"You do not have the administrative right to assign token %s. Check the "
"policies."
msgstr ""
"No tiene derechos de administrador para asignar usuarios al token %s. Si es "
"necesario, compruebe las directrices."

#, python-format
msgid ""
"You do not have the administrative right to copy PIN of token %s. Check the "
"policies."
msgstr ""
"No tiene derechos de administrador para copiar el PIN del token %s. Si es "
"necesario, compruebe las directrices."

#, python-format
msgid ""
"You do not have the administrative right to copy user of token %s. Check the "
"policies."
msgstr ""
"No tiene derechos de administrador para copiar usuarios del token %s. Si es "
"necesario, compruebe las directrices."

#, python-format
msgid ""
"You do not have the administrative right to disable token %s. Check the "
"policies."
msgstr ""
"No tiene derechos de administrador para desactivar el token %s. Si es "
"necesario, compruebe las directrices."

#, python-format
msgid ""
"You do not have the administrative right to do this. You are missing a "
"policy scope=%s, action=%s"
msgstr ""
" No tiene derechos de administración para hacer esto. Para ello, falta una "
"directriz ámbito=%s, acción=%s"

#, python-format
msgid ""
"You do not have the administrative right to enable token %s. Check the "
"policies."
msgstr ""
"No tiene derechos de administrador para activar el token %s. Si es "
"necesario, compruebe las directrices."

msgid ""
"You do not have the administrative right to enroll tokens. Check the "
"policies."
msgstr ""
"No tiene derechos de administrador para implementar el token. Si es "
"necesario, compruebe las directrices."

msgid ""
"You do not have the administrative right to get serials by OTPs in this "
"realm!"
msgstr ""
"No tiene derechos de administrador para identificar los números de serie a "
"través de los OTP en este dominio. Si es necesario, compruebe las "
"directrices."

msgid ""
"You do not have the administrative right to get serials from this realm!"
msgstr ""
"No tiene derechos de administrador para solicitar los números de serie de "
"este dominio."

#, python-format
msgid ""
"You do not have the administrative right to get the token owner in realm "
"%s(%s)."
msgstr ""
"No tiene derechos de administrador para visualizar el propietario del token "
"en el dominio %s(%s)."

#, fuzzy
msgid ""
"You do not have the administrative right to get token info in this realm!"
msgstr ""
"No tiene derechos de administrador para solicitar los números de serie de "
"este dominio."

#, python-format
msgid ""
"You do not have the administrative right to import token files to realm %s. "
"Check the policies."
msgstr ""
"No tiene derechos de administrador para importar token para el dominio %s. "
"Si es necesario, compruebe las directrices.."

msgid ""
"You do not have the administrative right to import tokens. Check the "
"policies."
msgstr ""
"No tiene derechos de administrador para importar token. Si es necesario, "
"compruebe las directrices."

#, python-format
msgid ""
"You do not have the administrative right to init token %s of type %s to user "
"%s@%s. Check the policies."
msgstr ""
"No tiene derechos de administrador para implementar el token %s de tipo %s "
"para el usuario %s@%s. Si es necesario, compruebe las directrices."

#, python-format
msgid "You do not have the administrative right to init token %s of type %s."
msgstr ""
"No tiene derechos de administrador para  implementar el token %s de tipo %s."

#, python-format
msgid "You do not have the administrative right to list users in realm %s(%s)."
msgstr ""
"No tiene derechos de administrador para visualizar el usuario en el dominio "
"%s(%s)."

#, python-format
msgid ""
"You do not have the administrative right to manage tools. You are missing a "
"policy scope=tools, action=%s"
msgstr ""
" No tiene derechos de administración para ejecutar las herramientas. Para "
"ello, falta una directriz con 'scope=tools' y 'action=%s'."

#, python-format
msgid ""
"You do not have the administrative right to remove token %s. Check the "
"policies."
msgstr ""
"No tiene derechos de administrador para eliminar el token %s. Si es "
"necesario, compruebe las directrices."

#, python-format
msgid ""
"You do not have the administrative right to remove tokens from realm %s. "
"Check the policies."
msgstr ""
"No tiene derechos de administrador para eliminar token en el dominio %s. Si "
"es necesario, compruebe las directrices."

#, python-format
msgid ""
"You do not have the administrative right to reset token %s. Check the "
"policies."
msgstr ""
"No tiene derechos de administrador para restablecer el token %s. Si es "
"necesario, compruebe las directrices."

#, python-format
msgid ""
"You do not have the administrative right to resync token %s. Check the "
"policies."
msgstr ""
"No tiene derechos de administrador para sincronizar el token %s. Si es "
"necesario, compruebe las directrices."

#, python-format
msgid ""
"You do not have the administrative right to run the getotp workflow for "
"token %s. Check the policies."
msgstr ""
"No tiene derechos de administrador para iniciar el proceso 'getotp' para el "
"token %s. Si es necesario, compruebe las directrices."

#, python-format
msgid ""
"You do not have the administrative right to run the losttoken workflow for "
"token %s. Check the policies."
msgstr ""
"No tiene derechos de administrador para iniciar el proceso 'Lost Token' para "
"el token %s . Si es necesario, compruebe las directrices."

#, python-format
msgid ""
"You do not have the administrative right to set MOTP PIN/ SC UserPIN for "
"token %s. Check the policies."
msgstr ""
"No tiene derechos de administrador para aplicar PIN MOTP/SC UserPIN para el "
"token %s. Si es necesario, compruebe las directrices."

#, python-format
msgid ""
"You do not have the administrative right to set OTP PIN for token %s. Check "
"the policies."
msgstr ""
"No tiene derechos de administrador para aplicar PIN OTP para el token %s. Si "
"es necesario, compruebe las directrices."

#, python-format
msgid ""
"You do not have the administrative right to set Smartcard PIN for token %s. "
"Check the policies."
msgstr ""
"No tiene derechos de administrador para configurar el PIN de la tarjeta "
"inteligente para el token %s. Si es necesario, compruebe las directrices."

#, python-format
msgid ""
"You do not have the administrative right to set token properties for %s. "
"Check the policies."
msgstr ""
"No tiene derechos de administrador para configurar las propiedades del token "
"para el token %s. Si es necesario, compruebe las directrices."

#, python-format
msgid ""
"You do not have the administrative right to show status of token challenges "
"in realm %s(%s)."
msgstr ""
"No tiene derechos de administrador para visualizar el estado de los desafíos "
"del token en el dominio %s(%s)."

#, python-format
msgid ""
"You do not have the administrative right to unassign token %s. Check the "
"policies."
msgstr ""
"No tiene derechos de administrador para cancelar la asignación de usuarios "
"al token %s. Si es necesario, compruebe las directrices."

#, fuzzy, python-format
msgid ""
"You do not have the administrative right to unpair token %s. Check the "
"policies."
msgstr ""
"No tiene derechos de administrador para cancelar la asignación de usuarios "
"al token %s. Si es necesario, compruebe las directrices."

msgid ""
"You do not have the administrative right to view the audit trail. You are "
"missing a policy scope=audit, action=view"
msgstr ""
"No tiene derechos de administrador para ver el registro de auditoría. Para "
"ello, falta una directriz con 'scope=monitoring' y 'action=view'."

#, python-format
msgid "You do not have the rights to see these realms: %r. Check the policies!"
msgstr ""
"No tiene derechos para ver estos dominios: %r. ¡Compruebe las directrices!"

msgid "You entered invalid data. Please check all the Tabs!"
msgstr ""
"Ha introducido datos no válidos. Por favor, compruebe todas las pestañas."

msgid "You get your own API key from the yubico website "
msgstr "Puede obtener su propia clave de API en el sitio web de Yubico."

msgid ""
"You have defined UserIdResolvers. But you need to create at least one realm "
"that contains some of your UserIdResolvers. The realm Dialog will now open "
"to do this."
msgstr ""
"Ha definido UserIdResolver. Debe definir al menos un dominio para poder "
"asignar token a los usuarios. Para ello se abrirá el diálogo del dominio."

msgid "You may add realms by holding down Ctrl-Key and left-clicking."
msgstr ""
"Puede añadir dominios manteniendo pulsada la tecla Ctrl y haciendo clic con "
"el botón izquierdo."

msgid "You may add resolvers by holding down Ctrl-Key and left-clicking."
msgstr ""
"Puede añadir solucionadores manteniendo pulsada la tecla Ctrl y haciendo "
"clic con el botón izquierdo."

msgid ""
"You may either assign the token by entering the serial number or you can "
"enter an OTP value of the token and the system will try to identify the "
"token for you."
msgstr ""
"Puede asignar un token introduciendo directamente el número de serie o "
"determinar el token a través de un valor OTP y luego asignarlo."

msgid "You may get OTP values for token:"
msgstr "Para este token puede solicitar valores OTP:"

#, python-format
msgid ""
"You may not enable any more tokens in realm %s. Check the policy 'tokencount'"
msgstr ""
"No es posible activar más token en el dominio %s. Si es necesario, compruebe "
"la directriz 'tokencount'."

msgid ""
"You may not enable any more tokens. Your maximum token number is reached!"
msgstr ""
"Se ha alcanzado el número máximo de token. No es posible activar ningún "
"token más."

msgid ""
"You may not enroll any more tokens. Your maximum token number is reached!"
msgstr ""
"Se ha alcanzado el número máximo de token. No puede implementar ningún token "
"más."

#, python-format
msgid ""
"You may not put any more tokens in realm %s. Check the policy 'tokencount'"
msgstr ""
"No es posible añadir más token al dominio %s. Si es necesario, compruebe la "
"directriz 'tokencount'."

msgid "You may only upload support subscription files ending with .pem"
msgstr "El archivo de soporte que está cargando debe tener la extensión .pem"

msgid "You may reset the PINs for the tokens"
msgstr "Puede restaurar los PIN para el token"

msgid "You may resync the token:"
msgstr "Resincronización del token:"

msgid ""
"You need an OATH compatible soft token app installed on your mobile device."
msgstr ""
"Debe haber instalado una aplicación de token de software compatible con OATH "
"en su teléfono."

msgid "You need to enable Javascript to use the LinOTP Management Web UI."
msgstr ""
"Debe activar Javascript para utilizar la interfaz de usuario de Gestión "
"LinOTP."

msgid "You need to enable Javascript to use the authentication forms."
msgstr ""
"Debe habilitar Javascript para poder utilizar los formularios de "
"autenticación"

msgid "You need to enter a serial number"
msgstr "Introduzca un número de serie"

msgid "You need to enter a valid API id"
msgstr "Debe introducir un ID de API válido."

msgid "You need to enter a valid API key"
msgstr "Debe introducir una clave API válida."

#, fuzzy
msgid "You need to enter a valid Yubico url"
msgstr "Debe introducir un ID de API válido."

msgid "You need to enter an OTP value"
msgstr "Debe especificar un valor OTP"

msgid "You need to enter the YubiKey token ID"
msgstr "Tendrá que introducir el ID del token de YubiKey."

msgid "You need to enter the remote LinOTP server like https://remotelinotp"
msgstr ""
"Debe indicar el servidor LinOTP remoto en el formato 'https://linotp2."
"remoteserver.local."

msgid "You need to enter the server like 'https://linotp2.my.domain'"
msgstr ""
"Debe especificar el servidor en el formato 'https://linotp2.remoteserver."
"local'."

msgid "You need to enter the server like myradius:1812"
msgstr ""
"Debe indicar el servidor con el puerto en el formato 'radiusserver:1812'."

msgid "You need to select a Token and enter two OTP values."
msgstr "Seleccione un token e indique dos valores OTP."

msgid ""
"You selected more than one user. If you want to assign the token to a user "
"during enrollment, you need to select only one user.  Anyhow, you can assign "
"this token to any user later on."
msgstr ""
"Ha seleccionado más de un usuario. Si desea asignar el token a un usuario, "
"solo puede seleccionar un único usuario. No obstante, también podrá "
"asignarlo a un usuario más adelante."

msgid "Your LinOTP support subscription"
msgstr "Su soporte y suscripción LinOTP"

msgid "Your OCRA2 Token :"
msgstr "Su token OCRA2:"

msgid ""
"Your current LinOTP Smart Virtual Appliancedemo license is about to expire "
"in a few days. For licenses for productive use or an extended evaluation "
"period, "
msgstr ""
"Su licencia Smart Virtual Appliancedemo LinOTP actual está a punto de "
"caducar. Para licencias de uso productivo o un periodo de evaluación "
"extendido,"

msgid "Your email address"
msgstr "Dirección de correo electrónico"

#, python-format
msgid ""
"Your installation of LinOTP was updated to version %s. You can find the "
"changelog and further information about this release at:"
msgstr ""
"Su instalación de LinOTP se actualizó a la versión %s. Puede encontrar el "
"registro de cambios y más información sobra versión en:"

msgid "Your mobile phone number"
msgstr "Su número de teléfono móvil"

msgid "Your session has expired!"
msgstr "¡Su sesión ha expirado!"

msgid "Your token"
msgstr "Su token"

msgid "YubiKey"
msgstr "YubiKey"

msgid "YubiKey CSV"
msgstr "YubiKey CSV"

msgid "YubiKey CSV Token File"
msgstr "Archivo CSV de token YubiKey"

msgid "YubiKey TokenId"
msgstr "YubiKey TokenId"

msgid "Yubico"
msgstr "Yubico"

msgid "Yubico API key"
msgstr "Clave API de Yubico"

msgid "Yubico ID"
msgstr "Yubico ID"

#, fuzzy
msgid "Yubico Timeout"
msgstr "Tiempo límite"

#, fuzzy
msgid "Yubico Url"
msgstr "Yubico"

#, fuzzy
msgid "Yubico connection and read timeout"
msgstr "Parámetros de conexión adicionales"

msgid "Yubico settings"
msgstr "Ajustes Yubico"

msgid "[?]"
msgstr "[?]"

msgid "activate token"
msgstr "Activar token"

msgid "activate your OCRA2 Token"
msgstr "Active su token OCRA2"

msgid "activate your PushToken"
msgstr "active su PushToken"

msgid "activate your QRToken"
msgstr "Activar QRToken"

msgid "and"
msgstr "y"

msgid "assigned"
msgstr "asignado"

#, python-format
msgid "audit/search failed: %s"
msgstr "Error durante la búsqueda en el registro de auditoría: %s"

msgid "automatic detection"
msgstr "reconocimiento automático"

msgid "by phone"
msgstr "por teléfono "

msgid "certificate id"
msgstr "ID del certificado"

msgid "check status"
msgstr "comprobar estado"

msgid "confirm PIN"
msgstr "Confirmar PIN"

msgid "consider subscribing to our quarterly newsletter."
msgstr "considere subscribirse a nuestro boletín trimestral de noticias."

msgid "create new..."
msgstr ""

msgid "created token with serial"
msgstr "Token generado correctamente. Número de serie:"

msgid "define if the user should be allowed to define the email address"
msgstr ""
"describe si el usuario está autorizado para definir o cambiar la dirección "
"de correo electrónico."

msgid "define if the user should be allowed to define the sms"
msgstr ""
"describe si el usuario tiene permiso o no para cambiar un número de SMS."

msgid "delete Token"
msgstr "Eliminar token"

msgid "disable Token"
msgstr "Desactivar token"

msgid "eToken DAT File"
msgstr "Archivo eToken .dat"

msgid "enable Token"
msgstr "Activar token"

msgid "enroll OATH Token"
msgstr "crear token OATH"

msgid "enroll TOTP token"
msgstr "Inscribir el token TOTP"

msgid "enroll email token"
msgstr "Implementar token de correo electrónico"

msgid "enroll hmac token"
msgstr "Implementar token HMAC"

msgid "enroll ocra2 token"
msgstr "Implementar token OCRA2"

#, fuzzy
msgid "enroll password token"
msgstr "cree su token"

msgid "enroll pushtoken"
msgstr "inscribir PushToken"

msgid "enroll qrtoken"
msgstr "Inscribir QRToken"

msgid "enroll your event based token"
msgstr "cree su token basado en eventos"

msgid "enroll your time based token"
msgstr "cree su token basado ​​en el tiempo"

msgid "enroll your token"
msgstr "cree su token"

msgid "enroll yubico token"
msgstr "Implementar Yubikey"

msgid "enter PIN"
msgstr "Establecer PIN"

msgid "enter token seed"
msgstr "Introducir semilla de token"

msgid "event based"
msgstr "basado en eventos"

msgid "expired - valid till"
msgstr "expirado - válido hasta"

msgid "filename"
msgstr "Nombre del archivo"

msgid "finalize activation"
msgstr "Finalizar activación"

msgid "finish your OCRA2 Token"
msgstr "Concluir token OCRA2"

msgid "for user"
msgstr "se ha implementado para los usuarios"

msgid "forward serial"
msgstr "remitir serie"

msgid "generate random seed"
msgstr "Generar una semilla aleatoria"

msgid "get OTP values"
msgstr "Solicitar valores OTP"

msgid "get OTP values from Token"
msgstr "Solicitar los valores OTP del token"

msgid "get challenge"
msgstr "Buscar desafío"

#, python-format
msgid ""
"get_token_owner: The user %s in the resolver %s for token %s could not be "
"found in any realm!"
msgstr ""
"getTokenOwner: No se ha podido encontrar al usuario %s en el solucionador %s "
"para el token %s en ningún dominio."

#, python-format
msgid ""
"get_token_owner: The user %s/%s and the token %s is located in several "
"realms: %s!"
msgstr ""
"getTokenOwner: El usuario %s/%s y el token %s están incluidos en varios "
"dominios: %s."

msgid "getotp is not activated."
msgstr "'getotp' no está activo"

msgid "hashlib"
msgstr "Algoritmo Hash"

msgid ""
"if set, a new email address will be retrieved from the user info instead of "
"the token"
msgstr ""

msgid ""
"if set, a new mobile number will be retrieved from the user info instead of "
"the token"
msgstr ""

msgid "in realm"
msgstr "en el dominio"

msgid "install profile"
msgstr "Instalar perfil"

msgid "invalid license (old license style)"
msgstr "Licencia no válida (formato de licencia anterior)"

msgid "is of type"
msgstr "es del tipo"

msgid "license file is empty!"
msgstr "¡El archivo de licencia está vacío!"

msgid "link for iPhone"
msgstr "Enlace para iPhone"

msgid "locally"
msgstr "local"

msgid "login"
msgstr "Iniciar sesión"

msgid "losttoken failed"
msgstr "Token perdido fallido"

msgid "mOTP - mobile otp"
msgstr "mOTP - OTP móvil"

msgid "mOTP PIN"
msgstr "PIN de la mOTP"

msgid "mOTP PIN (again)"
msgstr "PIN de la mOTP (repetir)"

msgid "mOTP PIN set successfully"
msgstr "PIN mOTP configurado correctamente."

msgid "mOTP Token Settings"
msgstr "Ajustes mOTP"

msgid "managed"
msgstr ""

msgid "maximum length must be lower than {0}"
msgstr "La longitud debe ser inferior a {0}."

msgid "message / data"
msgstr "mensaje / datos"

msgid "minimum length must be greater than 10"
msgstr "La longitud mínima debe ser al menos 10."

msgid "minimum length must be greater than {0}"
msgstr "La longitud debe ser mayor que {0} ."

msgid "mobile phone number"
msgstr "Número de teléfono móvil"

msgid "multiple tokens found - cannot determine tokentype!"
msgstr ""
"Se han encontrado varios token. No es posible determinar el tipo de token."

msgid "no license expiration information in license "
msgstr "No hay información sobre la fecha de caducidad de la licencia"

msgid "no license subscription information in license"
msgstr "No hay información relativa a la suscripción de la licencia"

msgid "not assigned"
msgstr "sin asignar"

msgid "not changed"
msgstr "sin cambios"

msgid "ocra challenge-response token - hmac event based"
msgstr "Token desafío-respuesta OCRA - HMAC basado en eventos"

msgid "on RADIUS server"
msgstr "en el servidor RADIUS"

msgid "on remote server"
msgstr "en el servidor remoto"

msgid "optional"
msgstr "Opcional"

msgid "or"
msgstr "o"

msgid "or email"
msgstr "o por correo electrónico"

msgid "password protected"
msgstr "Cifrado con contraseña"

msgid "password required"
msgstr "se necesita contraseña"

msgid "plain value"
msgstr "Valores sin cifrar"

msgid "plaintext (will be hashed during import)"
msgstr ""

msgid "please consider subscribing to our quarterly newsletter."
msgstr ""
"por favor, considere subscribirse a nuestro boletín de noticias trimestral."

msgid "please contact us"
msgstr "por favor, póngase en contacto con nosotros"

msgid "preshared key"
msgstr "Cifrado con clave precompartida"

msgid "product updates,"
msgstr "actualizaciones de productos,"

msgid "register SMS Token"
msgstr "Registrar token SMS"

msgid "register mOTP Token"
msgstr "Registrar token de la mOTP"

msgid "remotely"
msgstr "eliminado"

msgid "repeat PIN"
msgstr "Repetir PIN"

msgid "repeat mOTP PIN"
msgstr "Repetir PIN mOTP"

msgid "required input field"
msgstr "Campo de entrada obligatorio"

msgid "reset Failcounter"
msgstr "Restablecer contador de errores"

msgid "resync OTP"
msgstr "Sincronizar OTP"

msgid "seconds"
msgstr "Segundos"

msgid "secure hash"
msgstr ""

msgid "see policy definition."
msgstr "consulte la definición de directrices."

msgid "selected Token"
msgstr "Token seleccionado"

msgid "self enrolled"
msgstr "autogenerado"

#, python-format
msgid "selfservice/usergetmultiotp failed: %r"
msgstr "Error al acceder al autoservicio/usergetmultiotp: %r"

msgid "sending sms failed"
msgstr "No se ha podido enviar el SMS correctamente."

msgid "set Counter Window"
msgstr "ajustar ventana del contador"

msgid "set Description"
msgstr "ajustar descripción"

msgid "set Hashlib"
msgstr "ajustar algoritmo Hash"

msgid "set Max Auth Count"
msgstr "ajustar el número máximo de intentos de autenticación"

msgid "set Max Failcount"
msgstr "ajustar contador de errores"

msgid "set Max Successful Auth Count"
msgstr "ajustar el número máximo de autenticaciones correctas"

msgid "set OTP length"
msgstr "ajustar longitud de OTP"

msgid "set PIN"
msgstr "Establecer PIN"

msgid "set PIN successfully"
msgstr "PIN configurado correctamente."

msgid "set Sync Window"
msgstr "ajustar ventana de resincronización"

msgid "set Time Shift"
msgstr "ajustar tiempo de retardo"

msgid "set Time Step"
msgstr "ajustar unidad de tiempo"

msgid "set Time Window"
msgstr "ajustar intervalo de tiempo"

msgid "set mOTP PIN"
msgstr "Establecer PIN mOTP"

msgid "set token PIN failed"
msgstr "Error al establecer el PIN del token"

msgid "signature could not be verified!"
msgstr "¡La firma no es válida!"

msgid "sms challenge-response token - hmac event based"
msgstr "Token desafío-respuesta SMS - HMAC basado en eventos"

msgid "submit"
msgstr "enviar"

msgid "successfully created!"
msgstr "¡Creado correctamente!"

#, fuzzy
msgid "there is no user_selfservice cookie"
msgstr "Ninguna cookie linotp_selfservice instalada"

msgid "time based"
msgstr "basado en el tiempo"

msgid "time lookup window"
msgstr "Intervalo de tiempo"

msgid "time offset"
msgstr "Retardo"

msgid "time shift"
msgstr "Retardo"

msgid "time step"
msgstr "Unidad de tiempo"

msgid "time window"
msgstr "Intervalo de tiempo"

msgid "token enrollment"
msgstr "Token implementado"

#, fuzzy
msgid "token user used"
msgstr "Token usado"

#, fuzzy
msgid "token users supported"
msgstr "Token con licencia"

msgid "tokens supported"
msgstr "Token con licencia"

msgid "tokens used"
msgstr "Token usado"

msgid "trigger"
msgstr ""

msgid "unassign Token"
msgstr "Revocar asignación de token"

msgid "unknown token type"
msgstr "tipo de token desconocido"

msgid "unknown token type to load!"
msgstr "¡Tipo de token desconocido durante la importación!"

msgid "unlimited"
msgstr ""

#, python-format
msgid "unsupported date format date %r"
msgstr "Formato de fecha no compatible %r"

msgid "upcoming features in LinOTP"
msgstr "próximas características en LinOTP"

msgid "upcoming hackathons,"
msgstr "próximas maratones de hacking,"

msgid "updates of our products,"
msgstr "actualizaciones de nuestros productos,"

msgid "user and developer conferences,"
msgstr "conferencias para usuarios y desarrolladores,"

msgid "username"
msgstr "Nombre de usuario"

#, python-format
msgid ""
"valid types are 'oathtoken' and 'googleauthenticator' and "
"'googleauthenticator_time'. You provided %s"
msgstr ""
"Tipos válidos son 'oathtoken', 'googleauthenticator' o "
"'googleauthenticator_time'. Se ha indicado %s"

#, fuzzy, python-format
msgid "valid types is 'ocra2'. You provided %s"
msgstr "Valores válidos son 'ocra' o 'ocra2'. Usted ha introducido %s"

#, fuzzy
msgid "voice Provider"
msgstr "Proveedor de correo electrónico"

msgid "web ui generated"
msgstr "Generado UI web"

#~ msgid "A resolver with name"
#~ msgstr "Ya existe un solucionador"

#~ msgid "About LSE LinOTP"
#~ msgstr "Sobre LSE LinOTP"

#~ msgid "Activate your OCRA Token"
#~ msgstr "Active su token OCRA"

#~ msgid "Activate your OCRA token"
#~ msgstr "Activar token OCRA"

#~ msgid "CA Certificate"
#~ msgstr "Certificado CA"

#~ msgid "Challenge validity (sec)"
#~ msgstr "Validez del desafío del correo electrónico (seg.)"

#~ msgid "Default OCRA suite"
#~ msgstr "OCRA Suite estándar"

#~ msgid "Default QR suite"
#~ msgstr "Estándar QR-suite"

#~ msgid "Do you want to overwrite the existing definition?"
#~ msgstr "¿Desea sobreescribir la definición existente?"

#~ msgid "E-mail OTP Token"
#~ msgstr "Correo electrónico de token OTP"

#~ msgid "E-mail provider config"
#~ msgstr "Configuración del correo electrónico"

#~ msgid "Enter pin: "
#~ msgstr "Introducir PIN:"

#~ msgid "File configuration"
#~ msgstr "Configuración del archivo"

#~ msgid "Generate OCRA key."
#~ msgstr "Dejar que el servidor genere la clave OCRA."

#~ msgid "If checked the linotp server will use system certificates"
#~ msgstr "Si está marcado, el servidor linotp usará certificados de sistema"

#, fuzzy
#~ msgid ""
#~ "If you are using STARTTLS or LDAPS you can enter the CA certificate in "
#~ "PEM format here."
#~ msgstr ""
#~ "Si utiliza LDAPS, puede copiar aquí el certificado CA en formato PEM."

#~ msgid "Import tokens from Vasco DPX file"
#~ msgstr "Importar token desde el archivo Vasco DPX"

#~ msgid "Invalid License"
#~ msgstr "licencia no válida"

#~ msgid ""
#~ "LDAP Server, especially Active Directory, implement a default serverside "
#~ "maximum size limit of 1000 objects."
#~ msgstr ""
#~ "Los servidores LDAP, en particular el directorio activo, tienen una "
#~ "limitación de respuesta estándar de 1000 objetos devueltos (límite de "
#~ "tamaño) en la página del servidor."
#~ msgid "LDAP attributes"

#~ msgstr "Atributos LDAP"

#~ msgid "License uploaded"
#~ msgstr "Licencia cargada"

#~ msgid "Maximum concurrent OCRA challenges"
#~ msgstr "Número máximo de desafíos OCRA simultáneos"

#~ msgid "Missing required parameter \"serial\" or \"user\"!"
#~ msgstr "¡Falta el parámetro obligatorio «serie» o «usuario»!"

#~ msgid "No valid authentication session %r"
#~ msgstr "No es una sesión de autenticación válida %r"

#~ msgid "No valid session"
#~ msgstr "No es una sesión válida"

#~ msgid "Not a valid json string!"
#~ msgstr "¡No hay ningún texto JSON válido!"

#~ msgid "OATH CSV Token File"
#~ msgstr "Archivo CVS de token OATH"

#~ msgid "OCRA - challenge/response Token"
#~ msgstr "OCRA - Token desafío/respuesta"

#~ msgid "OCRA Login"
#~ msgstr "Inicio de sesión OCRA"

#~ msgid "OCRA Token"
#~ msgstr "Token OCRA"

#~ msgid "OCRA challenge timeout"
#~ msgstr "Tiempo límite para el desafío OCRA"

#~ msgid "OCRA key"
#~ msgstr "Clave OCRA"

#~ msgid "OCRA token settings"
#~ msgstr "Configuración del token OCRA"

#~ msgid "Overwrite"
#~ msgstr "Sobreescribir"

#~ msgid "Overwrite resolver definition"
#~ msgstr "Sobreescribir la definición del solucionador"

#~ msgid "Please enter a timeout like: 5.0; 5.0 "
#~ msgstr "Por favor, introduzca un tiempo de espera del tipo: 5.0; 5.0"

#~ msgid ""
#~ "Please enter a valid driver specification like: mysql, postgres, mssql, "
#~ "oracle, ibm_db_sa or ibm_db_sa+pyodbc"
#~ msgstr ""
#~ "Por favor, introduzca un controlador válido como: mysql, postgres, mssql, "
#~ "oracle, ibm_db_sa o ibm_db_sa+pyodbc"

#~ msgid ""
#~ "Please enter a valid http uri. It needs to start with http:// or https://"
#~ msgstr ""
#~ "Por favor, introduzca una URL LDAP válida que empiece por http:// o "
#~ "https://."

#~ msgid ""
#~ "Please enter a valid ldap uri. It needs to start with ldap:// or ldaps://"
#~ msgstr ""
#~ "Por favor, introduzca una URL LDAP válida que empiece por ldap:// o "
#~ "ldaps://."

#~ msgid ""
#~ "Please enter a valid provider name. It may contain characters, numbers "
#~ "and '_-'."
#~ msgstr ""
#~ "Por favor, introduzca un nombre de proveedor válido. Este solo puede "
#~ "contener letras, números y '_-'."

#~ msgid ""
#~ "Please enter a valid realm name. It may contain characters, numbers and "
#~ "'_-.'."
#~ msgstr ""
#~ "Por favor, introduzca un nombre de dominio válido. Este solo puede "
#~ "contener letras, números y '_-.'."

#~ msgid ""
#~ "Please enter a valid resolver name. It may contain characters, numbers "
#~ "and '_-'."
#~ msgstr ""
#~ "Por favor, introduzca un nombre de solucionador válido. Este solo puede "
#~ "contener letras, números y '_-.'."

#~ msgid ""
#~ "Please enter a valid searchfilter like this: \n"
#~ "    { \"username\": \"sAMAccountName\", \"phone\" : \"telephoneNumber\", "
#~ "\"mobile\" \n"
#~ "    : \"mobile\", \"email\" : \"mail\", \"surname\" : \"sn\", \"givenname"
#~ "\" : \"givenName\" }"
#~ msgstr ""
#~ "Por favor, indique un filtro de búsqueda LDAP válido como:\n"
#~ "    { \"username\": \"sAMAccountName\", \"phone\" : \"telephoneNumber\", "
#~ "\"mobile\" \n"
#~ "    : \"mobile\", \"email\" : \"mail\", \"surname\" : \"sn\", \"givenname"
#~ "\" : \"givenName\" }"

#~ msgid ""
#~ "Please enter a valid searchfilter like this: \n"
#~ "    { \"username\": \"usercolumn\", \"password\":\"pw\", \"salt\": \"salt"
#~ "\", \"phone\" : \"telephoneNumber\", \"mobile\" \n"
#~ "    : \"mobile\", \"email\" : \"mail\", \"surname\" : \"sn\", \"givenname"
#~ "\" : \"givenName\" }"
#~ msgstr ""
#~ "Por favor, introduzca un filtro de búsqueda válido como, p. ej.,: \n"
#~ "    { \"username\": \"usercolumn\", \"password\":\"pw\", \"salt\": \"salt"
#~ "\", \"phone\" : \"telephoneNumber\", \"mobile\" \n"
#~ "    : \"mobile\", \"email\" : \"mail\", \"surname\" : \"sn\", \"givenname"
#~ "\" : \"givenName\" }"

#~ msgid "Please enter a valid searchfilter like this: %s"
#~ msgstr "Por favor, introduzca un filtro de búsqueda válido, como este: %s"

#~ msgid ""
#~ "Please enter a valid searchfilter like this: (sAMAccountName=*)"
#~ "(objectClass=user)"
#~ msgstr ""
#~ "Por favor, introduzca un filtro de búsqueda LDAP válido como: "
#~ "(sAMAccountName=*)(objectClass=user)"

#~ msgid ""
#~ "Please enter a valid user searchfilter like this: (&(sAMAccountName=%s)"
#~ "(objectClass=user))"
#~ msgstr ""
#~ "Por favor, introduzca un filtro de búsqueda de usuario LDAP válido como: "
#~ "(&(sAMAccountName=%s)(objectClass=user))"

#~ msgid "Please enter or copy the OCRA key."
#~ msgstr "Por favor, introduzca la clave OCRA."

#~ msgid ""
#~ "Please enter the UID of your LDAP server like DN, entryUUID, objectGUID "
#~ "or GUID"
#~ msgstr ""
#~ "Por favor, introduzca el UID (identificador de Uniq) del servidor LDAP "
#~ "como, p. ej., DN, entryUUID, objectGUID o GUID"

#~ msgid "Provider config"
#~ msgstr "Configuración del proveedor"

#~ msgid "Resolver name is already in use"
#~ msgstr "El nombre del solucionador ya está en uso"

#~ msgid "SQL attributes"
#~ msgstr "Atributos de SQL"

#~ msgid "Server config"
#~ msgstr "Configuración del servidor"

#~ msgid ""
#~ "The maximum allowed number of tokens for the realm %s (%s) was reached. "
#~ "You can not assign any more tokens. Check the policies."
#~ msgstr ""
#~ "Se ha alcanzado el número máximo de token dentro del dominio %s (%s). No "
#~ "puede implementar ningún token más en este dominio. Por favor, consulte "
#~ "la directriz."

#~ msgid "The maximum number of allowed tokens is exceeded. Check the policies"
#~ msgstr ""
#~ "Se ha superado el número máximo de token respaldados. Si es necesario, "
#~ "compruebe las directrices."

#~ msgid ""
#~ "This is a comma separated list of clients, that may send another client "
#~ "IP for authorization policies."
#~ msgstr ""
#~ "Se trata de una lista separada por comas de direcciones IP que pueden "
#~ "enviar una dirección IP distinta a la propia para las directrices de "
#~ "autorización."

#~ msgid ""
#~ "This is independed of the local sizelimit and does not hinder the "
#~ "functionality of LinOTP."
#~ msgstr ""
#~ "Estas restricciones son independientes de la restricción indicada "
#~ "localmente y no afectan a la funcionalidad relacionada con LinOTP."

#~ msgid "This is the maximum concurrent challenges per OCRA Token."
#~ msgstr ""
#~ "Este es el número máximo de desafíos OCRA simultáneos que pueden "
#~ "solicitarse para un token OCRA."

#~ msgid ""
#~ "This is the suite for newly enrolled OCRA tokens. Default is OCRA-1:HOTP-"
#~ "SHA256-6:C-QA64"
#~ msgstr ""
#~ "Este es la suite para tokens OCRA recién inscritos. La configuración "
#~ "predeterminada es OCRA-1:HOTP-SHA256-6:C-QA64"

#~ msgid ""
#~ "This is the suite for newly enrolled OCRA tokens. Default is OCRA-1:HOTP-"
#~ "SHA256-8:C-QA08"
#~ msgstr ""
#~ "Esta es la suite OCRA por defecto para un token de OCRA recién "
#~ "implementado. Estándar: OCRA-1:HOTP-SHA256-8:C-QA08"

#~ msgid "Time between e-mails (sec)"
#~ msgstr "Tiempo entre mensajes de correo electrónico (seg.)"

#~ msgid "Use system certificate"
#~ msgstr "Usar certificado de sistema"

#~ msgid ""
#~ "You do not have the administrative right to do monitoring.You are missing "
#~ "a policyscope=monitoring, action=%s"
#~ msgstr ""
#~ "No tiene derechos de administrador para la supervisión. Para ello, falta "
#~ "una directriz con 'scope=monitoring' y 'action=%s'."

#~ msgid "You do not have the rights to monitor these realms."
#~ msgstr "No tiene permiso para controlar estos dominios."

#~ msgid "Your OCRA Token :"
#~ msgstr "Sus token OCRA:"

#~ msgid "activate your OCRA Token"
#~ msgstr "Active su token OCRA"

#~ msgid "already exists."
#~ msgstr "llamado "

#~ msgid "challenge"
#~ msgstr "Desafío"

#~ msgid "count auth"
#~ msgstr "Contador de autenticación"

#~ msgid "count auth max"
#~ msgstr "Número máximo del contador de autenticación"

#~ msgid "count auth success max"
#~ msgstr "cuenta máxima de autenticaciones con éxito"

#~ msgid "finish your OCRA Token"
#~ msgstr "Concluir token OCRA"

#~ msgid "sales@lsexperts.de"
#~ msgstr "sales@lsexperts.de"

#~ msgid "the maximum number of allowed tokens is exceeded. Check the policies"
#~ msgstr ""
#~ "Se ha superado el número máximo de token con licencia. Si es necesario, "
#~ "compruebe las directrices."

#~ msgid "validity end"
#~ msgstr "validez finaliza"

#~ msgid "validity start"
#~ msgstr "validez empieza"<|MERGE_RESOLUTION|>--- conflicted
+++ resolved
@@ -1522,18 +1522,11 @@
 msgid "Login"
 msgstr "Iniciar sesión"
 
-<<<<<<< HEAD
 msgid "Login Attempts Failed"
 msgstr "Intento fallido de inicio de sesión"
-=======
+
 msgid "Management - LinOTP"
 msgstr "Gestión - LinOTP"
-
-msgid "You need to enable Javascript to use the LinOTP Management Web UI."
-msgstr ""
-"Debe activar Javascript para utilizar la interfaz de usuario de Gestión "
-"LinOTP."
->>>>>>> 214df077
 
 msgid "Login Name"
 msgstr "Nombre de inicio de sesión"
