#
#    LinOTP - the open source solution for two factor authentication
#    Copyright (C) 2010 - 2019 KeyIdentity GmbH
#
#    This file is part of LinOTP admin clients.
#
#    This program is free software: you can redistribute it and/or
#    modify it under the terms of the GNU Affero General Public
#    License, version 3, as published by the Free Software Foundation.
#
#    This program is distributed in the hope that it will be useful,
#    but WITHOUT ANY WARRANTY; without even the implied warranty of
#    MERCHANTABILITY or FITNESS FOR A PARTICULAR PURPOSE.  See the
#    GNU Affero General Public License for more details.
#
#    You should have received a copy of the
#               GNU Affero General Public License
#    along with this program.  If not, see <http://www.gnu.org/licenses/>.
#
#
#    E-mail: linotp@keyidentity.com
#    Contact: www.linotp.org
#    Support: www.keyidentity.com
#
# Spanish translations for LinOTP
#
msgid ""
msgstr ""
"Project-Id-Version: LinOTP 2\n"
"Report-Msgid-Bugs-To: EMAIL@ADDRESS\n"
"PO-Revision-Date: 2020-06-12 18:52+0200\n"
"Last-Translator: linotp@keyidentity.com\n"
"Language-Team: Spanish <>\n"
"Language: es\n"
"MIME-Version: 1.0\n"
"Content-Type: text/plain; charset=UTF-8\n"
"Content-Transfer-Encoding: 8bit\n"
"Plural-Forms: nplurals=2; plural=(n!=1);\n"
"X-Generator: Gtranslator 2.91.6\n"
"X-Poedit-SourceCharset: UTF-8\n"

msgid " or "
msgstr "o"

#, python-format
msgid "%d tokens of %d migrated"
msgstr "%d Token migrado desde %d"

#, python-format
msgid "%s modified users"
msgstr ""

#, python-format
msgid "%s new users"
msgstr ""

#, python-format
msgid "%s users are identical and therefor unchanged"
msgstr ""

#, python-format
msgid "%s users will be deleted"
msgstr ""

msgid "'OATH token' app"
msgstr "Aplicación 'OATH Token'"

msgid "(FreeOTP, Google Authenticator or another OATH compatible soft token)"
msgstr ""
"(FreeOTP, Google Authenticator u otro token de software compatible con OATH)"

msgid "(again)"
msgstr "(repetir)"

msgid "+49 6151 86086 277"
msgstr "+49 6151 86086 277"

<<<<<<< HEAD
msgid "- Select Temporary Token Type -"
msgstr "- Seleccionar tipo de token temporal -"
=======
msgid "No valid session"
msgstr "No es una sesión válida"

#, fuzzy
msgid "challenge expired!"
msgstr "Desafío"

#, fuzzy
msgid "No valid session!"
msgstr "No es una sesión válida"

#, python-format
msgid "Error: %s"
msgstr "Error: %s"
>>>>>>> aebc7f75

msgid "- Select scope -"
msgstr "- Seleccionar dominio -"

msgid "1. Enter the activation code :"
msgstr "1. Por favor, introduzca el código de activación:"

msgid "1. You first need to install the oathtoken to your iPhone."
msgstr "1. Debe instalar primero la aplicación oathtoken en su iPhone."

msgid "10 digits"
msgstr "10 dígitos"

msgid "2. Enter your confirmation code:"
msgstr "2. Por favor, introduzca el código de verificación:"

msgid "2. Then you may create a profile."
msgstr "2. A continuación podrá crear su token/perfil."

msgid "3."
msgstr "3."

msgid "6 digits"
msgstr "6 dígitos"

msgid "8 digits"
msgstr "8 dígitos"

msgid ""
"<a href='https://keyidentity.com'>KeyIdentity</a> provides LinOTP as an "
"enterprise 2FA solution."
msgstr ""
"<a href='https://keyidentity.com'>KeyIdentity</a> proporciona LinOTP como "
"una solución de autenticación de dos pasos empresarial."

<<<<<<< HEAD
msgid "A new token will be set to this OTP length."
msgstr "El valor OTP de un token nuevo se interpretará con esta longitud."

msgid ""
"A new token will have this window to do the manual or automatic OTP sync."
msgstr ""
"Un nuevo token dispondrá de esta ventana para hacer la sincronización OTP "
"manual o automática."
=======
msgid "Missing required parameter \"pass\"!"
msgstr "¡Falta el parámetro obligatorio «pase»!"
>>>>>>> aebc7f75

msgid "A push notification has been sent. Please check your mobile phone."
msgstr ""
"Se ha enviado una notificación push. Por favor, compruebe su teléfono móvil."

msgid "About KeyIdentity LinOTP"
msgstr "Sobre LinOTP de KeyIdentity"

msgid "About LinOTP"
msgstr "Sobre LinOTP"

msgid "Action"
msgstr "Acción"

msgid "Action Detail"
msgstr "Detalles de la acción"

msgid "Activate Push Token"
msgstr "Activar PushToken"

msgid "Activate token"
msgstr "Activar token"

msgid "Activate your OCRA2 Token"
msgstr "Active su token OCRA2"

msgid "Activate your QRToken"
msgstr "Activar QRToken"

msgid "Active"
msgstr "Activo"

msgid "Additional connection parameters"
msgstr "Parámetros de conexión adicionales"

msgid "Address"
msgstr "Dirección"

msgid "Administrator"
msgstr "Administrador"

msgid ""
"After this time a challenge can not be used anymore. Valid entries are like "
"1D, 2H or 5M where D=day, H=hour, M=minute."
msgstr ""
"Después de ese tiempo se descartará un desafío OCRA. Entradas válidas son, "
"p. ej., 1D, 2H o 5M, donde D = día, H = hora, M = minutos."

msgid "Aladdin XML Token File"
msgstr "Archivo de token Aladdin XML"

msgid "All other columns"
msgstr "Todas las demás columnas"

#, fuzzy
msgid "An error occurred during password change."
msgstr "Error durante el procesamiento"

#, fuzzy
msgid "An error occurred during saving expiration."
msgstr "Error durante el procesamiento"

#, fuzzy
msgid "An error occurred during token processing."
msgstr "Error durante el procesamiento"

msgid ""
"Anyway, you can set an OTP PIN, so that using this token the user can "
"authenticate always and only with this fixed PIN."
msgstr ""
"No obstante, puede establecer un PIN OTP para que este token funcione como "
"una contraseña simple."

msgid "Assign"
msgstr "Asignar"

msgid "Assign OTP Token"
msgstr "Asignar token OTP"

msgid "Assign Token"
msgstr "Asignar token"

<<<<<<< HEAD
msgid "Assigned token"
msgstr "Token asignados"
=======
#, fuzzy
msgid ""
"You do not have the administrative right to get token info in this realm!"
msgstr ""
"No tiene derechos de administrador para solicitar los números de serie de "
"este dominio."

#, python-format
msgid ""
"You do not have the administrative right to remove token %s. Check the "
"policies."
msgstr ""
"No tiene derechos de administrador para eliminar el token %s. Si es "
"necesario, compruebe las directrices."
>>>>>>> aebc7f75

msgid "Attribute mapping"
msgstr "Asignación de atributos"

msgid "Attribute mapping:"
msgstr "Mapeo de atributos:"

msgid "Audit Trail"
msgstr "Pista de auditoría"

msgid "Auth User:"
msgstr "Auth Usuario:"

msgid "Authentication"
msgstr "Autenticación"

msgid "Authorization"
msgstr "Autorización"

msgid "Authors:"
msgstr "Autores:"

msgid "Auto resync"
msgstr "Resincronización automática"

msgid "Auto resync timeout"
msgstr "Tiempo límite para la sincronización automática"

msgid "BaseDN"
msgstr "Basis DN"

msgid "Beware: This can be time consuming!"
msgstr "Advertencia: ¡Esto puede tardar mucho tiempo!"

msgid "Bind Password"
msgstr "Contraseña Bind"

msgid "BindDN"
msgstr "Bind DN"

msgid ""
"By submitting this you will generate a QR image, that can be scaned with "
"your OCRA2 Token reader."
msgstr ""
"Aquí se genera una imagen de QR que podrá escanear con su escáner de token "
"OCRA2."

msgid "CA Certificate:"
msgstr "Certificado CA:"

#, fuzzy
msgid "CSV Configuration"
msgstr "Configuración JSON"

msgid "Caching"
msgstr "Caché"

msgid "Cancel"
msgstr "Cancelar"

msgid "Cannot save realm"
msgstr "No se puede guardar el dominio"

msgid "Certificates"
msgstr "Certificados"

#, fuzzy
msgid "Challenge Response Login"
msgstr "OCRA - Token desafío/respuesta"

#, fuzzy
msgid "Challenge expiration time (sec)"
msgstr "Validez del desafío del correo electrónico (seg.)"

msgid "Challenge sent"
msgstr "Desafío enviado"

msgid "Challenge triggered successfully"
msgstr "Desafío desencadenado correctamente"

#, fuzzy
msgid "Change password"
msgstr "Contraseña Bind"

msgid "Changelog"
msgstr "Registro de cambios"

#, python-format
msgid "Changes will affect all %s tokens"
msgstr ""

msgid "Check PIN"
msgstr "Comprobar PIN"

msgid "Check Policy"
msgstr "Probar directriz"

msgid ""
"Check the serial numbers for OATH compliance (non-compliant serial numbers "
"will be ignored)"
msgstr ""
"Comprueba que los números de serie son conformes con OATH. Los token con "
"números de serie no compatibles se ignorarán."

msgid "Check the status of your challenge:"
msgstr "Compruebe el estado de su desafío:"

msgid "Check your mobile and confirm the login"
msgstr ""

#, fuzzy
msgid "Choose your preferred method to authenticate"
msgstr "No está autenticado"

msgid "Choose your token profile "
msgstr "Por favor, seleccione su tipo de token "

msgid "Class"
msgstr "Clase"

msgid "Clear Default"
msgstr "Eliminar estándar"

msgid "Clear Fields"
msgstr "Vaciar campos"

msgid "Clearance Level"
msgstr "Nivel de confianza"

msgid "Click on this link to install the oathtoken profile to your iPhone:"
msgstr ""
"Haga clic en este enlace en su teléfono inteligente para instalar el perfil "
"en su iPhone:"

msgid "Client"
msgstr "Cliente"

msgid "Client Identification"
msgstr "Identificación del cliente"

msgid "Client Identification with Proxy"
msgstr "Identificación del cliente con proxy"

msgid "Close"
msgstr "Cerrar"

msgid "Close Dialog"
msgstr "Cerrar el diálogo"

msgid "Close all"
msgstr "Cerrar todos"

msgid "Comma separated list of client IPs and Subnets."
msgstr ""
"Lista separada por comas de las direcciones IP de los clientes o subredes."

msgid "Communicating with LinOTP server..."
msgstr "Comunicarse con el servidor LinOTP..."

msgid "Compare this value to the transaction id shown on your mobile."
msgstr ""

msgid "Config"
msgstr "Configurar"

#, fuzzy
msgid "Confirm"
msgstr "Confirmar PIN"

msgid "Confirm PIN"
msgstr "Confirmar PIN"

#, fuzzy
msgid "Confirm changes"
msgstr "Confirmar PIN"

#, fuzzy
msgid "Confirm new password"
msgstr "Contraseña Bind"

msgid "Connection Test: successful"
msgstr "Prueba de conexión: éxito"

#, fuzzy
msgid "Connection error"
msgstr "Prueba de conexión LDAP"

msgid "Contact EMail"
msgstr "Correo electrónico de contacto"

msgid "Contact name"
msgstr "Contacto"

msgid "Contact phone"
msgstr "Teléfono de contacto"

msgid "Copy PIN"
msgstr "Copiar PIN"

msgid "Copy Token PIN"
msgstr "Copie el PIN del token"

msgid "Copyright (C) 2010 - 2019 KeyIdentity GmbH"
msgstr "Copyright (C) 2010 - 2019 KeyIdentity GmbH"

msgid "Could not find a token for this OTP value."
msgstr "No se ha podido determinar ningún token para este valor OTP."

msgid ""
"Could not migrate tokens!\n"
"\n"
msgstr ""
"¡No ha sido posible migrar el token!\n"
"\n"

msgid "Count Window"
msgstr "Ventana del contador"

msgid "Counter"
msgstr "Contador"

msgid "Counter Window"
msgstr "Ventana del contador"

msgid "Create"
msgstr ""

#, fuzzy
msgid "Create Static Password Token"
msgstr "Token de contraseña sencilla"

msgid "Create a new OATH token - HMAC event based"
msgstr "Crear un token OATH nuevo - HMAC basado en eventos"

msgid "Create a new OATH token - HMAC time based"
msgstr "Crear un token OATH nuevo - HMAC basado en el tiempo"

msgid "Create a new or select one available UserIdResolver"
msgstr "Aquí puede crear un solucionador nuevo o modificar uno existente"

msgid "Create a new realm or select one available realm"
msgstr "Aquí puede crear un dominio nuevo o editar uno existente"

#, fuzzy
msgid "Create a new resolver"
msgstr "Crear un UserIdResolver nuevo"

msgid "Create challenge:"
msgstr "Crear desafío:"

msgid "Creating a new UserIdResolver"
msgstr "Crear un UserIdResolver nuevo"

msgid "Currently this token will not be assigned to any users."
msgstr "Actualmente este token no será asignado a ningún usuario."

msgid "DPW key"
msgstr "Semilla DPW"

msgid "Database"
msgstr "Base de datos"

msgid "Database encoding"
msgstr "Codificación de la base de datos"

msgid "Database table"
msgstr "Tabla de la base de datos"

msgid "Date"
msgstr "Fecha"

msgid "Day OTP Token / Tagespasswort"
msgstr "Contraseña del día"

msgid "Default Settings"
msgstr "Configuración predeterminada"

msgid "Default Values:"
msgstr "Valores estándar"

#, fuzzy
msgid "Default expiration time of a challenge in seconds."
msgstr "Ventana de tiempo de validez estándar para un desafío"

msgid "Default provider could not be deleted!"
msgstr "¡El proveedor predeterminado no se puede eliminar!"

msgid "Default token settings"
msgstr "Configuración predeterminada de token"

#, fuzzy
msgid "Default validity time of a challenge in seconds."
msgstr "Ventana de tiempo de validez estándar para un desafío"

msgid "DefaultCountWindow"
msgstr "Ventana del contador estándar"

msgid "DefaultMaxFailCount"
msgstr "Valor máximo estándar para el contador de errores"

msgid "DefaultOtpLen"
msgstr "Longitud estándar OTP"

msgid "DefaultResetFailCount"
msgstr "Restablecer contador de errores por defecto"

msgid "DefaultSyncWindow"
msgstr "Ventana de resincronización estándar"

#, fuzzy
msgid "Define the language which should be usedto render the voice message."
msgstr ""
"describe si el usuario tiene permiso o no para cambiar un número de SMS."

msgid ""
"Define the message which will be sendto the voice service for the phonecall."
msgstr ""

msgid "Define to which realms the token(s) shall belong to:"
msgstr "Defina a qué dominios debe pertenecer este token:"

msgid "Delete"
msgstr "Borrar"

msgid "Delete OTP Token"
msgstr "Eliminar token OTP"

msgid "Delete Selected Policy"
msgstr "Eliminar la directriz seleccionada"

msgid "Delete selected tokens?"
msgstr "¿Eliminar token seleccionados?"

msgid "Delete tokens"
msgstr "Eliminar token"

msgid "Deleting provider"
msgstr "Eliminando el proveedor"

msgid "Deleting realm"
msgstr "eliminar dominio"

msgid "Deleting resolver"
msgstr "Eliminar solucionador"

msgid "Description"
msgstr "Descripción"

#, fuzzy
msgid "Details"
msgstr "Detalles de la acción"

msgid "Determine Serial Number"
msgstr "Determinar el número de serie"

msgid "Disable"
msgstr "Desactivar"

msgid "Disable OTP Token"
msgstr "Desactivar token OTP"

msgid "Disable Token"
msgstr "Desactivar token"

msgid "Discard"
msgstr "Descartar"

msgid "Display realm select box"
msgstr "Mostrar lista de selección del dominio"

msgid "Do not show this reminder again"
msgstr "No mostrar otra vez este recordatorio."

msgid "Do you really want to close the dialog and discard the changes?"
msgstr "¿Está seguro de que desea cerrar el diálogo y descartar los cambios?"

msgid "Do you want to delete the Provider?"
msgstr "¿Desea eliminar el Proveedor?"

<<<<<<< HEAD
msgid "Do you want to delete the provider?"
msgstr "¿Desea eliminar el proveedor?"

msgid "Do you want to delete the realm"
msgstr "Desea eliminar el dominio "

msgid "Do you want to delete the resolver?"
msgstr "¿Desea eliminar este solucionador?"

#, fuzzy
msgid "Do you want to delete the voice provider?"
msgstr "¿Desea eliminar el proveedor?"

msgid "Documentation"
msgstr "Documentación"
=======
msgid "Support license installed successfully."
msgstr "La licencia de soporte se ha instalado correctamente."

msgid "The upload of your support and subscription license failed: "
msgstr "Error al cargar el archivo de soporte y suscripción: "

#, fuzzy
msgid "Unknown error"
msgstr "Prueba de conexión LDAP"

msgid "License upload"
msgstr "Cargar licencia"

msgid "Professional LinOTP support and enterprise subscription"
msgstr "Soporte y suscripción LinOTP profesional para empresas"
>>>>>>> aebc7f75

msgid "Driver"
msgstr "Controlador"

msgid "Due to license restrictions no more tokens could be enrolled!"
msgstr "Debido a restricciones de licencia, ¡no pueden inscribirse más tokens!"

msgid "Duplicate"
msgstr "Duplicado"

#, fuzzy
msgid "E-Mail Token"
msgstr "Token del correo electrónico"

#, fuzzy
msgid "E-Mail token settings"
msgstr "Configuración predeterminada de token"

msgid "E-mail address"
msgstr "Dirección de correo electrónico"

msgid "E-mail token"
msgstr "Token del correo electrónico"

msgid "Edit"
msgstr "Editar"

msgid "Edit Realm"
msgstr "Editar dominio"

msgid "Edit Realms of Token"
msgstr "Editar dominios del token"

msgid "Email"
msgstr "Correo electrónico"

msgid "Email Provider"
msgstr "Proveedor de correo electrónico"

msgid "Email Provider Config"
msgstr "Configuración del proveedor de correo electrónico"

msgid "Email Provider Configuration"
msgstr "Configuración del proveedor de correo electrónico"

msgid "Email Provider: create and edit"
msgstr "Proveedor de correo electrónico: crear y editar"

msgid "Email Token"
msgstr "Token del correo electrónico"

msgid "Enable"
msgstr "Activar"

msgid "Enable OTP Token"
msgstr "Activar token OTP"

msgid "Enable Token"
msgstr "Activar token"

msgid "Enable caching of the realm to user id resolver lookup"
msgstr ""
"Habilitar el caché de consultas del solucionador de dominio a id de usuario"

msgid "Enable the caching of user lookup in a resolver"
msgstr "Habilitar el caché de consultas de usuario en un solucionador"

msgid "End date"
msgstr "Fecha de caducidad"

#, fuzzy
msgid "Enforce STARTTLS"
msgstr "Forzar TLS"

msgid "Enroll"
msgstr "Implementar"

msgid "Enroll EMail Token"
msgstr "Implementar token de correo electrónico"

msgid "Enroll FIDO U2F Token"
msgstr "Implementar token FIDO U2F"

msgid "Enroll HOTP Token"
msgstr "Implementar token HOTP"

msgid "Enroll OATH soft token"
msgstr "Implementar token de software OATH"

msgid "Enroll OATH token"
msgstr "Implementar token OATH"

#, fuzzy
msgid "Enroll Password Token"
msgstr "Implementar PushToken"

msgid "Enroll Push Token"
msgstr "Implementar PushToken"

msgid "Enroll TOTP Token"
msgstr "Implementar token TOTP"

msgid "Enroll Token"
msgstr "Implementar token"

msgid "Enroll YubiKey"
msgstr "Implementar YubiKey"

#, fuzzy
msgid "Enroll static password token"
msgstr "cree su token basado ​​en el tiempo"

msgid "Enroll token"
msgstr "Implementar token"

msgid "Enroll your HOTP token"
msgstr "Implemente su token HOTP"

msgid "Enroll your OCRA2 Token"
msgstr "Implemente el token OCRA2"

msgid "Enroll your QRToken"
msgstr "Inscriba su QRToken"

msgid "Enroll your TOTP token"
msgstr "Implemente el token TOTP"

msgid "Enroll your YubiKey"
msgstr "Implemente su YubiKey"

msgid "Enroll your email token"
msgstr "Implemente el token de correo electrónico"

msgid "Enrolled the token"
msgstr "El token"

msgid "Enter PIN"
msgstr "Establecer PIN"

#, fuzzy
msgid "Enter activation credentials: "
msgstr "1. Por favor, introduzca el código de activación:"

msgid "Enter seed"
msgstr "Introducir semilla"

msgid "Enter seed for the new OCRA2 token:"
msgstr "Introduzca la semilla para el token OCRA2 nuevo:"

msgid "Enter static password:"
msgstr ""

msgid ""
"Enter the Token ID of your YubiKey. Simply insert the YubiKey and press the "
"button."
msgstr ""
"Indique el ID del token de su YubiKey. Solo tiene que conectar su Yubikey y "
"pulsar el botón."

msgid "Enter the number of audit entries you want to export."
msgstr ""
"Por favor, introduzca el número de entradas de auditoría que desee exportar."

msgid "Enter the number, how many OTP values you want to retrieve:"
msgstr "Por favor, introduzca el número de valores OTP que deben solicitarse:"

#, fuzzy
msgid "Enter the otp value"
msgstr "Error durante la consulta del valor OTP"

msgid "Enter the page of the audit entries you want to export."
msgstr ""
"Por favor, introduzca la página de auditoría con las entradas de auditoría "
"que desee exportar."

msgid "Enter token seed"
msgstr "Introducir semilla de token"

#, fuzzy
msgid ""
"Enter your username and OTP PIN to trigger a challenge and submit the OTP "
"value after you recieved it."
msgstr "Introduzca su nombre de usuario, el PIN OTP y el valor OTP."

msgid "Enter your username, the OTP PIN (Password) and the OTP value."
msgstr "Introduzca su nombre de usuario, el PIN OTP y el valor OTP."

msgid "Enter your username, the OTP PIN and the OTP value."
msgstr "Introduzca su nombre de usuario, el PIN OTP y el valor OTP."

#, fuzzy
msgid ""
"Enter your username, the OTP PIN and the data you want to display to verify "
"the authentication."
msgstr ""
"Introduzca su nombre de usuario, el PIN OTP y el texto para el desafío."

msgid "Enter your username, the OTP PIN and the input for the challenge."
msgstr ""
"Introduzca su nombre de usuario, el PIN OTP y el texto para el desafío."

msgid "Error "
msgstr "Error"

msgid "Error assigning Token: "
msgstr "Error durante la asignación del token:"

msgid "Error calling token:"
msgstr "Error al solicitar el token"

#, fuzzy
msgid "Error changing password"
msgstr "Error al guardar el proveedor"

msgid "Error creating token"
msgstr "Error al generar el token"

msgid "Error deleting provider"
msgstr "Error al eliminar el proveedor"

msgid "Error disabling Token!\n"
msgstr "Error durante la desactivación del token\n"

msgid "Error during import users request."
msgstr ""

msgid "Error during import users request: "
msgstr ""

msgid "Error during token type change processing for type \"\".<br><pre></pre>"
msgstr ""
"Error durante el procesado del cambio de tipo de token para el tipo \"\"."
"<br><pre></pre>"

msgid "Error enabling Token!\n"
msgstr "Error durante la activación del token\n"

#, python-format
msgid ""
"Error enrolling token:\n"
" %s"
msgstr ""
"Error durante la implementación del token:\n"
" %s"

msgid "Error fetching list!"
msgstr "¡Error al solicitar lista!"

msgid "Error finding a token to this OTP value."
msgstr "Error al obtener un token para este valor OTP."

msgid "Error getting otp values"
msgstr "Error durante la consulta del valor OTP"

msgid "Error getting serial: "
msgstr "Error durante la determinación del número de serie"

msgid "Error in regular expression for"
msgstr "Error en la expresión regular para"

msgid "Error loading HTTP resolver"
msgstr "Error al cargar el solucionador HTTP"

msgid "Error loading LDAP resolver"
msgstr "Error al cargar solucionador de LDAP"

msgid "Error loading SQL resolver"
msgstr "Error al cargar solucionador de SQL"

msgid "Error loading history:\n"
msgstr "Error al cargar el historial:\n"

#, fuzzy
msgid "Error loading token info"
msgstr "Error al solicitar el token"

msgid "Error occurred during processing"
msgstr "Error durante el procesamiento"

msgid "Error resyncing Token: "
msgstr "Error durante la sincronización del token:"

msgid ""
"Error saving SMS configuration. Please check your configuration and your "
"server"
msgstr ""
"Error al guardar la configuración del proveedor de SMS. Por favor, compruebe "
"la configuración en el servidor."

#, fuzzy
msgid "Error saving expiration"
msgstr "Error al guardar la configuración del archivo"

msgid "Error saving file configuration"
msgstr "Error al guardar la configuración del archivo"

msgid "Error saving ldap configuration."
msgstr "Error al guardar la configuración LDAP."

msgid "Error saving provider"
msgstr "Error al guardar el proveedor"

msgid "Error saving realm configuration."
msgstr "Error al guardar la configuración del dominio"

msgid "Error saving sql configuration"
msgstr "Error al guardar la configuración SQL"

msgid ""
"Error saving system checkboxes configuration. Please check your "
"configuration and your server"
msgstr ""
"Error al guardar las casillas de verificación del sistema. Por favor, "
"compruebe la configuración en el servidor."

msgid ""
"Error saving system configuration. Please check your configuration and your "
"server"
msgstr ""
"Error al guardar la configuración del sistema. Por favor, compruebe la "
"configuración en el servidor."

msgid "Error setting PIN: "
msgstr "Error al establecer el PIN:"

msgid "Error setting Token realms"
msgstr "Error al establecer el dominio del token"

msgid "Error setting default provider"
msgstr "Error al configurar el proveedor predeterminado"

msgid "Error setting mOTP PIN: "
msgstr "Error al configurar el PIN mOTP:"

msgid "Error unassigning Token!\n"
msgstr "Error durante la cancelación de la asignación de token\n"

msgid "Error while fetching the tokentype"
msgstr "Error al determinar el tipo de token"

#, python-format
msgid "Error: %s"
msgstr "Error: %s"

msgid "Error: unknown tokentype in function token_enroll()"
msgstr "Error: tipo de token desconocido en la función token_enroll()."

msgid "Expiration"
msgstr "Fecha de caducidad"

#, fuzzy
msgid "Expiration set successfully"
msgstr "PIN configurado correctamente"

msgid "Export"
msgstr "Exportar"

msgid "Export Audit Trail"
msgstr "Exportar pista de auditoría"

msgid "Export Token Info"
msgstr "Exportar información del token"

msgid "Export policies"
msgstr "Exportar directrices"

msgid "Extended Search"
msgstr "Búsqueda avanzada"

msgid "FailCounterIncOnFalsePin"
msgstr "Aumentar contador de errores si se indica un PIN incorrecto"

msgid "Failcounter resetted successfully"
msgstr "Contador de errores puesto a cero correctamente"

msgid "Failed"
msgstr "Error"

msgid "Failed deleting Realm"
msgstr "Error al eliminar el dominio"

msgid "Failed deleting resolver"
msgstr "Error al eliminar el solucionador"

msgid "Failed to communicate to LinOTP server"
msgstr "¡Error en la comunicación con el servidor de LinOTP!"

msgid "Failed to delete provider"
msgstr "Error al eliminar el proveedor"

#, python-format
msgid "Failed to delete provider %s"
msgstr "No se ha podido eliminar el proveedor %s"

msgid "Failed to delete token!\n"
msgstr "Error durante la eliminación del token\n"

msgid "Failed to enroll token"
msgstr "Fallo en la implementación del token"

msgid "Failed to enroll token!"
msgstr "¡Error durante la implementación del token!"

msgid "Failed to enroll token!\n"
msgstr "Error durante la implementación del token\n"

msgid "Failed to enroll token: "
msgstr "Error durante la implementación del token:"

msgid "Failed to import policies"
msgstr "Error al importar las directrices"

msgid "Failed to import token"
msgstr "Error al importar el token"

msgid "Failed to load support subscription"
msgstr "Error en el registro de los datos de soporte"

msgid "Failed to reset failcounter!\n"
msgstr "Error durante la puesta a cero del contador de errores\n"

msgid "Failed to resync Token"
msgstr "Error durante la sincronización del token"

msgid "Failed to retrieve the OTP values of your token:"
msgstr "Error al solicitar los valores OTP:"

#, python-format
msgid "Failed to run checkPolicyPre. Unknown method: %s"
msgstr "Error durante la comprobación de la directriz, método desconocido: %s"

#, python-format
msgid "Failed to run getPolicyPost. Unknown controller: %s"
msgstr ""
"Error durante la comprobación de la directriz, controlador desconocido: %s"

#, python-format
msgid "Failed to run getPolicyPost. Unknown method: %s"
msgstr "Error durante la comprobación de la directriz, método desconocido %s"

#, python-format
msgid "Failed to run getPolicyPre. Unknown controller: %s"
msgstr ""
"Error durante la comprobación de la directriz, controlador desconocido: %s"

msgid "Failed to save provider"
msgstr "Error al guardar el proveedor"

#, python-format
msgid "Failed to save provider %s"
msgstr "Error al guardar el proveedor %s"

msgid "Failed to set PIN"
msgstr "Fallo al configurar el PIN"

msgid "Failed to set default provider"
msgstr "Error al configurar el proveedor predeterminado"

#, python-format
msgid "Failed to set default provider %s"
msgstr "Error al configurar al proveedor predeterminado %s"

msgid "Feedback"
msgstr "Retroalimentación"

msgid "Feitian XML Token file"
msgstr "Archivo XML de token Feitian"

msgid "Field delimiter:"
msgstr ""

msgid "File Resolver"
msgstr "Solucionador del archivo"

msgid "Flatfile"
msgstr "Archivo plano"

msgid "For HOTP and TOTP tokens:"
msgstr "Para token HOTP y TOTP:"

#, fuzzy
msgid "For OCRA2 tokens:"
msgstr "Para token OCRA:"

msgid "For more information please visit:"
msgstr "Encontrará más información en:"

#, python-format
msgid ""
"For professional LinOTP support and enterprise subscription, feel free to "
"contact %s for support agreement purchase."
msgstr ""
"Para una subscripción empresarial y asistencia profesional de LinOTP, "
"póngase en contacto con %s para adquirir un contrato de asistencia."

msgid "For support and subscription please contact us at"
msgstr ""
"Si tiene preguntas sobre el soporte y la suscripción, póngase en contacto "
"con nosotros"

msgid "Form Validation Error"
msgstr "Error de entrada en el formulario"

msgid "Form data not valid."
msgstr "Los datos del formulario no son válidos."

msgid "Forwarding Token"
msgstr "Enviando el token"

msgid "Found the token: "
msgstr "Token encontrado:"

msgid "From resolver"
msgstr "Del solucionador"

msgid "From token"
msgstr "Del token"

msgid "GUI settings"
msgstr "Ajustes de la GUI"

msgid "Generate OCRA2 key."
msgstr "Dejar que el servidor genere la clave OCRA2."

msgid "Generate OCRA2 seed"
msgstr "Dejar que el servidor genere la clave OCRA2."

msgid "Generate random seed"
msgstr "Generar semilla aleatoria"

msgid "Get OTP"
msgstr "Solicitar valores OTP"

msgid "Get OTP values"
msgstr "Solicitar valores OTP"

msgid "Get Serial"
msgstr "Determinar número de serie"

msgid "Get Serial by OTP"
msgstr "Determine el número de serie a través del valor OTP"

msgid "Get Serial by OTP value"
msgstr "Determinar el número de serie a través del valor OTP"

msgid "Get Temporary Token"
msgstr "Generar token temporal"

msgid "Given Name"
msgstr "Nombre"

msgid "Google Authenticator compliant"
msgstr "Conforme con Google Authenticator."

msgid "HMAC Token Settings"
msgstr "Ajustes de token HMAC"

msgid "HMAC eventbased"
msgstr "HMAC basado en eventos"

msgid "HMAC time based"
msgstr "HMAC basado en el tiempo"

msgid "HOTP"
msgstr "HOTP"

msgid "HTTP Connection Test"
msgstr "Prueba de conexión HTTP"

msgid "HTTP Server configuration seems to be OK! Number of users found"
msgstr ""
"¡La configuración del servidor HTTP parece correcta! Número de usuarios "
"encontrados "

msgid "HTTP Test"
msgstr "Prueba HTTP"

msgid "Hash algorithm"
msgstr "Algoritmo Hash"

msgid "Hashlib"
msgstr "Algoritmo Hash"

msgid "Help"
msgstr "Ayuda"

msgid "Here you can add or remove existing resolvers to the realm"
msgstr "Aquí puede añadir o quitar solucionadores existentes de un dominio"

msgid "Here you can check your policies."
msgstr "Aquí puede probar sus directrices."

msgid "Here you can copy the OTP PIN from one token to the other."
msgstr ""
"Aquí puede transferir el PIN OTP de un token a otro sin conocer el PIN."

msgid "Here you can define the 'Tagespasswort' token, that changes every day."
msgstr ""
"Aquí puede definir el token 'contraseña del día'. Este cambia el valor OTP "
"solo una vez al día. El valor OTP se puede utilizar durante todo el día."

msgid ""
"Here you can define to which LinOTP Server the authentication request should "
"be forwarded."
msgstr ""
"Aquí se puede especificar a qué servidor LinOTP debe reenviarse la solicitud "
"de autenticación."

msgid ""
"Here you can define to which token the authentication request should be "
"forwarded."
msgstr ""
"Aquí puede definir a qué token debe remitirse la solicitud de autenticación."

msgid ""
"Here you can define, to which RADIUS server the request should be forwarded."
msgstr ""
"Aquí puede especificar a qué servidor RADIUS debe reenviarse la petición de "
"autenticación."

msgid "Here you can export the audit information to a CSV file."
msgstr "Puede exportar la información de auditoría como un archivo CSV."

msgid ""
"Here you can export token information of the tokens you are allowed to view "
"to a CSV file."
msgstr ""
"Aquí puede exportar la información del token como un archivo CSV para cuya "
"visualización está autorizado."

msgid "Here you can import your policy file."
msgstr "Aquí puede importar el archivo de directrices."

msgid ""
"Here you can search for the serial of a token.You need to enter the current "
"OTP value, and choose where you want to search for this token."
msgstr ""
"Aquí puede buscar el número de serie de un token. Debe introducir el valor "
"OTP actual del token y elegir dónde y con qué criterios se debe buscar el "
"token."

msgid ""
"Here you can upload a CSV file for your OATH token. The file is supposed to "
"contain one token per line"
msgstr ""
"Aquí puede importar un archivo CSV que contenga definiciones de token OATH. "
"Este archivo debe contener un token por línea."

msgid ""
"Here you can upload a CSV file for your YubiKey token. The file is supposed "
"to contain one token per line"
msgstr ""
"Aquí puede importar un archivo CSV que contiene definiciones de token "
"YubiKey. Este archivo debe contener un token por línea y puede crearse a "
"través de la interfaz de usuario 'Yubikey-personalization-gui'."

msgid "Here you can upload the XML file that came with your Feitian tokens."
msgstr "Aquí se puede importar el archivo XML para su token Feitian."

msgid ""
"Here you can upload the XML file that came with your SafeNet eToken PASS."
msgstr "Aquí puede importar el archivo XML para su SafeNet eToken PASS."

msgid ""
"Here you can upload the data file that came with your Tagespasswort tokens."
msgstr ""
"Aquí puede importar el archivo que viene con el token de contraseña diaria."

msgid "Here you may define the resolvers belonging to the realm"
msgstr "Aquí puede definir qué solucionadores pertenecen al dominio"

#, fuzzy
msgid ""
"Here you may try to authenticate using a token in challenge response mode."
msgstr "Aquí puede probar la autenticación con su token OTP."

#, fuzzy
msgid "Here you may try to authenticate using your KeyIdentity Push Token."
msgstr "Aquí puede probar la autenticación con su token OTP."

#, fuzzy
msgid "Here you may try to authenticate using your KeyIdentity QR Token."
msgstr "Aquí puede probar a autenticar utilizando su QRToken."

msgid "Here you may try to authenticate using your OCRA OTP token."
msgstr "Aquí podrá autenticarse con su token OTP OCRA."

msgid "Here you may try to authenticate using your OTP token."
msgstr "Aquí puede probar la autenticación con su token OTP."

msgid ""
"Here you may upload the XML file of any OATH compliant OTP Token.The LinOTP "
"server will automatically recognize if the token is an HOTP (event based) or "
"a TOTP (time based) token. If the HMAC secrets are encrypted you either need "
"- depending on the encryption - the password or the encryption key."
msgstr ""
"Aquí puede importar el archivo XML para token compatibles con OATH. LinOTP "
"detecta automáticamente si se trata de token basados en eventos (HOTP) o en "
"el tiempo (TOTP). Si las semillas HMAC están cifradas, deberá indicar, "
"dependiendo del cifrado, una contraseña o la clave de cifrado."

msgid "Here you need to enter the token ID of the YubiKey."
msgstr "Aquí debe introducir el ID del token de YubiKey."

msgid "History"
msgstr "Proceso"

msgid ""
"If LinOTP is setup to manage its administration users, you can change your "
"LinOTP management password now."
msgstr ""

msgid ""
"If checked a realm dropdown box will be displayed on the selfservice portal "
"logon page."
msgstr ""
"Se mostrará una lista desplegable en la que el usuario podrá seleccionar el "
"dominio en el que desea iniciar sesión en el portal de autogestión."

msgid ""
"If checked, users who are not found in the useridresolvers are authenticated "
"successfully. USE WITH CAUTION!"
msgstr ""
"Si el usuario no existe, la solicitud de autenticación se responderá de "
"forma positiva. Por tanto, todos los nombres de usuario que no existan se "
"autenticarán correctamente. ¡PRESTE ATENCIÓN DURANTE SU USO!"

msgid ""
"If checked, users who have no token get authenticated automatically "
"successful. USE WITH CAUTION!"
msgstr ""
"El usuario se autenticará correctamente cuando el usuario existe pero no "
"posee ningún token. ¡PRESTE ATENCIÓN DURANTE SU USO!"

msgid ""
"If security relevant information is changed, for example the URL, the "
"password has to be provided to avoid unprivileged exposure of the password."
msgstr ""
"Si se cambió información relevante para la seguridad, como por ejemplo la "
"URL, se ha de suministrar la contraseña para prevenir la exposición sin "
"privilegios de la contraseña."

msgid ""
"If set, a new mobile number will be retrieved from the user info instead of "
"the token"
msgstr ""

msgid ""
"If there is a problem with your current token please contact the help desk."
msgstr ""

msgid ""
"If you are interested in the 2FA platform of KeyIdentity using LinOTP at its "
"core, and would like further information about:"
msgstr ""
"Si está interesado en la plataforma de autenticación de dos pasos de "
"KeyIdentity, que usa LinOTP como pieza central, y desea más información:"

msgid ""
"If you are interested in the 2FA platform of KeyIdentity, and want to be "
"informed about:"
msgstr ""
"Si está interesado en la plataforma de autenticación de dos pasos de "
"KeyIdentity y desea información sobre ello:"

msgid ""
"If you do not enter a remote serial or a remote user, the request will be "
"forwarded to the remote user with the same username."
msgstr ""
"Si no se especifica ningún número de serie remoto y ningún nombre de usuario "
"remoto, la solicitud de autenticación se reenviará al usuario con el mismo "
"nombre de usuario."

msgid ""
"If you do not use your own API key, the LinOTP demo API key will be used!"
msgstr ""
"Si no posee ninguna clave API propia, se utilizará una clave API LinOTP DEMO."

msgid ""
"If you have questions about our products or your evaluation we are happy to "
"answer your inquiry. We would also like to learn about your feedback "
"concerning our products and your evaluation."
msgstr ""
"Si tienes preguntas sobre nuestros productos o su evaluación, estaremos "
"encantado de responder. También nos gustaría conocer su opinión acerca de "
"nuestros productos y su evaluación."

msgid ""
"If you have questions about the setup or installation of LinOTP, please <a "
"href='https://linotp.org/doc' target='_blank'>refer to our documentation</a>."
msgstr ""
"Si tiene dudas sobre la configuración o instalación de LinOTP, por favor <a "
"href='https://linotp.org/doc' target='_blank'>consulte nuestra "
"documentación</a>."

msgid "If you lost a token, you may also disable this token."
msgstr "Si ha perdido un token, puede desactivarlo."

msgid ""
"If you select one user, this token will be automatically assigned to this "
"user. Anyhow, you can assign this token to any user later on."
msgstr ""
"Si selecciona un usuario, el token se asignará automáticamente al usuario. "
"No obstante, también podrá asignarlo a un usuario más adelante."

#, fuzzy
msgid "Import"
msgstr "Exportar"

msgid "Import Token File"
msgstr "Importar archivo de token"

#, fuzzy
msgid "Import Users"
msgstr "Importar directrices"

msgid "Import policies"
msgstr "Importar directrices"

msgid "Import policy file"
msgstr "Importar archivo de directrices"

#, fuzzy
msgid "Import successful"
msgstr "PIN configurado correctamente"

msgid "Incorrect or missing input at"
msgstr "Entrada incorrecta o ausente en:"

msgid "Info"
msgstr "Información"

msgid "Init Secret of motp-Token"
msgstr "Semilla de inicialización del token mOTP"

msgid "Init secret"
msgstr "Semilla Inic"

msgid "Input data is not valid!"
msgstr "Los datos del formulario no son válidos."

msgid "Install your soft token profile"
msgstr "Instale su tipo de token de software"

#, fuzzy
msgid "Invalid time period"
msgstr "licencia no válida"

msgid "Issuer"
msgstr "Expositores"

msgid "JSON Configuration"
msgstr "Configuración JSON"

msgid "KeyIdentity LinOTP Support and Subscription"
msgstr "Asistencia y subscripción LinOTP de KeyIdentity"

#, fuzzy
msgid "KeyIdentity Push Token Login"
msgstr "Seleccionar PushToken:"

#, fuzzy
msgid "KeyIdentity QR Token Login"
msgstr "Iniciar sesión QRToken"

msgid "LDAP"
msgstr "LDAP"

msgid "LDAP Resolver"
msgstr "Solucionador LDAP"

msgid "LDAP Server configuration seems to be OK! Number of users found"
msgstr ""
"La configuración del servidor LDAP parece estar bien.\n"
"Número de usuarios encontrados "

msgid "License already installed!"
msgstr "¡Licencia ya instalada!"

msgid "License reminder:"
msgstr "Recordatorio de licencia:"

msgid "License upload"
msgstr "Cargar licencia"

msgid "Licensed under AGPLv3"
msgstr "Bajo licencia AGPLv3"

msgid "Licensee"
msgstr "Concesionario"

msgid "Limit"
msgstr "Límite"

msgid "LinOTP - the open source solution for two factor authentication."
msgstr ""
"LinOTP, la solución de código abierto para la autenticación de dos factores."

msgid "LinOTP Config"
msgstr "Configuración LinOTP"

#, fuzzy
msgid "LinOTP Self Service"
msgstr "Portal de autogestión LinOTP"

#, fuzzy
msgid "LinOTP Self Service Login"
msgstr "Portal de autogestión LinOTP"

msgid "LinOTP Server"
msgstr "Servidor LinOTP"

#, fuzzy
msgid "LinOTP error "
msgstr "Servidor LinOTP"

msgid "Load Token File"
msgstr "Cargar archivo de token"

msgid "Log Level"
msgstr "Nivel de registro"

msgid "Logged in as"
msgstr "Sesión iniciada como"

msgid "Login"
msgstr "Iniciar sesión"

msgid "Login Attempts Failed"
msgstr "Intento fallido de inicio de sesión"

msgid "Login Name"
msgstr "Nombre de inicio de sesión"

msgid "Login timed out. Please try again."
msgstr ""

msgid "Login to LinOTP self service"
msgstr "Inicio de sesión en el portal de autogestión LinOTP"

msgid "Login:"
msgstr "Iniciar sesión:"

msgid "LoginName Attribute"
msgstr "Nombre de usuario del atributo"

msgid "Logout"
msgstr "Cerrar sesión"

msgid "Lost Token"
msgstr "Token perdido"

msgid "Management - LinOTP"
msgstr "Gestión - LinOTP"

msgid "Mapping Attributes"
msgstr "Atributos de correlación"

msgid "Max Auth Count"
msgstr "Número máximo de intentos de autenticación"

msgid "Max Fail Counter"
msgstr "Valor máximo para el contador de errores"

msgid "Max Login Attempts"
msgstr "Número máximo de intentos fallidos de inicio de sesión"

msgid "Max Successful Auth Count"
msgstr "Número máximo de autenticaciones correctas"

#, fuzzy
msgid "Max. authentication attempts"
msgstr "Sobrescribir cliente que debe ser autenticado"

#, fuzzy
msgid "Max. successful authentications"
msgstr "Número máximo de autenticaciones correctas"

msgid "Maximum concurrent OCRA2 challenges"
msgstr "Número máximo de desafíos OCRA2 simultáneos"

msgid "Maximum concurrent challenges"
msgstr "Número máximo de desafíos simultáneos"

msgid "Migrate Resolver"
msgstr "Migración del solucionador"

msgid "Migrate assigned tokens to a new resolver"
msgstr "Migrar token asignados a un solucionador nuevo"

msgid "Migrate tokens"
msgstr "Migrar token"

msgid "Missing Lines"
msgstr "Líneas que faltan"

<<<<<<< HEAD
#, python-format
msgid "Missing parameter: %r"
msgstr "Falta el parámetro: %r"
=======
msgid "Log usage timestamps in token info"
msgstr ""

msgid "If checked, timestamps are saved during authentication"
msgstr ""

msgid "Custom timestamp format (optional)"
msgstr ""

msgid "Specify a custom timestamp format to reduce information detail"
msgstr ""

msgid "Authorization"
msgstr "Autorización"
>>>>>>> aebc7f75

msgid "Missing required parameter \"pass\"!"
msgstr "¡Falta el parámetro obligatorio «pase»!"

msgid "Missing required parameter \"state\" or \"transactionid\"!"
msgstr "¡Falta el parámetro obligatorio «estado» o «transactionid»!"

msgid "Mobile"
msgstr "Móvil"

msgid "Mobile phone number"
msgstr "Número de teléfono móvil"

msgid "Name"
msgstr "Nombre"

msgid "New"
msgstr "Nuevo"

msgid "New Temporary Token"
msgstr "Token temporal nuevo"

#, fuzzy
msgid "New password"
msgstr "Contraseña"

msgid "No Token with this OTP value found!"
msgstr "No se ha encontrado ningún token con este valor OTP"

#, fuzzy
msgid "No active token found"
msgstr "Activar token"

msgid "No anonymous referral chasing"
msgstr "Sin seguimiento anónimo de las referencias"

msgid "No existing users will be modified!"
msgstr ""

msgid "No resolver selected"
msgstr "No se ha seleccionado solucionador"

msgid "No user stays unchanged!"
msgstr ""

#, fuzzy
msgid "No users will be created!"
msgstr "¡Creado correctamente!"

msgid "No users will be deleted!"
msgstr ""

msgid "No valid session"
msgstr "No es una sesión válida"

#, fuzzy
msgid "No valid session!"
msgstr "No es una sesión válida"

msgid "Number"
msgstr "Número"

msgid "Number of OTP values to retrieve"
msgstr "Número de valores OTP que deben solicitarse"

msgid "Number of audit entries to export"
msgstr "Número de entradas de auditoría que deben exportarse"

msgid "Number of tokens"
msgstr "Número de token"

#, python-format
msgid "Number of users found: %d"
msgstr "Número de usuarios encontrados: %d"

msgid "OATH CSV"
msgstr "OATH CSV"

msgid "OATH Soft Token"
msgstr "Token de software OATH"

#, python-format
msgid "OCRA rollout for token %s completed!"
msgstr "¡Implementación del token OCRA %s completada!"

msgid "OCRA suite"
msgstr "OCRA suite"

msgid "OCRA token rollout failed! Please retry"
msgstr ""
"Error durante la implementación del token OCRA. Por favor, inténtelo de "
"nuevo."

msgid "OCRA2 - challenge/response Token"
msgstr "OCRA2 - Token de desafío/respuesta"

msgid "OCRA2 Login"
msgstr "Inicio de sesión OCRA2"

msgid "OCRA2 Token"
msgstr "Token OCRA2"

msgid "OCRA2 challenge timeout"
msgstr "Tiempo de espera para el desafío OCRA2"

msgid "OCRA2 key"
msgstr "Clave OCRA2"

msgid "OCRA2 token settings"
msgstr "Ajustes del token OCRA2"

msgid "OK"
msgstr "OK"

#, fuzzy
msgid "OTP"
msgstr "HOTP"

msgid "OTP Digits"
msgstr "Números OTP"

msgid "OTP Length"
msgstr "Longitud OTP"

msgid "OTP PIN"
msgstr "PIN OTP"

msgid "OTP PIN and OTP value"
msgstr "PIN OTP y valor OTP"

msgid "OTP Value: "
msgstr "Valor OTP:"

msgid "OTP digits"
msgstr "Números OTP"

msgid "OTP length"
msgstr "Longitud OTP"

msgid "OTP seed"
msgstr "Semilla OTP"

msgid "OTP value"
msgstr "Valor OTP"

msgid "OTP values"
msgstr "Valores de OTP"

msgid "OTP values for token "
msgstr "Valores OPT para token"

msgid "OTPAuth Url"
msgstr "OTPAuth Url"

msgid "Ok"
msgstr "Ok"

#, fuzzy
msgid "Old password"
msgstr "Contraseña Bind"

msgid "Or you can scan the QR code below your iPhone to import the secret."
msgstr ""
"De manera alternativa, escanee el código QR que aparece abajo con su iPhone "
"para importar el perfil."

msgid "Otp Value"
msgstr "Valor OTP"

msgid "Our newsletter covers:"
msgstr "Nuestro boletín de noticias trata:"

msgid "Override authentication client"
msgstr "Sobrescribir cliente que debe ser autenticado"

msgid "PIN (again)"
msgstr "PIN (repetir)"

msgid "PIN set successfully"
msgstr "PIN configurado correctamente"

msgid "PIN type"
msgstr "Tipo de PIN"

msgid "PSKC Key File"
msgstr "Archivo PSKC"

msgid "Page to export"
msgstr "Página que se debe exportar"

msgid "Pairing URL"
msgstr "URL de emparejamiento"

msgid "Parameters:"
msgstr "Parámetros:"

msgid "Pass on user no token"
msgstr "Permitir el acceso cuando el usuario no tenga ningún token"

msgid "Pass on user not found"
msgstr "Permitir el acceso si el usuario no existe"

msgid "Password"
msgstr "Contraseña"

#, fuzzy
msgid "Password format:"
msgstr "Contraseña"

#, fuzzy
msgid "Password was successfully changed"
msgstr "¡Creado correctamente!"

msgid "Permitted formats are bcrypt, SHA256crypt and SHA512crypt"
msgstr ""

msgid "Phone"
msgstr "Teléfono"

msgid "Phone number"
msgstr "Número de teléfono móvil"

msgid "Please choose the csv file containing the users to import"
msgstr ""

msgid "Please choose the policy file"
msgstr "Por favor, seleccione un archivo de directrices"

<<<<<<< HEAD
msgid "Please choose the token file"
msgstr "Por favor, seleccione un archivo de token"

msgid "Please choose your support and subscription file"
msgstr "Por favor, seleccione un archivo de soporte y suscripción"
=======
#, fuzzy
msgid "Challenge expiration time (sec)"
msgstr "Validez del desafío del correo electrónico (seg.)"

#, fuzzy
msgid "Default validity time of a challenge in seconds."
msgstr "Ventana de tiempo de validez estándar para un desafío"
>>>>>>> aebc7f75

msgid ""
"Please enter a valid RADIUS server specification. It needs to be of the form "
"<name_or_ip>:<port>"
msgstr ""
"Por favor, introduzca una especificación válida del servidor RADIUS. Este "
"debe tener el formato <Nombre_o_IP>:<Puerto>."

msgid ""
"Please enter a valid URL for the LinOTP server. It needs to start with "
"http:// or https://"
msgstr ""
"Por favor, introduzca una URL válida para el servidor LinOTP. Debe comenzar "
"con http:// o https://."

msgid ""
"Please enter a valid init secret. It may only contain numbers and the "
"letters A-F."
msgstr ""
"Por favor, introduzca una semilla de inicialización válida. Solo puede "
"contener números y letras de la A a la F."

msgid ""
"Please enter a valid phone number. It may only contain numbers and + or /."
msgstr ""
"Por favor, introduzca un número de teléfono válido. Este solo puede contener "
"números y los símbolos + y /."

msgid ""
"Please enter a valid remote server specification. It needs to be of the form "
"http://server or https://server"
msgstr ""
"Por favor, introduzca una especificación de servidor remoto válida. Esta "
"debe tener el formato http://servidor o https://server."

msgid "Please enter or copy the OCRA2 key."
msgstr "Por favor, introduzca la clave de OCRA2."

msgid ""
"Please enter or copy the init-secret, that was generated by your app and the "
"PIN you are using on your phone."
msgstr ""
"Por favor, introduzca la semilla de inicialización que la aplicación ha "
"generado en su teléfono. Indique también el PIN que ha utilizado en el "
"teléfono."

msgid "Please enter the mobile phone number for the SMS token"
msgstr "Por favor, indique el número de teléfono móvil para el token SMS."

#, fuzzy
msgid "Please enter the mobile phone number for the Voice token"
msgstr "Por favor, indique el número de teléfono móvil para el token SMS."

msgid ""
"Please enter the serial number of the token with the existing PIN and the "
"serial number of the token, that should get the same PIN."
msgstr ""
"Por favor, introduzca el número de serie del token con el PIN existente y el "
"número de serie del token que deba recibir el PIN nuevo."

#, fuzzy
msgid "Please enter your otp"
msgstr "Por favor, introduzca la clave OCRA."

msgid "Please have a look at each of the forms for more details."
msgstr ""
"Por favor, compruebe los ajustes de configuración individuales para más "
"detalles."

<<<<<<< HEAD
msgid "Please scan the provided qr code"
msgstr ""
=======
msgid "Copyright (c) arxes-tolina GmbH"
msgstr "Copyright (c) arxes-tolina GmbH"
>>>>>>> aebc7f75

msgid ""
"Please scan the qr code and submit your response or enter the otp value in "
"the form below."
msgstr ""
"Por favor, escanee el código QR y envíe su respuesta o introduzca el valor "
"de OTP en el siguiente formulario."

msgid "Please select at least one UserIdResolver from the list"
msgstr "Por favor, seleccione al menos un UserIdResolver de la lista."

msgid "Please select at least one resolver from the resolver list."
msgstr "Por favor, seleccione al menos un solucionador de la lista."

msgid "Please select only one user."
msgstr "Por favor, seleccione un único usuario."

msgid "Please select the token first."
msgstr "Por favor, seleccione en primer lugar un token."

msgid "Please specify the server, the secret and the username"
msgstr ""
"Por favor, especifique el servidor, el secreto RADIUS y el nombre de usuario."

msgid "Policies"
msgstr "Directrices"

#, python-format
msgid "Policy %s must have a value"
msgstr "La política %s debe tener un valor"

#, python-format
msgid "Policy check failed. You are not allowed to %s system config."
msgstr ""
"La directriz no permite la solicitud; no es posible visualizar o cambiar la "
"configuración del sistema (%s)."

msgid "Policy deleted."
msgstr "Directriz eliminada."

msgid "Policy import result"
msgstr "Resultado de la importación de las directrices"

msgid "Policy name"
msgstr "Nombre de la directriz"

msgid "Policy name is not defined!"
msgstr "¡El nombre de la directriz no está definido!"

msgid "Policy pushtoken_challenge_callback_url must have a value"
msgstr "La política pushtoken_challenge_callback_url debe tener un valor"

msgid "Policy pushtoken_pairing_callback_url must have a value"
msgstr "La política pushtoken_pairing_callback_url debe tener un valor"

msgid "Policy set."
msgstr "Directriz guardada."

msgid "Port"
msgstr "Puerto"

msgid "PrependPin"
msgstr "Anteponer el PIN"

msgid "Preset AD"
msgstr "Preasignar AD"

msgid "Preset Active Directory"
msgstr "Preasignar para directorio activo"

msgid "Preset LDAP"
msgstr "Preasignar LDAP"

msgid "Professional LinOTP support and enterprise subscription"
msgstr "Soporte y suscripción LinOTP profesional para empresas"

msgid "Protect your token with a static PIN"
msgstr "Proteja sus token por medio de un PIN fijo:"

msgid "Protect your token with a static pin"
msgstr "Proteja sus token con un PIN estático:"

#, python-format
msgid "Provider %s deleted"
msgstr "Proveedor %s eliminado"

#, python-format
msgid "Provider %s set as default"
msgstr "Proveedor %s configurado como predeterminado"

msgid "Provider Config"
msgstr "Configuración del proveedor"

msgid "Provision your OATH Token"
msgstr "Registrar token OATH"

msgid "Provision your OATH soft token"
msgstr "Implemente el token OATH"

msgid "Provision your soft token in LinOTP"
msgstr "Indique su token de software en LinOTP"

msgid "Public key certificate"
msgstr "Certificado clave pública"

msgid "Push Provider"
msgstr "Proveedor push"

msgid "Push Provider Config"
msgstr "Configuración del proveedor push"

msgid "Push Provider Configuration"
msgstr "Configuración del proveedor push"

msgid "Push Provider: create and edit"
msgstr "Proveedor push: crear y editar"

msgid "PushToken"
msgstr "PushToken"

msgid "PushToken - challenge/response Token"
msgstr "PushToken - Token de desafío/respuesta"

msgid "PushToken Settings"
msgstr "Ajustes de PushToken:"

msgid ""
"QR-Code for installing the token in OATH compatible Soft Tokens (FreeOTP, "
"Google Authenticator and other tokens using the 'otpauth:/' syntax)."
msgstr ""
"Código QR para la instalación en diferentes aplicaciones con token de "
"software OATH (FreeOTP, Google Authenticator y otros token compatibles con "
"la sintaxis 'otpauth://'."

msgid "QR-Code for installing the token in the 'OATH Token' app for iOS."
msgstr ""
"Código QR para la instalación del token en la aplicación 'OATH Token' para "
"iOS."

msgid "QRToken"
msgstr "QRToken"

msgid "QRToken - challenge/response Token"
msgstr "QRToken - Token de desafío/respuesta"

msgid "QRToken Certificate"
msgstr "Certificado QRToken"

msgid "QRToken Pairing Url"
msgstr "URL de emparejamiento de QRToken"

msgid "QRToken Settings"
msgstr "Configuración de QRToken:"

msgid "RADIUS Token"
msgstr "Token RADIUS"

msgid "RADIUS server"
msgstr "Servidor RADIUS"

msgid "RADIUS shared secret"
msgstr "Secreto compartido de RADIUS"

msgid "RADIUS token"
msgstr "Token RADIUS"

msgid "RADIUS token settings"
msgstr "Ajustes de token RADIUS:"

msgid "RADIUS user"
msgstr "Usuario RADIUS"

msgid "Realm"
msgstr "Dominio"

msgid "Realm created"
msgstr "Dominio creado"

msgid "Realm deleted"
msgstr "Dominio eliminado"

msgid "Realm name"
msgstr "Nombre de dominio"

msgid "Realms"
msgstr "Dominios"

msgid ""
"Regexp error in realm. You need to select ONE realm to set it as default."
msgstr ""
"Error en la expresión regular del dominio. Solo puede seleccionar un dominio "
"como dominio predeterminado."

msgid "Register SMS"
msgstr "Registrar token SMS"

msgid "Register mOTP"
msgstr "Registrar token de la mOTP"

msgid "Register your SMS OTP Token / mobileTAN"
msgstr "Registre su token SMS OTP/TAN móvil"

msgid "Register your mOTP Token"
msgstr "Registrar token de la mOTP"

msgid "Remote OTP len"
msgstr "Longitud OTP remota"

msgid "Remote Token"
msgstr "Token remoto"

msgid "Remote realm"
msgstr "Dominio remoto"

msgid "Remote resolver"
msgstr "Solucionador remoto"

msgid "Remote serial"
msgstr "Número de serie remoto"

msgid "Remote server"
msgstr "Servidor remoto"

msgid "Remote token"
msgstr "Token remoto"

msgid "Remote token settings"
msgstr "Ajustes de token remoto"

msgid "Remote user"
msgstr "Usuario remotos"

msgid "Remote user UserIdResolver"
msgstr "UserIdResolver del usuario remoto"

msgid "Remote user realm"
msgstr "Dominio del usuario remoto"

msgid "Reset Failcounter"
msgstr "Restablecer contador de errores"

msgid "Reset OTP PIN"
msgstr "Restablecer PIN OTP"

msgid "Reset mOTP PIN"
msgstr "Restablecer PIN mOTP"

msgid "Resolver"
msgstr "Solucionador"

msgid "Resolver Lookup Caching"
msgstr "Caché de Consultas del Solucionador"

msgid "Resolver deleted successfully"
msgstr "El solucionador se ha eliminado correctamente"

msgid "Resolver name"
msgstr "Nombre del solucionador"

msgid "Resolver name:"
msgstr "Nombre del solucionador"

#, fuzzy
msgid "Resolver:"
msgstr "Solucionador"

msgid "Result path:"
msgstr "Ruta resultante:"

msgid "Resync"
msgstr "Sincronizar"

msgid "Resync OTP Token"
msgstr "Sincronizar token OTP"

msgid "Resync Token"
msgstr "Sincronizar token"

msgid "Resynced token successfully"
msgstr "El token se ha sincronizado correctamente."

msgid "Resyncing of token failed"
msgstr "Se ha producido un error en la resincronización del token."

msgid "Return SAML attributes"
msgstr "Devolver atributos SAML"

msgid "SMS OTP"
msgstr "SMS OTP"

msgid "SMS Provider"
msgstr "Proveedor SMS"

msgid "SMS Provider Config"
msgstr "Configuración del proveedor SMS"

msgid "SMS Provider: create and edit"
msgstr "Proveedor de SMS: crear y editar"

msgid "SMS Token"
msgstr "Token SMS"

#, fuzzy
msgid "SMS token settings"
msgstr "Ajustes de token RADIUS:"

msgid "SQL"
msgstr "SQL"

msgid "SQL Resolver"
msgstr "Solucionador SQL"

msgid "SQL config contains errors"
msgstr "La configuración de SQL contiene errores"

msgid "SQL config seems to be OK! Number of users found"
msgstr ""
"La configuración del servidor SQL parece estar bien. Número de usuarios "
"encontrados"

msgid "SafeNet/ Aladdin XML"
msgstr "SafeNet XML (Aladdin)"

msgid "Sales hotline: "
msgstr "Servicio telefónico de ventas:"

msgid "Save"
msgstr "Guardar"

msgid "Save Config"
msgstr "Guardar configuración"

#, fuzzy
msgid "Save config"
msgstr "Guardar configuración"

msgid "Scan the QR code and comfirm on your mobile or submit below"
msgstr ""

#, fuzzy
msgid "Scan the challenge and get your OTP:"
msgstr "Escanee el desafío y tome su valor OTP:"

msgid "Scan your challenge and get your OTP:"
msgstr "Escanee el desafío y tome su valor OTP:"

msgid "Scope"
msgstr "Área"

msgid "Searchfilter"
msgstr "Filtro de búsqueda"

msgid "Select Push Token: "
msgstr "Seleccionar PushToken:"

msgid "Select QRToken: "
msgstr "Seleccionar QRToken:"

#, fuzzy
msgid "Select resolver"
msgstr "Eliminar solucionador"

msgid "Selected Token"
msgstr "Token seleccionado"

#, fuzzy
msgid "Selected Tokens"
msgstr "Token seleccionado"

msgid "Selected User"
msgstr "Usuario seleccionado"

msgid "Selection of more than one user is not supported!"
msgstr "No se admite la selección de más de un usuario."

msgid ""
"SelfService token test\n"
"\n"
"Token: {0}\n"
"Serial: {1}\n"
"User: {2}"
msgstr ""

#, fuzzy
msgid "Selfservice Home"
msgstr "Portal de autogestión"

msgid "Selfservice Portal"
msgstr "Portal de autogestión"

msgid "Selfservice portal"
msgstr "Portal de autogestión"

msgid "Serial"
msgstr "Número de serie"

msgid "Serial Number"
msgstr "Número de serie"

msgid "Serial Number, Seed, Type, Ocra Suite"
msgstr "Número de serie, semilla, tipo, OCRA suite"

msgid "Serial number, Seed, Type, OTP length, Time step"
msgstr "Número de serie, semilla, tipo, longitud OTP, unidad de tiempo"

msgid "Serialnumber of new Token"
msgstr "Número de serie del token OTP nuevo"

msgid "Server"
msgstr "Servidor"

msgid "Server Configuration"
msgstr "Configuración del servidor"

msgid "Server-URI"
msgstr "URI del servidor"

msgid "Server-URI:"
msgstr "URI del servidor:"

msgid "Set Default"
msgstr "Establecer como dominio predeterminado"

#, fuzzy
msgid "Set Expiration"
msgstr "Fecha de caducidad"

msgid "Set PIN"
msgstr "Establecer PIN"

msgid "Set Policy"
msgstr "Guardar directriz"

msgid "Set Realm"
msgstr "Establecer dominio de token"

msgid "Set Support and Subscription"
msgstr "Registrar soporte y suscripción"

#, fuzzy
msgid "Set Token Expiration"
msgstr "Fecha de caducidad"

msgid "Set Token Realm"
msgstr "Establecer dominio de token"

msgid "Set as default"
msgstr "Establecer como predeterminado"

msgid "Set maximum usage limits for the entire token lifetime."
msgstr ""

msgid "Set the period of time where the token is enabled."
msgstr ""

msgid "Settings"
msgstr "Ajustes"

msgid "Signature"
msgstr "Firma"

msgid "Simple Pass Token"
msgstr "Simple Pass Token"

msgid "Simple Password Token"
msgstr "Token de contraseña sencilla"

msgid "Sizelimit"
msgstr "Límite de tamaño"

msgid "Skip first line (header information)"
msgstr ""

msgid ""
"Specify if the target token fail counter should be incremented / resets or "
"not"
msgstr ""
"Especifique si el contador de fallos del token objetivo debe ser "
"incrementado / restablecido o no"

msgid "Specify the hashlib to be used. Can be sha1 (1) or sha2-256 (2)."
msgstr ""
"Introduzca el Hashlib que deba utilizarse. Este puede ser SHA1 (1) o "
"SHA2-256 (2)."

msgid "Specify the otplen to be used. Can be 6 or 8 digits."
msgstr ""
"Especifique la longitud de la OTP que debe utilizarse. Puede ser de 6 o 8 "
"caracteres."

msgid "Split at @ sign (splitAtSign)"
msgstr "Separar en el carácter @"

#, fuzzy
msgid "Static Password Token"
msgstr "Token de contraseña sencilla"

#, fuzzy
msgid "Static Password Token Settings"
msgstr "Token de contraseña sencilla"

msgid "Submit a challenge:"
msgstr "Introducir desafío:"

msgid "Submit response:"
msgstr "Enviar respuesta:"

msgid "Subscribe"
msgstr "Subscribirse"

msgid "Subscribe to newsletter"
msgstr "Subscribirse al boletín de noticias"

msgid "Subscription"
msgstr "Suscripción"

msgid "Success"
msgstr "Hecho"

msgid "Successful"
msgstr "Hecho"

msgid "Summary"
msgstr "Resumen"

msgid "Support Contact"
msgstr "Contacto para soporte"

msgid "Support and Subscription"
msgstr "Soporte y suscripción"

msgid "Support for HTTP_FORWARDED"
msgstr "Soporte para HTTP_FORWARDED"

msgid "Support for HTTP_X_FORWARDED_FOR"
msgstr "Soporte para HTTP_X_FORWARDED_FOR"

msgid "Support license installed successfully."
msgstr "La licencia de soporte se ha instalado correctamente."

msgid "Support not available, your product is unlicensed"
msgstr "No hay asistencia de soporte técnico"

msgid "Support subscription import result"
msgstr "Resultado del registro de soporte"

msgid "Surname"
msgstr "Apellidos"

msgid "Sync Window"
msgstr "Ventana de resincronización"

msgid "System Config"
msgstr "Configuración del sistema"

msgid "TOTP Token"
msgstr "Token TOTP"

msgid "TOTP token settings"
msgstr "Ajustes de token TOTP"

msgid "Tagespasswort Token File"
msgstr "Archivo de token de contraseña diaria"

msgid "Target realm"
msgstr "Dominio de destino"

msgid "Test HTTP Server connection"
msgstr "Probar conexión al servidor HTTP"

msgid "Test LDAP Server connection"
msgstr "Probar conexión al servidor LDAP"

msgid "Test LDAP connection"
msgstr "Probar conexión LDAP"

msgid "Test SQL connection"
msgstr "Probar conexión SQL"

msgid "Testing connection ..."
msgstr "Probar conexión..."

msgid "Testing connection ... "
msgstr "Probando conexión..."

msgid "Testing connections..."
msgstr "Probar conexión LDAP..."

msgid "Text delimiter:"
msgstr ""

msgid "Thank you for using LinOTP"
msgstr "Gracias por usar LinOTP"

msgid "Thank you for your interest in our products."
msgstr "Gracias por su interés en nuestros productos."

#, python-format
msgid "The %s dialog contains unsaved changes."
msgstr "El diálogo %s contiene cambios sin guardar."

msgid "The /validate/samlcheck controller will also return user attributes"
msgstr ""
"El controlador /validate/samlcheck devuelve atributos de usuario adicionales."

msgid ""
"The :time step: defines the granularity of the time in seconds that is used "
"in the HMAC algorithm."
msgstr ""
"La :unidad de tiempo: define la granularidad del tiempo en segundos que se "
"utiliza en el algoritmo HMAC."

msgid "The Google Authenticator supports only 6 digits and SHA1 hashing."
msgstr ""
"Google Authenticator solo es compatible con 6 dígitos y el algoritmo SHA1 "
"Hash."

msgid ""
"The Google Authenticator supports only 6 digits, SHA1 hashing and time step "
"30."
msgstr ""
"Google Authenticator solo es compatible con 6 dígitos, el algoritmo SHA1 "
"Hash y una unidad de tiempo de 30 segundos."

msgid "The OATH token seed for installing the token using manual input."
msgstr "Semilla del token OATH para la entrada manual."

msgid "The OTP value of the Token to assign"
msgstr "Valor OTP del token que debe asignarse"

msgid ""
"The PIN can either be verified on this local LinOTP server or forwarded to "
"the RADIUS server"
msgstr ""
"El PIN puede verificarse aquí en el servidor LinOTP local o reenviarse al "
"servidor RADIUS."

msgid ""
"The PIN can either be verified on this local LinOTP server or forwarded to "
"the remote server"
msgstr ""
"El PIN puede verificarse en el servidor LinOTP local o reenviarse al "
"servidor remoto."

msgid ""
"The PIN can either be verified on this local LinOTP server or on the RADIUS "
"server"
msgstr ""
"El PIN puede verificarse aquí en el servidor LinOTP local o reenviarse al "
"servidor RADIUS."

msgid ""
"The PIN can either be verified on this local LinOTP server or on the remote "
"LinOTP server"
msgstr ""
"El PIN puede verificarse en el servidor local o en el servidor LinOTP remoto."

msgid ""
"The PIN can either be verified on this local LinOTP server or on the remote "
"server"
msgstr ""
"El PIN puede verificarse en el servidor local o en el servidor LinOTP remoto."

#, python-format
msgid "The PIN contains digits, although it should not! (%s)"
msgstr ""
" El PIN introducido contiene números, aunque esto no debería ser así (%s)"

#, python-format
msgid "The PIN contains letters, although it should not! (%s)"
msgstr ""
"El PIN introducido contiene letras, aunque esto no debería ser así (%s)"

#, python-format
msgid "The PIN contains other characters, although it should not! (%s)"
msgstr ""
"El PIN introducido contiene caracteres especiales, aunque esto no debería "
"ser así (%s)"

#, python-format
msgid "The PIN contains special characters, although it should not! (%s)"
msgstr ""
"El PIN introducido contiene caracteres especiales, aunque esto no debería "
"ser así (%s)"

msgid "The Simple Pass token will not require any one time password component."
msgstr ""
"El token de tipo Simple Pass no contiene ninguna proporción de contraseña de "
"un solo uso."

msgid ""
"The UID (unique identifier) for your LDAP objects - could be DN, GUID or "
"entryUUID (LDAP) or objectGUID (Active Directory)"
msgstr ""
"El UID (identificador único) para los objetos LDAP; podría ser DN, GUID o "
"entryUUID (LDAP), o objectGUID (directorio activo)."

msgid ""
"The action that should be allowed. These are actions like: enrollSMS, "
"enrollMOTP...The actions may be comma separated."
msgstr ""
"La acción que se debe permitir. Estas son acciones como 'enrollSMS', "
"'enrollMOTP'...Las acciones están separadas por comas."

msgid "The entered PINs do not match!"
msgstr "¡Los PIN introducidos no coinciden!"

#, fuzzy
msgid ""
"The expiration of the resolver lookup caching in seconds or as duration "
"format for days, hours and minutes: >1d 3h 4m<"
msgstr "La expiración del caché de consultas del solucionador en segundos"

#, fuzzy
msgid ""
"The expiration of the user lookup caching in seconds or as duration format "
"for days, hours and minutes: >1d 3h 4m<"
msgstr "La expiración del caché de consultas de usuario en segundos"

msgid "The following Tokens will be unassigned from the their users:"
msgstr "Se eliminarán las asignaciones de los token siguientes:"

msgid ""
"The following tokens will be permanently deleted and can not be recovered."
msgstr ""
"Los token siguientes se eliminarán de forma permanente y no podrán "
"recuperarse."

msgid ""
"The hmac algorithm could be controlled by the following settings. Make sure "
"that these settings match your hardware token or software token capabilities."
msgstr ""
"El algoritmo HMAC puede verse afectado por los ajustes siguientes. Por "
"favor, asegúrese de que estos valores son compatibles con el token de su "
"hardware o con las capacidades del token de software."

msgid ""
"The ip address of the trusted forwarding proxy, which provides the "
"REMOTE_ADDR."
msgstr ""
"La dirección IP del proxy transmisor de confianza, que proporciona la "
"REMOTE_ADDR."

#, python-format
msgid ""
"The maximum allowed number of tokens for the realm %s was reached. You can "
"not init any more tokens. Check the policies scope=enrollment, "
"action=tokencount."
msgstr ""
"Se ha alcanzado el número máximo de token dentro del dominio %s. No puede "
"implementar ningún token más en este dominio. Por favor, consulte la "
"directriz scope=enrollment, action=tokencount."

#, python-format
msgid ""
"The maximum number of allowed tokens in realm %s is exceeded. Check policy "
"tokencount!"
msgstr ""
"Se ha alcanzado el número máximo de token para el dominio %s. Si es "
"necesario, consulte la directriz 'tokencount'."

#, fuzzy, python-format
msgid ""
"The maximum number of allowed tokens of type %s per user is exceeded. Check "
"the policies scope=enrollment, action=maxtoken%s"
msgstr ""
"Se ha alcanzado el número máximo de token por usuario. Por favor, consulte "
"la directriz scope=enrollment, action=tokencount."

msgid ""
"The maximum number of allowed tokens per user is exceeded. Check the "
"policies scope=enrollment, action=maxtoken"
msgstr ""
"Se ha alcanzado el número máximo de token por usuario. Por favor, consulte "
"la directriz scope=enrollment, action=tokencount."

msgid "The name of the policy"
msgstr "El nombre de la directriz"

msgid "The name of the policy may only contain the characters  a-zA-Z0-9_."
msgstr ""
"El nombre de la directriz solo puede contener los caracteres a-zA-Z0-9_."

msgid "The name of the policy must not be empty"
msgstr "El nombre de la directriz no puede estar vacío."

msgid "The passwords do not match!"
msgstr "¡Las contraseñas no coinciden!"

msgid "The policy settings do not allow you to issue this request!"
msgstr "¡La configuración de la directriz impide realizar esta consulta!"

msgid "The policy settings do not allow you to request a serial by OTP!"
msgstr "Las directrices no permiten comprobar el número de serie de OTP."

msgid ""
"The provided PIN does not contain any letters. Check policy otp_pin_contents."
msgstr ""
"El PIN introducido no contiene letras como debería según la directriz "
"'otp_pin_content'."

msgid ""
"The provided PIN does not contain any numbers. Check policy otp_pin_contents."
msgstr ""
"El PIN introducido no contiene números como debería según la directriz "
"'otp_pin_content'."

msgid ""
"The provided PIN does not contain any other characters. It should contain "
"some of these characters that are not contained in letters, digits and the "
"defined special characters. Check policy otp_pin_contents."
msgstr ""
"El PIN introducido no contiene ningún carácter especial como debería según "
"la directriz 'otp_pin_content'. El PIN debe incluir algunos de estos "
"caracteres especiales que no son letras ni dígitos."

msgid ""
"The provided PIN does not contain any special characters. It should contain "
"some of these characters like .: ,;-_<>+*~!/()=?$. Check policy "
"otp_pin_contents."
msgstr ""
"El PIN introducido no contiene ningún carácter especial como debería según "
"la directriz 'otp_pin_content'. Los caracteres especiales pueden ser .: ,;-"
"_<>+*~!/()=?$."

#, python-format
msgid ""
"The provided PIN does not contain characters of the group or it does "
"contains characters that are not in the group %s"
msgstr ""
"El PIN introducido no está formado por los caracteres de la definición de "
"caracteres o contiene caracteres que no están en la definición de "
"caracteres: %s"

#, python-format
msgid ""
"The provided PIN is too long. It should not be longer than %i characters."
msgstr ""
"El PIN introducido es demasiado largo. Debe contener como máximo %i "
"caracteres."

#, python-format
msgid "The provided PIN is too short. It should be at least %i characters."
msgstr ""
"El PIN introducido es demasiado corto. Debe contener al menos %i caracteres."

msgid "The realm the policy applies to"
msgstr "El dominio para el que se debe aplicar la directriz"

#, fuzzy, python-format
msgid "The resolver %s was successfully updated."
msgstr "El token se ha implementado correctamente."

#, python-format
msgid "The serial %s does not belong to user %s@%s"
msgstr "El número de serie %s no pertenece al usuario %s@%s"

msgid ""
"The subject that will be send via email for an email token. Use <otp> and "
"<serial> as parameters."
msgstr ""
"Texto del correo electrónico que se envía para un token de correo "
"electrónico. Los parámetros son <opt> y <serial>."

msgid "The temporary token can be used till the end date."
msgstr "El token temporal puede utilizarse hasta la fecha de caducidad."

msgid ""
"The text that will be send via email for an email token. Use <otp> and "
"<serial> as parameters."
msgstr ""
"Texto del correo electrónico que se envía para un token de correo "
"electrónico. Los parámetros son <opt> y <serial>."

msgid ""
"The time in which the two successive OTP values need to be entered (in "
"seconds)"
msgstr "Después de este tiempo (en segundos) se desechará el primer valor OTP."

msgid "The time on which the policy should be applied"
msgstr "El momento en el que debe entrar en vigor la directriz"

msgid "The token belongs to "
msgstr "El token pertenece a "

msgid "The token is already assigned to another user."
msgstr "El token ya está asignado a otro usuario."

msgid "The token seed is the password"
msgstr ""

msgid ""
"The token seed is the secret that is used in the hmac algorithm to make your "
"token unique. So please take care!"
msgstr ""
"La clave de token es el secreto que se utiliza en el algoritmo HMAC y hace "
"que el token sea único. ¡Por favor, preste atención!"

msgid ""
"The token was lost? You may enroll a temporary token and automatically "
"disable the lost token."
msgstr ""
"¿Se ha perdido el token? Puede implementar un token temporal nuevo. En este "
"caso, el token perdido se desactivará automáticamente."

msgid "The token will be enrolled for user"
msgstr "Implementación del token para el usuario"

#, fuzzy
msgid "The token you want to assign is not contained in your realm!"
msgstr "El token que desea asignar no está incluido en su dominio."

#, python-format
msgid "The tokentype '%s' could not be found."
msgstr "No se ha podido encontrar el tipo de token '%s'."

msgid "The upload of your support and subscription license failed: "
msgstr "Error al cargar el archivo de soporte y suscripción: "

msgid ""
"The user import from the selected file would result in the     following "
"changes. If results are as expected, you have to complete     the import by "
"confirming the changes."
msgstr ""

msgid "The user or usergroup the policy should apply to"
msgstr "Los usuarios de un grupo a los que debe aplicarse la directriz"

msgid ""
"The users of the csv file will update an existing or populate a new managed "
"resolver. The target resolver has to be added to a realm after the import."
msgstr ""

msgid ""
"The users will not be able to authenticate with this token anymore. Are you "
"sure?"
msgstr "El usuario dejará de poder autenticarse con este token. ¿Está seguro?"

msgid "There is an error in the realm name!"
msgstr "¡Error en el nombre del dominio!"

#, python-format
msgid "There is no policy gettoken/max_count definable for the tokentype %r"
msgstr "No hay ninguna directriz 'gettoken/maxcount' para el tipo de token %r"

#, python-format
msgid ""
"There is no policy selfservice/max_count definable for the token type %s."
msgstr ""
"No hay ninguna directriz que defina el max_count en el autoservicio para el "
"tipo de token %s."

#, python-format
msgid ""
"There is no policy selfservice/max_count defined for the tokentype %s in "
"realm %s."
msgstr ""
"No hay ninguna directriz que defina el max_count en el autoservicio para el "
"tipo de token %s en el dominio %s."

msgid "Therefor please enter two OTP values."
msgstr "Para ello, introduzca dos valores OTP consecutivos."

msgid "This action is allowed by the following policy:"
msgstr "Esta acción está permitida por la siguiente directriz:"

msgid "This action is not allowed by any policy!"
msgstr "¡Esta acción no está permitida por ninguna directriz!"

msgid ""
"This is a comma-separated list of the LinOTP clients, for example a RADIUS "
"Server, which are allowed to pass their own clients IP-address as a "
"parameter. This modified address can then be used in policy definitions."
msgstr ""

msgid ""
"This is the LinOTP self service portal. You may login here with your "
"username and realm."
msgstr ""
"Este es el portal de autogestión LinOTP. Aquí puede iniciar sesión con su "
"nombre de usuario y su dominio."

msgid "This is the default look ahead window for counter based tokens."
msgstr ""
"En esta ventana del contador se buscará por defecto el valor OTP en caso de "
"haber un token nuevo."

msgid "This is the default time shift of the server. This should be 0."
msgstr ""
"Es el retardo estándar que se aplicará al reloj del servidor y del token. "
"Debería ser 0."

msgid "This is the maximum allowed failed logins for a new enrolled token."
msgstr ""
"Este es el número máximo de intentos de acceso fallidos con un token. Tras "
"esto se bloqueará el token hasta que se restablezca el contador de errores "
"manualmente."

msgid "This is the maximum concurrent challenges per OCRA2 Token."
msgstr ""
"Este es el número máximo de desafíos OCRA2 simultáneos que pueden "
"solicitarse para un token OCRA2."

msgid ""
"This is the time LinOTP will calculate before and after the current time. A "
"reasonable value is 300."
msgstr ""
"LinOTP intentará encontrar el valor OTP de un token basado en el tiempo "
"dentro de este intervalo de tiempo, así como antes y después de la hora "
"actual."

msgid "This is the time step for time based tokens. Usually this is 30 or 60."
msgstr ""
"Esta es la unidad de tiempo del token basado en el tiempo. Por lo general, "
"suele ser de 30 o 60 segundos."

msgid "This realm is already the default realm."
msgstr "Este dominio ya es el dominio predeterminado."

msgid ""
"This resets the mOTP PIN, which is the PIN that is entered in the motp "
"application on your phone."
msgstr ""
"Esto restablece el PIN mOTP. Indique este PIN en su teléfono en la "
"aplicación motp."

msgid "This will automatically resync OTP counter of HMAC based tokens."
msgstr ""
"Para los tokens basados ​​en HMAC se intentará una resincronización automática "
"si el usuario introduce dos valores OTP incorrectos de forma consecutiva."

msgid "This will increase the failcounter, if the user provided a wrong PIN."
msgstr ""
"El contador de errores aumentará cuando el usuario introduzca un PIN "
"incorrecto y no sea posible identificar el token."

msgid ""
"This will prepend the PIN to the OTP value. Otherwise the PIN will be "
"appended."
msgstr ""
"El PIN se colocará delante del valor OTP. De lo contrario, el PIN se indica "
"detrás del valor OTP."

msgid "This will use the part right of an @-sign as realm"
msgstr "Esto utilizará la parte derecha de un símbolo @ como dominio"

msgid "Time"
msgstr "Hora"

msgid "Time Shift"
msgstr "Retardo"

msgid "Time Step"
msgstr "Unidad de tiempo"

msgid "Time Window"
msgstr "Intervalo de tiempo"

msgid "Time step"
msgstr "Unidad de tiempo"

msgid "Timebased eToken can use a different start date"
msgstr "El eToken basado en tiempo puede usar una fecha de inicio diferente"

msgid "Timeout"
msgstr "Tiempo límite"

msgid "Timeout (sec)"
msgstr "Tiempo límite (seg)"

msgid ""
"To install the token on your mobile device, scan the QR code below with your "
"soft token app or follow the link"
msgstr ""
"Para instalar el token en su dispositivo móvil, escanee el código QR que "
"aparece abajo o siga el enlace."

msgid "To resolver"
msgstr "al solucionador"

msgid "To token"
msgstr "Al token"

msgid "To verify your result enter the OTP value into the form below."
msgstr "Por favor, introduzca el valor OTP para su verificación."

msgid "Token Config"
msgstr "Configuración de token"

msgid "Token ID"
msgstr "ID del token"

msgid "Token Info"
msgstr "Información de token"

msgid "Token PIN:"
msgstr "PIN del token:"

#, fuzzy
msgid "Token Password:"
msgstr "Contraseña Bind"

msgid "Token Pin:"
msgstr "PIN del token:"

msgid "Token Seed:"
msgstr "Clave de token:"

#, fuzzy
msgid "Token Self Service - LinOTP"
msgstr "Portal de autogestión LinOTP"

msgid "Token Settings:"
msgstr "Ajustes de token:"

msgid "Token Type"
msgstr "Tipo de token"

msgid "Token View"
msgstr "Vista del token"

msgid "Token assigned successfully"
msgstr "El token se ha asignado correctamente"

msgid "Token deleted successfully"
msgstr "Token eliminado correctamente"

msgid "Token description"
msgstr "Descripción del token"

msgid "Token disabled successfully"
msgstr "Token desactivado correctamente"

msgid "Token enabled successfully"
msgstr "Token activado correctamente"

msgid "Token enrolled successfully "
msgstr "El token se ha implementado correctamente"

#, python-format
msgid ""
"Token enrolled successfully:\n"
" %s"
msgstr ""
"El token se ha implementado correctamente:\n"
" %s"

msgid "Token enrolled. Use the old PIN with the new password."
msgstr ""
"Se ha implementado el token temporal. El usuario debe usar su PIN antiguo "
"junto con la contraseña nueva."

msgid "Token enrollment result"
msgstr "Resultado de la implementación del token"

msgid "Token import result"
msgstr "Resultado de la importación del token"

msgid "Token resynced successfully"
msgstr "El token se ha sincronizado correctamente"

msgid "Token seed:"
msgstr "Semilla del token:"

msgid "Token serial: "
msgstr "Número de serie: "

#, fuzzy
msgid "Token settings"
msgstr "Ajustes de token:"

msgid "Token settings:"
msgstr "Ajustes de token:"

msgid "Token type"
msgstr "Tipo de token"

msgid "Token unassigned successfully"
msgstr "Asignación de token cancelada correctamente"

msgid "Tokens for user:"
msgstr "Token del usuario:"

msgid "Tokentype Configuration"
msgstr "Configuración de los tipos de token"

msgid "Tools"
msgstr "Herramientas"

msgid "Transaction-ID"
msgstr "Transaction-ID"

msgid "Trusted Forwarding Proxy"
msgstr "Proxy transmisor de confianza "

msgid "Type"
msgstr "Tipo"

msgid "UID Type"
msgstr "Tipo de UID"

msgid "URL for OATH token"
msgstr "URL para token OATH"

msgid "URL for OCRA2 token"
msgstr "URL para token OCRA2"

<<<<<<< HEAD
msgid "URL path:"
msgstr "Ruta URL:"

#, python-format
msgid ""
"Unable to delete - provider used in policies!\n"
"[%s]"
msgstr ""
"¡No se puede eliminar - proveedor utilizado en las políticas!\n"
"[%s]"
=======
msgid "OATH Soft Token"
msgstr "Token de software OATH"
>>>>>>> aebc7f75

#, python-format
msgid ""
"Unable to instantiate the resolver %r.Please verify configuration or "
"connection!"
msgstr ""
"No se puede definir el solucionador %r ¡Por favor, compruebe la "
"configuración o la conexión!"

msgid "Unassign"
msgstr "Eliminar asignación"

msgid "Unassign OTP Token"
msgstr "Revocar asignación de token OTP"

msgid "Unassign selected tokens?"
msgstr "¿Revocar asignación de los token seleccionados?"

msgid "Unknown PIN type"
msgstr "Tipo de PIN desconocido"

#, fuzzy
msgid "Unknown error"
msgstr "Prueba de conexión LDAP"

#, python-format
msgid "Unknown method in selfservice: %s"
msgstr "Método desconocido en el portal de autogestión: %s"

#, python-format
msgid "Unknown provider! %r"
msgstr "¡Proveedor desconocido! %r"

msgid "Unknown server error occured"
msgstr "Se ha producido un error desconocido del servidor"

msgid "Upload the eToken data file:"
msgstr "Cargar archivo eToken .dat:"

msgid "Usage Count"
msgstr ""

msgid "User"
msgstr "Usuario"

msgid "User ID"
msgstr "ID de usuario"

msgid "User Lookup Caching"
msgstr "Caché de Consultas de Usuario"

msgid "User View"
msgstr "Vista del usuario"

msgid "User is not allowed to set email address"
msgstr "¡El usuario no puede establecer la dirección de correo electrónico!"

msgid "User is not allowed to set phone number"
msgstr "El usuario no tiene permiso para fijar el número de teléfono."

msgid "User selection:"
msgstr "Selección del usuario:"

#, fuzzy
msgid "User:"
msgstr "Usuario"

msgid "UserId"
msgstr "UserId"

msgid "UserIdResolver"
msgstr "UserIdResolver"

msgid "UserIdResolvers"
msgstr "UserIdResolvers"

msgid "Userfilter"
msgstr "Filtro de usuarios"

msgid "Userlist"
msgstr "Userlist"

msgid "Username"
msgstr "Nombre de usuario"

msgid ""
"Using the QR Code you can directly go to install the oath token on your "
"iPhone."
msgstr ""
"Con el código QR puede instalar directamente la aplicación oathtoken en su "
"iPhone."

msgid "Valid from"
msgstr ""

#, fuzzy
msgid "Valid until"
msgstr "Finalizar período de validez"

#, fuzzy
msgid "Validity Period"
msgstr "Finalizar período de validez"

msgid "Validity end"
msgstr "Finalizar período de validez"

msgid "Validity start"
msgstr "Comenzar período de validez"

msgid "Version"
msgstr "Versión"

msgid "View latest changelog"
msgstr "Ver el último registro de cambios"

#, fuzzy
msgid "Voice Provider Config"
msgstr "Configuración del proveedor"

#, fuzzy
msgid "Voice Provider: create and edit"
msgstr "Proveedor de correo electrónico: crear y editar"

#, fuzzy
msgid "Voice Token"
msgstr "Vasco Token"

#, fuzzy
msgid "Voice provider configuration"
msgstr "Configuración del proveedor de correo electrónico"

#, fuzzy
msgid "Waiting for confirmation..."
msgstr "Error al guardar la configuración del dominio"

msgid ""
"We are pleased that you are using LinOTP by KeyIdentity as your 2FA solution."
msgstr ""
"Nos complace que use LinOTP por KeyIdentity como su solución de "
"autenticación de dos pasos."

msgid "We would be happy to receive your feedback about LinOTP."
msgstr "Nos encantaría recibir su opinión sobre LinOTP."

msgid "Welcome to LinOTP"
msgstr "Bienvenido a LinOTP"

#, fuzzy
msgid "Welcome to the LinOTP Selfservice Portal"
msgstr "Inicio de sesión en el portal de autogestión LinOTP"

msgid "Welcome to your fresh LinOTP installation."
msgstr "Bienvenido a su nueva instalación de LinOTP."

<<<<<<< HEAD
msgid "When displaying Token information you may only select one single Token."
msgstr ""
"Si desea mostrar información del token, debe seleccionar un único token."
=======
#, fuzzy
msgid "Token Self Service - LinOTP"
msgstr "Portal de autogestión LinOTP"
>>>>>>> aebc7f75

msgid "When retrieving the token type you may only select one single Token."
msgstr "Si desea determinar el tipo de token, debe seleccionar un único token."

msgid "Where statement"
msgstr "Instrucción Where"

msgid "Which type of resolver do you want to create?"
msgstr "¿Qué tipo de UserIdResolver desea crear?"

msgid "Will reset the fail counter when the user authenticated successfully"
msgstr ""
"Restablece el contador de errores cuando el usuario ha iniciado sesión "
"correctamente con este token."

<<<<<<< HEAD
msgid ""
"With this dialog you can import users to create an internally managed user "
"resolver."
msgstr ""
=======
#, fuzzy
msgid "Selfservice Home"
msgstr "Portal de autogestión"

msgid "Activate your OCRA token"
msgstr "Activar token OCRA"
>>>>>>> aebc7f75

msgid ""
"Within the self service portal you may reset the PINs of your tokens, assign "
"new tokens or resync your tokens."
msgstr ""
"En el portal de autogestión puede, por ejemplo, restablecer el PIN de su "
"token, implementar token nuevos o sincronizarlos."

msgid "You are creating a new realm."
msgstr "Aquí se crea un dominio nuevo."

msgid ""
"You are going to assign a new token to you. Is this the correct serial: "
msgstr ""
"Se está asignando un token nuevo. ¿Es este el número de serie correcto?"

msgid "You can do this by inserting the YubiKey and simply push the button."
msgstr "Para ello, simplemente conecte su YubiKey y pulse el botón."

msgid ""
"You can either forward the OTP to a remote serial number or to a remote user."
msgstr ""
"La solicitud de autenticación puede transferirse a un número de serie remoto "
"o a un usuario remoto."

msgid ""
"You can enter additional attributes, you defined in the user mapping in the "
"UserIdResolver. These attributes will be added to the CSV file."
msgstr ""
"Puede introducir atributos adicionales que deban incluirse en la exportación "
"CSV. Estos atributos deben estar definidos en la correlación de atributos en "
"UserIdResolver."

msgid ""
"You can enter the corresponding values and the system will check, if there "
"is any matching policy for this scenario."
msgstr ""
"Puede introducir los valores correspondientes y el sistema comprobará si hay "
"una directriz adecuada."

msgid "You can forward the OTP to a target serial number."
msgstr "Puede remitir la OTP a un número de serie objetivo."

msgid "You can upload csv files with the following column order:"
msgstr ""

msgid "You do not have any rights in any realm! Check the policies."
msgstr "No tiene derechos en todos los dominios: compruebe las directrices."

msgid "You do not have system config read rights and not realm admin policies."
msgstr ""
"No tiene derechos para leer la configuración del sistema o las directrices "
"de administración del dominio."

#, python-format
msgid ""
"You do not have the administrative right to add tokens to realm %s. Check "
"the policies."
msgstr ""
"No tiene derechos de administrador para añadir token al dominio %s. Si es "
"necesario, compruebe las directrices."

#, python-format
msgid ""
"You do not have the administrative right to assign token %s. Check the "
"policies."
msgstr ""
"No tiene derechos de administrador para asignar usuarios al token %s. Si es "
"necesario, compruebe las directrices."

#, python-format
msgid ""
"You do not have the administrative right to copy PIN of token %s. Check the "
"policies."
msgstr ""
"No tiene derechos de administrador para copiar el PIN del token %s. Si es "
"necesario, compruebe las directrices."

#, python-format
msgid ""
"You do not have the administrative right to copy user of token %s. Check the "
"policies."
msgstr ""
"No tiene derechos de administrador para copiar usuarios del token %s. Si es "
"necesario, compruebe las directrices."

#, python-format
msgid ""
"You do not have the administrative right to disable token %s. Check the "
"policies."
msgstr ""
"No tiene derechos de administrador para desactivar el token %s. Si es "
"necesario, compruebe las directrices."

#, python-format
msgid ""
"You do not have the administrative right to do this. You are missing a "
"policy scope=%s, action=%s"
msgstr ""
" No tiene derechos de administración para hacer esto. Para ello, falta una "
"directriz ámbito=%s, acción=%s"

<<<<<<< HEAD
#, python-format
=======
#, fuzzy
msgid "Welcome to the LinOTP Selfservice Portal"
msgstr "Inicio de sesión en el portal de autogestión LinOTP"

>>>>>>> aebc7f75
msgid ""
"You do not have the administrative right to enable token %s. Check the "
"policies."
msgstr ""
"No tiene derechos de administrador para activar el token %s. Si es "
"necesario, compruebe las directrices."

msgid ""
"You do not have the administrative right to enroll tokens. Check the "
"policies."
msgstr ""
"No tiene derechos de administrador para implementar el token. Si es "
"necesario, compruebe las directrices."

msgid ""
"You do not have the administrative right to get serials by OTPs in this "
"realm!"
msgstr ""
"No tiene derechos de administrador para identificar los números de serie a "
"través de los OTP en este dominio. Si es necesario, compruebe las "
"directrices."

msgid ""
"You do not have the administrative right to get serials from this realm!"
msgstr ""
"No tiene derechos de administrador para solicitar los números de serie de "
"este dominio."

#, python-format
msgid ""
"You do not have the administrative right to get the token owner in realm "
"%s(%s)."
msgstr ""
"No tiene derechos de administrador para visualizar el propietario del token "
"en el dominio %s(%s)."

#, fuzzy
msgid ""
"You do not have the administrative right to get token info in this realm!"
msgstr ""
"No tiene derechos de administrador para solicitar los números de serie de "
"este dominio."

#, python-format
msgid ""
"You do not have the administrative right to import token files to realm %s. "
"Check the policies."
msgstr ""
"No tiene derechos de administrador para importar token para el dominio %s. "
"Si es necesario, compruebe las directrices.."

msgid ""
"You do not have the administrative right to import tokens. Check the "
"policies."
msgstr ""
"No tiene derechos de administrador para importar token. Si es necesario, "
"compruebe las directrices."

#, python-format
msgid ""
"You do not have the administrative right to init token %s of type %s to user "
"%s@%s. Check the policies."
msgstr ""
"No tiene derechos de administrador para implementar el token %s de tipo %s "
"para el usuario %s@%s. Si es necesario, compruebe las directrices."

#, python-format
msgid "You do not have the administrative right to init token %s of type %s."
msgstr ""
"No tiene derechos de administrador para  implementar el token %s de tipo %s."

#, python-format
msgid "You do not have the administrative right to list users in realm %s(%s)."
msgstr ""
"No tiene derechos de administrador para visualizar el usuario en el dominio "
"%s(%s)."

#, python-format
msgid ""
"You do not have the administrative right to manage tools. You are missing a "
"policy scope=tools, action=%s"
msgstr ""
" No tiene derechos de administración para ejecutar las herramientas. Para "
"ello, falta una directriz con 'scope=tools' y 'action=%s'."

#, python-format
msgid ""
"You do not have the administrative right to remove token %s. Check the "
"policies."
msgstr ""
"No tiene derechos de administrador para eliminar el token %s. Si es "
"necesario, compruebe las directrices."

#, python-format
msgid ""
"You do not have the administrative right to remove tokens from realm %s. "
"Check the policies."
msgstr ""
"No tiene derechos de administrador para eliminar token en el dominio %s. Si "
"es necesario, compruebe las directrices."

#, python-format
msgid ""
"You do not have the administrative right to reset token %s. Check the "
"policies."
msgstr ""
"No tiene derechos de administrador para restablecer el token %s. Si es "
"necesario, compruebe las directrices."

#, python-format
msgid ""
"You do not have the administrative right to resync token %s. Check the "
"policies."
msgstr ""
"No tiene derechos de administrador para sincronizar el token %s. Si es "
"necesario, compruebe las directrices."

#, python-format
msgid ""
"You do not have the administrative right to run the getotp workflow for "
"token %s. Check the policies."
msgstr ""
"No tiene derechos de administrador para iniciar el proceso 'getotp' para el "
"token %s. Si es necesario, compruebe las directrices."

#, python-format
msgid ""
"You do not have the administrative right to run the losttoken workflow for "
"token %s. Check the policies."
msgstr ""
"No tiene derechos de administrador para iniciar el proceso 'Lost Token' para "
"el token %s . Si es necesario, compruebe las directrices."

#, python-format
msgid ""
"You do not have the administrative right to set MOTP PIN/ SC UserPIN for "
"token %s. Check the policies."
msgstr ""
"No tiene derechos de administrador para aplicar PIN MOTP/SC UserPIN para el "
"token %s. Si es necesario, compruebe las directrices."

#, python-format
msgid ""
"You do not have the administrative right to set OTP PIN for token %s. Check "
"the policies."
msgstr ""
"No tiene derechos de administrador para aplicar PIN OTP para el token %s. Si "
"es necesario, compruebe las directrices."

#, python-format
msgid ""
"You do not have the administrative right to set Smartcard PIN for token %s. "
"Check the policies."
msgstr ""
"No tiene derechos de administrador para configurar el PIN de la tarjeta "
"inteligente para el token %s. Si es necesario, compruebe las directrices."

#, python-format
msgid ""
"You do not have the administrative right to set token properties for %s. "
"Check the policies."
msgstr ""
"No tiene derechos de administrador para configurar las propiedades del token "
"para el token %s. Si es necesario, compruebe las directrices."

#, python-format
msgid ""
"You do not have the administrative right to show status of token challenges "
"in realm %s(%s)."
msgstr ""
"No tiene derechos de administrador para visualizar el estado de los desafíos "
"del token en el dominio %s(%s)."

#, python-format
msgid ""
"You do not have the administrative right to unassign token %s. Check the "
"policies."
msgstr ""
"No tiene derechos de administrador para cancelar la asignación de usuarios "
"al token %s. Si es necesario, compruebe las directrices."

#, fuzzy, python-format
msgid ""
"You do not have the administrative right to unpair token %s. Check the "
"policies."
msgstr ""
"No tiene derechos de administrador para cancelar la asignación de usuarios "
"al token %s. Si es necesario, compruebe las directrices."

msgid ""
"You do not have the administrative right to view the audit trail. You are "
"missing a policy scope=audit, action=view"
msgstr ""
"No tiene derechos de administrador para ver el registro de auditoría. Para "
"ello, falta una directriz con 'scope=monitoring' y 'action=view'."

#, python-format
msgid "You do not have the rights to see these realms: %r. Check the policies!"
msgstr ""
"No tiene derechos para ver estos dominios: %r. ¡Compruebe las directrices!"

msgid "You entered invalid data. Please check all the Tabs!"
msgstr ""
"Ha introducido datos no válidos. Por favor, compruebe todas las pestañas."

msgid "You get your own API key from the yubico website "
msgstr "Puede obtener su propia clave de API en el sitio web de Yubico."

msgid ""
"You have defined UserIdResolvers. But you need to create at least one realm "
"that contains some of your UserIdResolvers. The realm Dialog will now open "
"to do this."
msgstr ""
"Ha definido UserIdResolver. Debe definir al menos un dominio para poder "
"asignar token a los usuarios. Para ello se abrirá el diálogo del dominio."

msgid "You may add realms by holding down Ctrl-Key and left-clicking."
msgstr ""
"Puede añadir dominios manteniendo pulsada la tecla Ctrl y haciendo clic con "
"el botón izquierdo."

msgid "You may add resolvers by holding down Ctrl-Key and left-clicking."
msgstr ""
"Puede añadir solucionadores manteniendo pulsada la tecla Ctrl y haciendo "
"clic con el botón izquierdo."

msgid ""
"You may either assign the token by entering the serial number or you can "
"enter an OTP value of the token and the system will try to identify the "
"token for you."
msgstr ""
"Puede asignar un token introduciendo directamente el número de serie o "
"determinar el token a través de un valor OTP y luego asignarlo."

msgid "You may get OTP values for token:"
msgstr "Para este token puede solicitar valores OTP:"

#, python-format
msgid ""
"You may not enable any more tokens in realm %s. Check the policy 'tokencount'"
msgstr ""
"No es posible activar más token en el dominio %s. Si es necesario, compruebe "
"la directriz 'tokencount'."

msgid ""
"You may not enable any more tokens. Your maximum token number is reached!"
msgstr ""
"Se ha alcanzado el número máximo de token. No es posible activar ningún "
"token más."

msgid ""
"You may not enroll any more tokens. Your maximum token number is reached!"
msgstr ""
"Se ha alcanzado el número máximo de token. No puede implementar ningún token "
"más."

#, python-format
msgid ""
"You may not put any more tokens in realm %s. Check the policy 'tokencount'"
msgstr ""
"No es posible añadir más token al dominio %s. Si es necesario, compruebe la "
"directriz 'tokencount'."

msgid "You may only upload support subscription files ending with .pem"
msgstr "El archivo de soporte que está cargando debe tener la extensión .pem"

msgid "You may reset the PINs for the tokens"
msgstr "Puede restaurar los PIN para el token"

msgid "You may resync the token:"
msgstr "Resincronización del token:"

msgid ""
"You need an OATH compatible soft token app installed on your mobile device."
msgstr ""
"Debe haber instalado una aplicación de token de software compatible con OATH "
"en su teléfono."

msgid "You need to enable Javascript to use the LinOTP Management Web UI."
msgstr ""
<<<<<<< HEAD
"Debe activar Javascript para utilizar la interfaz de usuario de Gestión "
"LinOTP."
=======
"De manera alternativa, escanee el código QR que aparece abajo con su iPhone "
"para importar el perfil."

#, fuzzy
msgid "E-Mail Token"
msgstr "Token del correo electrónico"

#, fuzzy
msgid "E-Mail token settings"
msgstr "Configuración predeterminada de token"

#, fuzzy
msgid "Default expiration time of a challenge in seconds."
msgstr "Ventana de tiempo de validez estándar para un desafío"

msgid "E-mail token"
msgstr "Token del correo electrónico"

msgid "E-mail address"
msgstr "Dirección de correo electrónico"
>>>>>>> aebc7f75

msgid "You need to enable Javascript to use the authentication forms."
msgstr ""
"Debe habilitar Javascript para poder utilizar los formularios de "
"autenticación"

msgid "You need to enter a serial number"
msgstr "Introduzca un número de serie"

msgid "You need to enter a valid API id"
msgstr "Debe introducir un ID de API válido."

msgid "You need to enter a valid API key"
msgstr "Debe introducir una clave API válida."

#, fuzzy
msgid "You need to enter a valid Yubico url"
msgstr "Debe introducir un ID de API válido."

msgid "You need to enter an OTP value"
msgstr "Debe especificar un valor OTP"

msgid "You need to enter the YubiKey token ID"
msgstr "Tendrá que introducir el ID del token de YubiKey."

msgid "You need to enter the remote LinOTP server like https://remotelinotp"
msgstr ""
"Debe indicar el servidor LinOTP remoto en el formato 'https://linotp2."
"remoteserver.local."

msgid "You need to enter the server like 'https://linotp2.my.domain'"
msgstr ""
"Debe especificar el servidor en el formato 'https://linotp2.remoteserver."
"local'."

msgid "You need to enter the server like myradius:1812"
msgstr ""
<<<<<<< HEAD
"Debe indicar el servidor con el puerto en el formato 'radiusserver:1812'."
=======
"Texto del correo electrónico que se envía para un token de correo "
"electrónico. Los parámetros son <opt> y <serial>."

msgid ""
"if set, a new email address will be retrieved from the user info instead of "
"the token"
msgstr ""

msgid "User is not allowed to set email address"
msgstr "¡El usuario no puede establecer la dirección de correo electrónico!"
>>>>>>> aebc7f75

msgid "You need to select a Token and enter two OTP values."
msgstr "Seleccione un token e indique dos valores OTP."

msgid ""
"You selected more than one user. If you want to assign the token to a user "
"during enrollment, you need to select only one user.  Anyhow, you can assign "
"this token to any user later on."
msgstr ""
"Ha seleccionado más de un usuario. Si desea asignar el token a un usuario, "
"solo puede seleccionar un único usuario. No obstante, también podrá "
"asignarlo a un usuario más adelante."

msgid "Your LinOTP support subscription"
msgstr "Su soporte y suscripción LinOTP"

msgid "Your OCRA2 Token :"
msgstr "Su token OCRA2:"

msgid ""
"Your current LinOTP Smart Virtual Appliancedemo license is about to expire "
"in a few days. For licenses for productive use or an extended evaluation "
"period, "
msgstr ""
"Su licencia Smart Virtual Appliancedemo LinOTP actual está a punto de "
"caducar. Para licencias de uso productivo o un periodo de evaluación "
"extendido,"

msgid "Your email address"
msgstr "Dirección de correo electrónico"

#, python-format
msgid ""
"Your installation of LinOTP was updated to version %s. You can find the "
"changelog and further information about this release at:"
msgstr ""
"Su instalación de LinOTP se actualizó a la versión %s. Puede encontrar el "
"registro de cambios y más información sobra versión en:"

msgid "Your mobile phone number"
msgstr "Su número de teléfono móvil"

msgid "Your session has expired!"
msgstr "¡Su sesión ha expirado!"

msgid "Your token"
msgstr "Su token"

msgid "YubiKey"
msgstr "YubiKey"

msgid "YubiKey CSV"
msgstr "YubiKey CSV"

msgid "YubiKey CSV Token File"
msgstr "Archivo CSV de token YubiKey"

msgid "YubiKey TokenId"
msgstr "YubiKey TokenId"

msgid "Yubico"
msgstr "Yubico"

msgid "Yubico API key"
msgstr "Clave API de Yubico"

msgid "Yubico ID"
msgstr "Yubico ID"

#, fuzzy
msgid "Yubico Timeout"
msgstr "Tiempo límite"

#, fuzzy
msgid "Yubico Url"
msgstr "Yubico"

#, fuzzy
msgid "Yubico connection and read timeout"
msgstr "Parámetros de conexión adicionales"

msgid "Yubico settings"
msgstr "Ajustes Yubico"

msgid "[?]"
msgstr "[?]"

msgid "activate token"
msgstr "Activar token"

msgid "activate your OCRA2 Token"
msgstr "Active su token OCRA2"

msgid "activate your PushToken"
msgstr "active su PushToken"

msgid "activate your QRToken"
msgstr "Activar QRToken"

msgid "and"
msgstr "y"

msgid "assigned"
msgstr "asignado"

#, python-format
msgid "audit/search failed: %s"
msgstr "Error durante la búsqueda en el registro de auditoría: %s"

msgid "automatic detection"
msgstr "reconocimiento automático"

msgid "by phone"
msgstr "por teléfono "

msgid "certificate id"
msgstr "ID del certificado"

#, fuzzy
msgid "challenge expired!"
msgstr "Desafío"

msgid "check status"
msgstr "comprobar estado"

msgid "confirm PIN"
msgstr "Confirmar PIN"

msgid "consider subscribing to our quarterly newsletter."
msgstr "considere subscribirse a nuestro boletín trimestral de noticias."

msgid "create new..."
msgstr ""

msgid "created token with serial"
msgstr "Token generado correctamente. Número de serie:"

msgid "define if the user should be allowed to define the email address"
msgstr ""
"describe si el usuario está autorizado para definir o cambiar la dirección "
"de correo electrónico."

msgid "define if the user should be allowed to define the sms"
msgstr ""
"describe si el usuario tiene permiso o no para cambiar un número de SMS."

msgid "delete Token"
msgstr "Eliminar token"

msgid "disable Token"
msgstr "Desactivar token"

msgid "eToken DAT File"
msgstr "Archivo eToken .dat"

msgid "enable Token"
msgstr "Activar token"

msgid "enroll OATH Token"
msgstr "crear token OATH"

msgid "enroll TOTP token"
msgstr "Inscribir el token TOTP"

msgid "enroll email token"
msgstr "Implementar token de correo electrónico"

msgid "enroll hmac token"
msgstr "Implementar token HMAC"

msgid "enroll ocra2 token"
msgstr "Implementar token OCRA2"

#, fuzzy
msgid "enroll password token"
msgstr "cree su token"

msgid "enroll pushtoken"
msgstr "inscribir PushToken"

msgid "enroll qrtoken"
msgstr "Inscribir QRToken"

msgid "enroll your event based token"
msgstr "cree su token basado en eventos"

msgid "enroll your time based token"
msgstr "cree su token basado ​​en el tiempo"

msgid "enroll your token"
msgstr "cree su token"

msgid "enroll yubico token"
msgstr "Implementar Yubikey"

msgid "enter PIN"
msgstr "Establecer PIN"

msgid "enter token seed"
msgstr "Introducir semilla de token"

msgid "event based"
msgstr "basado en eventos"

msgid "expired - valid till"
msgstr "expirado - válido hasta"

msgid "filename"
msgstr "Nombre del archivo"

msgid "finalize activation"
msgstr "Finalizar activación"

msgid "finish your OCRA2 Token"
msgstr "Concluir token OCRA2"

msgid "for user"
msgstr "se ha implementado para los usuarios"

msgid "forward serial"
msgstr "remitir serie"

msgid "generate random seed"
msgstr "Generar una semilla aleatoria"

msgid "get OTP values"
msgstr "Solicitar valores OTP"

msgid "get OTP values from Token"
msgstr "Solicitar los valores OTP del token"

msgid "get challenge"
msgstr "Buscar desafío"

#, python-format
msgid ""
"get_token_owner: The user %s in the resolver %s for token %s could not be "
"found in any realm!"
msgstr ""
"getTokenOwner: No se ha podido encontrar al usuario %s en el solucionador %s "
"para el token %s en ningún dominio."

#, python-format
msgid ""
"get_token_owner: The user %s/%s and the token %s is located in several "
"realms: %s!"
msgstr ""
"getTokenOwner: El usuario %s/%s y el token %s están incluidos en varios "
"dominios: %s."

msgid "getotp is not activated."
msgstr "'getotp' no está activo"

msgid "hashlib"
msgstr "Algoritmo Hash"

msgid ""
"if set, a new email address will be retrieved from the user info instead of "
"the token"
msgstr ""

msgid ""
"if set, a new mobile number will be retrieved from the user info instead of "
"the token"
msgstr ""

msgid "in realm"
msgstr "en el dominio"

msgid "install profile"
msgstr "Instalar perfil"

msgid "invalid license (old license style)"
msgstr "Licencia no válida (formato de licencia anterior)"

msgid "is of type"
msgstr "es del tipo"

msgid "license file is empty!"
msgstr "¡El archivo de licencia está vacío!"

msgid "link for iPhone"
msgstr "Enlace para iPhone"

msgid "locally"
msgstr "local"

msgid "login"
msgstr "Iniciar sesión"

msgid "losttoken failed"
msgstr "Token perdido fallido"

msgid "mOTP - mobile otp"
msgstr "mOTP - OTP móvil"

msgid "mOTP PIN"
msgstr "PIN de la mOTP"

msgid "mOTP PIN (again)"
msgstr "PIN de la mOTP (repetir)"

msgid "mOTP PIN set successfully"
msgstr "PIN mOTP configurado correctamente."

msgid "mOTP Token Settings"
msgstr "Ajustes mOTP"

msgid "managed"
msgstr ""

msgid "maximum length must be lower than {0}"
msgstr "La longitud debe ser inferior a {0}."

msgid "message / data"
msgstr "mensaje / datos"

msgid "minimum length must be greater than 10"
msgstr "La longitud mínima debe ser al menos 10."

msgid "minimum length must be greater than {0}"
msgstr "La longitud debe ser mayor que {0} ."

msgid "mobile phone number"
msgstr "Número de teléfono móvil"

msgid "multiple tokens found - cannot determine tokentype!"
msgstr ""
"Se han encontrado varios token. No es posible determinar el tipo de token."

msgid "no license expiration information in license "
msgstr "No hay información sobre la fecha de caducidad de la licencia"

msgid "no license subscription information in license"
msgstr "No hay información relativa a la suscripción de la licencia"

msgid "not assigned"
msgstr "sin asignar"

msgid "not changed"
msgstr "sin cambios"

msgid "ocra challenge-response token - hmac event based"
msgstr "Token desafío-respuesta OCRA - HMAC basado en eventos"

msgid "on RADIUS server"
msgstr "en el servidor RADIUS"

<<<<<<< HEAD
msgid "on remote server"
msgstr "en el servidor remoto"
=======
#, fuzzy
msgid "SMS token settings"
msgstr "Ajustes de token RADIUS:"

msgid "SMS OTP"
msgstr "SMS OTP"
>>>>>>> aebc7f75

msgid "optional"
msgstr "Opcional"

msgid "or"
msgstr "o"

msgid "or email"
msgstr "o por correo electrónico"

msgid "password protected"
msgstr "Cifrado con contraseña"

msgid "password required"
msgstr "se necesita contraseña"

msgid "plain value"
msgstr "Valores sin cifrar"

msgid "plaintext (will be hashed during import)"
msgstr ""

msgid "please consider subscribing to our quarterly newsletter."
msgstr ""
"por favor, considere subscribirse a nuestro boletín de noticias trimestral."

msgid "please contact us"
msgstr "por favor, póngase en contacto con nosotros"

msgid "preshared key"
msgstr "Cifrado con clave precompartida"

msgid "product updates,"
msgstr "actualizaciones de productos,"

msgid "register SMS Token"
msgstr "Registrar token SMS"

msgid "register mOTP Token"
msgstr "Registrar token de la mOTP"

msgid "remotely"
msgstr "eliminado"

msgid "repeat PIN"
msgstr "Repetir PIN"

msgid "repeat mOTP PIN"
msgstr "Repetir PIN mOTP"

msgid "required input field"
msgstr "Campo de entrada obligatorio"

msgid "reset Failcounter"
msgstr "Restablecer contador de errores"

msgid "resync OTP"
msgstr "Sincronizar OTP"

msgid "seconds"
msgstr "Segundos"

msgid "secure hash"
msgstr ""

msgid "see policy definition."
msgstr "consulte la definición de directrices."

msgid "selected Token"
msgstr "Token seleccionado"

msgid "self enrolled"
msgstr "autogenerado"

#, python-format
msgid "selfservice/usergetmultiotp failed: %r"
msgstr "Error al acceder al autoservicio/usergetmultiotp: %r"

msgid "sending sms failed"
msgstr "No se ha podido enviar el SMS correctamente."

msgid "set Counter Window"
msgstr "ajustar ventana del contador"

msgid "set Description"
msgstr "ajustar descripción"

msgid "set Hashlib"
msgstr "ajustar algoritmo Hash"

msgid "set Max Auth Count"
msgstr "ajustar el número máximo de intentos de autenticación"

msgid "set Max Failcount"
msgstr "ajustar contador de errores"

msgid "set Max Successful Auth Count"
msgstr "ajustar el número máximo de autenticaciones correctas"

msgid "set OTP length"
msgstr "ajustar longitud de OTP"

msgid "set PIN"
msgstr "Establecer PIN"

msgid "set PIN successfully"
msgstr "PIN configurado correctamente."

msgid "set Sync Window"
msgstr "ajustar ventana de resincronización"

msgid "set Time Shift"
msgstr "ajustar tiempo de retardo"

msgid "set Time Step"
msgstr "ajustar unidad de tiempo"

msgid "set Time Window"
msgstr "ajustar intervalo de tiempo"

msgid "set mOTP PIN"
msgstr "Establecer PIN mOTP"

msgid "set token PIN failed"
msgstr "Error al establecer el PIN del token"

msgid "signature could not be verified!"
msgstr "¡La firma no es válida!"

msgid "sms challenge-response token - hmac event based"
msgstr "Token desafío-respuesta SMS - HMAC basado en eventos"

<<<<<<< HEAD
msgid "submit"
msgstr "enviar"
=======
#, fuzzy
msgid "You need to enter a valid Yubico url"
msgstr "Debe introducir un ID de API válido."

#, fuzzy
msgid "Yubico Url"
msgstr "Yubico"

msgid "YubiKey"
msgstr "YubiKey"
>>>>>>> aebc7f75

msgid "successfully created!"
msgstr "¡Creado correctamente!"

#, fuzzy
msgid "there is no user_selfservice cookie"
msgstr "Ninguna cookie linotp_selfservice instalada"

msgid "time based"
msgstr "basado en el tiempo"

msgid "time lookup window"
msgstr "Intervalo de tiempo"

msgid "time offset"
msgstr "Retardo"

msgid "time shift"
msgstr "Retardo"

msgid "time step"
msgstr "Unidad de tiempo"

msgid "time window"
msgstr "Intervalo de tiempo"

msgid "token enrollment"
msgstr "Token implementado"

#, fuzzy
msgid "token user used"
msgstr "Token usado"

#, fuzzy
msgid "token users supported"
msgstr "Token con licencia"

msgid "tokens supported"
msgstr "Token con licencia"

msgid "tokens used"
msgstr "Token usado"

msgid "trigger"
msgstr ""

msgid "unassign Token"
msgstr "Revocar asignación de token"

msgid "unknown token type"
msgstr "tipo de token desconocido"

msgid "unknown token type to load!"
msgstr "¡Tipo de token desconocido durante la importación!"

msgid "unlimited"
msgstr ""

#, python-format
msgid "unsupported date format date %r"
msgstr "Formato de fecha no compatible %r"

msgid "upcoming features in LinOTP"
msgstr "próximas características en LinOTP"

msgid "upcoming hackathons,"
msgstr "próximas maratones de hacking,"

msgid "updates of our products,"
msgstr "actualizaciones de nuestros productos,"

msgid "user and developer conferences,"
msgstr "conferencias para usuarios y desarrolladores,"

<<<<<<< HEAD
msgid "username"
msgstr "Nombre de usuario"

#, python-format
msgid ""
"valid types are 'oathtoken' and 'googleauthenticator' and "
"'googleauthenticator_time'. You provided %s"
msgstr ""
"Tipos válidos son 'oathtoken', 'googleauthenticator' o "
"'googleauthenticator_time'. Se ha indicado %s"
=======
msgid "Public key certificate"
msgstr "Certificado clave pública"
>>>>>>> aebc7f75

#, fuzzy, python-format
msgid "valid types is 'ocra2'. You provided %s"
msgstr "Valores válidos son 'ocra' o 'ocra2'. Usted ha introducido %s"

#, fuzzy
msgid "voice Provider"
msgstr "Proveedor de correo electrónico"

msgid "web ui generated"
msgstr "Generado UI web"

#~ msgid "A resolver with name"
#~ msgstr "Ya existe un solucionador"

#~ msgid "About LSE LinOTP"
#~ msgstr "Sobre LSE LinOTP"

#~ msgid "Activate your OCRA Token"
#~ msgstr "Active su token OCRA"

#~ msgid "Activate your OCRA token"
#~ msgstr "Activar token OCRA"

#~ msgid "CA Certificate"
#~ msgstr "Certificado CA"

#~ msgid "Challenge Timeout"
#~ msgstr "Tiempo límite para el desafío"

#~ msgid "Default OCRA suite"
#~ msgstr "OCRA Suite estándar"

#~ msgid "Default QR suite"
#~ msgstr "Estándar QR-suite"

#~ msgid "DefaultChallengeValidityTime"
#~ msgstr "Período de validez estándar de un desafío"

#~ msgid "Do you want to overwrite the existing definition?"
#~ msgstr "¿Desea sobreescribir la definición existente?"

#~ msgid "E-mail OTP Token"
#~ msgstr "Correo electrónico de token OTP"

#~ msgid "E-mail provider config"
#~ msgstr "Configuración del correo electrónico"

#~ msgid "Enter pin: "
#~ msgstr "Introducir PIN:"

#~ msgid "Failed to activate token! \n"
#~ msgstr "Error durante la activación del token\n"

#~ msgid "File configuration"
#~ msgstr "Configuración del archivo"

#~ msgid "Generate OCRA key."
#~ msgstr "Dejar que el servidor genere la clave OCRA."

#~ msgid "If checked the linotp server will use system certificates"
#~ msgstr "Si está marcado, el servidor linotp usará certificados de sistema"

#, fuzzy
#~ msgid ""
#~ "If you are using STARTTLS or LDAPS you can enter the CA certificate in "
#~ "PEM format here."
#~ msgstr ""
#~ "Si utiliza LDAPS, puede copiar aquí el certificado CA en formato PEM."

#~ msgid "Import tokens from Vasco DPX file"
#~ msgstr "Importar token desde el archivo Vasco DPX"

#~ msgid "Invalid License"
#~ msgstr "licencia no válida"

#~ msgid ""
#~ "LDAP Server, especially Active Directory, implement a default serverside "
#~ "maximum size limit of 1000 objects."
#~ msgstr ""
#~ "Los servidores LDAP, en particular el directorio activo, tienen una "
#~ "limitación de respuesta estándar de 1000 objetos devueltos (límite de "
#~ "tamaño) en la página del servidor."

#~ msgid "LDAP attributes"
#~ msgstr "Atributos LDAP"

#~ msgid "License uploaded"
#~ msgstr "Licencia cargada"

#~ msgid "LinOTP 2 Management"
#~ msgstr "Gestión LinOTP"

#~ msgid "LinOTP 2 User self service"
#~ msgstr "Portal de autogestión LinOTP"

#~ msgid "Maximum concurrent OCRA challenges"
#~ msgstr "Número máximo de desafíos OCRA simultáneos"

#~ msgid "Missing required parameter \"serial\" or \"user\"!"
#~ msgstr "¡Falta el parámetro obligatorio «serie» o «usuario»!"

#~ msgid "No valid authentication session %r"
#~ msgstr "No es una sesión de autenticación válida %r"

#~ msgid "Not a valid json string!"
#~ msgstr "¡No hay ningún texto JSON válido!"

#~ msgid "OATH CSV Token File"
#~ msgstr "Archivo CVS de token OATH"

#~ msgid "OCRA - challenge/response Token"
#~ msgstr "OCRA - Token desafío/respuesta"

#~ msgid "OCRA Login"
#~ msgstr "Inicio de sesión OCRA"

#~ msgid "OCRA Token"
#~ msgstr "Token OCRA"

#~ msgid "OCRA challenge timeout"
#~ msgstr "Tiempo límite para el desafío OCRA"

#~ msgid "OCRA key"
#~ msgstr "Clave OCRA"

#~ msgid "OCRA token settings"
#~ msgstr "Configuración del token OCRA"

<<<<<<< HEAD
#~ msgid "Overwrite"
#~ msgstr "Sobreescribir"

#~ msgid "Overwrite resolver definition"
#~ msgstr "Sobreescribir la definición del solucionador"

#~ msgid "Please enter a timeout like: 5.0; 5.0 "
#~ msgstr "Por favor, introduzca un tiempo de espera del tipo: 5.0; 5.0"
=======
#~ msgid "Missing required parameter \"serial\" or \"user\"!"
#~ msgstr "¡Falta el parámetro obligatorio «serie» o «usuario»!"

#~ msgid "License uploaded"
#~ msgstr "Licencia cargada"

#~ msgid "Invalid License"
#~ msgstr "licencia no válida"

#~ msgid "DefaultChallengeValidityTime"
#~ msgstr "Período de validez estándar de un desafío"

#~ msgid "LinOTP 2 User self service"
#~ msgstr "Portal de autogestión LinOTP"

#~ msgid "Challenge Timeout"
#~ msgstr "Tiempo límite para el desafío"

#~ msgid ""
#~ "This is a comma separated list of clients, that may send another client "
#~ "IP for authorization policies."
#~ msgstr ""
#~ "Se trata de una lista separada por comas de direcciones IP que pueden "
#~ "enviar una dirección IP distinta a la propia para las directrices de "
#~ "autorización."

#~ msgid "No valid authentication session %r"
#~ msgstr "No es una sesión de autenticación válida %r"
>>>>>>> aebc7f75

#~ msgid ""
#~ "Please enter a valid driver specification like: mysql, postgres, mssql, "
#~ "oracle, ibm_db_sa or ibm_db_sa+pyodbc"
#~ msgstr ""
#~ "Por favor, introduzca un controlador válido como: mysql, postgres, mssql, "
#~ "oracle, ibm_db_sa o ibm_db_sa+pyodbc"

#~ msgid ""
#~ "Please enter a valid http uri. It needs to start with http:// or https://"
#~ msgstr ""
#~ "Por favor, introduzca una URL LDAP válida que empiece por http:// o "
#~ "https://."

#~ msgid ""
#~ "Please enter a valid ldap uri. It needs to start with ldap:// or ldaps://"
#~ msgstr ""
#~ "Por favor, introduzca una URL LDAP válida que empiece por ldap:// o "
#~ "ldaps://."

#~ msgid ""
#~ "Please enter a valid provider name. It may contain characters, numbers "
#~ "and '_-'."
#~ msgstr ""
#~ "Por favor, introduzca un nombre de proveedor válido. Este solo puede "
#~ "contener letras, números y '_-'."

#~ msgid ""
#~ "Please enter a valid realm name. It may contain characters, numbers and "
#~ "'_-.'."
#~ msgstr ""
#~ "Por favor, introduzca un nombre de dominio válido. Este solo puede "
#~ "contener letras, números y '_-.'."

#~ msgid ""
#~ "Please enter a valid resolver name. It may contain characters, numbers "
#~ "and '_-'."
#~ msgstr ""
#~ "Por favor, introduzca un nombre de solucionador válido. Este solo puede "
#~ "contener letras, números y '_-.'."

#~ msgid ""
#~ "Please enter a valid searchfilter like this: \n"
#~ "    { \"username\": \"sAMAccountName\", \"phone\" : \"telephoneNumber\", "
#~ "\"mobile\" \n"
#~ "    : \"mobile\", \"email\" : \"mail\", \"surname\" : \"sn\", \"givenname"
#~ "\" : \"givenName\" }"
#~ msgstr ""
#~ "Por favor, indique un filtro de búsqueda LDAP válido como:\n"
#~ "    { \"username\": \"sAMAccountName\", \"phone\" : \"telephoneNumber\", "
#~ "\"mobile\" \n"
#~ "    : \"mobile\", \"email\" : \"mail\", \"surname\" : \"sn\", \"givenname"
#~ "\" : \"givenName\" }"

#~ msgid ""
#~ "Please enter a valid searchfilter like this: \n"
#~ "    { \"username\": \"usercolumn\", \"password\":\"pw\", \"salt\": \"salt"
#~ "\", \"phone\" : \"telephoneNumber\", \"mobile\" \n"
#~ "    : \"mobile\", \"email\" : \"mail\", \"surname\" : \"sn\", \"givenname"
#~ "\" : \"givenName\" }"
#~ msgstr ""
#~ "Por favor, introduzca un filtro de búsqueda válido como, p. ej.,: \n"
#~ "    { \"username\": \"usercolumn\", \"password\":\"pw\", \"salt\": \"salt"
#~ "\", \"phone\" : \"telephoneNumber\", \"mobile\" \n"
#~ "    : \"mobile\", \"email\" : \"mail\", \"surname\" : \"sn\", \"givenname"
#~ "\" : \"givenName\" }"

#~ msgid "Please enter a valid searchfilter like this: %s"
#~ msgstr "Por favor, introduzca un filtro de búsqueda válido, como este: %s"

#~ msgid ""
#~ "Please enter a valid searchfilter like this: (sAMAccountName=*)"
#~ "(objectClass=user)"
#~ msgstr ""
#~ "Por favor, introduzca un filtro de búsqueda LDAP válido como: "
#~ "(sAMAccountName=*)(objectClass=user)"

#~ msgid ""
#~ "Please enter a valid user searchfilter like this: (&(sAMAccountName=%s)"
#~ "(objectClass=user))"
#~ msgstr ""
#~ "Por favor, introduzca un filtro de búsqueda de usuario LDAP válido como: "
#~ "(&(sAMAccountName=%s)(objectClass=user))"

#~ msgid "Please enter or copy the OCRA key."
#~ msgstr "Por favor, introduzca la clave OCRA."

#~ msgid ""
#~ "Please enter the UID of your LDAP server like DN, entryUUID, objectGUID "
#~ "or GUID"
#~ msgstr ""
#~ "Por favor, introduzca el UID (identificador de Uniq) del servidor LDAP "
#~ "como, p. ej., DN, entryUUID, objectGUID o GUID"

#~ msgid "Provider config"
#~ msgstr "Configuración del proveedor"

#~ msgid "Resolver name is already in use"
#~ msgstr "El nombre del solucionador ya está en uso"

#~ msgid "SQL attributes"
#~ msgstr "Atributos de SQL"

#~ msgid "Server config"
#~ msgstr "Configuración del servidor"

#~ msgid ""
#~ "The maximum allowed number of tokens for the realm %s (%s) was reached. "
#~ "You can not assign any more tokens. Check the policies."
#~ msgstr ""
#~ "Se ha alcanzado el número máximo de token dentro del dominio %s (%s). No "
#~ "puede implementar ningún token más en este dominio. Por favor, consulte "
#~ "la directriz."

#~ msgid "The maximum number of allowed tokens is exceeded. Check the policies"
#~ msgstr ""
#~ "Se ha superado el número máximo de token respaldados. Si es necesario, "
#~ "compruebe las directrices."

#~ msgid ""
#~ "This is a comma separated list of clients, that may send another client "
#~ "IP for authorization policies."
#~ msgstr ""
#~ "Se trata de una lista separada por comas de direcciones IP que pueden "
#~ "enviar una dirección IP distinta a la propia para las directrices de "
#~ "autorización."

#~ msgid ""
#~ "This is independed of the local sizelimit and does not hinder the "
#~ "functionality of LinOTP."
#~ msgstr ""
#~ "Estas restricciones son independientes de la restricción indicada "
#~ "localmente y no afectan a la funcionalidad relacionada con LinOTP."

#~ msgid "This is the maximum concurrent challenges per OCRA Token."
#~ msgstr ""
#~ "Este es el número máximo de desafíos OCRA simultáneos que pueden "
#~ "solicitarse para un token OCRA."

#~ msgid ""
#~ "This is the suite for newly enrolled OCRA tokens. Default is OCRA-1:HOTP-"
#~ "SHA256-6:C-QA64"
#~ msgstr ""
#~ "Este es la suite para tokens OCRA recién inscritos. La configuración "
#~ "predeterminada es OCRA-1:HOTP-SHA256-6:C-QA64"

#~ msgid ""
#~ "This is the suite for newly enrolled OCRA tokens. Default is OCRA-1:HOTP-"
#~ "SHA256-8:C-QA08"
#~ msgstr ""
#~ "Esta es la suite OCRA por defecto para un token de OCRA recién "
#~ "implementado. Estándar: OCRA-1:HOTP-SHA256-8:C-QA08"

#~ msgid "Time between e-mails (sec)"
#~ msgstr "Tiempo entre mensajes de correo electrónico (seg.)"

#~ msgid "Use system certificate"
#~ msgstr "Usar certificado de sistema"

#~ msgid ""
#~ "You do not have the administrative right to do monitoring.You are missing "
#~ "a policyscope=monitoring, action=%s"
#~ msgstr ""
#~ "No tiene derechos de administrador para la supervisión. Para ello, falta "
#~ "una directriz con 'scope=monitoring' y 'action=%s'."

#~ msgid "You do not have the rights to monitor these realms."
#~ msgstr "No tiene permiso para controlar estos dominios."

#~ msgid "Your OCRA Token :"
#~ msgstr "Sus token OCRA:"

#~ msgid "activate your OCRA Token"
#~ msgstr "Active su token OCRA"

#~ msgid "already exists."
#~ msgstr "llamado "

#~ msgid "count auth"
#~ msgstr "Contador de autenticación"

#~ msgid "count auth max"
#~ msgstr "Número máximo del contador de autenticación"

#~ msgid "count auth success max"
#~ msgstr "cuenta máxima de autenticaciones con éxito"

#~ msgid "finish your OCRA Token"
#~ msgstr "Concluir token OCRA"

#~ msgid "sales@lsexperts.de"
#~ msgstr "sales@lsexperts.de"

#~ msgid "the maximum number of allowed tokens is exceeded. Check the policies"
#~ msgstr ""
#~ "Se ha superado el número máximo de token con licencia. Si es necesario, "
#~ "compruebe las directrices."

<<<<<<< HEAD
#~ msgid "validity end"
#~ msgstr "validez finaliza"

#~ msgid "validity start"
#~ msgstr "validez empieza"
=======
#~ msgid "Time between e-mails (sec)"
#~ msgstr "Tiempo entre mensajes de correo electrónico (seg.)"
>>>>>>> aebc7f75
<|MERGE_RESOLUTION|>--- conflicted
+++ resolved
@@ -75,25 +75,8 @@
 msgid "+49 6151 86086 277"
 msgstr "+49 6151 86086 277"
 
-<<<<<<< HEAD
 msgid "- Select Temporary Token Type -"
 msgstr "- Seleccionar tipo de token temporal -"
-=======
-msgid "No valid session"
-msgstr "No es una sesión válida"
-
-#, fuzzy
-msgid "challenge expired!"
-msgstr "Desafío"
-
-#, fuzzy
-msgid "No valid session!"
-msgstr "No es una sesión válida"
-
-#, python-format
-msgid "Error: %s"
-msgstr "Error: %s"
->>>>>>> aebc7f75
 
 msgid "- Select scope -"
 msgstr "- Seleccionar dominio -"
@@ -129,7 +112,6 @@
 "<a href='https://keyidentity.com'>KeyIdentity</a> proporciona LinOTP como "
 "una solución de autenticación de dos pasos empresarial."
 
-<<<<<<< HEAD
 msgid "A new token will be set to this OTP length."
 msgstr "El valor OTP de un token nuevo se interpretará con esta longitud."
 
@@ -138,10 +120,6 @@
 msgstr ""
 "Un nuevo token dispondrá de esta ventana para hacer la sincronización OTP "
 "manual o automática."
-=======
-msgid "Missing required parameter \"pass\"!"
-msgstr "¡Falta el parámetro obligatorio «pase»!"
->>>>>>> aebc7f75
 
 msgid "A push notification has been sent. Please check your mobile phone."
 msgstr ""
@@ -224,25 +202,8 @@
 msgid "Assign Token"
 msgstr "Asignar token"
 
-<<<<<<< HEAD
 msgid "Assigned token"
 msgstr "Token asignados"
-=======
-#, fuzzy
-msgid ""
-"You do not have the administrative right to get token info in this realm!"
-msgstr ""
-"No tiene derechos de administrador para solicitar los números de serie de "
-"este dominio."
-
-#, python-format
-msgid ""
-"You do not have the administrative right to remove token %s. Check the "
-"policies."
-msgstr ""
-"No tiene derechos de administrador para eliminar el token %s. Si es "
-"necesario, compruebe las directrices."
->>>>>>> aebc7f75
 
 msgid "Attribute mapping"
 msgstr "Asignación de atributos"
@@ -445,8 +406,8 @@
 msgid "Copy Token PIN"
 msgstr "Copie el PIN del token"
 
-msgid "Copyright (C) 2010 - 2019 KeyIdentity GmbH"
-msgstr "Copyright (C) 2010 - 2019 KeyIdentity GmbH"
+msgid "Copyright (C) arxes-tolina GmbH"
+msgstr "Copyright (C) arxes-tolina GmbH"
 
 msgid "Could not find a token for this OTP value."
 msgstr "No se ha podido determinar ningún token para este valor OTP."
@@ -499,6 +460,9 @@
 msgid "Currently this token will not be assigned to any users."
 msgstr "Actualmente este token no será asignado a ningún usuario."
 
+msgid "Custom timestamp format (optional)"
+msgstr ""
+
 msgid "DPW key"
 msgstr "Semilla DPW"
 
@@ -622,7 +586,6 @@
 msgid "Do you want to delete the Provider?"
 msgstr "¿Desea eliminar el Proveedor?"
 
-<<<<<<< HEAD
 msgid "Do you want to delete the provider?"
 msgstr "¿Desea eliminar el proveedor?"
 
@@ -638,23 +601,6 @@
 
 msgid "Documentation"
 msgstr "Documentación"
-=======
-msgid "Support license installed successfully."
-msgstr "La licencia de soporte se ha instalado correctamente."
-
-msgid "The upload of your support and subscription license failed: "
-msgstr "Error al cargar el archivo de soporte y suscripción: "
-
-#, fuzzy
-msgid "Unknown error"
-msgstr "Prueba de conexión LDAP"
-
-msgid "License upload"
-msgstr "Cargar licencia"
-
-msgid "Professional LinOTP support and enterprise subscription"
-msgstr "Soporte y suscripción LinOTP profesional para empresas"
->>>>>>> aebc7f75
 
 msgid "Driver"
 msgstr "Controlador"
@@ -1374,6 +1320,9 @@
 "Se mostrará una lista desplegable en la que el usuario podrá seleccionar el "
 "dominio en el que desea iniciar sesión en el portal de autogestión."
 
+msgid "If checked, timestamps are saved during authentication"
+msgstr ""
+
 msgid ""
 "If checked, users who are not found in the useridresolvers are authenticated "
 "successfully. USE WITH CAUTION!"
@@ -1577,6 +1526,9 @@
 msgid "Log Level"
 msgstr "Nivel de registro"
 
+msgid "Log usage timestamps in token info"
+msgstr ""
+
 msgid "Logged in as"
 msgstr "Sesión iniciada como"
 
@@ -1651,26 +1603,9 @@
 msgid "Missing Lines"
 msgstr "Líneas que faltan"
 
-<<<<<<< HEAD
 #, python-format
 msgid "Missing parameter: %r"
 msgstr "Falta el parámetro: %r"
-=======
-msgid "Log usage timestamps in token info"
-msgstr ""
-
-msgid "If checked, timestamps are saved during authentication"
-msgstr ""
-
-msgid "Custom timestamp format (optional)"
-msgstr ""
-
-msgid "Specify a custom timestamp format to reduce information detail"
-msgstr ""
-
-msgid "Authorization"
-msgstr "Autorización"
->>>>>>> aebc7f75
 
 msgid "Missing required parameter \"pass\"!"
 msgstr "¡Falta el parámetro obligatorio «pase»!"
@@ -1899,21 +1834,11 @@
 msgid "Please choose the policy file"
 msgstr "Por favor, seleccione un archivo de directrices"
 
-<<<<<<< HEAD
 msgid "Please choose the token file"
 msgstr "Por favor, seleccione un archivo de token"
 
 msgid "Please choose your support and subscription file"
 msgstr "Por favor, seleccione un archivo de soporte y suscripción"
-=======
-#, fuzzy
-msgid "Challenge expiration time (sec)"
-msgstr "Validez del desafío del correo electrónico (seg.)"
-
-#, fuzzy
-msgid "Default validity time of a challenge in seconds."
-msgstr "Ventana de tiempo de validez estándar para un desafío"
->>>>>>> aebc7f75
 
 msgid ""
 "Please enter a valid RADIUS server specification. It needs to be of the form "
@@ -1983,13 +1908,8 @@
 "Por favor, compruebe los ajustes de configuración individuales para más "
 "detalles."
 
-<<<<<<< HEAD
 msgid "Please scan the provided qr code"
 msgstr ""
-=======
-msgid "Copyright (c) arxes-tolina GmbH"
-msgstr "Copyright (c) arxes-tolina GmbH"
->>>>>>> aebc7f75
 
 msgid ""
 "Please scan the qr code and submit your response or enter the otp value in "
@@ -2463,6 +2383,9 @@
 msgid "Skip first line (header information)"
 msgstr ""
 
+msgid "Specify a custom timestamp format to reduce information detail"
+msgstr ""
+
 msgid ""
 "Specify if the target token fail counter should be incremented / resets or "
 "not"
@@ -3197,7 +3120,6 @@
 msgid "URL for OCRA2 token"
 msgstr "URL para token OCRA2"
 
-<<<<<<< HEAD
 msgid "URL path:"
 msgstr "Ruta URL:"
 
@@ -3208,10 +3130,6 @@
 msgstr ""
 "¡No se puede eliminar - proveedor utilizado en las políticas!\n"
 "[%s]"
-=======
-msgid "OATH Soft Token"
-msgstr "Token de software OATH"
->>>>>>> aebc7f75
 
 #, python-format
 msgid ""
@@ -3366,15 +3284,9 @@
 msgid "Welcome to your fresh LinOTP installation."
 msgstr "Bienvenido a su nueva instalación de LinOTP."
 
-<<<<<<< HEAD
 msgid "When displaying Token information you may only select one single Token."
 msgstr ""
 "Si desea mostrar información del token, debe seleccionar un único token."
-=======
-#, fuzzy
-msgid "Token Self Service - LinOTP"
-msgstr "Portal de autogestión LinOTP"
->>>>>>> aebc7f75
 
 msgid "When retrieving the token type you may only select one single Token."
 msgstr "Si desea determinar el tipo de token, debe seleccionar un único token."
@@ -3390,19 +3302,10 @@
 "Restablece el contador de errores cuando el usuario ha iniciado sesión "
 "correctamente con este token."
 
-<<<<<<< HEAD
 msgid ""
 "With this dialog you can import users to create an internally managed user "
 "resolver."
 msgstr ""
-=======
-#, fuzzy
-msgid "Selfservice Home"
-msgstr "Portal de autogestión"
-
-msgid "Activate your OCRA token"
-msgstr "Activar token OCRA"
->>>>>>> aebc7f75
 
 msgid ""
 "Within the self service portal you may reset the PINs of your tokens, assign "
@@ -3505,14 +3408,7 @@
 " No tiene derechos de administración para hacer esto. Para ello, falta una "
 "directriz ámbito=%s, acción=%s"
 
-<<<<<<< HEAD
-#, python-format
-=======
-#, fuzzy
-msgid "Welcome to the LinOTP Selfservice Portal"
-msgstr "Inicio de sesión en el portal de autogestión LinOTP"
-
->>>>>>> aebc7f75
+#, python-format
 msgid ""
 "You do not have the administrative right to enable token %s. Check the "
 "policies."
@@ -3793,31 +3689,8 @@
 
 msgid "You need to enable Javascript to use the LinOTP Management Web UI."
 msgstr ""
-<<<<<<< HEAD
 "Debe activar Javascript para utilizar la interfaz de usuario de Gestión "
 "LinOTP."
-=======
-"De manera alternativa, escanee el código QR que aparece abajo con su iPhone "
-"para importar el perfil."
-
-#, fuzzy
-msgid "E-Mail Token"
-msgstr "Token del correo electrónico"
-
-#, fuzzy
-msgid "E-Mail token settings"
-msgstr "Configuración predeterminada de token"
-
-#, fuzzy
-msgid "Default expiration time of a challenge in seconds."
-msgstr "Ventana de tiempo de validez estándar para un desafío"
-
-msgid "E-mail token"
-msgstr "Token del correo electrónico"
-
-msgid "E-mail address"
-msgstr "Dirección de correo electrónico"
->>>>>>> aebc7f75
 
 msgid "You need to enable Javascript to use the authentication forms."
 msgstr ""
@@ -3855,20 +3728,7 @@
 
 msgid "You need to enter the server like myradius:1812"
 msgstr ""
-<<<<<<< HEAD
 "Debe indicar el servidor con el puerto en el formato 'radiusserver:1812'."
-=======
-"Texto del correo electrónico que se envía para un token de correo "
-"electrónico. Los parámetros son <opt> y <serial>."
-
-msgid ""
-"if set, a new email address will be retrieved from the user info instead of "
-"the token"
-msgstr ""
-
-msgid "User is not allowed to set email address"
-msgstr "¡El usuario no puede establecer la dirección de correo electrónico!"
->>>>>>> aebc7f75
 
 msgid "You need to select a Token and enter two OTP values."
 msgstr "Seleccione un token e indique dos valores OTP."
@@ -4217,17 +4077,8 @@
 msgid "on RADIUS server"
 msgstr "en el servidor RADIUS"
 
-<<<<<<< HEAD
 msgid "on remote server"
 msgstr "en el servidor remoto"
-=======
-#, fuzzy
-msgid "SMS token settings"
-msgstr "Ajustes de token RADIUS:"
-
-msgid "SMS OTP"
-msgstr "SMS OTP"
->>>>>>> aebc7f75
 
 msgid "optional"
 msgstr "Opcional"
@@ -4360,21 +4211,8 @@
 msgid "sms challenge-response token - hmac event based"
 msgstr "Token desafío-respuesta SMS - HMAC basado en eventos"
 
-<<<<<<< HEAD
 msgid "submit"
 msgstr "enviar"
-=======
-#, fuzzy
-msgid "You need to enter a valid Yubico url"
-msgstr "Debe introducir un ID de API válido."
-
-#, fuzzy
-msgid "Yubico Url"
-msgstr "Yubico"
-
-msgid "YubiKey"
-msgstr "YubiKey"
->>>>>>> aebc7f75
 
 msgid "successfully created!"
 msgstr "¡Creado correctamente!"
@@ -4449,7 +4287,6 @@
 msgid "user and developer conferences,"
 msgstr "conferencias para usuarios y desarrolladores,"
 
-<<<<<<< HEAD
 msgid "username"
 msgstr "Nombre de usuario"
 
@@ -4460,10 +4297,6 @@
 msgstr ""
 "Tipos válidos son 'oathtoken', 'googleauthenticator' o "
 "'googleauthenticator_time'. Se ha indicado %s"
-=======
-msgid "Public key certificate"
-msgstr "Certificado clave pública"
->>>>>>> aebc7f75
 
 #, fuzzy, python-format
 msgid "valid types is 'ocra2'. You provided %s"
@@ -4593,7 +4426,6 @@
 #~ msgid "OCRA token settings"
 #~ msgstr "Configuración del token OCRA"
 
-<<<<<<< HEAD
 #~ msgid "Overwrite"
 #~ msgstr "Sobreescribir"
 
@@ -4602,36 +4434,6 @@
 
 #~ msgid "Please enter a timeout like: 5.0; 5.0 "
 #~ msgstr "Por favor, introduzca un tiempo de espera del tipo: 5.0; 5.0"
-=======
-#~ msgid "Missing required parameter \"serial\" or \"user\"!"
-#~ msgstr "¡Falta el parámetro obligatorio «serie» o «usuario»!"
-
-#~ msgid "License uploaded"
-#~ msgstr "Licencia cargada"
-
-#~ msgid "Invalid License"
-#~ msgstr "licencia no válida"
-
-#~ msgid "DefaultChallengeValidityTime"
-#~ msgstr "Período de validez estándar de un desafío"
-
-#~ msgid "LinOTP 2 User self service"
-#~ msgstr "Portal de autogestión LinOTP"
-
-#~ msgid "Challenge Timeout"
-#~ msgstr "Tiempo límite para el desafío"
-
-#~ msgid ""
-#~ "This is a comma separated list of clients, that may send another client "
-#~ "IP for authorization policies."
-#~ msgstr ""
-#~ "Se trata de una lista separada por comas de direcciones IP que pueden "
-#~ "enviar una dirección IP distinta a la propia para las directrices de "
-#~ "autorización."
-
-#~ msgid "No valid authentication session %r"
-#~ msgstr "No es una sesión de autenticación válida %r"
->>>>>>> aebc7f75
 
 #~ msgid ""
 #~ "Please enter a valid driver specification like: mysql, postgres, mssql, "
@@ -4830,13 +4632,8 @@
 #~ "Se ha superado el número máximo de token con licencia. Si es necesario, "
 #~ "compruebe las directrices."
 
-<<<<<<< HEAD
 #~ msgid "validity end"
 #~ msgstr "validez finaliza"
 
 #~ msgid "validity start"
-#~ msgstr "validez empieza"
-=======
-#~ msgid "Time between e-mails (sec)"
-#~ msgstr "Tiempo entre mensajes de correo electrónico (seg.)"
->>>>>>> aebc7f75
+#~ msgstr "validez empieza"