# Spanish translations for LinOTP package - Spanish messages for LinOTP.
#
#    LinOTP - the open source solution for two factor authentication
#    Copyright (C) 2010 - 2018 KeyIdentity GmbH
#
#    This file is part of LinOTP admin clients.
#
#    This program is free software: you can redistribute it and/or
#    modify it under the terms of the GNU Affero General Public
#    License, version 3, as published by the Free Software Foundation.
#
#    This program is distributed in the hope that it will be useful,
#    but WITHOUT ANY WARRANTY; without even the implied warranty of
#    MERCHANTABILITY or FITNESS FOR A PARTICULAR PURPOSE.  See the
#    GNU Affero General Public License for more details.
#
#    You should have received a copy of the
#               GNU Affero General Public License
#    along with this program.  If not, see <http://www.gnu.org/licenses/>.
#
#
#    E-mail: linotp@keyidentity.com
#    Contact: www.linotp.org
#    Support: www.keyidentity.com
#
msgid ""
msgstr ""
"Project-Id-Version: LinOTP 2\n"
"Report-Msgid-Bugs-To: EMAIL@ADDRESS\n"
"PO-Revision-Date: 2017-02-14 13:38+0100\n"
"Last-Translator: linotp@keyidentity.com\n"
"Language-Team: Spanish <>\n"
"Language: es\n"
"MIME-Version: 1.0\n"
"Content-Type: text/plain; charset=UTF-8\n"
"Content-Transfer-Encoding: 8bit\n"
"Plural-Forms: nplurals=2; plural=(n!=1);\n"
"X-Generator: Gtranslator 2.91.6\n"
"X-Poedit-SourceCharset: UTF-8\n"

#, python-format
msgid "Missing parameter: %r"
msgstr "Falta el parámetro: %r"

#, fuzzy
msgid "LinOTP Self Service"
msgstr "Portal de autogestión LinOTP"

#, fuzzy
msgid "LinOTP Self Service Login"
msgstr "Portal de autogestión LinOTP"

#, python-format
msgid ""
"Unable to instantiate the resolver %r.Please verify configuration or "
"connection!"
msgstr ""
"No se puede definir el solucionador %r ¡Por favor, compruebe la "
"configuración o la conexión!"

msgid "The name of the policy must not be empty"
msgstr "El nombre de la directriz no puede estar vacío."

msgid "Thank you for your interest in our products."
msgstr "Gracias por su interés en nuestros productos."

msgid ""
"Your current LinOTP Smart Virtual Appliancedemo license is about to expire "
"in a few days. For licenses for productive use or an extended evaluation "
"period, "
msgstr ""
"Su licencia Smart Virtual Appliancedemo LinOTP actual está a punto de "
"caducar. Para licencias de uso productivo o un periodo de evaluación "
"extendido,"

msgid "please contact us"
msgstr "por favor, póngase en contacto con nosotros"

msgid ""
"If you have questions about our products or your evaluation we are happy to "
"answer your inquiry. We would also like to learn about your feedback "
"concerning our products and your evaluation."
msgstr ""
"Si tienes preguntas sobre nuestros productos o su evaluación, estaremos "
"encantado de responder. También nos gustaría conocer su opinión acerca de "
"nuestros productos y su evaluación."

msgid "Sales hotline: "
msgstr "Servicio telefónico de ventas:"

msgid "+49 6151 86086 277"
msgstr "+49 6151 86086 277"

msgid "No valid session"
msgstr "No es una sesión válida"

#, python-format
msgid "Error: %s"
msgstr "Error: %s"

msgid "The token you want to assign is  not contained in your realm!"
msgstr "El token que desea asignar no está incluido en su dominio."

msgid "The token is already assigned to another user."
msgstr "El token ya está asignado a otro usuario."

#, python-format
msgid ""
"valid types are 'oathtoken' and 'googleauthenticator' and "
"'googleauthenticator_time'. You provided %s"
msgstr ""
"Tipos válidos son 'oathtoken', 'googleauthenticator' o "
"'googleauthenticator_time'. Se ha indicado %s"

msgid "getotp is not activated."
msgstr "'getotp' no está activo"

#, python-format
msgid "The serial %s does not belong to user %s@%s"
msgstr "El número de serie %s no pertenece al usuario %s@%s"

msgid "see policy definition."
msgstr "consulte la definición de directrices."

#, python-format
msgid "selfservice/usergetmultiotp failed: %r"
msgstr "Error al acceder al autoservicio/usergetmultiotp: %r"

#, python-format
msgid "audit/search failed: %s"
msgstr "Error durante la búsqueda en el registro de auditoría: %s"

#, python-format
msgid "valid types are 'ocra' or 'ocra2'. You provided %s"
msgstr "Valores válidos son 'ocra' o 'ocra2'. Usted ha introducido %s"

msgid "Missing required parameter \"state\" or \"transactionid\"!"
msgstr "¡Falta el parámetro obligatorio «estado» o «transactionid»!"

msgid "Missing required parameter \"serial\" or \"user\"!"
msgstr "¡Falta el parámetro obligatorio «serie» o «usuario»!"

msgid "Missing required parameter \"pass\"!"
msgstr "¡Falta el parámetro obligatorio «pase»!"

#, python-format
msgid "You do not have the rights to see these realms: %r. Check the policies!"
msgstr ""
"No tiene derechos para ver estos dominios: %r. ¡Compruebe las directrices!"

msgid "Support not available, your product is unlicensed"
msgstr "No hay asistencia de soporte técnico"

msgid "License already installed!"
msgstr "¡Licencia ya instalada!"

msgid "license file is empty!"
msgstr "¡El archivo de licencia está vacío!"

msgid "signature could not be verified!"
msgstr "¡La firma no es válida!"

msgid "no license expiration information in license "
msgstr "No hay información sobre la fecha de caducidad de la licencia"

msgid "no license subscription information in license"
msgstr "No hay información relativa a la suscripción de la licencia"

msgid "invalid license (old license style)"
msgstr "Licencia no válida (formato de licencia anterior)"

msgid "tokens used"
msgstr "Token usado"

msgid "tokens supported"
msgstr "Token con licencia"

#, python-format
msgid "unsupported date format date %r"
msgstr "Formato de fecha no compatible %r"

msgid "expired - valid till"
msgstr "expirado - válido hasta"

#, python-format
msgid ""
"get_token_owner: The user %s/%s and the token %s is located in several "
"realms: %s!"
msgstr ""
"getTokenOwner: El usuario %s/%s y el token %s están incluidos en varios "
"dominios: %s."

#, python-format
msgid ""
"get_token_owner: The user %s in the resolver %s for token %s could not be "
"found in any realm!"
msgstr ""
"getTokenOwner: No se ha podido encontrar al usuario %s en el solucionador %s "
"para el token %s en ningún dominio."

#, python-format
msgid ""
"You do not have the administrative right to do this. You are missing a "
"policy scope=%s, action=%s"
msgstr ""
" No tiene derechos de administración para hacer esto. Para ello, falta una "
"directriz ámbito=%s, acción=%s"

#, python-format
msgid ""
"The maximum allowed number of tokens for the realm %s was reached. You can "
"not init any more tokens. Check the policies scope=enrollment, "
"action=tokencount."
msgstr ""
"Se ha alcanzado el número máximo de token dentro del dominio %s. No puede "
"implementar ningún token más en este dominio. Por favor, consulte la "
"directriz scope=enrollment, action=tokencount."

#, python-format
msgid ""
"The maximum number of allowed tokens in realm %s is exceeded. Check policy "
"tokencount!"
msgstr ""
"Se ha alcanzado el número máximo de token para el dominio %s. Si es "
"necesario, consulte la directriz 'tokencount'."

msgid ""
"You do not have the administrative right to get serials from this realm!"
msgstr ""
"No tiene derechos de administrador para solicitar los números de serie de "
"este dominio."

#, python-format
msgid "Failed to run getPolicyPost. Unknown method: %s"
msgstr "Error durante la comprobación de la directriz, método desconocido %s"

msgid "You do not have system config read rights and not realm admin policies."
msgstr ""
"No tiene derechos para leer la configuración del sistema o las directrices "
"de administración del dominio."

msgid "You do not have any rights in any realm! Check the policies."
msgstr "No tiene derechos en todos los dominios: compruebe las directrices."

#, python-format
msgid ""
"You do not have the administrative right to remove token %s. Check the "
"policies."
msgstr ""
"No tiene derechos de administrador para eliminar el token %s. Si es "
"necesario, compruebe las directrices."

#, python-format
msgid ""
"You do not have the administrative right to enable token %s. Check the "
"policies."
msgstr ""
"No tiene derechos de administrador para activar el token %s. Si es "
"necesario, compruebe las directrices."

msgid ""
"You may not enable any more tokens. Your maximum token number is reached!"
msgstr ""
"Se ha alcanzado el número máximo de token. No es posible activar ningún "
"token más."

#, python-format
msgid ""
"You may not enable any more tokens in realm %s. Check the policy 'tokencount'"
msgstr ""
"No es posible activar más token en el dominio %s. Si es necesario, compruebe "
"la directriz 'tokencount'."

#, python-format
msgid ""
"You do not have the administrative right to disable token %s. Check the "
"policies."
msgstr ""
"No tiene derechos de administrador para desactivar el token %s. Si es "
"necesario, compruebe las directrices."

#, python-format
msgid ""
"You do not have the administrative right to copy PIN of token %s. Check the "
"policies."
msgstr ""
"No tiene derechos de administrador para copiar el PIN del token %s. Si es "
"necesario, compruebe las directrices."

#, python-format
msgid ""
"You do not have the administrative right to copy user of token %s. Check the "
"policies."
msgstr ""
"No tiene derechos de administrador para copiar usuarios del token %s. Si es "
"necesario, compruebe las directrices."

#, python-format
msgid ""
"You do not have the administrative right to run the losttoken workflow for "
"token %s. Check the policies."
msgstr ""
"No tiene derechos de administrador para iniciar el proceso 'Lost Token' para "
"el token %s . Si es necesario, compruebe las directrices."

#, python-format
msgid ""
"You do not have the administrative right to run the getotp workflow for "
"token %s. Check the policies."
msgstr ""
"No tiene derechos de administrador para iniciar el proceso 'getotp' para el "
"token %s. Si es necesario, compruebe las directrices."

msgid ""
"You do not have the administrative right to get serials by OTPs in this "
"realm!"
msgstr ""
"No tiene derechos de administrador para identificar los números de serie a "
"través de los OTP en este dominio. Si es necesario, compruebe las "
"directrices."

msgid "Due to license restrictions no more tokens could be enrolled!"
msgstr "Debido a restricciones de licencia, ¡no pueden inscribirse más tokens!"

#, python-format
msgid "The tokentype '%s' could not be found."
msgstr "No se ha podido encontrar el tipo de token '%s'."

#, python-format
msgid ""
"You do not have the administrative right to init token %s of type %s to user "
"%s@%s. Check the policies."
msgstr ""
"No tiene derechos de administrador para implementar el token %s de tipo %s "
"para el usuario %s@%s. Si es necesario, compruebe las directrices."

msgid ""
"You do not have the administrative right to enroll tokens. Check the "
"policies."
msgstr ""
"No tiene derechos de administrador para implementar el token. Si es "
"necesario, compruebe las directrices."

#, python-format
msgid "You do not have the administrative right to init token %s of type %s."
msgstr ""
"No tiene derechos de administrador para  implementar el token %s de tipo %s."

msgid ""
"You may not enroll any more tokens. Your maximum token number is reached!"
msgstr ""
"Se ha alcanzado el número máximo de token. No puede implementar ningún token "
"más."

#, python-format
msgid ""
"You do not have the administrative right to unassign token %s. Check the "
"policies."
msgstr ""
"No tiene derechos de administrador para cancelar la asignación de usuarios "
"al token %s. Si es necesario, compruebe las directrices."

#, python-format
msgid ""
"You do not have the administrative right to assign token %s. Check the "
"policies."
msgstr ""
"No tiene derechos de administrador para asignar usuarios al token %s. Si es "
"necesario, compruebe las directrices."

#, python-format
msgid ""
"You do not have the administrative right to set MOTP PIN/ SC UserPIN for "
"token %s. Check the policies."
msgstr ""
"No tiene derechos de administrador para aplicar PIN MOTP/SC UserPIN para el "
"token %s. Si es necesario, compruebe las directrices."

#, python-format
msgid ""
"You do not have the administrative right to set Smartcard PIN for token %s. "
"Check the policies."
msgstr ""
"No tiene derechos de administrador para configurar el PIN de la tarjeta "
"inteligente para el token %s. Si es necesario, compruebe las directrices."

#, python-format
msgid ""
"You do not have the administrative right to set OTP PIN for token %s. Check "
"the policies."
msgstr ""
"No tiene derechos de administrador para aplicar PIN OTP para el token %s. Si "
"es necesario, compruebe las directrices."

#, python-format
msgid ""
"You do not have the administrative right to set token properties for %s. "
"Check the policies."
msgstr ""
"No tiene derechos de administrador para configurar las propiedades del token "
"para el token %s. Si es necesario, compruebe las directrices."

#, python-format
msgid ""
"You do not have the administrative right to resync token %s. Check the "
"policies."
msgstr ""
"No tiene derechos de administrador para sincronizar el token %s. Si es "
"necesario, compruebe las directrices."

#, python-format
msgid "You do not have the administrative right to list users in realm %s(%s)."
msgstr ""
"No tiene derechos de administrador para visualizar el usuario en el dominio "
"%s(%s)."

#, python-format
msgid ""
"You do not have the administrative right to get the token owner in realm "
"%s(%s)."
msgstr ""
"No tiene derechos de administrador para visualizar el propietario del token "
"en el dominio %s(%s)."

#, python-format
msgid ""
"You do not have the administrative right to show status of token challenges "
"in realm %s(%s)."
msgstr ""
"No tiene derechos de administrador para visualizar el estado de los desafíos "
"del token en el dominio %s(%s)."

#, python-format
msgid ""
"You do not have the administrative right to remove tokens from realm %s. "
"Check the policies."
msgstr ""
"No tiene derechos de administrador para eliminar token en el dominio %s. Si "
"es necesario, compruebe las directrices."

#, python-format
msgid ""
"You do not have the administrative right to add tokens to realm %s. Check "
"the policies."
msgstr ""
"No tiene derechos de administrador para añadir token al dominio %s. Si es "
"necesario, compruebe las directrices."

#, python-format
msgid ""
"You may not put any more tokens in realm %s. Check the policy 'tokencount'"
msgstr ""
"No es posible añadir más token al dominio %s. Si es necesario, compruebe la "
"directriz 'tokencount'."

#, python-format
msgid ""
"You do not have the administrative right to reset token %s. Check the "
"policies."
msgstr ""
"No tiene derechos de administrador para restablecer el token %s. Si es "
"necesario, compruebe las directrices."

msgid ""
"You do not have the administrative right to import tokens. Check the "
"policies."
msgstr ""
"No tiene derechos de administrador para importar token. Si es necesario, "
"compruebe las directrices."

#, python-format
msgid ""
"You do not have the administrative right to import token files to realm %s. "
"Check the policies."
msgstr ""
"No tiene derechos de administrador para importar token para el dominio %s. "
"Si es necesario, compruebe las directrices.."

#, fuzzy, python-format
msgid ""
"You do not have the administrative right to unpair token %s. Check the "
"policies."
msgstr ""
"No tiene derechos de administrador para cancelar la asignación de usuarios "
"al token %s. Si es necesario, compruebe las directrices."

#, python-format
msgid "Failed to run checkPolicyPre. Unknown method: %s"
msgstr "Error durante la comprobación de la directriz, método desconocido: %s"

#, python-format
msgid "There is no policy gettoken/max_count definable for the tokentype %r"
msgstr "No hay ninguna directriz 'gettoken/maxcount' para el tipo de token %r"

msgid ""
"You do not have the administrative right to view the audit trail. You are "
"missing a policy scope=audit, action=view"
msgstr ""
"No tiene derechos de administrador para ver el registro de auditoría. Para "
"ello, falta una directriz con 'scope=monitoring' y 'action=view'."

#, python-format
msgid "You do not have the administrative right to do an ocra/%s"
msgstr "No tiene derechos de administrador para la solicitud de Ocra: ocra/%s."

#, python-format
msgid ""
"You do not have the administrative right to manage tools. You are missing a "
"policy scope=tools, action=%s"
msgstr ""
" No tiene derechos de administración para ejecutar las herramientas. Para "
"ello, falta una directriz con 'scope=tools' y 'action=%s'."

#, python-format
msgid ""
"There is no policy selfservice/max_count definable for the token type %s."
msgstr ""
"No hay ninguna directriz que defina el max_count en el autoservicio para el "
"tipo de token %s."

#, python-format
msgid ""
"There is no policy selfservice/max_count defined for the tokentype %s in "
"realm %s."
msgstr ""
"No hay ninguna directriz que defina el max_count en el autoservicio para el "
"tipo de token %s en el dominio %s."

msgid "The policy settings do not allow you to issue this request!"
msgstr "¡La configuración de la directriz impide realizar esta consulta!"

msgid "The policy settings do not allow you to request a serial by OTP!"
msgstr "Las directrices no permiten comprobar el número de serie de OTP."

#, python-format
msgid "Unknown method in selfservice: %s"
msgstr "Método desconocido en el portal de autogestión: %s"

#, python-format
msgid "Policy check failed. You are not allowed to %s system config."
msgstr ""
"La directriz no permite la solicitud; no es posible visualizar o cambiar la "
"configuración del sistema (%s)."

msgid ""
"The maximum number of allowed tokens per user is exceeded. Check the "
"policies scope=enrollment, action=maxtoken"
msgstr ""
"Se ha alcanzado el número máximo de token por usuario. Por favor, consulte "
"la directriz scope=enrollment, action=tokencount."

#, fuzzy, python-format
msgid ""
"The maximum number of allowed tokens of type %s per user is exceeded. Check "
"the policies scope=enrollment, action=maxtoken%s"
msgstr ""
"Se ha alcanzado el número máximo de token por usuario. Por favor, consulte "
"la directriz scope=enrollment, action=tokencount."

#, python-format
msgid "The provided PIN is too short. It should be at least %i characters."
msgstr ""
"El PIN introducido es demasiado corto. Debe contener al menos %i caracteres."

#, python-format
msgid ""
"The provided PIN is too long. It should not be longer than %i characters."
msgstr ""
"El PIN introducido es demasiado largo. Debe contener como máximo %i "
"caracteres."

#, python-format
msgid ""
"The provided PIN does not contain characters of the group or it does "
"contains characters that are not in the group %s"
msgstr ""
"El PIN introducido no está formado por los caracteres de la definición de "
"caracteres o contiene caracteres que no están en la definición de "
"caracteres: %s"

msgid ""
"The provided PIN does not contain any letters. Check policy otp_pin_contents."
msgstr ""
"El PIN introducido no contiene letras como debería según la directriz "
"'otp_pin_content'."

msgid ""
"The provided PIN does not contain any numbers. Check policy otp_pin_contents."
msgstr ""
"El PIN introducido no contiene números como debería según la directriz "
"'otp_pin_content'."

msgid ""
"The provided PIN does not contain any special characters. It should contain "
"some of these characters like .: ,;-_<>+*~!/()=?$. Check policy "
"otp_pin_contents."
msgstr ""
"El PIN introducido no contiene ningún carácter especial como debería según "
"la directriz 'otp_pin_content'. Los caracteres especiales pueden ser .: ,;-"
"_<>+*~!/()=?$."

msgid ""
"The provided PIN does not contain any other characters. It should contain "
"some of these characters that are not contained in letters, digits and the "
"defined special characters. Check policy otp_pin_contents."
msgstr ""
"El PIN introducido no contiene ningún carácter especial como debería según "
"la directriz 'otp_pin_content'. El PIN debe incluir algunos de estos "
"caracteres especiales que no son letras ni dígitos."

#, python-format
msgid "The PIN contains letters, although it should not! (%s)"
msgstr ""
"El PIN introducido contiene letras, aunque esto no debería ser así (%s)"

#, python-format
msgid "The PIN contains digits, although it should not! (%s)"
msgstr ""
" El PIN introducido contiene números, aunque esto no debería ser así (%s)"

#, python-format
msgid "The PIN contains special characters, although it should not! (%s)"
msgstr ""
"El PIN introducido contiene caracteres especiales, aunque esto no debería "
"ser así (%s)"

#, python-format
msgid "The PIN contains other characters, although it should not! (%s)"
msgstr ""
"El PIN introducido contiene caracteres especiales, aunque esto no debería "
"ser así (%s)"

#, python-format
msgid "Failed to run getPolicyPre. Unknown controller: %s"
msgstr ""
"Error durante la comprobación de la directriz, controlador desconocido: %s"

#, python-format
msgid "Failed to run getPolicyPost. Unknown controller: %s"
msgstr ""
"Error durante la comprobación de la directriz, controlador desconocido: %s"

msgid "multiple tokens found - cannot determine tokentype!"
msgstr ""
"Se han encontrado varios token. No es posible determinar el tipo de token."

msgid "The name of the policy may only contain the characters  a-zA-Z0-9_."
msgstr ""
"El nombre de la directriz solo puede contener los caracteres a-zA-Z0-9_."

#, python-format
msgid "%d tokens of %d migrated"
msgstr "%d Token migrado desde %d"

msgid "Default provider could not be deleted!"
msgstr "¡El proveedor predeterminado no se puede eliminar!"

#, python-format
msgid ""
"Unable to delete - provider used in policies!\n"
"[%s]"
msgstr ""
"¡No se puede eliminar - proveedor utilizado en las políticas!\n"
"[%s]"

#, python-format
msgid "Unknown provider! %r"
msgstr "¡Proveedor desconocido! %r"

msgid "password required"
msgstr "se necesita contraseña"

msgid "not changed"
msgstr "sin cambios"

msgid "Description"
msgstr "Descripción"

msgid "Issuer"
msgstr "Expositores"

msgid "Number of tokens"
msgstr "Número de token"

msgid "Licensee"
msgstr "Concesionario"

msgid "Address"
msgstr "Dirección"

msgid "Contact name"
msgstr "Contacto"

msgid "Contact EMail"
msgstr "Correo electrónico de contacto"

msgid "Contact phone"
msgstr "Teléfono de contacto"

msgid "Date"
msgstr "Fecha"

msgid "Expiration"
msgstr "Fecha de caducidad"

msgid "Subscription"
msgstr "Suscripción"

msgid "Version"
msgstr "Versión"

msgid "User selection:"
msgstr "Selección del usuario:"

msgid "Selection of more than one user is not supported!"
msgstr "No se admite la selección de más de un usuario."

msgid "Please select only one user."
msgstr "Por favor, seleccione un único usuario."

msgid "unknown token type"
msgstr "tipo de token desconocido"

msgid "Error during token type change processing for type \"\".<br><pre></pre>"
msgstr ""
"Error durante el procesado del cambio de tipo de token para el tipo \"\"."
"<br><pre></pre>"

msgid "Found the token: "
msgstr "Token encontrado:"

msgid "The token belongs to "
msgstr "El token pertenece a "

msgid "The upload of your support and subscription license failed: "
msgstr "Error al cargar el archivo de soporte y suscripción: "

msgid "License upload"
msgstr "Cargar licencia"

msgid "License uploaded"
msgstr "Licencia cargada"

msgid "Invalid License"
msgstr "licencia no válida"

msgid "Professional LinOTP support and enterprise subscription"
msgstr "Soporte y suscripción LinOTP profesional para empresas"

#, python-format
msgid ""
"For professional LinOTP support and enterprise subscription, feel free to "
"contact %s for support agreement purchase."
msgstr ""
"Para una subscripción empresarial y asistencia profesional de LinOTP, "
"póngase en contacto con %s para adquirir un contrato de asistencia."

msgid "Your LinOTP support subscription"
msgstr "Su soporte y suscripción LinOTP"

msgid "For support and subscription please contact us at"
msgstr ""
"Si tiene preguntas sobre el soporte y la suscripción, póngase en contacto "
"con nosotros"

msgid "by phone"
msgstr "por teléfono "

msgid "or email"
msgstr "o por correo electrónico"

msgid "Welcome to LinOTP"
msgstr "Bienvenido a LinOTP"

msgid "Welcome to your fresh LinOTP installation."
msgstr "Bienvenido a su nueva instalación de LinOTP."

msgid ""
"If you have questions about the setup or installation of LinOTP, please <a "
"href='https://linotp.org/doc' target='_blank'>refer to our documentation</a>."
msgstr ""
"Si tiene dudas sobre la configuración o instalación de LinOTP, por favor <a "
"href='https://linotp.org/doc' target='_blank'>consulte nuestra "
"documentación</a>."

msgid ""
"<a href='https://keyidentity.com'>KeyIdentity</a> provides LinOTP as an "
"enterprise 2FA solution."
msgstr ""
"<a href='https://keyidentity.com'>KeyIdentity</a> proporciona LinOTP como "
"una solución de autenticación de dos pasos empresarial."

msgid ""
"If you are interested in the 2FA platform of KeyIdentity, and want to be "
"informed about:"
msgstr ""
"Si está interesado en la plataforma de autenticación de dos pasos de "
"KeyIdentity y desea información sobre ello:"

msgid "updates of our products,"
msgstr "actualizaciones de nuestros productos,"

msgid "upcoming hackathons,"
msgstr "próximas maratones de hacking,"

msgid "user and developer conferences,"
msgstr "conferencias para usuarios y desarrolladores,"

msgid "upcoming features in LinOTP"
msgstr "próximas características en LinOTP"

msgid "consider subscribing to our quarterly newsletter."
msgstr "considere subscribirse a nuestro boletín trimestral de noticias."

msgid "Subscribe to newsletter"
msgstr "Subscribirse al boletín de noticias"

msgid "OK"
msgstr "OK"

msgid "Changelog"
msgstr "Registro de cambios"

#, python-format
msgid ""
"Your installation of LinOTP was updated to version %s. You can find the "
"changelog and further information about this release at:"
msgstr ""
"Su instalación de LinOTP se actualizó a la versión %s. Puede encontrar el "
"registro de cambios y más información sobra versión en:"

msgid "Our newsletter covers:"
msgstr "Nuestro boletín de noticias trata:"

msgid "product updates,"
msgstr "actualizaciones de productos,"

msgid "We would be happy to receive your feedback about LinOTP."
msgstr "Nos encantaría recibir su opinión sobre LinOTP."

msgid "Subscribe"
msgstr "Subscribirse"

msgid "Feedback"
msgstr "Retroalimentación"

msgid "Close"
msgstr "Cerrar"

msgid "Thank you for using LinOTP"
msgstr "Gracias por usar LinOTP"

msgid ""
"We are pleased that you are using LinOTP by KeyIdentity as your 2FA solution."
msgstr ""
"Nos complace que use LinOTP por KeyIdentity como su solución de "
"autenticación de dos pasos."

msgid ""
"If you are interested in the 2FA platform of KeyIdentity using LinOTP at its "
"core, and would like further information about:"
msgstr ""
"Si está interesado en la plataforma de autenticación de dos pasos de "
"KeyIdentity, que usa LinOTP como pieza central, y desea más información:"

msgid "please consider subscribing to our quarterly newsletter."
msgstr ""
"por favor, considere subscribirse a nuestro boletín de noticias trimestral."

msgid "Do not show this reminder again"
msgstr "No mostrar otra vez este recordatorio."

msgid "managed"
msgstr ""

msgid "Get Temporary Token"
msgstr "Generar token temporal"

msgid "Cancel"
msgstr "Cancelar"

msgid "Set Token Realm"
msgstr "Establecer dominio de token"

msgid "Please select the token first."
msgstr "Por favor, seleccione en primer lugar un token."

msgid "Cannot save realm"
msgstr "No se puede guardar el dominio"

msgid "Please select at least one UserIdResolver from the list"
msgstr "Por favor, seleccione al menos un UserIdResolver de la lista."

msgid "No resolver selected"
msgstr "No se ha seleccionado solucionador"

msgid "Please select at least one resolver from the resolver list."
msgstr "Por favor, seleccione al menos un solucionador de la lista."

#, python-format
msgid "Number of users found: %d"
msgstr "Número de usuarios encontrados: %d"

msgid "Connection Test: successful"
msgstr "Prueba de conexión: éxito"

msgid "HTTP Connection Test"
msgstr "Prueba de conexión HTTP"

msgid "HTTP Test"
msgstr "Prueba HTTP"

msgid "Form Validation Error"
msgstr "Error de entrada en el formulario"

msgid "Token Config"
msgstr "Configuración de token"

msgid "Failed to enroll token"
msgstr "Fallo en la implementación del token"

msgid "The entered PINs do not match!"
msgstr "¡Los PIN introducidos no coinciden!"

msgid "Failed to set PIN"
msgstr "Fallo al configurar el PIN"

#, fuzzy
msgid "Change password"
msgstr "Contraseña Bind"

msgid "Save"
msgstr "Guardar"

#, fuzzy
msgid "Set Token Expiration"
msgstr "Fecha de caducidad"

#, fuzzy
msgid "Expiration set successfully"
msgstr "PIN configurado correctamente"

#, fuzzy
msgid "An error occurred during saving expiration."
msgstr "Error durante el procesamiento"

#, fuzzy
msgid "Error saving expiration"
msgstr "Error al guardar la configuración del archivo"

#, fuzzy
msgid "An error occurred during token processing."
msgstr "Error durante el procesamiento"

#, fuzzy
msgid "Error loading token info"
msgstr "Error al solicitar el token"

#, fuzzy
msgid "Invalid time period"
msgstr "licencia no válida"

#, fuzzy
msgid "Password was successfully changed"
msgstr "¡Creado correctamente!"

#, fuzzy
msgid "An error occurred during password change."
msgstr "Error durante el procesamiento"

#, fuzzy
msgid "Error changing password"
msgstr "Error al guardar el proveedor"

msgid "Failed to save provider"
msgstr "Error al guardar el proveedor"

#, python-format
msgid "Failed to save provider %s"
msgstr "Error al guardar el proveedor %s"

msgid "Error saving provider"
msgstr "Error al guardar el proveedor"

#, python-format
msgid "Provider %s deleted"
msgstr "Proveedor %s eliminado"

msgid "Unknown server error occured"
msgstr "Se ha producido un error desconocido del servidor"

msgid "Failed to delete provider"
msgstr "Error al eliminar el proveedor"

#, python-format
msgid "Failed to delete provider %s"
msgstr "No se ha podido eliminar el proveedor %s"

msgid "Error deleting provider"
msgstr "Error al eliminar el proveedor"

#, python-format
msgid "Provider %s set as default"
msgstr "Proveedor %s configurado como predeterminado"

msgid "Failed to set default provider"
msgstr "Error al configurar el proveedor predeterminado"

#, python-format
msgid "Failed to set default provider %s"
msgstr "Error al configurar al proveedor predeterminado %s"

msgid "Error setting default provider"
msgstr "Error al configurar el proveedor predeterminado"

#, python-format
msgid "The %s dialog contains unsaved changes."
msgstr "El diálogo %s contiene cambios sin guardar."

msgid "Do you really want to close the dialog and discard the changes?"
msgstr "¿Está seguro de que desea cerrar el diálogo y descartar los cambios?"

msgid "Close Dialog"
msgstr "Cerrar el diálogo"

msgid "Discard"
msgstr "Descartar"

msgid "Active"
msgstr "Activo"

msgid "Name"
msgstr "Nombre"

msgid "User"
msgstr "Usuario"

msgid "Scope"
msgstr "Área"

msgid "Action"
msgstr "Acción"

msgid "Realm"
msgstr "Dominio"

msgid "Client"
msgstr "Cliente"

msgid "Time"
msgstr "Hora"

msgid "Serial Number"
msgstr "Número de serie"

msgid "Username"
msgstr "Nombre de usuario"

msgid "Type"
msgstr "Tipo"

msgid "Login Attempts Failed"
msgstr "Intento fallido de inicio de sesión"

msgid "Max Login Attempts"
msgstr "Número máximo de intentos fallidos de inicio de sesión"

msgid "OTP Length"
msgstr "Longitud OTP"

msgid "Count Window"
msgstr "Ventana del contador"

msgid "Sync Window"
msgstr "Ventana de resincronización"

msgid "User ID"
msgstr "ID de usuario"

msgid "Resolver"
msgstr "Solucionador"

msgid "Login Name"
msgstr "Nombre de inicio de sesión"

msgid "All other columns"
msgstr "Todas las demás columnas"

msgid "UserIdResolver"
msgstr "UserIdResolver"

msgid "Surname"
msgstr "Apellidos"

msgid "Given Name"
msgstr "Nombre"

msgid "Email"
msgstr "Correo electrónico"

msgid "Mobile"
msgstr "Móvil"

msgid "Phone"
msgstr "Teléfono"

msgid "Number"
msgstr "Número"

msgid "Signature"
msgstr "Firma"

msgid "Missing Lines"
msgstr "Líneas que faltan"

msgid "Success"
msgstr "Hecho"

msgid "Serial"
msgstr "Número de serie"

msgid "Token Type"
msgstr "Tipo de token"

msgid "Administrator"
msgstr "Administrador"

msgid "Action Detail"
msgstr "Detalles de la acción"

msgid "Info"
msgstr "Información"

msgid "LinOTP Server"
msgstr "Servidor LinOTP"

msgid "Log Level"
msgstr "Nivel de registro"

msgid "Clearance Level"
msgstr "Nivel de confianza"

msgid "Successful"
msgstr "Hecho"

msgid "Extended Search"
msgstr "Búsqueda avanzada"

#, fuzzy
msgid "there is no user_selfservice cookie"
msgstr "Ninguna cookie linotp_selfservice instalada"

msgid "Your session has expired!"
msgstr "¡Su sesión ha expirado!"

msgid "Error "
msgstr "Error"

msgid "You need to select a Token and enter two OTP values."
msgstr "Seleccione un token e indique dos valores OTP."

msgid "Token resynced successfully"
msgstr "El token se ha sincronizado correctamente"

msgid "Failed to resync Token"
msgstr "Error durante la sincronización del token"

msgid "Error resyncing Token: "
msgstr "Error durante la sincronización del token:"

msgid "You need to enter a serial number"
msgstr "Introduzca un número de serie"

msgid ""
"You are going to assign a new token to you. Is this the correct serial: "
msgstr ""
"Se está asignando un token nuevo. ¿Es este el número de serie correcto?"

msgid "Token assigned successfully"
msgstr "El token se ha asignado correctamente"

msgid "Error assigning Token: "
msgstr "Error durante la asignación del token:"

msgid "You need to enter an OTP value"
msgstr "Debe especificar un valor OTP"

msgid "No Token with this OTP value found!"
msgstr "No se ha encontrado ningún token con este valor OTP"

msgid "Error getting serial: "
msgstr "Error durante la determinación del número de serie"

msgid "Error calling token:"
msgstr "Error al solicitar el token"

msgid "Form data not valid."
msgstr "Los datos del formulario no son válidos."

msgid "Token enrollment result"
msgstr "Resultado de la implementación del token"

msgid "Token enrolled successfully "
msgstr "El token se ha implementado correctamente"

msgid "Failed to enroll token: "
msgstr "Error durante la implementación del token:"

msgid "Failcounter resetted successfully"
msgstr "Contador de errores puesto a cero correctamente"

msgid "Failed to reset failcounter!\n"
msgstr "Error durante la puesta a cero del contador de errores\n"

msgid "Token disabled successfully"
msgstr "Token desactivado correctamente"

msgid "Error disabling Token!\n"
msgstr "Error durante la desactivación del token\n"

msgid "Token enabled successfully"
msgstr "Token activado correctamente"

msgid "Error enabling Token!\n"
msgstr "Error durante la activación del token\n"

msgid "OTP values for token "
msgstr "Valores OPT para token"

msgid "Counter"
msgstr "Contador"

msgid "Otp Value"
msgstr "Valor OTP"

msgid "Error getting otp values"
msgstr "Error durante la consulta del valor OTP"

msgid "Token unassigned successfully"
msgstr "Asignación de token cancelada correctamente"

msgid "Error unassigning Token!\n"
msgstr "Error durante la cancelación de la asignación de token\n"

msgid "Token deleted successfully"
msgstr "Token eliminado correctamente"

msgid "Failed to delete token!\n"
msgstr "Error durante la eliminación del token\n"

msgid "Failed to enroll token!\n"
msgstr "Error durante la implementación del token\n"

msgid "Failed to activate token! \n"
msgstr "Error durante la activación del token\n"

msgid "Error loading history:\n"
msgstr "Error al cargar el historial:\n"

#, fuzzy
msgid "Import Users"
msgstr "Importar directrices"

#, fuzzy
msgid "Import"
msgstr "Exportar"

msgid "Resolver name"
msgstr "Nombre del solucionador"

#, fuzzy
msgid "Create a new resolver"
msgstr "Crear un UserIdResolver nuevo"

msgid "Create"
msgstr ""

#, fuzzy
msgid "Select resolver"
msgstr "Eliminar solucionador"

#, fuzzy
msgid "Confirm changes"
msgstr "Confirmar PIN"

#, fuzzy
msgid "Confirm"
msgstr "Confirmar PIN"

#, fuzzy
msgid "Connection error"
msgstr "Prueba de conexión LDAP"

msgid "Error during import users request."
msgstr ""

#, fuzzy
msgid "LinOTP error "
msgstr "Servidor LinOTP"

msgid "Error during import users request: "
msgstr ""

#, fuzzy
msgid "Import successful"
msgstr "PIN configurado correctamente"

#, fuzzy
msgid "The resolver  was successfully updated."
msgstr "El token se ha implementado correctamente"

#, fuzzy
msgid "No users will be created!"
msgstr "¡Creado correctamente!"

msgid "No existing users will be modified!"
msgstr ""

msgid "No users will be deleted!"
msgstr ""

msgid "No user stays unchanged!"
msgstr ""

#, python-format
msgid "%s new users"
msgstr ""

#, python-format
msgid "%s modified users"
msgstr ""

#, python-format
msgid "%s users will be deleted"
msgstr ""

#, python-format
msgid "%s users are identical and therefor unchanged"
msgstr ""

msgid ""
"Could not migrate tokens!\n"
"\n"
msgstr ""
"¡No ha sido posible migrar el token!\n"
"\n"

msgid "You need to enable Javascript to use the authentication forms."
msgstr ""
"Debe habilitar Javascript para poder utilizar los formularios de "
"autenticación"

msgid "Authentication"
msgstr "Autenticación"

#, fuzzy
msgid ""
"Here you may try to authenticate using a token in challenge response mode."
msgstr "Aquí puede probar la autenticación con su token OTP."

#, fuzzy
msgid ""
"Enter your username and OTP PIN to trigger a challenge and submit the OTP "
"value after you recieved it."
msgstr "Introduzca su nombre de usuario, el PIN OTP y el valor OTP."

#, fuzzy
msgid "Challenge Response Login"
msgstr "OCRA - Token desafío/respuesta"

msgid "Create challenge:"
msgstr "Crear desafío:"

msgid "username"
msgstr "Nombre de usuario"

msgid "OTP PIN"
msgstr "PIN OTP"

msgid "trigger"
msgstr ""

msgid "Submit response:"
msgstr "Enviar respuesta:"

msgid "Transaction-ID"
msgstr "Transaction-ID"

msgid "OTP value"
msgstr "Valor OTP"

msgid "submit"
msgstr "enviar"

msgid "Here you may try to authenticate using your OCRA OTP token."
msgstr "Aquí podrá autenticarse con su token OTP OCRA."

msgid "Enter your username, the OTP PIN and the OTP value."
msgstr "Introduzca su nombre de usuario, el PIN OTP y el valor OTP."

msgid "OCRA Login"
msgstr "Inicio de sesión OCRA"

msgid "Submit a challenge:"
msgstr "Introducir desafío:"

msgid "challenge"
msgstr "Desafío"

msgid "get challenge"
msgstr "Buscar desafío"

msgid "Scan your challenge and get your OTP:"
msgstr "Escanee el desafío y tome su valor OTP:"

msgid "Login:"
msgstr "Iniciar sesión:"

msgid "OTP PIN and OTP value"
msgstr "PIN OTP y valor OTP"

msgid "login"
msgstr "Iniciar sesión"

msgid "Enter your username, the OTP PIN and the input for the challenge."
msgstr ""
"Introduzca su nombre de usuario, el PIN OTP y el texto para el desafío."

msgid ""
"By submitting this you will generate a QR image, that can be scaned with "
"your OCRA2 Token reader."
msgstr ""
"Aquí se genera una imagen de QR que podrá escanear con su escáner de token "
"OCRA2."

msgid "To verify your result enter the OTP value into the form below."
msgstr "Por favor, introduzca el valor OTP para su verificación."

msgid "OCRA2 Login"
msgstr "Inicio de sesión OCRA2"

msgid "message / data"
msgstr "mensaje / datos"

#, fuzzy
msgid "Here you may try to authenticate using your KeyIdentity Push Token."
msgstr "Aquí puede probar la autenticación con su token OTP."

#, fuzzy
msgid ""
"Enter your username, the OTP PIN and the data you want to display to verify "
"the authentication."
msgstr ""
"Introduzca su nombre de usuario, el PIN OTP y el texto para el desafío."

#, fuzzy
msgid "KeyIdentity Push Token Login"
msgstr "Seleccionar PushToken:"

msgid "Check the status of your challenge:"
msgstr "Compruebe el estado de su desafío:"

msgid "check status"
msgstr "comprobar estado"

#, fuzzy
msgid "Here you may try to authenticate using your KeyIdentity QR Token."
msgstr "Aquí puede probar a autenticar utilizando su QRToken."

#, fuzzy
msgid "KeyIdentity QR Token Login"
msgstr "Iniciar sesión QRToken"

#, fuzzy
msgid "Scan the challenge and get your OTP:"
msgstr "Escanee el desafío y tome su valor OTP:"

msgid "Here you may try to authenticate using your OTP token."
msgstr "Aquí puede probar la autenticación con su token OTP."

msgid "Enter your username, the OTP PIN (Password) and the OTP value."
msgstr "Introduzca su nombre de usuario, el PIN OTP y el valor OTP."

msgid "Login"
msgstr "Iniciar sesión"

msgid "LinOTP 2 Management"
msgstr "Gestión LinOTP"

msgid "You need to enable Javascript to use the LinOTP Management Web UI."
msgstr ""
"Debe activar Javascript para utilizar la interfaz de usuario de Gestión "
"LinOTP."

msgid "LinOTP Config"
msgstr "Configuración LinOTP"

msgid "UserIdResolvers"
msgstr "UserIdResolvers"

msgid "Realms"
msgstr "Dominios"

msgid "System Config"
msgstr "Configuración del sistema"

msgid "Provider Config"
msgstr "Configuración del proveedor"

msgid "SMS Provider Config"
msgstr "Configuración del proveedor SMS"

msgid "Email Provider Config"
msgstr "Configuración del proveedor de correo electrónico"

msgid "Push Provider Config"
msgstr "Configuración del proveedor push"

#, fuzzy
msgid "Voice Provider Config"
msgstr "Configuración del proveedor"

msgid "Policies"
msgstr "Directrices"

msgid "Tools"
msgstr "Herramientas"

msgid "Get Serial by OTP"
msgstr "Determine el número de serie a través del valor OTP"

msgid "Copy Token PIN"
msgstr "Copie el PIN del token"

msgid "Check Policy"
msgstr "Probar directriz"

msgid "Export Token Info"
msgstr "Exportar información del token"

msgid "Export Audit Trail"
msgstr "Exportar pista de auditoría"

msgid "Migrate Resolver"
msgstr "Migración del solucionador"

msgid "Import Token File"
msgstr "Importar archivo de token"

msgid "SafeNet/ Aladdin XML"
msgstr "SafeNet XML (Aladdin)"

msgid "OATH CSV"
msgstr "OATH CSV"

msgid "YubiKey CSV"
msgstr "YubiKey CSV"

msgid "Help"
msgstr "Ayuda"

msgid "Documentation"
msgstr "Documentación"

msgid "Support and Subscription"
msgstr "Soporte y suscripción"

msgid "About LinOTP"
msgstr "Sobre LinOTP"

msgid "Logout"
msgstr "Cerrar sesión"

msgid "Selected User"
msgstr "Usuario seleccionado"

msgid "Selected Token"
msgstr "Token seleccionado"

msgid "Enroll"
msgstr "Implementar"

msgid "Assign"
msgstr "Asignar"

msgid "Unassign"
msgstr "Eliminar asignación"

msgid "Enable"
msgstr "Activar"

msgid "Disable"
msgstr "Desactivar"

msgid "Set PIN"
msgstr "Establecer PIN"

msgid "Reset Failcounter"
msgstr "Restablecer contador de errores"

#, fuzzy
msgid "Set Expiration"
msgstr "Fecha de caducidad"

msgid "Delete"
msgstr "Borrar"

msgid "Close all"
msgstr "Cerrar todos"

msgid "Token View"
msgstr "Vista del token"

msgid "User View"
msgstr "Vista del usuario"

msgid "Audit Trail"
msgstr "Pista de auditoría"

msgid "Settings"
msgstr "Ajustes"

msgid "Caching"
msgstr "Caché"

msgid "GUI settings"
msgstr "Ajustes de la GUI"

msgid "Client Identification"
msgstr "Identificación del cliente"

msgid "Certificates"
msgstr "Certificados"

msgid "Split at @ sign (splitAtSign)"
msgstr "Separar en el carácter @"

msgid "This will use the part right of an @-sign as realm"
msgstr "Esto utilizará la parte derecha de un símbolo @ como dominio"

msgid "Return SAML attributes"
msgstr "Devolver atributos SAML"

msgid "The /validate/samlcheck controller will also return user attributes"
msgstr ""
"El controlador /validate/samlcheck devuelve atributos de usuario adicionales."

msgid "FailCounterIncOnFalsePin"
msgstr "Aumentar contador de errores si se indica un PIN incorrecto"

msgid "This will increase the failcounter, if the user provided a wrong PIN."
msgstr ""
"El contador de errores aumentará cuando el usuario introduzca un PIN "
"incorrecto y no sea posible identificar el token."

msgid "PrependPin"
msgstr "Anteponer el PIN"

msgid ""
"This will prepend the PIN to the OTP value. Otherwise the PIN will be "
"appended."
msgstr ""
"El PIN se colocará delante del valor OTP. De lo contrario, el PIN se indica "
"detrás del valor OTP."

msgid "Auto resync"
msgstr "Resincronización automática"

msgid "This will automatically resync OTP counter of HMAC based tokens."
msgstr ""
"Para los tokens basados ​​en HMAC se intentará una resincronización automática "
"si el usuario introduce dos valores OTP incorrectos de forma consecutiva."

msgid "Auto resync timeout"
msgstr "Tiempo límite para la sincronización automática"

msgid ""
"The time in which the two successive OTP values need to be entered (in "
"seconds)"
msgstr "Después de este tiempo (en segundos) se desechará el primer valor OTP."

msgid "Pass on user not found"
msgstr "Permitir el acceso si el usuario no existe"

msgid ""
"If checked, users who are not found in the useridresolvers are authenticated "
"successfully. USE WITH CAUTION!"
msgstr ""
"Si el usuario no existe, la solicitud de autenticación se responderá de "
"forma positiva. Por tanto, todos los nombres de usuario que no existan se "
"autenticarán correctamente. ¡PRESTE ATENCIÓN DURANTE SU USO!"

msgid "Pass on user no token"
msgstr "Permitir el acceso cuando el usuario no tenga ningún token"

msgid ""
"If checked, users who have no token get authenticated automatically "
"successful. USE WITH CAUTION!"
msgstr ""
"El usuario se autenticará correctamente cuando el usuario existe pero no "
"posee ningún token. ¡PRESTE ATENCIÓN DURANTE SU USO!"

msgid "Authorization"
msgstr "Autorización"

msgid "Override authentication client"
msgstr "Sobrescribir cliente que debe ser autenticado"

msgid ""
"This is a comma separated list of clients, that may send another client IP "
"for authorization policies."
msgstr ""
"Se trata de una lista separada por comas de direcciones IP que pueden enviar "
"una dirección IP distinta a la propia para las directrices de autorización."

msgid "Resolver Lookup Caching"
msgstr "Caché de Consultas del Solucionador"

msgid "Enable caching of the realm to user id resolver lookup"
msgstr ""
"Habilitar el caché de consultas del solucionador de dominio a id de usuario"

#, fuzzy
msgid ""
"The expiration of the resolver lookup caching in seconds or as duration "
"format for days, hours and minutes: >1d 3h 4m<"
msgstr "La expiración del caché de consultas del solucionador en segundos"

msgid "User Lookup Caching"
msgstr "Caché de Consultas de Usuario"

msgid "Enable the caching of user lookup in a resolver"
msgstr "Habilitar el caché de consultas de usuario en un solucionador"

#, fuzzy
msgid ""
"The expiration of the user lookup caching in seconds or as duration format "
"for days, hours and minutes: >1d 3h 4m<"
msgstr "La expiración del caché de consultas de usuario en segundos"

msgid "Selfservice portal"
msgstr "Portal de autogestión"

msgid "Display realm select box"
msgstr "Mostrar lista de selección del dominio"

msgid ""
"If checked a realm dropdown box will be displayed on the selfservice portal "
"logon page."
msgstr ""
"Se mostrará una lista desplegable en la que el usuario podrá seleccionar el "
"dominio en el que desea iniciar sesión en el portal de autogestión."

msgid "Client Identification with Proxy"
msgstr "Identificación del cliente con proxy"

msgid "Support for HTTP_X_FORWARDED_FOR"
msgstr "Soporte para HTTP_X_FORWARDED_FOR"

msgid "Support for HTTP_FORWARDED"
msgstr "Soporte para HTTP_FORWARDED"

msgid "Trusted Forwarding Proxy"
msgstr "Proxy transmisor de confianza "

msgid ""
"The ip address of the trusted forwarding proxy, which provides the "
"REMOTE_ADDR."
msgstr ""
"La dirección IP del proxy transmisor de confianza, que proporciona la "
"REMOTE_ADDR."

msgid "Use system certificate"
msgstr "Usar certificado de sistema"

msgid "If checked the linotp server will use system certificates"
msgstr "Si está marcado, el servidor linotp usará certificados de sistema"

msgid "Save Config"
msgstr "Guardar configuración"

msgid "Set as default"
msgstr "Establecer como predeterminado"

msgid "SMS Provider: create and edit"
msgstr "Proveedor de SMS: crear y editar"

msgid "New"
msgstr "Nuevo"

msgid "Edit"
msgstr "Editar"

msgid "Class"
msgstr "Clase"

msgid "Config"
msgstr "Configurar"

msgid "Timeout"
msgstr "Tiempo límite"

msgid "SMS Provider"
msgstr "Proveedor SMS"

msgid "Do you want to delete the provider?"
msgstr "¿Desea eliminar el proveedor?"

msgid "Deleting provider"
msgstr "Eliminando el proveedor"

msgid "Email Provider: create and edit"
msgstr "Proveedor de correo electrónico: crear y editar"

msgid "Timeout (sec)"
msgstr "Tiempo límite (seg)"

msgid "Email Provider"
msgstr "Proveedor de correo electrónico"

msgid "Do you want to delete the Provider?"
msgstr "¿Desea eliminar el Proveedor?"

msgid "Email Provider Configuration"
msgstr "Configuración del proveedor de correo electrónico"

msgid "Push Provider: create and edit"
msgstr "Proveedor push: crear y editar"

msgid "Push Provider"
msgstr "Proveedor push"

msgid "Push Provider Configuration"
msgstr "Configuración del proveedor push"

#, fuzzy
msgid "Voice Provider: create and edit"
msgstr "Proveedor de correo electrónico: crear y editar"

#, fuzzy
msgid "voice Provider"
msgstr "Proveedor de correo electrónico"

#, fuzzy
msgid "Do you want to delete the voice provider?"
msgstr "¿Desea eliminar el proveedor?"

#, fuzzy
msgid "Voice provider configuration"
msgstr "Configuración del proveedor de correo electrónico"

#, fuzzy
msgid "Save config"
msgstr "Guardar configuración"

msgid "OCRA Token"
msgstr "Token OCRA"

msgid "Default Settings"
msgstr "Configuración predeterminada"

msgid "OCRA token settings"
msgstr "Configuración del token OCRA"

msgid "Maximum concurrent OCRA challenges"
msgstr "Número máximo de desafíos OCRA simultáneos"

msgid "This is the maximum concurrent challenges per OCRA Token."
msgstr ""
"Este es el número máximo de desafíos OCRA simultáneos que pueden solicitarse "
"para un token OCRA."

msgid "OCRA challenge timeout"
msgstr "Tiempo límite para el desafío OCRA"

msgid ""
"After this time a challenge can not be used anymore. Valid entries are like "
"1D, 2H or 5M where D=day, H=hour, M=minute."
msgstr ""
"Después de ese tiempo se descartará un desafío OCRA. Entradas válidas son, "
"p. ej., 1D, 2H o 5M, donde D = día, H = hora, M = minutos."

msgid "Default OCRA suite"
msgstr "OCRA Suite estándar"

msgid ""
"This is the suite for newly enrolled OCRA tokens. Default is OCRA-1:HOTP-"
"SHA256-8:C-QA08"
msgstr ""
"Esta es la suite OCRA por defecto para un token de OCRA recién implementado. "
"Estándar: OCRA-1:HOTP-SHA256-8:C-QA08"

msgid "Default QR suite"
msgstr "Estándar QR-suite"

msgid ""
"This is the suite for newly enrolled OCRA tokens. Default is OCRA-1:HOTP-"
"SHA256-6:C-QA64"
msgstr ""
"Este es la suite para tokens OCRA recién inscritos. La configuración "
"predeterminada es OCRA-1:HOTP-SHA256-6:C-QA64"

msgid "Default token settings"
msgstr "Configuración predeterminada de token"

msgid "DefaultResetFailCount"
msgstr "Restablecer contador de errores por defecto"

msgid "Will reset the fail counter when the user authenticated successfully"
msgstr ""
"Restablece el contador de errores cuando el usuario ha iniciado sesión "
"correctamente con este token."

msgid "DefaultMaxFailCount"
msgstr "Valor máximo estándar para el contador de errores"

msgid "This is the maximum allowed failed logins for a new enrolled token."
msgstr ""
"Este es el número máximo de intentos de acceso fallidos con un token. Tras "
"esto se bloqueará el token hasta que se restablezca el contador de errores "
"manualmente."

msgid "DefaultCountWindow"
msgstr "Ventana del contador estándar"

msgid "This is the default look ahead window for counter based tokens."
msgstr ""
"En esta ventana del contador se buscará por defecto el valor OTP en caso de "
"haber un token nuevo."

msgid "DefaultSyncWindow"
msgstr "Ventana de resincronización estándar"

msgid ""
"A new token will have this window to do the manual or automatic OTP sync."
msgstr ""
"Un nuevo token dispondrá de esta ventana para hacer la sincronización OTP "
"manual o automática."

msgid "DefaultOtpLen"
msgstr "Longitud estándar OTP"

msgid "A new token will be set to this OTP length."
msgstr "El valor OTP de un token nuevo se interpretará con esta longitud."

msgid "6 digits"
msgstr "6 dígitos"

msgid "8 digits"
msgstr "8 dígitos"

msgid "10 digits"
msgstr "10 dígitos"

msgid "DefaultChallengeValidityTime"
msgstr "Período de validez estándar de un desafío"

msgid "Default validity timeframe of a challenge."
msgstr "Ventana de tiempo de validez estándar para un desafío"

msgid "Tokentype Configuration"
msgstr "Configuración de los tipos de token"

msgid "Support Contact"
msgstr "Contacto para soporte"

msgid "Ok"
msgstr "Ok"

msgid "KeyIdentity LinOTP Support and Subscription"
msgstr "Asistencia y subscripción LinOTP de KeyIdentity"

msgid "Set Support and Subscription"
msgstr "Registrar soporte y suscripción"

msgid "Please choose your support and subscription file"
msgstr "Por favor, seleccione un archivo de soporte y suscripción"

msgid ""
"If LinOTP is setup to manage its administration users, you can change your "
"LinOTP management password now."
msgstr ""

#, fuzzy
msgid "User:"
msgstr "Usuario"

#, fuzzy
msgid "Old password"
msgstr "Contraseña Bind"

#, fuzzy
msgid "New password"
msgstr "Contraseña"

#, fuzzy
msgid "Confirm new password"
msgstr "Contraseña Bind"

msgid "LinOTP - the open source solution for two factor authentication."
msgstr ""
"LinOTP, la solución de código abierto para la autenticación de dos factores."

msgid "Copyright (C) 2010 - 2017 KeyIdentity GmbH"
msgstr "Copyright (C) 2010 - 2017 KeyIdentity GmbH"

msgid "Licensed under AGPLv3"
msgstr "Bajo licencia AGPLv3"

msgid "For more information please visit:"
msgstr "Encontrará más información en:"

msgid "or"
msgstr "o"

msgid "View latest changelog"
msgstr "Ver el último registro de cambios"

msgid "Authors:"
msgstr "Autores:"

msgid "About KeyIdentity LinOTP"
msgstr "Sobre LinOTP de KeyIdentity"

#, fuzzy
msgid "Selected Tokens"
msgstr "Token seleccionado"

#, python-format
msgid "Changes will affect all %s tokens"
msgstr ""

msgid "Usage Count"
msgstr ""

msgid "Set maximum usage limits for the entire token lifetime."
msgstr ""

#, fuzzy
msgid "Max. authentication attempts"
msgstr "Sobrescribir cliente que debe ser autenticado"

msgid "unlimited"
msgstr ""

#, fuzzy
msgid "Max. successful authentications"
msgstr "Número máximo de autenticaciones correctas"

#, fuzzy
msgid "Validity Period"
msgstr "Finalizar período de validez"

msgid "Set the period of time where the token is enabled."
msgstr ""

msgid "Valid from"
msgstr ""

#, fuzzy
msgid "Valid until"
msgstr "Finalizar período de validez"

msgid "You may reset the PINs for the tokens"
msgstr "Puede restaurar los PIN para el token"

msgid "PIN type"
msgstr "Tipo de PIN"

msgid "PIN (again)"
msgstr "PIN (repetir)"

msgid "The token will be enrolled for user"
msgstr "Implementación del token para el usuario"

msgid "Currently this token will not be assigned to any users."
msgstr "Actualmente este token no será asignado a ningún usuario."

msgid "[?]"
msgstr "[?]"

msgid ""
"If you select one user, this token will be automatically assigned to this "
"user. Anyhow, you can assign this token to any user later on."
msgstr ""
"Si selecciona un usuario, el token se asignará automáticamente al usuario. "
"No obstante, también podrá asignarlo a un usuario más adelante."

msgid ""
"You selected more than one user. If you want to assign the token to a user "
"during enrollment, you need to select only one user.  Anyhow, you can assign "
"this token to any user later on."
msgstr ""
"Ha seleccionado más de un usuario. Si desea asignar el token a un usuario, "
"solo puede seleccionar un único usuario. No obstante, también podrá "
"asignarlo a un usuario más adelante."

msgid "Token type"
msgstr "Tipo de token"

msgid "OCRA - challenge/response Token"
msgstr "OCRA - Token desafío/respuesta"

msgid "Please enter or copy the OCRA key."
msgstr "Por favor, introduzca la clave OCRA."

msgid "OCRA key"
msgstr "Clave OCRA"

msgid "Generate OCRA key."
msgstr "Dejar que el servidor genere la clave OCRA."

msgid "Protect your token with a static PIN"
msgstr "Proteja sus token por medio de un PIN fijo:"

msgid "Token PIN:"
msgstr "PIN del token:"

msgid "enter PIN"
msgstr "Establecer PIN"

msgid "confirm PIN"
msgstr "Confirmar PIN"

msgid "Enroll Token"
msgstr "Implementar token"

msgid ""
"Here you can search for the serial of a token.You need to enter the current "
"OTP value, and choose where you want to search for this token."
msgstr ""
"Aquí puede buscar el número de serie de un token. Debe introducir el valor "
"OTP actual del token y elegir dónde y con qué criterios se debe buscar el "
"token."

msgid "Beware: This can be time consuming!"
msgstr "Advertencia: ¡Esto puede tardar mucho tiempo!"

msgid "Assigned token"
msgstr "Token asignados"

msgid "assigned"
msgstr "asignado"

msgid "not assigned"
msgstr "sin asignar"

msgid "Get Serial by OTP value"
msgstr "Determinar el número de serie a través del valor OTP"

msgid "Get Serial"
msgstr "Determinar número de serie"

msgid "Here you can check your policies."
msgstr "Aquí puede probar sus directrices."

msgid ""
"You can enter the corresponding values and the system will check, if there "
"is any matching policy for this scenario."
msgstr ""
"Puede introducir los valores correspondientes y el sistema comprobará si hay "
"una directriz adecuada."

msgid "This action is allowed by the following policy:"
msgstr "Esta acción está permitida por la siguiente directriz:"

msgid "This action is not allowed by any policy!"
msgstr "¡Esta acción no está permitida por ninguna directriz!"

msgid ""
"Here you can export token information of the tokens you are allowed to view "
"to a CSV file."
msgstr ""
"Aquí puede exportar la información del token como un archivo CSV para cuya "
"visualización está autorizado."

msgid ""
"You can enter additional attributes, you defined in the user mapping in the "
"UserIdResolver. These attributes will be added to the CSV file."
msgstr ""
"Puede introducir atributos adicionales que deban incluirse en la exportación "
"CSV. Estos atributos deben estar definidos en la correlación de atributos en "
"UserIdResolver."

msgid "Export"
msgstr "Exportar"

msgid "Here you can export the audit information to a CSV file."
msgstr "Puede exportar la información de auditoría como un archivo CSV."

msgid "Number of audit entries to export"
msgstr "Número de entradas de auditoría que deben exportarse"

msgid "Enter the number of audit entries you want to export."
msgstr ""
"Por favor, introduzca el número de entradas de auditoría que desee exportar."

msgid "Page to export"
msgstr "Página que se debe exportar"

msgid "Enter the page of the audit entries you want to export."
msgstr ""
"Por favor, introduzca la página de auditoría con las entradas de auditoría "
"que desee exportar."

msgid ""
"With this dialog you can import users to create an internally managed user "
"resolver."
msgstr ""

msgid "You can upload csv files with the following column order:"
msgstr ""

msgid "Please choose the csv file containing the users to import"
msgstr ""

#, fuzzy
msgid "CSV Configuration"
msgstr "Configuración JSON"

msgid "Field delimiter:"
msgstr ""

msgid "Text delimiter:"
msgstr ""

#, fuzzy
msgid "Password format:"
msgstr "Contraseña"

msgid "plaintext (will be hashed during import)"
msgstr ""

msgid "Permitted formats are bcrypt, SHA256crypt and SHA512crypt"
msgstr ""

msgid "secure hash"
msgstr ""

msgid "Skip first line (header information)"
msgstr ""

msgid ""
"The users of the csv file will update an existing or populate a new managed "
"resolver. The target resolver has to be added to a realm after the import."
msgstr ""

#, fuzzy
msgid "Resolver:"
msgstr "Solucionador"

msgid "create new..."
msgstr ""

msgid ""
"The user import from the selected file would result in the     following "
"changes. If results are as expected, you have to complete     the import by "
"confirming the changes."
msgstr ""

msgid "Summary"
msgstr "Resumen"

#, fuzzy
msgid "Details"
msgstr "Detalles de la acción"

msgid "Here you can copy the OTP PIN from one token to the other."
msgstr ""
"Aquí puede transferir el PIN OTP de un token a otro sin conocer el PIN."

msgid ""
"Please enter the serial number of the token with the existing PIN and the "
"serial number of the token, that should get the same PIN."
msgstr ""
"Por favor, introduzca el número de serie del token con el PIN existente y el "
"número de serie del token que deba recibir el PIN nuevo."

msgid "From token"
msgstr "Del token"

msgid "To token"
msgstr "Al token"

msgid "Copy PIN"
msgstr "Copiar PIN"

msgid "Migrate assigned tokens to a new resolver"
msgstr "Migrar token asignados a un solucionador nuevo"

msgid "From resolver"
msgstr "Del solucionador"

msgid "To resolver"
msgstr "al solucionador"

msgid "Migrate tokens"
msgstr "Migrar token"

msgid ""
"Here you can upload the XML file that came with your SafeNet eToken PASS."
msgstr "Aquí puede importar el archivo XML para su SafeNet eToken PASS."

msgid "Please choose the token file"
msgstr "Por favor, seleccione un archivo de token"

msgid "Hash algorithm"
msgstr "Algoritmo Hash"

msgid "automatic detection"
msgstr "reconocimiento automático"

msgid "Target realm"
msgstr "Dominio de destino"

msgid "Aladdin XML Token File"
msgstr "Archivo de token Aladdin XML"

msgid "Load Token File"
msgstr "Cargar archivo de token"

msgid ""
"Here you may upload the XML file of any OATH compliant OTP Token.The LinOTP "
"server will automatically recognize if the token is an HOTP (event based) or "
"a TOTP (time based) token. If the HMAC secrets are encrypted you either need "
"- depending on the encryption - the password or the encryption key."
msgstr ""
"Aquí puede importar el archivo XML para token compatibles con OATH. LinOTP "
"detecta automáticamente si se trata de token basados en eventos (HOTP) o en "
"el tiempo (TOTP). Si las semillas HMAC están cifradas, deberá indicar, "
"dependiendo del cifrado, una contraseña o la clave de cifrado."

msgid ""
"Check the serial numbers for OATH compliance (non-compliant serial numbers "
"will be ignored)"
msgstr ""
"Comprueba que los números de serie son conformes con OATH. Los token con "
"números de serie no compatibles se ignorarán."

msgid "plain value"
msgstr "Valores sin cifrar"

msgid "preshared key"
msgstr "Cifrado con clave precompartida"

msgid "password protected"
msgstr "Cifrado con contraseña"

msgid "PSKC Key File"
msgstr "Archivo PSKC"

msgid ""
"Here you can upload a CSV file for your OATH token. The file is supposed to "
"contain one token per line"
msgstr ""
"Aquí puede importar un archivo CSV que contenga definiciones de token OATH. "
"Este archivo debe contener un token por línea."

msgid "For HOTP and TOTP tokens:"
msgstr "Para token HOTP y TOTP:"

msgid "Serial number, Seed, Type, OTP length, Time step"
msgstr "Número de serie, semilla, tipo, longitud OTP, unidad de tiempo"

msgid "For OCRA tokens:"
msgstr "Para token OCRA:"

msgid "Serial Number, Seed, Type, Ocra Suite"
msgstr "Número de serie, semilla, tipo, OCRA suite"

msgid "Default Values:"
msgstr "Valores estándar"

msgid "HOTP"
msgstr "HOTP"

msgid "OTP length"
msgstr "Longitud OTP"

msgid "Time step"
msgstr "Unidad de tiempo"

msgid "OCRA suite"
msgstr "OCRA suite"

msgid "optional"
msgstr "Opcional"

msgid ""
"Here you can upload a CSV file for your YubiKey token. The file is supposed "
"to contain one token per line"
msgstr ""
"Aquí puede importar un archivo CSV que contiene definiciones de token "
"YubiKey. Este archivo debe contener un token por línea y puede crearse a "
"través de la interfaz de usuario 'Yubikey-personalization-gui'."

msgid "YubiKey CSV Token File"
msgstr "Archivo CSV de token YubiKey"

msgid ""
"Here you can upload the data file that came with your Tagespasswort tokens."
msgstr ""
"Aquí puede importar el archivo que viene con el token de contraseña diaria."

msgid "Tagespasswort Token File"
msgstr "Archivo de token de contraseña diaria"

msgid "Upload the eToken data file:"
msgstr "Cargar archivo eToken .dat:"

msgid "Timebased eToken can use a different start date"
msgstr "El eToken basado en tiempo puede usar una fecha de inicio diferente"

msgid "eToken DAT File"
msgstr "Archivo eToken .dat"

msgid "Here you can upload the XML file that came with your Feitian tokens."
msgstr "Aquí se puede importar el archivo XML para su token Feitian."

msgid "Feitian XML Token file"
msgstr "Archivo XML de token Feitian"

msgid "Import tokens from Vasco DPX file"
msgstr "Importar token desde el archivo Vasco DPX"

msgid "Transport key:"
msgstr "Clave de transporte:"

msgid "Vasco DPX File"
msgstr "Archivo DPX VASCO"

msgid "Here you can import your policy file."
msgstr "Aquí puede importar el archivo de directrices."

msgid "Please choose the policy file"
msgstr "Por favor, seleccione un archivo de directrices"

msgid "Import policies"
msgstr "Importar directrices"

msgid "Import policy file"
msgstr "Importar archivo de directrices"

msgid "Create a new realm or select one available realm"
msgstr "Aquí puede crear un dominio nuevo o editar uno existente"

msgid "Set Default"
msgstr "Establecer como dominio predeterminado"

msgid "Clear Default"
msgstr "Eliminar estándar"

msgid "Create a new or select one available UserIdResolver"
msgstr "Aquí puede crear un solucionador nuevo o modificar uno existente"

msgid "Duplicate"
msgstr "Duplicado"

msgid "Which type of resolver do you want to create?"
msgstr "¿Qué tipo de UserIdResolver desea crear?"

msgid "Creating a new UserIdResolver"
msgstr "Crear un UserIdResolver nuevo"

msgid "LDAP"
msgstr "LDAP"

msgid "SQL"
msgstr "SQL"

msgid "Flatfile"
msgstr "Archivo plano"

msgid "Here you can add or remove existing resolvers to the realm"
msgstr "Aquí puede añadir o quitar solucionadores existentes de un dominio"

msgid "You are creating a new realm."
msgstr "Aquí se crea un dominio nuevo."

msgid "You may add resolvers by holding down Ctrl-Key and left-clicking."
msgstr ""
"Puede añadir solucionadores manteniendo pulsada la tecla Ctrl y haciendo "
"clic con el botón izquierdo."

msgid "Realm name"
msgstr "Nombre de dominio"

msgid "Here you may define the resolvers belonging to the realm"
msgstr "Aquí puede definir qué solucionadores pertenecen al dominio"

msgid "Edit Realm"
msgstr "Editar dominio"

msgid ""
"The following tokens will be permanently deleted and can not be recovered."
msgstr ""
"Los token siguientes se eliminarán de forma permanente y no podrán "
"recuperarse."

msgid "Delete selected tokens?"
msgstr "¿Eliminar token seleccionados?"

msgid "Delete tokens"
msgstr "Eliminar token"

msgid "Enrolled the token"
msgstr "El token"

msgid "for user"
msgstr "se ha implementado para los usuarios"

msgid "token enrollment"
msgstr "Token implementado"

msgid "Token serial: "
msgstr "Número de serie: "

msgid ""
"The token was lost? You may enroll a temporary token and automatically "
"disable the lost token."
msgstr ""
"¿Se ha perdido el token? Puede implementar un token temporal nuevo. En este "
"caso, el token perdido se desactivará automáticamente."

msgid "- Select Temporary Token Type -"
msgstr "- Seleccionar tipo de token temporal -"

msgid "Simple Password Token"
msgstr "Token de contraseña sencilla"

msgid "Email Token"
msgstr "Token del correo electrónico"

msgid "SMS Token"
msgstr "Token SMS"

msgid "Lost Token"
msgstr "Token perdido"

msgid "Token Info"
msgstr "Información de token"

msgid "Hashlib"
msgstr "Algoritmo Hash"

msgid "Counter Window"
msgstr "Ventana del contador"

msgid "Max Fail Counter"
msgstr "Valor máximo para el contador de errores"

msgid "Max Auth Count"
msgstr "Número máximo de intentos de autenticación"

msgid "Max Successful Auth Count"
msgstr "Número máximo de autenticaciones correctas"

msgid "Validity start"
msgstr "Comenzar período de validez"

msgid "Validity end"
msgstr "Finalizar período de validez"

msgid "Time Window"
msgstr "Intervalo de tiempo"

msgid "Time Shift"
msgstr "Retardo"

msgid "Time Step"
msgstr "Unidad de tiempo"

msgid "set Hashlib"
msgstr "ajustar algoritmo Hash"

msgid "set OTP length"
msgstr "ajustar longitud de OTP"

msgid "set Counter Window"
msgstr "ajustar ventana del contador"

msgid "set Max Failcount"
msgstr "ajustar contador de errores"

msgid "set Max Auth Count"
msgstr "ajustar el número máximo de intentos de autenticación"

msgid "set Max Successful Auth Count"
msgstr "ajustar el número máximo de autenticaciones correctas"

msgid "Mobile phone number"
msgstr "Número de teléfono móvil"

msgid "set Sync Window"
msgstr "ajustar ventana de resincronización"

msgid "set Time Window"
msgstr "ajustar intervalo de tiempo"

msgid "set Time Shift"
msgstr "ajustar tiempo de retardo"

msgid "set Time Step"
msgstr "ajustar unidad de tiempo"

msgid "set Description"
msgstr "ajustar descripción"

msgid "You may resync the token:"
msgstr "Resincronización del token:"

msgid "Therefor please enter two OTP values."
msgstr "Para ello, introduzca dos valores OTP consecutivos."

msgid "Resync Token"
msgstr "Sincronizar token"

msgid "Resync"
msgstr "Sincronizar"

msgid "Define to which realms the token(s) shall belong to:"
msgstr "Defina a qué dominios debe pertenecer este token:"

msgid "You may add realms by holding down Ctrl-Key and left-clicking."
msgstr ""
"Puede añadir dominios manteniendo pulsada la tecla Ctrl y haciendo clic con "
"el botón izquierdo."

msgid "Edit Realms of Token"
msgstr "Editar dominios del token"

msgid "Set Realm"
msgstr "Establecer dominio de token"

msgid "You may get OTP values for token:"
msgstr "Para este token puede solicitar valores OTP:"

msgid "Enter the number, how many OTP values you want to retrieve:"
msgstr "Por favor, introduzca el número de valores OTP que deben solicitarse:"

msgid "Get OTP values"
msgstr "Solicitar valores OTP"

msgid "The following Tokens will be unassigned from the their users:"
msgstr "Se eliminarán las asignaciones de los token siguientes:"

msgid ""
"The users will not be able to authenticate with this token anymore. Are you "
"sure?"
msgstr "El usuario dejará de poder autenticarse con este token. ¿Está seguro?"

msgid "Unassign selected tokens?"
msgstr "¿Revocar asignación de los token seleccionados?"

msgid "Do you want to delete the realm"
msgstr "Desea eliminar el dominio "

msgid "Deleting realm"
msgstr "eliminar dominio"

msgid "Do you want to delete the resolver?"
msgstr "¿Desea eliminar este solucionador?"

msgid "Deleting resolver"
msgstr "Eliminar solucionador"

msgid "Token enrolled. Use the old PIN with the new password."
msgstr ""
"Se ha implementado el token temporal. El usuario debe usar su PIN antiguo "
"junto con la contraseña nueva."

msgid "The temporary token can be used till the end date."
msgstr "El token temporal puede utilizarse hasta la fecha de caducidad."

msgid "Password"
msgstr "Contraseña"

msgid "End date"
msgstr "Fecha de caducidad"

msgid "New Temporary Token"
msgstr "Token temporal nuevo"

msgid "Server Configuration"
msgstr "Configuración del servidor"

msgid "Server-URI"
msgstr "URI del servidor"

#, fuzzy
msgid "Enforce STARTTLS"
msgstr "Forzar TLS"

msgid "CA Certificate"
msgstr "Certificado CA"

#, fuzzy
msgid ""
"If you are using STARTTLS or LDAPS you can enter the CA certificate in PEM "
"format here."
msgstr "Si utiliza LDAPS, puede copiar aquí el certificado CA en formato PEM."

msgid "BaseDN"
msgstr "Basis DN"

msgid "BindDN"
msgstr "Bind DN"

msgid "Bind Password"
msgstr "Contraseña Bind"

msgid ""
"If security relevant information is changed, for example the URL, the "
"password has to be provided to avoid unprivileged exposure of the password."
msgstr ""
"Si se cambió información relevante para la seguridad, como por ejemplo la "
"URL, se ha de suministrar la contraseña para prevenir la exposición sin "
"privilegios de la contraseña."

msgid "Sizelimit"
msgstr "Límite de tamaño"

msgid "No anonymous referral chasing"
msgstr "Sin seguimiento anónimo de las referencias"

msgid "Test LDAP Server connection"
msgstr "Probar conexión al servidor LDAP"

msgid "Testing connection ..."
msgstr "Probar conexión..."

msgid "Mapping Attributes"
msgstr "Atributos de correlación"

msgid "LoginName Attribute"
msgstr "Nombre de usuario del atributo"

msgid "Searchfilter"
msgstr "Filtro de búsqueda"

msgid "Userfilter"
msgstr "Filtro de usuarios"

msgid "Attribute mapping"
msgstr "Asignación de atributos"

msgid ""
"The UID (unique identifier) for your LDAP objects - could be DN, GUID or "
"entryUUID (LDAP) or objectGUID (Active Directory)"
msgstr ""
"El UID (identificador único) para los objetos LDAP; podría ser DN, GUID o "
"entryUUID (LDAP), o objectGUID (directorio activo)."

msgid "UID Type"
msgstr "Tipo de UID"

msgid "Preset Active Directory"
msgstr "Preasignar para directorio activo"

msgid "Preset LDAP"
msgstr "Preasignar LDAP"

msgid "LDAP Resolver"
msgstr "Solucionador LDAP"

msgid "Test LDAP connection"
msgstr "Probar conexión LDAP"

msgid "Preset AD"
msgstr "Preasignar AD"

msgid "Resolver name:"
msgstr "Nombre del solucionador"

msgid "Server-URI:"
msgstr "URI del servidor:"

msgid "CA Certificate:"
msgstr "Certificado CA:"

msgid "Auth User:"
msgstr "Auth Usuario:"

msgid "Test HTTP Server connection"
msgstr "Probar conexión al servidor HTTP"

msgid "Testing connection ... "
msgstr "Probando conexión..."

msgid "JSON Configuration"
msgstr "Configuración JSON"

msgid "UserId"
msgstr "UserId"

msgid "Userlist"
msgstr "Userlist"

msgid "URL path:"
msgstr "Ruta URL:"

msgid "Parameters:"
msgstr "Parámetros:"

msgid "Result path:"
msgstr "Ruta resultante:"

msgid "Attribute mapping:"
msgstr "Mapeo de atributos:"

msgid "Driver"
msgstr "Controlador"

msgid "Server"
msgstr "Servidor"

msgid "Port"
msgstr "Puerto"

msgid "Database"
msgstr "Base de datos"

msgid "Database table"
msgstr "Tabla de la base de datos"

msgid "Limit"
msgstr "Límite"

msgid "Database encoding"
msgstr "Codificación de la base de datos"

msgid "Additional connection parameters"
msgstr "Parámetros de conexión adicionales"

msgid "Test SQL connection"
msgstr "Probar conexión SQL"

msgid "Testing connections..."
msgstr "Probar conexión LDAP..."

msgid "Where statement"
msgstr "Instrucción Where"

msgid "SQL Resolver"
msgstr "Solucionador SQL"

msgid "filename"
msgstr "Nombre del archivo"

msgid "File Resolver"
msgstr "Solucionador del archivo"

msgid "Resyncing of token failed"
msgstr "Se ha producido un error en la resincronización del token."

msgid "Resynced token successfully"
msgstr "El token se ha sincronizado correctamente."

msgid "set PIN successfully"
msgstr "PIN configurado correctamente."

msgid "When displaying Token information you may only select one single Token."
msgstr ""
"Si desea mostrar información del token, debe seleccionar un único token."

msgid "When retrieving the token type you may only select one single Token."
msgstr "Si desea determinar el tipo de token, debe seleccionar un único token."

msgid "Error: unknown tokentype in function token_enroll()"
msgstr "Error: tipo de token desconocido en la función token_enroll()."

msgid "Could not find a token for this OTP value."
msgstr "No se ha podido determinar ningún token para este valor OTP."

msgid "Error finding a token to this OTP value."
msgstr "Error al obtener un token para este valor OTP."

msgid "Failed to communicate to LinOTP server"
msgstr "¡Error en la comunicación con el servidor de LinOTP!"

msgid "unknown token type to load!"
msgstr "¡Tipo de token desconocido durante la importación!"

msgid "You may only upload support subscription files ending with .pem"
msgstr "El archivo de soporte que está cargando debe tener la extensión .pem"

msgid ""
"Error saving SMS configuration. Please check your configuration and your "
"server"
msgstr ""
"Error al guardar la configuración del proveedor de SMS. Por favor, compruebe "
"la configuración en el servidor."

msgid ""
"Error saving system configuration. Please check your configuration and your "
"server"
msgstr ""
"Error al guardar la configuración del sistema. Por favor, compruebe la "
"configuración en el servidor."

msgid ""
"Error saving system checkboxes configuration. Please check your "
"configuration and your server"
msgstr ""
"Error al guardar las casillas de verificación del sistema. Por favor, "
"compruebe la configuración en el servidor."

msgid ""
"Regexp error in realm. You need to select ONE realm to set it as default."
msgstr ""
"Error en la expresión regular del dominio. Solo puede seleccionar un dominio "
"como dominio predeterminado."

msgid "There is an error in the realm name!"
msgstr "¡Error en el nombre del dominio!"

msgid "Policy set."
msgstr "Directriz guardada."

msgid "Policy name is not defined!"
msgstr "¡El nombre de la directriz no está definido!"

msgid "Policy deleted."
msgstr "Directriz eliminada."

msgid "Error fetching list!"
msgstr "¡Error al solicitar lista!"

msgid "created token with serial"
msgstr "Token generado correctamente. Número de serie:"

msgid "losttoken failed"
msgstr "Token perdido fallido"

msgid "set token PIN failed"
msgstr "Error al establecer el PIN del token"

msgid "Error while fetching the tokentype"
msgstr "Error al determinar el tipo de token"

msgid "Error creating token"
msgstr "Error al generar el token"

msgid "Failed"
msgstr "Error"

msgid "Failed to import token"
msgstr "Error al importar el token"

msgid "Token import result"
msgstr "Resultado de la importación del token"

msgid "Failed to import policies"
msgstr "Error al importar las directrices"

msgid "Policy import result"
msgstr "Resultado de la importación de las directrices"

msgid "Failed to load support subscription"
msgstr "Error en el registro de los datos de soporte"

msgid "Support subscription import result"
msgstr "Resultado del registro de soporte"

msgid "Error saving ldap configuration."
msgstr "Error al guardar la configuración LDAP."

msgid "Error saving realm configuration."
msgstr "Error al guardar la configuración del dominio"

msgid "Realm created"
msgstr "Dominio creado"

<<<<<<< HEAD
msgid "Copyright (C) 2010 - 2018 KeyIdentity GmbH"
msgstr "Copyright (C) 2010 - 2018 KeyIdentity GmbH"
=======
msgid "Error setting Token realms"
msgstr "Error al establecer el dominio del token"
>>>>>>> 29a92717

msgid "Error saving file configuration"
msgstr "Error al guardar la configuración del archivo"

msgid "Error saving sql configuration"
msgstr "Error al guardar la configuración SQL"

msgid "Resolver deleted successfully"
msgstr "El solucionador se ha eliminado correctamente"

msgid "Failed deleting resolver"
msgstr "Error al eliminar el solucionador"

msgid "Realm deleted"
msgstr "Dominio eliminado"

msgid "Failed deleting Realm"
msgstr "Error al eliminar el dominio"

msgid "Error in regular expression for"
msgstr "Error en la expresión regular para"

msgid "LDAP Server configuration seems to be OK! Number of users found"
msgstr ""
"La configuración del servidor LDAP parece estar bien.\n"
"Número de usuarios encontrados "

msgid "Error loading LDAP resolver"
msgstr "Error al cargar solucionador de LDAP"

msgid "HTTP Server configuration seems to be OK! Number of users found"
msgstr ""
"¡La configuración del servidor HTTP parece correcta! Número de usuarios "
"encontrados "

msgid "Error loading HTTP resolver"
msgstr "Error al cargar el solucionador HTTP"

msgid "Error loading SQL resolver"
msgstr "Error al cargar solucionador de SQL"

msgid "SQL config seems to be OK! Number of users found"
msgstr ""
"La configuración del servidor SQL parece estar bien. Número de usuarios "
"encontrados"

msgid "SQL config contains errors"
msgstr "La configuración de SQL contiene errores"

msgid "Unknown PIN type"
msgstr "Tipo de PIN desconocido"

msgid "You entered invalid data. Please check all the Tabs!"
msgstr ""
"Ha introducido datos no válidos. Por favor, compruebe todas las pestañas."

msgid "Error occurred during processing"
msgstr "Error durante el procesamiento"

msgid ""
"You have defined UserIdResolvers. But you need to create at least one realm "
"that contains some of your UserIdResolvers. The realm Dialog will now open "
"to do this."
msgstr ""
"Ha definido UserIdResolver. Debe definir al menos un dominio para poder "
"asignar token a los usuarios. Para ello se abrirá el diálogo del dominio."

msgid "This realm is already the default realm."
msgstr "Este dominio ya es el dominio predeterminado."

msgid "Incorrect or missing input at"
msgstr "Entrada incorrecta o ausente en:"

msgid "Please have a look at each of the forms for more details."
msgstr ""
"Por favor, compruebe los ajustes de configuración individuales para más "
"detalles."

msgid "License reminder:"
msgstr "Recordatorio de licencia:"

msgid "Support license installed successfully."
msgstr "La licencia de soporte se ha instalado correctamente."

msgid "OATH Soft Token"
msgstr "Token de software OATH"

msgid ""
"QR-Code for installing the token in OATH compatible Soft Tokens (FreeOTP, "
"Google Authenticator and other tokens using the 'otpauth:/' syntax)."
msgstr ""
"Código QR para la instalación en diferentes aplicaciones con token de "
"software OATH (FreeOTP, Google Authenticator y otros token compatibles con "
"la sintaxis 'otpauth://'."

msgid "'OATH token' app"
msgstr "Aplicación 'OATH Token'"

msgid "QR-Code for installing the token in the 'OATH Token' app for iOS."
msgstr ""
"Código QR para la instalación del token en la aplicación 'OATH Token' para "
"iOS."

msgid "OTP seed"
msgstr "Semilla OTP"

msgid "The OATH token seed for installing the token using manual input."
msgstr "Semilla del token OATH para la entrada manual."

msgid "Communicating with LinOTP server..."
msgstr "Comunicarse con el servidor LinOTP..."

msgid "OTP values"
msgstr "Valores de OTP"

msgid "Your token"
msgstr "Su token"

msgid "is of type"
msgstr "es del tipo"

msgid "Export policies"
msgstr "Exportar directrices"

msgid "Policy name"
msgstr "Nombre de la directriz"

msgid "The name of the policy"
msgstr "El nombre de la directriz"

msgid "- Select scope -"
msgstr "- Seleccionar dominio -"

msgid ""
"The action that should be allowed. These are actions like: enrollSMS, "
"enrollMOTP...The actions may be comma separated."
msgstr ""
"La acción que se debe permitir. Estas son acciones como 'enrollSMS', "
"'enrollMOTP'...Las acciones están separadas por comas."

msgid "The user or usergroup the policy should apply to"
msgstr "Los usuarios de un grupo a los que debe aplicarse la directriz"

msgid "The realm the policy applies to"
msgstr "El dominio para el que se debe aplicar la directriz"

msgid "Comma separated list of client IPs and Subnets."
msgstr ""
"Lista separada por comas de las direcciones IP de los clientes o subredes."

msgid "The time on which the policy should be applied"
msgstr "El momento en el que debe entrar en vigor la directriz"

msgid "Set Policy"
msgstr "Guardar directriz"

msgid "Delete Selected Policy"
msgstr "Eliminar la directriz seleccionada"

msgid "Clear Fields"
msgstr "Vaciar campos"

msgid "hashlib"
msgstr "Algoritmo Hash"

msgid "time window"
msgstr "Intervalo de tiempo"

msgid "time step"
msgstr "Unidad de tiempo"

msgid "time shift"
msgstr "Retardo"

msgid "mobile phone number"
msgstr "Número de teléfono móvil"

msgid "Get OTP"
msgstr "Solicitar valores OTP"

msgid "Activate your OCRA Token"
msgstr "Active su token OCRA"

msgid "Your OCRA Token :"
msgstr "Sus token OCRA:"

msgid "1. Enter the activation code :"
msgstr "1. Por favor, introduzca el código de activación:"

msgid "Failed to enroll token!"
msgstr "¡Error durante la implementación del token!"

msgid "activate your OCRA Token"
msgstr "Active su token OCRA"

msgid "2. Enter your confirmation code:"
msgstr "2. Por favor, introduzca el código de verificación:"

#, python-format
msgid "OCRA rollout for token %s completed!"
msgstr "¡Implementación del token OCRA %s completada!"

msgid "OCRA token rollout failed! Please retry"
msgstr ""
"Error durante la implementación del token OCRA. Por favor, inténtelo de "
"nuevo."

msgid "finish your OCRA Token"
msgstr "Concluir token OCRA"

msgid "Assign OTP Token"
msgstr "Asignar token OTP"

msgid ""
"You may either assign the token by entering the serial number or you can "
"enter an OTP value of the token and the system will try to identify the "
"token for you."
msgstr ""
"Puede asignar un token introduciendo directamente el número de serie o "
"determinar el token a través de un valor OTP y luego asignarlo."

msgid "The OTP value of the Token to assign"
msgstr "Valor OTP del token que debe asignarse"

msgid "Determine Serial Number"
msgstr "Determinar el número de serie"

msgid "Serialnumber of new Token"
msgstr "Número de serie del token OTP nuevo"

msgid "Assign Token"
msgstr "Asignar token"

msgid "LinOTP 2 User self service"
msgstr "Portal de autogestión LinOTP"

msgid "Selfservice Portal"
msgstr "Portal de autogestión"

msgid "Tokens for user:"
msgstr "Token del usuario:"

msgid "in realm"
msgstr "en el dominio"

msgid "Logged in as"
msgstr "Sesión iniciada como"

msgid "Activate your OCRA token"
msgstr "Activar token OCRA"

msgid "Enroll OATH token"
msgstr "Implementar token OATH"

msgid "Enroll OATH soft token"
msgstr "Implementar token de software OATH"

msgid "Disable Token"
msgstr "Desactivar token"

msgid "Enable Token"
msgstr "Activar token"

msgid "set PIN"
msgstr "Establecer PIN"

msgid "set mOTP PIN"
msgstr "Establecer PIN mOTP"

msgid "get OTP values"
msgstr "Solicitar valores OTP"

msgid "unassign Token"
msgstr "Revocar asignación de token"

msgid "delete Token"
msgstr "Eliminar token"

msgid "History"
msgstr "Proceso"

#, python-format
msgid ""
"Error enrolling token:\n"
" %s"
msgstr ""
"Error durante la implementación del token:\n"
" %s"

#, python-format
msgid ""
"Token enrolled successfully:\n"
" %s"
msgstr ""
"El token se ha implementado correctamente:\n"
" %s"

msgid "Delete OTP Token"
msgstr "Eliminar token OTP"

msgid "selected Token"
msgstr "Token seleccionado"

msgid "Disable OTP Token"
msgstr "Desactivar token OTP"

msgid "disable Token"
msgstr "Desactivar token"

msgid "Enable OTP Token"
msgstr "Activar token OTP"

msgid "enable Token"
msgstr "Activar token"

msgid "get OTP values from Token"
msgstr "Solicitar los valores OTP del token"

msgid "Number of OTP values to retrieve"
msgstr "Número de valores OTP que deben solicitarse"

msgid ""
"This is the LinOTP self service portal. You may login here with your "
"username and realm."
msgstr ""
"Este es el portal de autogestión LinOTP. Aquí puede iniciar sesión con su "
"nombre de usuario y su dominio."

msgid ""
"Within the self service portal you may reset the PINs of your tokens, assign "
"new tokens or resync your tokens."
msgstr ""
"En el portal de autogestión puede, por ejemplo, restablecer el PIN de su "
"token, implementar token nuevos o sincronizarlos."

msgid "If you lost a token, you may also disable this token."
msgstr "Si ha perdido un token, puede desactivarlo."

msgid "Login to LinOTP self service"
msgstr "Inicio de sesión en el portal de autogestión LinOTP"

#, fuzzy
msgid "OTP"
msgstr "HOTP"

#, fuzzy
msgid "No active token found"
msgstr "Activar token"

msgid ""
"If there is a problem with your current token please contact the help desk."
msgstr ""

#, fuzzy
msgid "Choose your preferred method to authenticate"
msgstr "No está autenticado"

#, fuzzy
msgid "Enter the otp value"
msgstr "Error durante la consulta del valor OTP"

msgid "Check your mobile and confirm the login"
msgstr ""

msgid "Scan the QR code and comfirm on your mobile or submit below"
msgstr ""

msgid "Compare this value to the transaction id shown on your mobile."
msgstr ""

#, fuzzy
msgid "Waiting for confirmation..."
msgstr "Error al guardar la configuración del dominio"

msgid "Login timed out. Please try again."
msgstr ""

msgid "Failed to retrieve the OTP values of your token:"
msgstr "Error al solicitar los valores OTP:"

msgid "Register your SMS OTP Token / mobileTAN"
msgstr "Registre su token SMS OTP/TAN móvil"

msgid "Your mobile phone number"
msgstr "Su número de teléfono móvil"

msgid "register SMS Token"
msgstr "Registrar token SMS"

msgid "reset Failcounter"
msgstr "Restablecer contador de errores"

msgid "Resync OTP Token"
msgstr "Sincronizar token OTP"

msgid "resync OTP"
msgstr "Sincronizar OTP"

msgid "Reset mOTP PIN"
msgstr "Restablecer PIN mOTP"

msgid ""
"This resets the mOTP PIN, which is the PIN that is entered in the motp "
"application on your phone."
msgstr ""
"Esto restablece el PIN mOTP. Indique este PIN en su teléfono en la "
"aplicación motp."

msgid "repeat mOTP PIN"
msgstr "Repetir PIN mOTP"

msgid "The passwords do not match!"
msgstr "¡Las contraseñas no coinciden!"

msgid "Error setting mOTP PIN: "
msgstr "Error al configurar el PIN mOTP:"

msgid "mOTP PIN set successfully"
msgstr "PIN mOTP configurado correctamente."

msgid "Reset OTP PIN"
msgstr "Restablecer PIN OTP"

msgid "repeat PIN"
msgstr "Repetir PIN"

msgid "Error setting PIN: "
msgstr "Error al establecer el PIN:"

msgid "PIN set successfully"
msgstr "PIN configurado correctamente"

msgid "Unassign OTP Token"
msgstr "Revocar asignación de token OTP"

msgid "Provision your OATH soft token"
msgstr "Implemente el token OATH"

msgid ""
"You need an OATH compatible soft token app installed on your mobile device."
msgstr ""
"Debe haber instalado una aplicación de token de software compatible con OATH "
"en su teléfono."

msgid "(FreeOTP, Google Authenticator or another OATH compatible soft token)"
msgstr ""
"(FreeOTP, Google Authenticator u otro token de software compatible con OATH)"

msgid "Provision your soft token in LinOTP"
msgstr "Indique su token de software en LinOTP"

msgid "Choose your token profile "
msgstr "Por favor, seleccione su tipo de token "

msgid "event based"
msgstr "basado en eventos"

msgid "time based"
msgstr "basado en el tiempo"

msgid "and"
msgstr "y"

msgid "enroll your token"
msgstr "cree su token"

msgid "enroll your event based token"
msgstr "cree su token basado en eventos"

msgid "enroll your time based token"
msgstr "cree su token basado ​​en el tiempo"

msgid "Install your soft token profile"
msgstr "Instale su tipo de token de software"

msgid ""
"To install the token on your mobile device, scan the QR code below with your "
"soft token app or follow the link"
msgstr ""
"Para instalar el token en su dispositivo móvil, escanee el código QR que "
"aparece abajo o siga el enlace."

msgid "Provision your OATH Token"
msgstr "Registrar token OATH"

msgid "1. You first need to install the oathtoken to your iPhone."
msgstr "1. Debe instalar primero la aplicación oathtoken en su iPhone."

msgid "link for iPhone"
msgstr "Enlace para iPhone"

msgid ""
"Using the QR Code you can directly go to install the oath token on your "
"iPhone."
msgstr ""
"Con el código QR puede instalar directamente la aplicación oathtoken en su "
"iPhone."

msgid "2. Then you may create a profile."
msgstr "2. A continuación podrá crear su token/perfil."

msgid "enroll OATH Token"
msgstr "crear token OATH"

msgid "3."
msgstr "3."

msgid "successfully created!"
msgstr "¡Creado correctamente!"

msgid "Click on this link to install the oathtoken profile to your iPhone:"
msgstr ""
"Haga clic en este enlace en su teléfono inteligente para instalar el perfil "
"en su iPhone:"

msgid "install profile"
msgstr "Instalar perfil"

msgid "Or you can scan the QR code below your iPhone to import the secret."
msgstr ""
"De manera alternativa, escanee el código QR que aparece abajo con su iPhone "
"para importar el perfil."

msgid "E-mail token"
msgstr "Token del correo electrónico"

msgid "E-mail address"
msgstr "Dirección de correo electrónico"

msgid "Enter PIN"
msgstr "Establecer PIN"

msgid "Confirm PIN"
msgstr "Confirmar PIN"

msgid "Enroll EMail Token"
msgstr "Implementar token de correo electrónico"

msgid "Input data is not valid!"
msgstr "Los datos del formulario no son válidos."

msgid "Enroll your email token"
msgstr "Implemente el token de correo electrónico"

msgid "Your email address"
msgstr "Dirección de correo electrónico"

msgid "enroll email token"
msgstr "Implementar token de correo electrónico"

msgid "define if the user should be allowed to define the email address"
msgstr ""
"describe si el usuario está autorizado para definir o cambiar la dirección "
"de correo electrónico."

msgid ""
"The text that will be send via email for an email token. Use <otp> and "
"<serial> as parameters."
msgstr ""
"Texto del correo electrónico que se envía para un token de correo "
"electrónico. Los parámetros son <opt> y <serial>."

msgid ""
"The subject that will be send via email for an email token. Use <otp> and "
"<serial> as parameters."
msgstr ""
"Texto del correo electrónico que se envía para un token de correo "
"electrónico. Los parámetros son <opt> y <serial>."

msgid "User is not allowed to set email address"
msgstr "¡El usuario no puede establecer la dirección de correo electrónico!"

msgid "Forwarding Token"
msgstr "Enviando el token"

msgid ""
"Here you can define to which token the authentication request should be "
"forwarded."
msgstr ""
"Aquí puede definir a qué token debe remitirse la solicitud de autenticación."

msgid "You can forward the OTP to a target serial number."
msgstr "Puede remitir la OTP a un número de serie objetivo."

msgid "forward serial"
msgstr "remitir serie"

msgid "Protect your token with a static pin"
msgstr "Proteja sus token con un PIN estático:"

msgid "Token Pin:"
msgstr "PIN del token:"

msgid ""
"Specify if the target token fail counter should be incremented / resets or "
"not"
msgstr ""
"Especifique si el contador de fallos del token objetivo debe ser "
"incrementado / restablecido o no"

msgid "HMAC Token Settings"
msgstr "Ajustes de token HMAC"

msgid "HMAC eventbased"
msgstr "HMAC basado en eventos"

msgid "Create a new OATH token - HMAC event based"
msgstr "Crear un token OATH nuevo - HMAC basado en eventos"

msgid ""
"The token seed is the secret that is used in the hmac algorithm to make your "
"token unique. So please take care!"
msgstr ""
"La clave de token es el secreto que se utiliza en el algoritmo HMAC y hace "
"que el token sea único. ¡Por favor, preste atención!"

msgid "Token seed:"
msgstr "Semilla del token:"

msgid "generate random seed"
msgstr "Generar una semilla aleatoria"

msgid "Enter seed"
msgstr "Introducir semilla"

msgid ""
"The hmac algorithm could be controlled by the following settings. Make sure "
"that these settings match your hardware token or software token capabilities."
msgstr ""
"El algoritmo HMAC puede verse afectado por los ajustes siguientes. Por "
"favor, asegúrese de que estos valores son compatibles con el token de su "
"hardware o con las capacidades del token de software."

msgid "Token settings:"
msgstr "Ajustes de token:"

msgid "The Google Authenticator supports only 6 digits and SHA1 hashing."
msgstr ""
"Google Authenticator solo es compatible con 6 dígitos y el algoritmo SHA1 "
"Hash."

msgid "Google Authenticator compliant"
msgstr "Conforme con Google Authenticator."

msgid "OTP Digits"
msgstr "Números OTP"

msgid "Enroll HOTP Token"
msgstr "Implementar token HOTP"

msgid "required input field"
msgstr "Campo de entrada obligatorio"

msgid "minimum length must be greater than {0}"
msgstr "La longitud debe ser mayor que {0} ."

msgid "maximum length must be lower than {0}"
msgstr "La longitud debe ser inferior a {0}."

msgid ""
"Please enter a valid init secret. It may only contain numbers and the "
"letters A-F."
msgstr ""
"Por favor, introduzca una semilla de inicialización válida. Solo puede "
"contener números y letras de la A a la F."

msgid "Enroll your HOTP token"
msgstr "Implemente su token HOTP"

msgid "Token Seed:"
msgstr "Clave de token:"

msgid "Generate random seed"
msgstr "Generar semilla aleatoria"

msgid "Enter token seed"
msgstr "Introducir semilla de token"

msgid "Token Settings:"
msgstr "Ajustes de token:"

msgid "OTP digits"
msgstr "Números OTP"

msgid "self enrolled"
msgstr "autogenerado"

msgid "enroll hmac token"
msgstr "Implementar token HMAC"

msgid "Specify the hashlib to be used. Can be sha1 (1) or sha2-256 (2)."
msgstr ""
"Introduzca el Hashlib que deba utilizarse. Este puede ser SHA1 (1) o "
"SHA2-256 (2)."

msgid "Specify the otplen to be used. Can be 6 or 8 digits."
msgstr ""
"Especifique la longitud de la OTP que debe utilizarse. Puede ser de 6 o 8 "
"caracteres."

msgid "OTPAuth Url"
msgstr "OTPAuth Url"

msgid "URL for OATH token"
msgstr "URL para token OATH"

msgid "OCRA2 Token"
msgstr "Token OCRA2"

msgid "OCRA2 token settings"
msgstr "Ajustes del token OCRA2"

msgid "Maximum concurrent OCRA2 challenges"
msgstr "Número máximo de desafíos OCRA2 simultáneos"

msgid "This is the maximum concurrent challenges per OCRA2 Token."
msgstr ""
"Este es el número máximo de desafíos OCRA2 simultáneos que pueden "
"solicitarse para un token OCRA2."

msgid "OCRA2 challenge timeout"
msgstr "Tiempo de espera para el desafío OCRA2"

msgid "OCRA2 - challenge/response Token"
msgstr "OCRA2 - Token de desafío/respuesta"

msgid "Please enter or copy the OCRA2 key."
msgstr "Por favor, introduzca la clave de OCRA2."

msgid "OCRA2 key"
msgstr "Clave OCRA2"

msgid "Generate OCRA2 key."
msgstr "Dejar que el servidor genere la clave OCRA2."

msgid "Enroll your OCRA2 Token"
msgstr "Implemente el token OCRA2"

msgid "Token description"
msgstr "Descripción del token"

msgid "Generate OCRA2 seed"
msgstr "Dejar que el servidor genere la clave OCRA2."

msgid "Enter seed for the new OCRA2 token:"
msgstr "Introduzca la semilla para el token OCRA2 nuevo:"

msgid "enroll ocra2 token"
msgstr "Implementar token OCRA2"

msgid "Activate your OCRA2 Token"
msgstr "Active su token OCRA2"

msgid "Your OCRA2 Token :"
msgstr "Su token OCRA2:"

msgid "activate your OCRA2 Token"
msgstr "Active su token OCRA2"

msgid "finish your OCRA2 Token"
msgstr "Concluir token OCRA2"

msgid "ocra challenge-response token - hmac event based"
msgstr "Token desafío-respuesta OCRA - HMAC basado en eventos"

msgid "URL for OCRA2 token"
msgstr "URL para token OCRA2"

#, fuzzy
msgid "Static Password Token Settings"
msgstr "Token de contraseña sencilla"

#, fuzzy
msgid "Static Password Token"
msgstr "Token de contraseña sencilla"

#, fuzzy
msgid "Create Static Password Token"
msgstr "Token de contraseña sencilla"

msgid "The token seed is the password"
msgstr ""

#, fuzzy
msgid "Token Password:"
msgstr "Contraseña Bind"

#, fuzzy
msgid "Token settings"
msgstr "Ajustes de token:"

#, fuzzy
msgid "Enroll Password Token"
msgstr "Implementar PushToken"

#, fuzzy
msgid "Enroll static password token"
msgstr "cree su token basado ​​en el tiempo"

msgid "Enter static password:"
msgstr ""

#, fuzzy
msgid "enroll password token"
msgstr "cree su token"

msgid "RADIUS Token"
msgstr "Token RADIUS"

msgid ""
"Please enter a valid RADIUS server specification. It needs to be of the form "
"<name_or_ip>:<port>"
msgstr ""
"Por favor, introduzca una especificación válida del servidor RADIUS. Este "
"debe tener el formato <Nombre_o_IP>:<Puerto>."

msgid "RADIUS token settings"
msgstr "Ajustes de token RADIUS:"

msgid "You need to enter the server like myradius:1812"
msgstr ""
"Debe indicar el servidor con el puerto en el formato 'radiusserver:1812'."

msgid "RADIUS server"
msgstr "Servidor RADIUS"

msgid ""
"The PIN can either be verified on this local LinOTP server or forwarded to "
"the RADIUS server"
msgstr ""
"El PIN puede verificarse aquí en el servidor LinOTP local o reenviarse al "
"servidor RADIUS."

msgid "Check PIN"
msgstr "Comprobar PIN"

msgid ""
"The PIN can either be verified on this local LinOTP server or on the RADIUS "
"server"
msgstr ""
"El PIN puede verificarse aquí en el servidor LinOTP local o reenviarse al "
"servidor RADIUS."

msgid "on RADIUS server"
msgstr "en el servidor RADIUS"

msgid "locally"
msgstr "local"

msgid "RADIUS shared secret"
msgstr "Secreto compartido de RADIUS"

msgid "RADIUS token"
msgstr "Token RADIUS"

msgid ""
"Here you can define, to which RADIUS server the request should be forwarded."
msgstr ""
"Aquí puede especificar a qué servidor RADIUS debe reenviarse la petición de "
"autenticación."

msgid "Please specify the server, the secret and the username"
msgstr ""
"Por favor, especifique el servidor, el secreto RADIUS y el nombre de usuario."

msgid "RADIUS user"
msgstr "Usuario RADIUS"

msgid "Remote Token"
msgstr "Token remoto"

msgid ""
"Please enter a valid remote server specification. It needs to be of the form "
"http://server or https://server"
msgstr ""
"Por favor, introduzca una especificación de servidor remoto válida. Esta "
"debe tener el formato http://servidor o https://server."

msgid "Remote token settings"
msgstr "Ajustes de token remoto"

msgid "You need to enter the remote LinOTP server like https://remotelinotp"
msgstr ""
"Debe indicar el servidor LinOTP remoto en el formato 'https://linotp2."
"remoteserver.local."

msgid "Remote server"
msgstr "Servidor remoto"

msgid ""
"The PIN can either be verified on this local LinOTP server or forwarded to "
"the remote server"
msgstr ""
"El PIN puede verificarse en el servidor LinOTP local o reenviarse al "
"servidor remoto."

msgid ""
"The PIN can either be verified on this local LinOTP server or on the remote "
"server"
msgstr ""
"El PIN puede verificarse en el servidor local o en el servidor LinOTP remoto."

msgid "on remote server"
msgstr "en el servidor remoto"

msgid "Remote realm"
msgstr "Dominio remoto"

msgid "Remote resolver"
msgstr "Solucionador remoto"

msgid "Remote token"
msgstr "Token remoto"

msgid ""
"Please enter a valid URL for the LinOTP server. It needs to start with "
"http:// or https://"
msgstr ""
"Por favor, introduzca una URL válida para el servidor LinOTP. Debe comenzar "
"con http:// o https://."

msgid ""
"Here you can define to which LinOTP Server the authentication request should "
"be forwarded."
msgstr ""
"Aquí se puede especificar a qué servidor LinOTP debe reenviarse la solicitud "
"de autenticación."

msgid ""
"You can either forward the OTP to a remote serial number or to a remote user."
msgstr ""
"La solicitud de autenticación puede transferirse a un número de serie remoto "
"o a un usuario remoto."

msgid ""
"If you do not enter a remote serial or a remote user, the request will be "
"forwarded to the remote user with the same username."
msgstr ""
"Si no se especifica ningún número de serie remoto y ningún nombre de usuario "
"remoto, la solicitud de autenticación se reenviará al usuario con el mismo "
"nombre de usuario."

msgid "You need to enter the server like 'https://linotp2.my.domain'"
msgstr ""
"Debe especificar el servidor en el formato 'https://linotp2.remoteserver."
"local'."

msgid ""
"The PIN can either be verified on this local LinOTP server or on the remote "
"LinOTP server"
msgstr ""
"El PIN puede verificarse en el servidor local o en el servidor LinOTP remoto."

msgid "remotely"
msgstr "eliminado"

msgid "Remote OTP len"
msgstr "Longitud OTP remota"

msgid "Remote serial"
msgstr "Número de serie remoto"

msgid "Remote user"
msgstr "Usuario remotos"

msgid "Remote user realm"
msgstr "Dominio del usuario remoto"

msgid "Remote user UserIdResolver"
msgstr "UserIdResolver del usuario remoto"

msgid "SMS OTP"
msgstr "SMS OTP"

msgid "Please enter the mobile phone number for the SMS token"
msgstr "Por favor, indique el número de teléfono móvil para el token SMS."

msgid "Phone number"
msgstr "Número de teléfono móvil"

msgid "Register SMS"
msgstr "Registrar token SMS"

msgid "minimum length must be greater than 10"
msgstr "La longitud mínima debe ser al menos 10."

msgid ""
"Please enter a valid phone number. It may only contain numbers and + or /."
msgstr ""
"Por favor, introduzca un número de teléfono válido. Este solo puede contener "
"números y los símbolos + y /."

msgid "sms challenge-response token - hmac event based"
msgstr "Token desafío-respuesta SMS - HMAC basado en eventos"

msgid "define if the user should be allowed to define the sms"
msgstr ""
"describe si el usuario tiene permiso o no para cambiar un número de SMS."

msgid ""
"if set, a new mobile number will be retrieved from the user info instead of "
"the token"
msgstr ""

msgid "User is not allowed to set phone number"
msgstr "El usuario no tiene permiso para fijar el número de teléfono."

msgid "sending sms failed"
msgstr "No se ha podido enviar el SMS correctamente."

msgid "Simple Pass Token"
msgstr "Simple Pass Token"

msgid "The Simple Pass token will not require any one time password component."
msgstr ""
"El token de tipo Simple Pass no contiene ninguna proporción de contraseña de "
"un solo uso."

msgid ""
"Anyway, you can set an OTP PIN, so that using this token the user can "
"authenticate always and only with this fixed PIN."
msgstr ""
"No obstante, puede establecer un PIN OTP para que este token funcione como "
"una contraseña simple."

msgid "Day OTP Token / Tagespasswort"
msgstr "Contraseña del día"

msgid "Here you can define the 'Tagespasswort' token, that changes every day."
msgstr ""
"Aquí puede definir el token 'contraseña del día'. Este cambia el valor OTP "
"solo una vez al día. El valor OTP se puede utilizar durante todo el día."

msgid "DPW key"
msgstr "Semilla DPW"

msgid "TOTP Token"
msgstr "Token TOTP"

msgid "TOTP token settings"
msgstr "Ajustes de token TOTP"

msgid "This is the time step for time based tokens. Usually this is 30 or 60."
msgstr ""
"Esta es la unidad de tiempo del token basado en el tiempo. Por lo general, "
"suele ser de 30 o 60 segundos."

msgid "time offset"
msgstr "Retardo"

msgid "This is the default time shift of the server. This should be 0."
msgstr ""
"Es el retardo estándar que se aplicará al reloj del servidor y del token. "
"Debería ser 0."

msgid "time lookup window"
msgstr "Intervalo de tiempo"

msgid ""
"This is the time LinOTP will calculate before and after the current time. A "
"reasonable value is 300."
msgstr ""
"LinOTP intentará encontrar el valor OTP de un token basado en el tiempo "
"dentro de este intervalo de tiempo, así como antes y después de la hora "
"actual."

msgid "HMAC time based"
msgstr "HMAC basado en el tiempo"

msgid "Create a new OATH token - HMAC time based"
msgstr "Crear un token OATH nuevo - HMAC basado en el tiempo"

msgid ""
"The :time step: defines the granularity of the time in seconds that is used "
"in the HMAC algorithm."
msgstr ""
"La :unidad de tiempo: define la granularidad del tiempo en segundos que se "
"utiliza en el algoritmo HMAC."

msgid "seconds"
msgstr "Segundos"

msgid "Enroll TOTP Token"
msgstr "Implementar token TOTP"

msgid "Enroll your TOTP token"
msgstr "Implemente el token TOTP"

msgid "enter token seed"
msgstr "Introducir semilla de token"

msgid ""
"The Google Authenticator supports only 6 digits, SHA1 hashing and time step "
"30."
msgstr ""
"Google Authenticator solo es compatible con 6 dígitos, el algoritmo SHA1 "
"Hash y una unidad de tiempo de 30 segundos."

msgid "enroll TOTP token"
msgstr "Inscribir el token TOTP"

msgid "Enroll FIDO U2F Token"
msgstr "Implementar token FIDO U2F"

msgid "Enroll token"
msgstr "Implementar token"

msgid "Vasco Token"
msgstr "Vasco Token"

msgid "Vasco Digipass Token Class - proprietary timebased tokens"
msgstr ""
"Categoría de token Vasco Digipass - Token basados ​​en el tiempo de propiedad "
"exclusiva"

msgid "Yubico"
msgstr "Yubico"

msgid "Enroll YubiKey"
msgstr "Implementar YubiKey"

msgid "Yubico settings"
msgstr "Ajustes Yubico"

msgid "You get your own API key from the yubico website "
msgstr "Puede obtener su propia clave de API en el sitio web de Yubico."

msgid ""
"If you do not use your own API key, the LinOTP demo API key will be used!"
msgstr ""
"Si no posee ninguna clave API propia, se utilizará una clave API LinOTP DEMO."

msgid "You need to enter a valid API id"
msgstr "Debe introducir un ID de API válido."

msgid "Yubico ID"
msgstr "Yubico ID"

msgid "You need to enter a valid API key"
msgstr "Debe introducir una clave API válida."

msgid "Yubico API key"
msgstr "Clave API de Yubico"

msgid "YubiKey"
msgstr "YubiKey"

msgid "Here you need to enter the token ID of the YubiKey."
msgstr "Aquí debe introducir el ID del token de YubiKey."

msgid "You can do this by inserting the YubiKey and simply push the button."
msgstr "Para ello, simplemente conecte su YubiKey y pulse el botón."

msgid "You need to enter the YubiKey token ID"
msgstr "Tendrá que introducir el ID del token de YubiKey."

msgid "Token ID"
msgstr "ID del token"

msgid "Enroll your YubiKey"
msgstr "Implemente su YubiKey"

msgid ""
"Enter the Token ID of your YubiKey. Simply insert the YubiKey and press the "
"button."
msgstr ""
"Indique el ID del token de su YubiKey. Solo tiene que conectar su Yubikey y "
"pulsar el botón."

msgid "YubiKey TokenId"
msgstr "YubiKey TokenId"

msgid "enroll yubico token"
msgstr "Implementar Yubikey"

msgid "mOTP Token Settings"
msgstr "Ajustes mOTP"

msgid "mOTP - mobile otp"
msgstr "mOTP - OTP móvil"

msgid ""
"Please enter or copy the init-secret, that was generated by your app and the "
"PIN you are using on your phone."
msgstr ""
"Por favor, introduzca la semilla de inicialización que la aplicación ha "
"generado en su teléfono. Indique también el PIN que ha utilizado en el "
"teléfono."

msgid "Init secret"
msgstr "Semilla Inic"

msgid "(again)"
msgstr "(repetir)"

msgid "Register mOTP"
msgstr "Registrar token de la mOTP"

msgid "Register your mOTP Token"
msgstr "Registrar token de la mOTP"

msgid "Init Secret of motp-Token"
msgstr "Semilla de inicialización del token mOTP"

msgid "mOTP PIN"
msgstr "PIN de la mOTP"

msgid "mOTP PIN (again)"
msgstr "PIN de la mOTP (repetir)"

msgid "register mOTP Token"
msgstr "Registrar token de la mOTP"

msgid "URL for OCRA token"
msgstr "URL para token OCRA"

msgid "PushToken"
msgstr "PushToken"

msgid "PushToken Settings"
msgstr "Ajustes de PushToken:"

msgid "Maximum concurrent challenges"
msgstr "Número máximo de desafíos simultáneos"

msgid "Challenge Timeout"
msgstr "Tiempo límite para el desafío"

msgid "Public key certificate"
msgstr "Certificado clave pública"

msgid "certificate id"
msgstr "ID del certificado"

msgid "PushToken - challenge/response Token"
msgstr "PushToken - Token de desafío/respuesta"

msgid "web ui generated"
msgstr "Generado UI web"

msgid "Enroll Push Token"
msgstr "Implementar PushToken"

msgid "enroll pushtoken"
msgstr "inscribir PushToken"

msgid "Activate Push Token"
msgstr "Activar PushToken"

msgid "Select Push Token: "
msgstr "Seleccionar PushToken:"

#, fuzzy
msgid "Enter activation credentials: "
msgstr "1. Por favor, introduzca el código de activación:"

msgid "Activate token"
msgstr "Activar token"

msgid "Challenge sent"
msgstr "Desafío enviado"

msgid "A push notification has been sent. Please check your mobile phone."
msgstr ""
"Se ha enviado una notificación push. Por favor, compruebe su teléfono móvil."

msgid "activate your PushToken"
msgstr "active su PushToken"

msgid "Policy pushtoken_challenge_callback_url must have a value"
msgstr "La política pushtoken_challenge_callback_url debe tener un valor"

msgid "Policy pushtoken_pairing_callback_url must have a value"
msgstr "La política pushtoken_pairing_callback_url debe tener un valor"

msgid "Pairing URL"
msgstr "URL de emparejamiento"

msgid "QRToken"
msgstr "QRToken"

msgid "QRToken Settings"
msgstr "Configuración de QRToken:"

msgid "QRToken - challenge/response Token"
msgstr "QRToken - Token de desafío/respuesta"

msgid "Enroll your QRToken"
msgstr "Inscriba su QRToken"

msgid "enroll qrtoken"
msgstr "Inscribir QRToken"

msgid "Activate your QRToken"
msgstr "Activar QRToken"

msgid "Select QRToken: "
msgstr "Seleccionar QRToken:"

msgid "activate token"
msgstr "Activar token"

msgid "Challenge triggered successfully"
msgstr "Desafío desencadenado correctamente"

msgid ""
"Please scan the qr code and submit your response or enter the otp value in "
"the form below."
msgstr ""
"Por favor, escanee el código QR y envíe su respuesta o introduzca el valor "
"de OTP en el siguiente formulario."

msgid "OTP Value: "
msgstr "Valor OTP:"

msgid "finalize activation"
msgstr "Finalizar activación"

msgid "activate your QRToken"
msgstr "Activar QRToken"

#, python-format
msgid "Policy %s must have a value"
msgstr "La política %s debe tener un valor"

msgid " or "
msgstr "o"

msgid "QRToken Pairing Url"
msgstr "URL de emparejamiento de QRToken"

msgid "QRToken Certificate"
msgstr "Certificado QRToken"

#, fuzzy
msgid "Voice Token"
msgstr "Vasco Token"

#, fuzzy
msgid "Please enter the mobile phone number for the Voice token"
msgstr "Por favor, indique el número de teléfono móvil para el token SMS."

#, fuzzy
msgid "Define the language which should be usedto render the voice message."
msgstr ""
"describe si el usuario tiene permiso o no para cambiar un número de SMS."

msgid ""
"Define the message which will be sendto the voice service for the phonecall."
msgstr ""

msgid ""
"If set, a new mobile number will be retrieved from the user info instead of "
"the token"
msgstr ""

#~ msgid "No valid authentication session %r"
#~ msgstr "No es una sesión de autenticación válida %r"

#~ msgid "the maximum number of allowed tokens is exceeded. Check the policies"
#~ msgstr ""
#~ "Se ha superado el número máximo de token con licencia. Si es necesario, "
#~ "compruebe las directrices."

#~ msgid "The maximum number of allowed tokens is exceeded. Check the policies"
#~ msgstr ""
#~ "Se ha superado el número máximo de token respaldados. Si es necesario, "
#~ "compruebe las directrices."

#~ msgid "Enter pin: "
#~ msgstr "Introducir PIN:"

#~ msgid "Not a valid json string!"
#~ msgstr "¡No hay ningún texto JSON válido!"

#~ msgid ""
#~ "Please enter a valid realm name. It may contain characters, numbers and "
#~ "'_-.'."
#~ msgstr ""
#~ "Por favor, introduzca un nombre de dominio válido. Este solo puede "
#~ "contener letras, números y '_-.'."

#~ msgid "Resolver name is already in use"
#~ msgstr "El nombre del solucionador ya está en uso"

#~ msgid ""
#~ "Please enter a valid resolver name. It may contain characters, numbers "
#~ "and '_-'."
#~ msgstr ""
#~ "Por favor, introduzca un nombre de solucionador válido. Este solo puede "
#~ "contener letras, números y '_-.'."

#~ msgid ""
#~ "Please enter a valid provider name. It may contain characters, numbers "
#~ "and '_-'."
#~ msgstr ""
#~ "Por favor, introduzca un nombre de proveedor válido. Este solo puede "
#~ "contener letras, números y '_-'."

#~ msgid ""
#~ "Please enter a valid ldap uri. It needs to start with ldap:// or ldaps://"
#~ msgstr ""
#~ "Por favor, introduzca una URL LDAP válida que empiece por ldap:// o "
#~ "ldaps://."

#~ msgid ""
#~ "Please enter a valid http uri. It needs to start with http:// or https://"
#~ msgstr ""
#~ "Por favor, introduzca una URL LDAP válida que empiece por http:// o "
#~ "https://."

#~ msgid "Please enter a timeout like: 5.0; 5.0 "
#~ msgstr "Por favor, introduzca un tiempo de espera del tipo: 5.0; 5.0"

#~ msgid ""
#~ "Please enter a valid searchfilter like this: (sAMAccountName=*)"
#~ "(objectClass=user)"
#~ msgstr ""
#~ "Por favor, introduzca un filtro de búsqueda LDAP válido como: "
#~ "(sAMAccountName=*)(objectClass=user)"

#~ msgid ""
#~ "Please enter a valid user searchfilter like this: (&(sAMAccountName=%s)"
#~ "(objectClass=user))"
#~ msgstr ""
#~ "Por favor, introduzca un filtro de búsqueda de usuario LDAP válido como: "
#~ "(&(sAMAccountName=%s)(objectClass=user))"

#~ msgid "Please enter a valid searchfilter like this: %s"
#~ msgstr "Por favor, introduzca un filtro de búsqueda válido, como este: %s"

#~ msgid ""
#~ "Please enter the UID of your LDAP server like DN, entryUUID, objectGUID "
#~ "or GUID"
#~ msgstr ""
#~ "Por favor, introduzca el UID (identificador de Uniq) del servidor LDAP "
#~ "como, p. ej., DN, entryUUID, objectGUID o GUID"

#~ msgid ""
#~ "Please enter a valid driver specification like: mysql, postgres, mssql, "
#~ "oracle, ibm_db_sa or ibm_db_sa+pyodbc"
#~ msgstr ""
#~ "Por favor, introduzca un controlador válido como: mysql, postgres, mssql, "
#~ "oracle, ibm_db_sa o ibm_db_sa+pyodbc"

#~ msgid ""
#~ "LDAP Server, especially Active Directory, implement a default serverside "
#~ "maximum size limit of 1000 objects."
#~ msgstr ""
#~ "Los servidores LDAP, en particular el directorio activo, tienen una "
#~ "limitación de respuesta estándar de 1000 objetos devueltos (límite de "
#~ "tamaño) en la página del servidor."

#~ msgid ""
#~ "This is independed of the local sizelimit and does not hinder the "
#~ "functionality of LinOTP."
#~ msgstr ""
#~ "Estas restricciones son independientes de la restricción indicada "
#~ "localmente y no afectan a la funcionalidad relacionada con LinOTP."

#~ msgid "OATH CSV Token File"
#~ msgstr "Archivo CVS de token OATH"

#~ msgid "count auth max"
#~ msgstr "Número máximo del contador de autenticación"

#~ msgid "count auth success max"
#~ msgstr "cuenta máxima de autenticaciones con éxito"

#~ msgid "validity start"
#~ msgstr "validez empieza"

#~ msgid "validity end"
#~ msgstr "validez finaliza"

#~ msgid "sales@lsexperts.de"
#~ msgstr "sales@lsexperts.de"

#~ msgid ""
#~ "The maximum allowed number of tokens for the realm %s (%s) was reached. "
#~ "You can not assign any more tokens. Check the policies."
#~ msgstr ""
#~ "Se ha alcanzado el número máximo de token dentro del dominio %s (%s). No "
#~ "puede implementar ningún token más en este dominio. Por favor, consulte "
#~ "la directriz."

#~ msgid ""
#~ "Please enter a valid searchfilter like this: \n"
#~ "    { \"username\": \"sAMAccountName\", \"phone\" : \"telephoneNumber\", "
#~ "\"mobile\" \n"
#~ "    : \"mobile\", \"email\" : \"mail\", \"surname\" : \"sn\", \"givenname"
#~ "\" : \"givenName\" }"
#~ msgstr ""
#~ "Por favor, indique un filtro de búsqueda LDAP válido como:\n"
#~ "    { \"username\": \"sAMAccountName\", \"phone\" : \"telephoneNumber\", "
#~ "\"mobile\" \n"
#~ "    : \"mobile\", \"email\" : \"mail\", \"surname\" : \"sn\", \"givenname"
#~ "\" : \"givenName\" }"

#~ msgid ""
#~ "Please enter a valid searchfilter like this: \n"
#~ "    { \"username\": \"usercolumn\", \"password\":\"pw\", \"salt\": \"salt"
#~ "\", \"phone\" : \"telephoneNumber\", \"mobile\" \n"
#~ "    : \"mobile\", \"email\" : \"mail\", \"surname\" : \"sn\", \"givenname"
#~ "\" : \"givenName\" }"
#~ msgstr ""
#~ "Por favor, introduzca un filtro de búsqueda válido como, p. ej.,: \n"
#~ "    { \"username\": \"usercolumn\", \"password\":\"pw\", \"salt\": \"salt"
#~ "\", \"phone\" : \"telephoneNumber\", \"mobile\" \n"
#~ "    : \"mobile\", \"email\" : \"mail\", \"surname\" : \"sn\", \"givenname"
#~ "\" : \"givenName\" }"

#~ msgid "A resolver with name"
#~ msgstr "Ya existe un solucionador"

#~ msgid "already exists."
#~ msgstr "llamado "

#~ msgid "Do you want to overwrite the existing definition?"
#~ msgstr "¿Desea sobreescribir la definición existente?"

#~ msgid "Overwrite resolver definition"
#~ msgstr "Sobreescribir la definición del solucionador"

#~ msgid "Overwrite"
#~ msgstr "Sobreescribir"

#~ msgid "About LSE LinOTP"
#~ msgstr "Sobre LSE LinOTP"

#~ msgid "LDAP attributes"
#~ msgstr "Atributos LDAP"

#~ msgid "Server config"
#~ msgstr "Configuración del servidor"

#~ msgid "SQL attributes"
#~ msgstr "Atributos de SQL"

#~ msgid "File configuration"
#~ msgstr "Configuración del archivo"

#~ msgid "count auth"
#~ msgstr "Contador de autenticación"

#~ msgid "You do not have the rights to monitor these realms."
#~ msgstr "No tiene permiso para controlar estos dominios."

#~ msgid ""
#~ "You do not have the administrative right to do monitoring.You are missing "
#~ "a policyscope=monitoring, action=%s"
#~ msgstr ""
#~ "No tiene derechos de administrador para la supervisión. Para ello, falta "
#~ "una directriz con 'scope=monitoring' y 'action=%s'."

#~ msgid "E-mail OTP Token"
#~ msgstr "Correo electrónico de token OTP"

#~ msgid "E-mail provider config"
#~ msgstr "Configuración del correo electrónico"

#~ msgid "Provider config"
#~ msgstr "Configuración del proveedor"

#~ msgid "Challenge validity (sec)"
#~ msgstr "Validez del desafío del correo electrónico (seg.)"

#~ msgid "Time between e-mails (sec)"
#~ msgstr "Tiempo entre mensajes de correo electrónico (seg.)"<|MERGE_RESOLUTION|>--- conflicted
+++ resolved
@@ -2971,13 +2971,11 @@
 msgid "Realm created"
 msgstr "Dominio creado"
 
-<<<<<<< HEAD
 msgid "Copyright (C) 2010 - 2018 KeyIdentity GmbH"
 msgstr "Copyright (C) 2010 - 2018 KeyIdentity GmbH"
-=======
+
 msgid "Error setting Token realms"
 msgstr "Error al establecer el dominio del token"
->>>>>>> 29a92717
 
 msgid "Error saving file configuration"
 msgstr "Error al guardar la configuración del archivo"
