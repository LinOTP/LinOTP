# Chinese translations for LinOTP package - Chinese messages for LinOTP.
#
#    LinOTP - the open source solution for two factor authentication
#    Copyright (C) 2010 - 2018 KeyIdentity GmbH
#
#    This file is part of LinOTP admin clients.
#
#    This program is free software: you can redistribute it and/or
#    modify it under the terms of the GNU Affero General Public
#    License, version 3, as published by the Free Software Foundation.
#
#    This program is distributed in the hope that it will be useful,
#    but WITHOUT ANY WARRANTY; without even the implied warranty of
#    MERCHANTABILITY or FITNESS FOR A PARTICULAR PURPOSE.  See the
#    GNU Affero General Public License for more details.
#
#    You should have received a copy of the
#               GNU Affero General Public License
#    along with this program.  If not, see <http://www.gnu.org/licenses/>.
#
#
#    E-mail: linotp@keyidentity.com
#    Contact: www.linotp.org
#    Support: www.keyidentity.com
#
msgid ""
msgstr ""
"Project-Id-Version: LinOTP 2\n"
"Report-Msgid-Bugs-To: EMAIL@ADDRESS\n"
"PO-Revision-Date: 2017-02-13 21:05+0800\n"
"Last-Translator: linotp@keyidentity.com\n"
"Language-Team: Chinese <>\n"
"Language: zh\n"
"MIME-Version: 1.0\n"
"Content-Type: text/plain; charset=UTF-8\n"
"Content-Transfer-Encoding: 8bit\n"
"Plural-Forms: nplurals=2; plural=(n!=1);\n"
"X-Generator: Poedit 1.6.9\n"

#, python-format
msgid "Missing parameter: %r"
msgstr "缺少参数：%r"

#, fuzzy
msgid "LinOTP Self Service"
msgstr "LinOTP 自助服务门户"

#, fuzzy
msgid "LinOTP Self Service Login"
msgstr "LinOTP 自助服务门户"

#, fuzzy, python-format
msgid ""
"Unable to instantiate the resolver %r.Please verify configuration or "
"connection!"
msgstr "无法实例化解析器 %r请验证配置或连接！"

msgid "The name of the policy must not be empty"
msgstr "策略名不能为空。"

msgid "Thank you for your interest in our products."
msgstr "感谢您对我们产品的兴趣。"

msgid ""
"Your current LinOTP Smart Virtual Appliancedemo license is about to expire "
"in a few days. For licenses for productive use or an extended evaluation "
"period, "
msgstr ""
"您当前的 LinOTP 智能虚拟设备演示版许可证将在几天后到期。有关生产性用途或延长"
"评估期的许可证，"

msgid "please contact us"
msgstr "请与我们联系"

msgid ""
"If you have questions about our products or your evaluation we are happy to "
"answer your inquiry. We would also like to learn about your feedback "
"concerning our products and your evaluation."
msgstr ""
"如果您对我们的产品或您的评估有任何疑问，我们乐意解答您的咨询。我们也想了解您"
"对我们产品和您评估的反馈。"

msgid "Sales hotline: "
msgstr "销售热线："

msgid "+49 6151 86086 277"
msgstr "+49 6151 86086 277"

msgid "No valid session"
msgstr "无有效会话"

#, python-format
msgid "Error: %s"
msgstr "出错: %s"

msgid "The token you want to assign is  not contained in your realm!"
msgstr "您请求分配的令牌不在您的域内！"

msgid "The token is already assigned to another user."
msgstr "令牌已分配给其他用户。"

#, python-format
msgid ""
"valid types are 'oathtoken' and 'googleauthenticator' and "
"'googleauthenticator_time'. You provided %s"
msgstr ""
"有效类型是 “oathtoken”、“googleauthenticator” 或 “googleauthenticator_time”。"
"您提供的是 %s"

msgid "getotp is not activated."
msgstr "“getotp”未激活"

#, python-format
msgid "The serial %s does not belong to user %s@%s"
msgstr "序列号 %s 不属于用户 %s@%s"

msgid "see policy definition."
msgstr "请参照策略定义。"

#, python-format
msgid "selfservice/usergetmultiotp failed: %r"
msgstr "selfservice/usergetmultiotp 失败：%r"

#, python-format
msgid "audit/search failed: %s"
msgstr "审查/搜索日志出错： %s"

#, python-format
msgid "valid types are 'ocra' or 'ocra2'. You provided %s"
msgstr "有效类型是 'ocra' 或 'ocra2'. 您提供的是 %s"

msgid "Missing required parameter \"state\" or \"transactionid\"!"
msgstr "缺少必需参数 \"state\" 或 \"transactionid\"！"

msgid "Missing required parameter \"serial\" or \"user\"!"
msgstr "缺少必需参数 \"serial\" 或 \"user\"！"

msgid "Missing required parameter \"pass\"!"
msgstr "缺少必需参数 \"pass\"！"

#, python-format
msgid "You do not have the rights to see these realms: %r. Check the policies!"
msgstr "您无权监测下列域：%r。请检查您的策略！"

msgid "Support not available, your product is unlicensed"
msgstr "支持不可用，您的产品没有许可证"

msgid "License already installed!"
msgstr "许可证已安装！"

msgid "license file is empty!"
msgstr "许可证文件为空！"

msgid "signature could not be verified!"
msgstr "签名无法得到验证！"

msgid "no license expiration information in license "
msgstr "在许可证里缺少许可证期限信息"

msgid "no license subscription information in license"
msgstr "在许可证里缺少许可证订阅信息"

msgid "invalid license (old license style)"
msgstr "无效许可证（旧的许可证格式）"

msgid "tokens used"
msgstr "令牌已使用"

msgid "tokens supported"
msgstr "令牌受支持"

#, python-format
msgid "unsupported date format date %r"
msgstr "不支持的日期格式 %r"

msgid "expired - valid till"
msgstr "过期 - 有效至"

#, python-format
msgid ""
"get_token_owner: The user %s/%s and the token %s is located in several "
"realms: %s!"
msgstr "getTokenOwner：用户 %s/%s 和令牌 %s 包含在多个域： %s内。"

#, python-format
msgid ""
"get_token_owner: The user %s in the resolver %s for token %s could not be "
"found in any realm!"
msgstr "getTokenOwner：用户 %s 位于分配器 %s 的令牌 %s 无法在任何域内找到！"

#, python-format
msgid ""
"You do not have the administrative right to do this. You are missing a "
"policy scope=%s, action=%s"
msgstr "您没有这项操作的管理权限。缺少策略 scope=%s，action=%s"

#, python-format
msgid ""
"The maximum allowed number of tokens for the realm %s was reached. You can "
"not init any more tokens. Check the policies scope=enrollment, "
"action=tokencount."
msgstr ""
"在域 %s 内达到最大允许令牌数量。您无法为该域初始化更多令牌。请检查策略 "
"scope=enrollment, action=tokencount。"

#, python-format
msgid ""
"The maximum number of allowed tokens in realm %s is exceeded. Check policy "
"tokencount!"
msgstr "在域 %s 内达到最大令牌数量。请检查策略 'tokencount'!"

msgid ""
"You do not have the administrative right to get serials from this realm!"
msgstr "您没有管理权限请求本域的序列号！"

#, python-format
msgid "Failed to run getPolicyPost. Unknown method: %s"
msgstr "策略检查失败。未知方法 %s"

msgid "You do not have system config read rights and not realm admin policies."
msgstr "您没有权限浏览系统配置或域管理策略。"

msgid "You do not have any rights in any realm! Check the policies."
msgstr "您在所有域均没有权限！请检查您的策略。"

#, python-format
msgid ""
"You do not have the administrative right to remove token %s. Check the "
"policies."
msgstr "您没有管理权限删除令牌 %s ，请检查策略。"

#, python-format
msgid ""
"You do not have the administrative right to enable token %s. Check the "
"policies."
msgstr "您没有管理权限激活令牌 %s 请检查策略。"

msgid ""
"You may not enable any more tokens. Your maximum token number is reached!"
msgstr "您不能激活更多令牌，您已达到最大令牌数量！"

#, python-format
msgid ""
"You may not enable any more tokens in realm %s. Check the policy 'tokencount'"
msgstr "在域 %s内您不能被激活更多令牌。请检查策略 'tokencount'。"

#, python-format
msgid ""
"You do not have the administrative right to disable token %s. Check the "
"policies."
msgstr "您没有管理权限取消令牌 %s 请检查策略。"

#, python-format
msgid ""
"You do not have the administrative right to copy PIN of token %s. Check the "
"policies."
msgstr "您没有管理权限复制令牌 %s 的 PIN 码。请检查策略。"

#, python-format
msgid ""
"You do not have the administrative right to copy user of token %s. Check the "
"policies."
msgstr "您没有管理权限复制令牌 %s 的用户。请检查策略。"

#, python-format
msgid ""
"You do not have the administrative right to run the losttoken workflow for "
"token %s. Check the policies."
msgstr "您没有管理权限启用令牌 %s 的令牌丢失进程。请检查策略。"

#, python-format
msgid ""
"You do not have the administrative right to run the getotp workflow for "
"token %s. Check the policies."
msgstr "您没有管理权限启用令牌 %s 的 'getotp' 进程。请检查策略。"

msgid ""
"You do not have the administrative right to get serials by OTPs in this "
"realm!"
msgstr "您没有管理权限在当前域通过 OTP 获得序列号！"

msgid "Due to license restrictions no more tokens could be enrolled!"
msgstr "由于许可证限制，不能注册更多令牌！"

#, python-format
msgid "The tokentype '%s' could not be found."
msgstr "未找到令牌类型 '%s'。"

#, python-format
msgid ""
"You do not have the administrative right to init token %s of type %s to user "
"%s@%s. Check the policies."
msgstr "您没有管理权限注册令牌 %s 类型为 %s 用户为 %s@%s。 请检查策略。"

msgid ""
"You do not have the administrative right to enroll tokens. Check the "
"policies."
msgstr "您没有管理权限注册令牌。请检查策略。"

#, python-format
msgid "You do not have the administrative right to init token %s of type %s."
msgstr "您没有管理权限注册令牌 %s 类型为 %s 。"

msgid ""
"You may not enroll any more tokens. Your maximum token number is reached!"
msgstr "您将不能登记更多令牌。您已达到最大令牌数量！"

#, python-format
msgid ""
"You do not have the administrative right to unassign token %s. Check the "
"policies."
msgstr "您没有管理权限取消令牌 %s 分配。请检查策略。"

#, python-format
msgid ""
"You do not have the administrative right to assign token %s. Check the "
"policies."
msgstr "您没有管理权限分配令牌 %s。请检查策略。"

#, python-format
msgid ""
"You do not have the administrative right to set MOTP PIN/ SC UserPIN for "
"token %s. Check the policies."
msgstr "您没有管理权限为令牌 %s 设置 MOTP PIN / SC UserPIN。请检查策略。"

#, python-format
msgid ""
"You do not have the administrative right to set Smartcard PIN for token %s. "
"Check the policies."
msgstr "您没有管理权限设置令牌 %s 的智能卡 PIN。请检查策略。"

#, python-format
msgid ""
"You do not have the administrative right to set OTP PIN for token %s. Check "
"the policies."
msgstr "您没有管理权限设置令牌 %s 的 OTP PIN 码。请检查策略。"

#, python-format
msgid ""
"You do not have the administrative right to set token properties for %s. "
"Check the policies."
msgstr "您没有管理权限设置令牌 %s 的令牌属性。请检查策略。"

#, python-format
msgid ""
"You do not have the administrative right to resync token %s. Check the "
"policies."
msgstr "您没有管理权限同步令牌 %s。请检查策略。"

#, python-format
msgid "You do not have the administrative right to list users in realm %s(%s)."
msgstr "您没有管理权限显示域 %s(%s) 内的用户。"

#, python-format
msgid ""
"You do not have the administrative right to get the token owner in realm "
"%s(%s)."
msgstr "您没有管理权限查看域 %s(%s)内的令牌拥有者"

#, python-format
msgid ""
"You do not have the administrative right to show status of token challenges "
"in realm %s(%s)."
msgstr "您没有管理权限查看域 %s(%s) 内的令牌挑战码"

#, python-format
msgid ""
"You do not have the administrative right to remove tokens from realm %s. "
"Check the policies."
msgstr "您没有管理权限删除域 %s 内的令牌。请检查策略。"

#, python-format
msgid ""
"You do not have the administrative right to add tokens to realm %s. Check "
"the policies."
msgstr "您没有管理权限在域 %s 内添加令牌。请检查策略。"

#, python-format
msgid ""
"You may not put any more tokens in realm %s. Check the policy 'tokencount'"
msgstr "域 %s 内无法添加更多的令牌 - 请检查策略 'tokencount'。"

#, python-format
msgid ""
"You do not have the administrative right to reset token %s. Check the "
"policies."
msgstr "您没有管理权限重置令牌 %s 。请检查策略。"

msgid ""
"You do not have the administrative right to import tokens. Check the "
"policies."
msgstr "您没有管理权限导入令牌。请检查策略。"

#, python-format
msgid ""
"You do not have the administrative right to import token files to realm %s. "
"Check the policies."
msgstr "您没有管理权限向域 %s 内导入令牌 - 请检查策略。"

#, fuzzy, python-format
msgid ""
"You do not have the administrative right to unpair token %s. Check the "
"policies."
msgstr "您没有管理权限取消令牌 %s 分配。请检查策略。"

#, python-format
msgid "Failed to run checkPolicyPre. Unknown method: %s"
msgstr "策略检查发生错误。未知方法： %s"

#, python-format
msgid "There is no policy gettoken/max_count definable for the tokentype %r"
msgstr "缺少策略 'gettoken/maxcount' 针对令牌类型 %r"

msgid ""
"You do not have the administrative right to view the audit trail. You are "
"missing a policy scope=audit, action=view"
msgstr "您没有管理权限查看审查日志。缺少策略 'scope=audit' 和 'action=view'。"

#, python-format
msgid "You do not have the administrative right to do an ocra/%s"
msgstr "您没有管理权限执行 OCRA: ocra/%s"

#, python-format
msgid ""
"You do not have the administrative right to manage tools. You are missing a "
"policy scope=tools, action=%s"
msgstr "您没有运行这些工具的管理权限。缺少策略 'scope=tools' 和 'action=%s'。"

#, python-format
msgid ""
"There is no policy selfservice/max_count definable for the token type %s."
msgstr "策略 selfservice/max_count 缺少对令牌类型%s 的定义。"

#, python-format
msgid ""
"There is no policy selfservice/max_count defined for the tokentype %s in "
"realm %s."
msgstr "策略 selfservice/max_count 缺少对令牌类型 %s 在 %s 域中的定义。"

msgid "The policy settings do not allow you to issue this request!"
msgstr "该策略设置不允许您发起该请求！"

msgid "The policy settings do not allow you to request a serial by OTP!"
msgstr "该策略不允许您请求 OTP 序列号！"

#, python-format
msgid "Unknown method in selfservice: %s"
msgstr "自助服务中的未知方法： %s"

#, python-format
msgid "Policy check failed. You are not allowed to %s system config."
msgstr "策略检查失败。您不能查看或更改 (%s)系统配置。"

msgid ""
"The maximum number of allowed tokens per user is exceeded. Check the "
"policies scope=enrollment, action=maxtoken"
msgstr ""
"达到每个用户允许的最大令牌数量。请检查策略 scope=enrollment, "
"action=tokencount。"

#, fuzzy, python-format
msgid ""
"The maximum number of allowed tokens of type %s per user is exceeded. Check "
"the policies scope=enrollment, action=maxtoken%s"
msgstr ""
"达到每个用户允许的最大令牌数量。请检查策略 scope=enrollment, "
"action=tokencount。"

#, python-format
msgid "The provided PIN is too short. It should be at least %i characters."
msgstr "输入的 PIN 码太短。它至少应该有 %i 个字符。"

#, python-format
msgid ""
"The provided PIN is too long. It should not be longer than %i characters."
msgstr "输入的 PIN 码太长。它最大限度为 %i 个字符。"

#, python-format
msgid ""
"The provided PIN does not contain characters of the group or it does "
"contains characters that are not in the group %s"
msgstr "输入的 PIN 码未包含指定的字符，或者包含了未被指定的字符： %s"

msgid ""
"The provided PIN does not contain any letters. Check policy otp_pin_contents."
msgstr " 输入的 PIN 码未包含任何指定的字母，请查看策略 “otp_pin_contents”。"

msgid ""
"The provided PIN does not contain any numbers. Check policy otp_pin_contents."
msgstr "输入的 PIN 码未包含任何指定的数字，请查看策略 “otp_pin_contents”。"

msgid ""
"The provided PIN does not contain any special characters. It should contain "
"some of these characters like .: ,;-_<>+*~!/()=?$. Check policy "
"otp_pin_contents."
msgstr ""
"输入的 PIN 码未包含任何指定的特殊字符，请查看策略 “otp_pin_contents”。特殊字"
"符包括 .: ,;-_<>+*~!/()=?$。"

msgid ""
"The provided PIN does not contain any other characters. It should contain "
"some of these characters that are not contained in letters, digits and the "
"defined special characters. Check policy otp_pin_contents."
msgstr ""
"输入的 PIN 码未包含任何特别字符，PIN 码应当包含一些除了字母、数字和被指定的特"
"殊字符以外的特别字符。请查看策略 “otp_pin_content”。"

#, python-format
msgid "The PIN contains letters, although it should not! (%s)"
msgstr "PIN 码包含字母，虽然不应该如此！（%s）"

#, python-format
msgid "The PIN contains digits, although it should not! (%s)"
msgstr "PIN 码包含数字，虽然不应该如此！（%s）"

#, python-format
msgid "The PIN contains special characters, although it should not! (%s)"
msgstr "PIN 码包含特殊字符，虽然不应该如此！（%s）"

#, python-format
msgid "The PIN contains other characters, although it should not! (%s)"
msgstr "PIN 码包含特别字符，虽然不应该如此！（%s）"

#, python-format
msgid "Failed to run getPolicyPre. Unknown controller: %s"
msgstr "策略检查失败。未知控制器 %s"

#, python-format
msgid "Failed to run getPolicyPost. Unknown controller: %s"
msgstr "无法进行getPolicyPost。未知控制器： %s"

msgid "multiple tokens found - cannot determine tokentype!"
msgstr "发现多个令牌，无法确定令牌类型！"

#, fuzzy
msgid "The name of the policy may only contain the characters  a-zA-Z0-9_."
msgstr "策略名只能包含字符 a-zA-Z0-9_。"

#, python-format
msgid "%d tokens of %d migrated"
msgstr "%d 令牌转移 %d "

msgid "Default provider could not be deleted!"
msgstr "无法删除默认供应商！"

#, python-format
msgid ""
"Unable to delete - provider used in policies!\n"
"[%s]"
msgstr ""
"无法删除，供应商已在策略中使用！\n"
"[%s]"

#, python-format
msgid "Unknown provider! %r"
msgstr "未知供应商！%r"

#, fuzzy
msgid "password required"
msgstr "口令加密"

#, fuzzy
msgid "not changed"
msgstr "未分配"

msgid "Description"
msgstr "描述"

msgid "Issuer"
msgstr "发行方"

msgid "Number of tokens"
msgstr "令牌数量"

msgid "Licensee"
msgstr "被许可人"

msgid "Address"
msgstr "地址"

msgid "Contact name"
msgstr "联系人名字"

msgid "Contact EMail"
msgstr "电子邮件"

msgid "Contact phone"
msgstr "联系电话"

msgid "Date"
msgstr "日期"

msgid "Expiration"
msgstr "截止日期"

msgid "Subscription"
msgstr "订阅"

msgid "Version"
msgstr "版本"

msgid "User selection:"
msgstr "用户选择："

msgid "Selection of more than one user is not supported!"
msgstr "不支持一个用户以上的选择！"

msgid "Please select only one user."
msgstr "请只选择一位用户。"

#, fuzzy
msgid "unknown token type"
msgstr "导入未知的令牌类型！"

msgid "Error during token type change processing for type \"\".<br><pre></pre>"
msgstr "进行类型\"\"的令牌类型更改处理过程中发生错误。<br><pre></pre>"

msgid "Found the token: "
msgstr "找到的令牌："

msgid "The token belongs to "
msgstr "令牌属于 "

msgid "The upload of your support and subscription license failed: "
msgstr "支持和订阅加载失败： "

msgid "License upload"
msgstr "上传许可证"

msgid "License uploaded"
msgstr "许可证已上传"

msgid "Invalid License"
msgstr "无效的许可证"

msgid "Professional LinOTP support and enterprise subscription"
msgstr "专业的 LinOTP 支持和企业级订阅"

#, fuzzy, python-format
msgid ""
"For professional LinOTP support and enterprise subscription, feel free to "
"contact %s for support agreement purchase."
msgstr ""
"如需购买专业的支持和企业级订阅，请联系我们： \n"
"<p class=\"contact_info\"><a href=\"mailto:sales@lsexperts.de\">LSE Leading "
"Security Experts GmbH</a></p>"

msgid "Your LinOTP support subscription"
msgstr "您的 LinOTP 订购支持"

msgid "For support and subscription please contact us at"
msgstr "有关支持订购，请与我们联系于"

msgid "by phone"
msgstr "通过电话 "

msgid "or email"
msgstr "或电子邮件"

#, fuzzy
msgid "Welcome to LinOTP"
msgstr "关于 LinOTP"

msgid "Welcome to your fresh LinOTP installation."
msgstr "欢迎来到您的全新LinOTP安装。"

msgid ""
"If you have questions about the setup or installation of LinOTP, please <a "
"href='https://linotp.org/doc' target='_blank'>refer to our documentation</a>."
msgstr ""
"如果您有任何与设置或安装LinOTP相关的问题，请<a href='https://linotp.org/doc' "
"target='_blank'>参考我们的文档</a>。"

msgid ""
"<a href='https://keyidentity.com'>KeyIdentity</a> provides LinOTP as an "
"enterprise 2FA solution."
msgstr ""
"<a href='https://keyidentity.com'>KeyIdentity</a>提供LinOTP作为企业2FA解决方"
"案。"

msgid ""
"If you are interested in the 2FA platform of KeyIdentity, and want to be "
"informed about:"
msgstr "如果您对KeyIdentity的2FA平台感兴趣，并想得到以下内容的通知："

msgid "updates of our products,"
msgstr "我们产品的更新，"

msgid "upcoming hackathons,"
msgstr "即将推出黑客松，"

msgid "user and developer conferences,"
msgstr "使用者和开发者大会，"

msgid "upcoming features in LinOTP"
msgstr "LinOTP中即将推出的功能"

msgid "consider subscribing to our quarterly newsletter."
msgstr "考虑订阅我们的季度新闻简报。"

msgid "Subscribe to newsletter"
msgstr "订阅新闻简报"

msgid "OK"
msgstr "确定"

msgid "Changelog"
msgstr "更改日志"

#, python-format
msgid ""
"Your installation of LinOTP was updated to version %s. You can find the "
"changelog and further information about this release at:"
msgstr ""
"您的LinOTP安装已更新到版本%s。您可以在下面找到有关此版的更改日志和更多信息："

msgid "Our newsletter covers:"
msgstr "我们的新闻简报涉及："

msgid "product updates,"
msgstr "产品更新，"

msgid "We would be happy to receive your feedback about LinOTP."
msgstr "我们将很高兴收到您有关LinOTP的反馈。"

#, fuzzy
msgid "Subscribe"
msgstr "订阅"

msgid "Feedback"
msgstr "反馈"

msgid "Close"
msgstr "关闭"

msgid "Thank you for using LinOTP"
msgstr "感谢您使用LinOTP"

msgid ""
"We are pleased that you are using LinOTP by KeyIdentity as your 2FA solution."
msgstr " 我们很高兴您使用KeyIdentity的LinOTP作为您的2FA解决方案。"

msgid ""
"If you are interested in the 2FA platform of KeyIdentity using LinOTP at its "
"core, and would like further information about:"
msgstr ""
"如果您对KeyIdentity在其核心使用LinOTP的2FA平台感兴趣，并希望了解有关以下内容"
"的更多信息："

msgid "please consider subscribing to our quarterly newsletter."
msgstr "请考虑订阅我们的季度新闻简报。"

msgid "Do not show this reminder again"
msgstr "不要再显示此提醒"

msgid "managed"
msgstr ""

msgid "Get Temporary Token"
msgstr "创建临时令牌"

msgid "Cancel"
msgstr "取消"

msgid "Set Token Realm"
msgstr "设置令牌域"

msgid "Please select the token first."
msgstr "请您选择一个令牌"

msgid "Cannot save realm"
msgstr "无法保存域"

msgid "Please select at least one UserIdResolver from the list"
msgstr "请从列表中选择至少一个 UserIdResolver。"

msgid "No resolver selected"
msgstr "未选择解析器"

msgid "Please select at least one resolver from the resolver list."
msgstr "请从解析器列表中选择至少一个解析器。"

#, python-format
msgid "Number of users found: %d"
msgstr "发现用户数： %d"

msgid "Connection Test: successful"
msgstr "连接测试：成功"

msgid "HTTP Connection Test"
msgstr "HTTP 连接测试"

msgid "HTTP Test"
msgstr "HTTP 测试"

msgid "Form Validation Error"
msgstr "表单验证错误"

msgid "Token Config"
msgstr "令牌配置"

#, fuzzy
msgid "Failed to enroll token"
msgstr "注册令牌失败！"

#, fuzzy
msgid "The entered PINs do not match!"
msgstr "密码不相同！"

#, fuzzy
msgid "Failed to set PIN"
msgstr "保存供应商失败"

#, fuzzy
msgid "Change password"
msgstr "绑定密码"

msgid "Save"
msgstr "保存"

#, fuzzy
msgid "Set Token Expiration"
msgstr "截止日期"

#, fuzzy
msgid "Expiration set successfully"
msgstr "mOTP PIN 码设置成功"

#, fuzzy
msgid "An error occurred during saving expiration."
msgstr "进程处理出错"

#, fuzzy
msgid "Error saving expiration"
msgstr "文件配置保存时，发生错误"

#, fuzzy
msgid "An error occurred during token processing."
msgstr "进程处理出错"

#, fuzzy
msgid "Error loading token info"
msgstr "调用令牌发生错误："

#, fuzzy
msgid "Invalid time period"
msgstr "无效的许可证"

#, fuzzy
msgid "Password was successfully changed"
msgstr "创建成功！"

#, fuzzy
msgid "An error occurred during password change."
msgstr "进程处理出错"

#, fuzzy
msgid "Error changing password"
msgstr "保存供应商时发生错误"

msgid "Failed to save provider"
msgstr "保存供应商失败"

#, python-format
msgid "Failed to save provider %s"
msgstr "保存供应商 %s 失败"

msgid "Error saving provider"
msgstr "保存供应商时发生错误"

#, python-format
msgid "Provider %s deleted"
msgstr "供应商 %s 已被删除。"

msgid "Unknown server error occured"
msgstr "发生未知服务器错误"

msgid "Failed to delete provider"
msgstr "删除供应商失败"

#, python-format
msgid "Failed to delete provider %s"
msgstr "删除供应商 %s 失败"

msgid "Error deleting provider"
msgstr "删除供应商时发生错误"

#, python-format
msgid "Provider %s set as default"
msgstr "供应商 %s 已被设为默认"

msgid "Failed to set default provider"
msgstr "设置默认供应商失败"

#, python-format
msgid "Failed to set default provider %s"
msgstr "设置默认供应商 %s 失败"

msgid "Error setting default provider"
msgstr "设置默认供应商时发生错误"

#, python-format
msgid "The %s dialog contains unsaved changes."
msgstr "%s 对话框包含未保存的更改。"

msgid "Do you really want to close the dialog and discard the changes?"
msgstr "您是否真的想关闭对话框并丢弃更改？ "

msgid "Close Dialog"
msgstr "关闭对话框"

msgid "Discard"
msgstr "丢弃"

msgid "Active"
msgstr "启用"

msgid "Name"
msgstr "名称"

msgid "User"
msgstr "用户"

msgid "Scope"
msgstr "范围"

msgid "Action"
msgstr "行为"

msgid "Realm"
msgstr "域"

msgid "Client"
msgstr "客户"

msgid "Time"
msgstr "时间"

msgid "Serial Number"
msgstr "序列号"

msgid "Username"
msgstr "用户名"

msgid "Type"
msgstr "类型"

msgid "Login Attempts Failed"
msgstr "尝试登录失败"

msgid "Max Login Attempts"
msgstr "最大登录尝试"

msgid "OTP Length"
msgstr "OTP 长度"

msgid "Count Window"
msgstr "计数器窗口"

msgid "Sync Window"
msgstr "同步窗口"

msgid "User ID"
msgstr "用户 ID"

msgid "Resolver"
msgstr "解析器"

msgid "Login Name"
msgstr "登录名"

msgid "All other columns"
msgstr "所有其他列"

msgid "UserIdResolver"
msgstr "用户 ID 解析器"

msgid "Surname"
msgstr "姓"

msgid "Given Name"
msgstr "名"

msgid "Email"
msgstr "电子邮件"

msgid "Mobile"
msgstr "手机"

msgid "Phone"
msgstr "电话"

msgid "Number"
msgstr "编号"

msgid "Signature"
msgstr "签名"

msgid "Missing Lines"
msgstr "缺少行"

msgid "Success"
msgstr "成功"

msgid "Serial"
msgstr "序列号"

msgid "Token Type"
msgstr "令牌类型"

msgid "Administrator"
msgstr "管理员"

msgid "Action Detail"
msgstr "行为细节"

msgid "Info"
msgstr "信息"

msgid "LinOTP Server"
msgstr "LinOTP 服务器"

msgid "Log Level"
msgstr "日志级别"

msgid "Clearance Level"
msgstr "许可证级别"

msgid "Successful"
msgstr "成功的"

msgid "Extended Search"
msgstr "高级搜索"

#, fuzzy
msgid "there is no user_selfservice cookie"
msgstr "linotp_selfservice Cookie 未配置"

msgid "Your session has expired!"
msgstr "您的会话已过期！"

msgid "Error "
msgstr "错误"

msgid "You need to select a Token and enter two OTP values."
msgstr "请您选择一个令牌，并提供两个 OTP 值。"

msgid "Token resynced successfully"
msgstr "令牌已成功同步"

msgid "Failed to resync Token"
msgstr "令牌同步时，发生错误"

msgid "Error resyncing Token: "
msgstr "令牌同步时，发生错误："

msgid "You need to enter a serial number"
msgstr "输入序列号"

msgid ""
"You are going to assign a new token to you. Is this the correct serial: "
msgstr "您已被分配一个新的令牌，序列号是否正确？"

msgid "Token assigned successfully"
msgstr "令牌已成功分配"

msgid "Error assigning Token: "
msgstr "令牌分配时，发生错误："

msgid "You need to enter an OTP value"
msgstr "您必须指定一个 OTP 值"

msgid "No Token with this OTP value found!"
msgstr "未发现对应该 OTP 值的令牌"

msgid "Error getting serial: "
msgstr "获取序列号错误"

msgid "Error calling token:"
msgstr "调用令牌发生错误："

msgid "Form data not valid."
msgstr "表单数据无效。"

msgid "Token enrollment result"
msgstr "令牌注册结果"

msgid "Token enrolled successfully "
msgstr "令牌已成功注册"

msgid "Failed to enroll token: "
msgstr "令牌注册失败！"

msgid "Failcounter resetted successfully"
msgstr "错误计数器成功重置"

msgid "Failed to reset failcounter!\n"
msgstr "错误计数器重置出错\n"

msgid "Token disabled successfully"
msgstr "令牌成功禁用"

msgid "Error disabling Token!\n"
msgstr "禁用令牌出错！\n"

msgid "Token enabled successfully"
msgstr "激活令牌成功"

msgid "Error enabling Token!\n"
msgstr "激活令牌时，发生错误！\n"

msgid "OTP values for token "
msgstr "令牌 OTP 值"

msgid "Counter"
msgstr "计数器"

msgid "Otp Value"
msgstr "OTP 值"

msgid "Error getting otp values"
msgstr "获取 OTP 值发生错误"

msgid "Token unassigned successfully"
msgstr "成功取消令牌分配"

msgid "Error unassigning Token!\n"
msgstr "取消令牌分配时，发生错误！\n"

msgid "Token deleted successfully"
msgstr "删除令牌成功"

msgid "Failed to delete token!\n"
msgstr "删除令牌时，发生错误！\n"

msgid "Failed to enroll token!\n"
msgstr "注册令牌出错！\n"

msgid "Failed to activate token! \n"
msgstr "激活令牌时，发生错误！\n"

msgid "Error loading history:\n"
msgstr "加载历史发生错误：\n"

#, fuzzy
msgid "Import Users"
msgstr "导入策略"

#, fuzzy
msgid "Import"
msgstr "导出"

msgid "Resolver name"
msgstr "解析器名称"

#, fuzzy
msgid "Create a new resolver"
msgstr "创建一个新的用户 ID 解析器"

msgid "Create"
msgstr ""

#, fuzzy
msgid "Select resolver"
msgstr "删除解析器"

#, fuzzy
msgid "Confirm changes"
msgstr "确认 PIN 码"

#, fuzzy
msgid "Confirm"
msgstr "确认 PIN 码"

#, fuzzy
msgid "Connection error"
msgstr "LDAP 连接测试"

msgid "Error during import users request."
msgstr ""

#, fuzzy
msgid "LinOTP error "
msgstr "LinOTP 服务器"

msgid "Error during import users request: "
msgstr ""

#, fuzzy
msgid "Import successful"
msgstr "mOTP PIN 码设置成功"

#, fuzzy
msgid "The resolver  was successfully updated."
msgstr "令牌已成功注册"

#, fuzzy
msgid "No users will be created!"
msgstr "创建成功！"

msgid "No existing users will be modified!"
msgstr ""

msgid "No users will be deleted!"
msgstr ""

msgid "No user stays unchanged!"
msgstr ""

#, python-format
msgid "%s new users"
msgstr ""

#, python-format
msgid "%s modified users"
msgstr ""

#, python-format
msgid "%s users will be deleted"
msgstr ""

#, python-format
msgid "%s users are identical and therefor unchanged"
msgstr ""

msgid ""
"Could not migrate tokens!\n"
"\n"
msgstr ""
"无法迁移令牌！\n"
"\n"

msgid "You need to enable Javascript to use the authentication forms."
msgstr "您必须启用 Javascript 才能使用认证表单"

msgid "Authentication"
msgstr "认证"

#, fuzzy
msgid ""
"Here you may try to authenticate using a token in challenge response mode."
msgstr "这里您可使用 OTP 令牌进行认证。"

#, fuzzy
msgid ""
"Enter your username and OTP PIN to trigger a challenge and submit the OTP "
"value after you recieved it."
msgstr "请输入您的用户名，OTP PIN 码和 OTP 值。"

#, fuzzy
msgid "Challenge Response Login"
msgstr "OCRA，挑战/响应令牌"

msgid "Create challenge:"
msgstr "创建挑战"

msgid "username"
msgstr "用户名"

msgid "OTP PIN"
msgstr "OTP PIN 码"

msgid "trigger"
msgstr ""

msgid "Submit response:"
msgstr "提交响应："

msgid "Transaction-ID"
msgstr "交易 ID"

msgid "OTP value"
msgstr "OTP 值"

msgid "submit"
msgstr "提交"

msgid "Here you may try to authenticate using your OCRA OTP token."
msgstr "在此，您可以使用 OCRA OTP 令牌进行认证。"

msgid "Enter your username, the OTP PIN and the OTP value."
msgstr "请输入您的用户名，OTP PIN 码和 OTP 值。"

msgid "OCRA Login"
msgstr "OCRA 登录"

msgid "Submit a challenge:"
msgstr "输入挑战码"

msgid "challenge"
msgstr "挑战"

msgid "get challenge"
msgstr "获取挑战码"

msgid "Scan your challenge and get your OTP:"
msgstr "扫描一个挑战，并获取您的 OTP 值："

msgid "Login:"
msgstr "登录："

msgid "OTP PIN and OTP value"
msgstr "OTP PIN 码和 OTP 值"

msgid "login"
msgstr "登录"

msgid "Enter your username, the OTP PIN and the input for the challenge."
msgstr "请输入您的用户名，OTP PIN 码和挑战文本。"

msgid ""
"By submitting this you will generate a QR image, that can be scaned with "
"your OCRA2 Token reader."
msgstr ""
"通过对它的提交，您会生成一个二维码图片，允许您通过 OCRA2 令牌扫描仪扫描。"

msgid "To verify your result enter the OTP value into the form below."
msgstr "请输入您的 OTP 值用于校验。"

msgid "OCRA2 Login"
msgstr "OCRA2 登录"

msgid "message / data"
msgstr "消息/数据"

#, fuzzy
msgid "Here you may try to authenticate using your KeyIdentity Push Token."
msgstr "这里您可使用 OTP 令牌进行认证。"

#, fuzzy
msgid ""
"Enter your username, the OTP PIN and the data you want to display to verify "
"the authentication."
msgstr "请输入您的用户名，OTP PIN 码和挑战文本。"

#, fuzzy
msgid "KeyIdentity Push Token Login"
msgstr "选择二维码令牌："

msgid "Check the status of your challenge:"
msgstr "检查您的挑战状态："

msgid "check status"
msgstr "检查状态"

#, fuzzy
msgid "Here you may try to authenticate using your KeyIdentity QR Token."
msgstr "这里您可尝试使用二维码令牌认证。"

#, fuzzy
msgid "KeyIdentity QR Token Login"
msgstr "二维码令牌登录"

#, fuzzy
msgid "Scan the challenge and get your OTP:"
msgstr "扫描一个挑战，并获取您的 OTP 值："

msgid "Here you may try to authenticate using your OTP token."
msgstr "这里您可使用 OTP 令牌进行认证。"

msgid "Enter your username, the OTP PIN (Password) and the OTP value."
msgstr "请输入您的用户名，OTP PIN 码和 OTP 值。"

msgid "Login"
msgstr "登录"

msgid "LinOTP 2 Management"
msgstr "LinOTP 管理"

msgid "You need to enable Javascript to use the LinOTP Management Web UI."
msgstr "您必须启用 Javascript 才能使用 LinOTP Web 管理界面。"

msgid "LinOTP Config"
msgstr "LinOTP 配置"

msgid "UserIdResolvers"
msgstr "用户 ID 解析器"

msgid "Realms"
msgstr "域"

msgid "System Config"
msgstr "系统配置"

msgid "Provider Config"
msgstr "供应商配置"

#, fuzzy
msgid "SMS Provider Config"
msgstr "短信供应商配置"

msgid "Email Provider Config"
msgstr "电子邮件供应商配置"

#, fuzzy
msgid "Push Provider Config"
msgstr "供应商配置"

#, fuzzy
msgid "Voice Provider Config"
msgstr "供应商配置"

msgid "Policies"
msgstr "策略"

msgid "Tools"
msgstr "工具"

msgid "Get Serial by OTP"
msgstr "通过 OTP 值获取序列号"

msgid "Copy Token PIN"
msgstr "复制令牌 PIN 码"

msgid "Check Policy"
msgstr "策略测试"

msgid "Export Token Info"
msgstr "导出令牌信息"

msgid "Export Audit Trail"
msgstr "导出审计跟踪"

msgid "Migrate Resolver"
msgstr "解析迁移"

msgid "Import Token File"
msgstr "导入令牌文件"

msgid "SafeNet/ Aladdin XML"
msgstr "SafeNet XML (Aladdin)"

msgid "OATH CSV"
msgstr "OATH CSV"

msgid "YubiKey CSV"
msgstr "YubiKey CSV"

msgid "Help"
msgstr "帮助"

msgid "Documentation"
msgstr "文档"

msgid "Support and Subscription"
msgstr "支持和订阅"

msgid "About LinOTP"
msgstr "关于 LinOTP"

msgid "Logout"
msgstr "退出"

msgid "Selected User"
msgstr "所选用户"

msgid "Selected Token"
msgstr "已选令牌"

msgid "Enroll"
msgstr "注册"

msgid "Assign"
msgstr "分配"

msgid "Unassign"
msgstr "取消分配"

msgid "Enable"
msgstr "激活"

msgid "Disable"
msgstr "禁用"

msgid "Set PIN"
msgstr "设置 PIN 码"

msgid "Reset Failcounter"
msgstr "重置错误计数器"

#, fuzzy
msgid "Set Expiration"
msgstr "截止日期"

msgid "Delete"
msgstr "删除"

msgid "Close all"
msgstr "关闭所有"

msgid "Token View"
msgstr "查看令牌"

msgid "User View"
msgstr " 查看用户"

msgid "Audit Trail"
msgstr "审计跟踪"

msgid "Settings"
msgstr "设置"

msgid "Caching"
msgstr "缓存"

msgid "GUI settings"
msgstr "GUI 设置"

msgid "Client Identification"
msgstr "客户端标识"

#, fuzzy
msgid "Certificates"
msgstr "CA 证书"

msgid "Split at @ sign (splitAtSign)"
msgstr "在 @ 字符处断开"

msgid "This will use the part right of an @-sign as realm"
msgstr "此过程将把 @ 字符的右侧部分作为域使用"

msgid "Return SAML attributes"
msgstr "返回 SAML 属性"

msgid "The /validate/samlcheck controller will also return user attributes"
msgstr "控制器 /validate/samlcheck 也能返回用户属性。"

msgid "FailCounterIncOnFalsePin"
msgstr "错误计数器为错误的 PIN 码计数"

msgid "This will increase the failcounter, if the user provided a wrong PIN."
msgstr "当用户输入一个错误的 PIN 码，且令牌不能被识别时，计数器将增加。"

msgid "PrependPin"
msgstr "PIN 码前置"

msgid ""
"This will prepend the PIN to the OTP value. Otherwise the PIN will be "
"appended."
msgstr "此时 PIN 码被放置在 OTP 值之前。否则，PIN 码将被追加。"

msgid "Auto resync"
msgstr "自动重新同步"

msgid "This will automatically resync OTP counter of HMAC based tokens."
msgstr ""
"如果是基于 HMAC 算法的令牌，那么在用户连续两次输入错误 OTP 值的情况下，将自动"
"尝试重新同步。"

msgid "Auto resync timeout"
msgstr "自动同步超时"

msgid ""
"The time in which the two successive OTP values need to be entered (in "
"seconds)"
msgstr "这个时间（秒）之后的第一个的 OTP 值被丢弃。"

msgid "Pass on user not found"
msgstr "如果用户不存在，允许访问"

msgid ""
"If checked, users who are not found in the useridresolvers are authenticated "
"successfully. USE WITH CAUTION!"
msgstr "如果发现，那些无法在用户标识解析器找到的用户却验证成功 ，请小心！"

msgid "Pass on user no token"
msgstr "如果用户没有令牌，允许访问"

msgid ""
"If checked, users who have no token get authenticated automatically "
"successful. USE WITH CAUTION!"
msgstr "如果发现，没有令牌的用户却自动验证成功。请小心！"

msgid "Authorization"
msgstr "授权"

msgid "Override authentication client"
msgstr "覆盖认证客户端"

msgid ""
"This is a comma separated list of clients, that may send another client IP "
"for authorization policies."
msgstr ""
"这是一个用逗号分隔的 IP 地址列表，将自有的 IP 地址用其它地址覆盖，并和授权策"
"略共同发送。"

msgid "Resolver Lookup Caching"
msgstr "解析器查找缓存"

msgid "Enable caching of the realm to user id resolver lookup"
msgstr "启用域到用户id解析器查询的缓存"

#, fuzzy
msgid ""
"The expiration of the resolver lookup caching in seconds or as duration "
"format for days, hours and minutes: >1d 3h 4m<"
msgstr "解析器查找缓存的到期时间，秒"

msgid "User Lookup Caching"
msgstr "用户查找缓存"

msgid "Enable the caching of user lookup in a resolver"
msgstr "启用解析器中的用户查找缓存"

#, fuzzy
msgid ""
"The expiration of the user lookup caching in seconds or as duration format "
"for days, hours and minutes: >1d 3h 4m<"
msgstr "用户查找缓存的到期时间，秒"

msgid "Selfservice portal"
msgstr "自助服务门户"

msgid "Display realm select box"
msgstr "查看可选域清单"

msgid ""
"If checked a realm dropdown box will be displayed on the selfservice portal "
"logon page."
msgstr "会出现一个下拉列表，从中用户可以选择他需要在自助服务门户登录的域。"

msgid "Client Identification with Proxy"
msgstr "通过代理的客户端标识"

msgid "Support for HTTP_X_FORWARDED_FOR"
msgstr "支持 HTTP_X_FORWARDED_FOR"

msgid "Support for HTTP_FORWARDED"
msgstr "支持 HTTP_FORWARDED"

msgid "Trusted Forwarding Proxy"
msgstr "受信任的正向代理"

msgid ""
"The ip address of the trusted forwarding proxy, which provides the "
"REMOTE_ADDR."
msgstr "受信任正向代理的 ip 地址，其提供 REMOTE_ADDR。"

#, fuzzy
msgid "Use system certificate"
msgstr "公钥证书"

msgid "If checked the linotp server will use system certificates"
msgstr "如果选中，linotp将使用系统证书"

msgid "Save Config"
msgstr "保存配置"

msgid "Set as default"
msgstr "设置为默认"

msgid "SMS Provider: create and edit"
msgstr "短信供应商：创建和编辑"

msgid "New"
msgstr "新建"

msgid "Edit"
msgstr "编辑"

msgid "Class"
msgstr "类"

msgid "Config"
msgstr "配置"

msgid "Timeout"
msgstr "超时"

msgid "SMS Provider"
msgstr "短信供应商"

msgid "Do you want to delete the provider?"
msgstr "您想删除供应商？"

msgid "Deleting provider"
msgstr "删除供应商"

msgid "Email Provider: create and edit"
msgstr "电子邮件供应商：创建和编辑"

msgid "Timeout (sec)"
msgstr "超时 (秒)"

msgid "Email Provider"
msgstr "电子邮件供应商"

msgid "Do you want to delete the Provider?"
msgstr "您是否想删除供应商？"

msgid "Email Provider Configuration"
msgstr "电子邮件供应商配置"

#, fuzzy
msgid "Push Provider: create and edit"
msgstr "短信供应商：创建和编辑"

#, fuzzy
msgid "Push Provider"
msgstr "供应商"

#, fuzzy
msgid "Push Provider Configuration"
msgstr "电子邮件供应商配置"

#, fuzzy
msgid "Voice Provider: create and edit"
msgstr "电子邮件供应商：创建和编辑"

#, fuzzy
msgid "voice Provider"
msgstr "电子邮件供应商"

#, fuzzy
msgid "Do you want to delete the voice provider?"
msgstr "您想删除供应商？"

#, fuzzy
msgid "Voice provider configuration"
msgstr "电子邮件供应商配置"

#, fuzzy
msgid "Save config"
msgstr "保存配置"

msgid "OCRA Token"
msgstr "OCRA 令牌"

msgid "Default Settings"
msgstr "默认设置"

msgid "OCRA token settings"
msgstr "OCRA 令牌设置"

msgid "Maximum concurrent OCRA challenges"
msgstr "OCRA2 最大同时挑战数量"

msgid "This is the maximum concurrent challenges per OCRA Token."
msgstr "这是以OCRA2 令牌同时挑战的最大数量。"

msgid "OCRA challenge timeout"
msgstr "OCRA 挑战超时"

msgid ""
"After this time a challenge can not be used anymore. Valid entries are like "
"1D, 2H or 5M where D=day, H=hour, M=minute."
msgstr ""
"此时间后的 OCRA 挑战不能再被使用。有效输入为，例如，1D、2H 或 5M。其中 D=天、"
"H=小时、M=分钟。"

msgid "Default OCRA suite"
msgstr "标准 OCRA 套件"

msgid ""
"This is the suite for newly enrolled OCRA tokens. Default is OCRA-1:HOTP-"
"SHA256-8:C-QA08"
msgstr "新注册 OCRA 令牌的默认 OCRA 套件。标准：OCRA-1:HOTP-SHA256-8:C-QA08"

msgid "Default QR suite"
msgstr "标准二维码套件"

msgid ""
"This is the suite for newly enrolled OCRA tokens. Default is OCRA-1:HOTP-"
"SHA256-6:C-QA64"
msgstr "新注册二维码 OCRA 令牌的套件。默认为 OCRA-1:HOTP-SHA256-6:C-QA64"

msgid "Default token settings"
msgstr "默认令牌设置"

msgid "DefaultResetFailCount"
msgstr "重置默认错误计数器"

msgid "Will reset the fail counter when the user authenticated successfully"
msgstr "当用户使用此令牌成功登录则重置计数器。"

msgid "DefaultMaxFailCount"
msgstr "错误计数器标准最大值"

msgid "This is the maximum allowed failed logins for a new enrolled token."
msgstr ""
"这是一个令牌登录尝试失败的最大数量。令牌将被锁定直到错误计数器手动复位。"

msgid "DefaultCountWindow"
msgstr "标准计数器窗口"

msgid "This is the default look ahead window for counter based tokens."
msgstr "当新令牌使用时，在计数器窗口内会默认搜索 OTP 值。"

msgid "DefaultSyncWindow"
msgstr "标准重新同步窗口"

msgid ""
"A new token will have this window to do the manual or automatic OTP sync."
msgstr "新令牌将有此窗口进行自动和手动 OTP 同步。"

msgid "DefaultOtpLen"
msgstr "标准 OTP 长度"

msgid "A new token will be set to this OTP length."
msgstr "一个新令牌的 OTP 值为该长度。"

msgid "6 digits"
msgstr "6 位"

msgid "8 digits"
msgstr "8 位"

msgid "10 digits"
msgstr "10 位"

msgid "DefaultChallengeValidityTime"
msgstr "挑战的标准有效期"

msgid "Default validity timeframe of a challenge."
msgstr "一个挑战的标准有效时间窗口"

msgid "Tokentype Configuration"
msgstr "令牌类型的配置"

msgid "Support Contact"
msgstr "支持联系方式"

msgid "Ok"
msgstr "确定"

#, fuzzy
msgid "KeyIdentity LinOTP Support and Subscription"
msgstr "您的 LinOTP 支持和订阅 "

msgid "Set Support and Subscription"
msgstr "设置支持和订阅"

msgid "Please choose your support and subscription file"
msgstr "请选择您的支持和订阅文件"

msgid ""
"If LinOTP is setup to manage its administration users, you can change your "
"LinOTP management password now."
msgstr ""

#, fuzzy
msgid "User:"
msgstr "用户"

#, fuzzy
msgid "Old password"
msgstr "绑定密码"

#, fuzzy
msgid "New password"
msgstr "密码"

#, fuzzy
msgid "Confirm new password"
msgstr "绑定密码"

msgid "LinOTP - the open source solution for two factor authentication."
msgstr "LinOTP，双因素身份验证的开源解决方案。"

#, fuzzy
msgid "Copyright (C) 2010 - 2017 KeyIdentity GmbH"
msgstr "版权所有 (C) 2010 - 2017 LSE Leading Security Experts GmbH"

msgid "Licensed under AGPLv3"
msgstr "AGPLv3 版权公约"

msgid "For more information please visit:"
msgstr "想获得更多信息，请前往："

msgid "or"
msgstr "或者"

msgid "View latest changelog"
msgstr "查看最新的更改日志"

msgid "Authors:"
msgstr "作者："

#, fuzzy
msgid "About KeyIdentity LinOTP"
msgstr "关于 LinOTP"

#, fuzzy
msgid "Selected Tokens"
msgstr "已选令牌"

#, python-format
msgid "Changes will affect all %s tokens"
msgstr ""

msgid "Usage Count"
msgstr ""

msgid "Set maximum usage limits for the entire token lifetime."
msgstr ""

#, fuzzy
msgid "Max. authentication attempts"
msgstr "覆盖认证客户端"

msgid "unlimited"
msgstr ""

#, fuzzy
msgid "Max. successful authentications"
msgstr "最大成功认证"

#, fuzzy
msgid "Validity Period"
msgstr "有效期结束"

msgid "Set the period of time where the token is enabled."
msgstr ""

msgid "Valid from"
msgstr ""

#, fuzzy
msgid "Valid until"
msgstr "有效期结束"

msgid "You may reset the PINs for the tokens"
msgstr "您可以重置令牌的 PIN 码"

msgid "PIN type"
msgstr "令牌类型"

msgid "PIN (again)"
msgstr "PIN 码（重复）"

msgid "The token will be enrolled for user"
msgstr "注册用户令牌"

msgid "Currently this token will not be assigned to any users."
msgstr "此令牌无法分配给用户。"

msgid "[?]"
msgstr "[?]"

msgid ""
"If you select one user, this token will be automatically assigned to this "
"user. Anyhow, you can assign this token to any user later on."
msgstr ""
"如果您选择了一个用户，令牌被自动分配给该用户。总之，您也可稍后为用户分配令"
"牌。"

msgid ""
"You selected more than one user. If you want to assign the token to a user "
"during enrollment, you need to select only one user.  Anyhow, you can assign "
"this token to any user later on."
msgstr ""
"您选择了多个用户。如果您想给用户令牌，只能选择一个用户。您也可以随后再分配给"
"一个用户令牌。"

msgid "Token type"
msgstr "令牌类型"

msgid "OCRA - challenge/response Token"
msgstr "OCRA，挑战/响应令牌"

msgid "Please enter or copy the OCRA key."
msgstr "请输入 OCRA 密钥。"

msgid "OCRA key"
msgstr "OCRA 密钥"

msgid "Generate OCRA key."
msgstr "OCRA 密钥由服务器生成。"

msgid "Protect your token with a static PIN"
msgstr "通过固定 PIN 码保护自己的令牌"

msgid "Token PIN:"
msgstr "令牌 PIN 码："

msgid "enter PIN"
msgstr "输入PIN 码"

msgid "confirm PIN"
msgstr "确认 PIN 码"

msgid "Enroll Token"
msgstr "令牌注册"

msgid ""
"Here you can search for the serial of a token.You need to enter the current "
"OTP value, and choose where you want to search for this token."
msgstr ""
"这里您可搜索令牌的序列号。您需输入当前的令牌 OTP 值，并选择寻找哪种标准的令"
"牌。"

msgid "Beware: This can be time consuming!"
msgstr "注意：这可能非常耗时！"

msgid "Assigned token"
msgstr "分配令牌"

msgid "assigned"
msgstr "分配"

msgid "not assigned"
msgstr "未分配"

msgid "Get Serial by OTP value"
msgstr "通过 OTP 值确定序列号"

msgid "Get Serial"
msgstr "确定序列号"

msgid "Here you can check your policies."
msgstr "在此，您可以测试策略。"

msgid ""
"You can enter the corresponding values and the system will check, if there "
"is any matching policy for this scenario."
msgstr "您可以输入相关值并检查系统，是否存在匹配的策略。"

msgid "This action is allowed by the following policy:"
msgstr "该行为是由以下策略所允许的："

msgid "This action is not allowed by any policy!"
msgstr "该行为未被任何策略允许！"

msgid ""
"Here you can export token information of the tokens you are allowed to view "
"to a CSV file."
msgstr "您可以通过 CSV 文件导出令牌信息，并且有权查看该信息。"

msgid ""
"You can enter additional attributes, you defined in the user mapping in the "
"UserIdResolver. These attributes will be added to the CSV file."
msgstr ""
"您也可以输入包含 CSV 导出信息的附加属性。但必须在用户 ID 解析器的属性映射内将"
"这些属性定义好。"

msgid "Export"
msgstr "导出"

msgid "Here you can export the audit information to a CSV file."
msgstr "您可以将审计信息导出为 CSV 文件。"

msgid "Number of audit entries to export"
msgstr "要导出的审计条目数"

msgid "Enter the number of audit entries you want to export."
msgstr "请输入您要导出的审计记录数。"

msgid "Page to export"
msgstr "前往导出页面"

msgid "Enter the page of the audit entries you want to export."
msgstr "请指定您需要导出的审计页面和条目"

msgid ""
"With this dialog you can import users to create an internally managed user "
"resolver."
msgstr ""

msgid "You can upload csv files with the following column order:"
msgstr ""

msgid "Please choose the csv file containing the users to import"
msgstr ""

#, fuzzy
msgid "CSV Configuration"
msgstr "JSON 配置"

msgid "Field delimiter:"
msgstr ""

msgid "Text delimiter:"
msgstr ""

#, fuzzy
msgid "Password format:"
msgstr "密码"

msgid "plaintext (will be hashed during import)"
msgstr ""

msgid "Permitted formats are bcrypt, SHA256crypt and SHA512crypt"
msgstr ""

msgid "secure hash"
msgstr ""

msgid "Skip first line (header information)"
msgstr ""

msgid ""
"The users of the csv file will update an existing or populate a new managed "
"resolver. The target resolver has to be added to a realm after the import."
msgstr ""

#, fuzzy
msgid "Resolver:"
msgstr "解析器"

msgid "create new..."
msgstr ""

msgid ""
"The user import from the selected file would result in the     following "
"changes. If results are as expected, you have to complete     the import by "
"confirming the changes."
msgstr ""

msgid "Summary"
msgstr "概述："

#, fuzzy
msgid "Details"
msgstr "行为细节"

msgid "Here you can copy the OTP PIN from one token to the other."
msgstr "您可以转移令牌的 OTP PIN 码而无需知道 PIN 码。"

msgid ""
"Please enter the serial number of the token with the existing PIN and the "
"serial number of the token, that should get the same PIN."
msgstr "请输入已有的 PIN 码的令牌序列号，以及将获得相同的 PIN 码的令牌序列号。"

msgid "From token"
msgstr "源令牌"

msgid "To token"
msgstr "目标令牌"

msgid "Copy PIN"
msgstr "复制 PIN 码"

msgid "Migrate assigned tokens to a new resolver"
msgstr "迁移分配令牌至新的解析器"

msgid "From resolver"
msgstr "源解析器"

msgid "To resolver"
msgstr "目标解析器"

msgid "Migrate tokens"
msgstr "迁移令牌"

msgid ""
"Here you can upload the XML file that came with your SafeNet eToken PASS."
msgstr "在此，您可以为 SafeNet eToken PASS 导入 XML 文件。"

msgid "Please choose the token file"
msgstr "请选择一个令牌文件"

msgid "Hash algorithm"
msgstr "哈希算法"

msgid "automatic detection"
msgstr "自动识别"

msgid "Target realm"
msgstr "目标域"

msgid "Aladdin XML Token File"
msgstr "Aladdin XML 令牌文件"

msgid "Load Token File"
msgstr "令牌文件下载"

msgid ""
"Here you may upload the XML file of any OATH compliant OTP Token.The LinOTP "
"server will automatically recognize if the token is an HOTP (event based) or "
"a TOTP (time based) token. If the HMAC secrets are encrypted you either need "
"- depending on the encryption - the password or the encryption key."
msgstr ""
"这里您可上传任何 符合OTP令牌的OATH 的XML 文件。 LinOTP服务器会将自动识别，该"
"令牌是基于事件的采样（HOTP）还是基于时间的采样（TOTP）。如果 HMAC 有加密，则"
"取决于加密情况，您需要输入密码或加密密钥。"

msgid ""
"Check the serial numbers for OATH compliance (non-compliant serial numbers "
"will be ignored)"
msgstr "检查符合 OATH 的序列号（如果令牌序列号不一致则忽略）"

msgid "plain value"
msgstr "未加密的值"

msgid "preshared key"
msgstr "使用预共享密钥加密"

msgid "password protected"
msgstr "口令加密"

msgid "PSKC Key File"
msgstr "PSKC关键文件"

msgid ""
"Here you can upload a CSV file for your OATH token. The file is supposed to "
"contain one token per line"
msgstr "您可以导入 CSV 文件，包含 OATH 令牌的定义。该文件每一行包含一个令牌。"

msgid "For HOTP and TOTP tokens:"
msgstr "对于 HOTP 以及 TOTP 令牌："

msgid "Serial number, Seed, Type, OTP length, Time step"
msgstr "序列号、种子、类型、OTP 长度、时间步长"

msgid "For OCRA tokens:"
msgstr "对于 OCRA 令牌："

msgid "Serial Number, Seed, Type, Ocra Suite"
msgstr "序列号、种子、类型、OCRA 套件"

msgid "Default Values:"
msgstr "默认值："

msgid "HOTP"
msgstr "HOTP"

msgid "OTP length"
msgstr "OTP 长度"

msgid "Time step"
msgstr "时间步长"

msgid "OCRA suite"
msgstr "OCRA 套件"

msgid "optional"
msgstr "可选"

msgid ""
"Here you can upload a CSV file for your YubiKey token. The file is supposed "
"to contain one token per line"
msgstr ""
"您可以导入一个 CSV 文件包含 YubiKey 令牌定义。此文件每一行包含一个令牌，可以"
"使用 'Yubikey 个性化 GUI' 来创建。"

msgid "YubiKey CSV Token File"
msgstr "YubiKey CSV 令牌文件"

msgid ""
"Here you can upload the data file that came with your Tagespasswort tokens."
msgstr "您可以导入包含当日密码令牌信息的文件。"

msgid "Tagespasswort Token File"
msgstr "当日密码令牌文件"

msgid "Upload the eToken data file:"
msgstr "eToken .dat 文件上传："

msgid "Timebased eToken can use a different start date"
msgstr "基于时间的eToken "

msgid "eToken DAT File"
msgstr "eToken .dat 文件"

msgid "Here you can upload the XML file that came with your Feitian tokens."
msgstr "在此，您可以导入飞天令牌 XML 文件。"

msgid "Feitian XML Token file"
msgstr "飞天令牌 XML 文件"

msgid "Import tokens from Vasco DPX file"
msgstr "从  Vasco DPX 文件导入令牌"

msgid "Transport key:"
msgstr "传输密钥："

msgid "Vasco DPX File"
msgstr "VASCO DPX 文件"

msgid "Here you can import your policy file."
msgstr "这里您可导入策略文件。"

msgid "Please choose the policy file"
msgstr "请选择一个策略文件"

msgid "Import policies"
msgstr "导入策略"

msgid "Import policy file"
msgstr "导入策略文件"

msgid "Create a new realm or select one available realm"
msgstr "您可以创建一个新的域，或编辑现有的域"

msgid "Set Default"
msgstr "设置为默认的域"

msgid "Clear Default"
msgstr "删除标准"

msgid "Create a new or select one available UserIdResolver"
msgstr "创建一个新的解析器或编辑可使用的用户 ID 解析器"

msgid "Duplicate"
msgstr "重复"

msgid "Which type of resolver do you want to create?"
msgstr "您想要创建何种类型的用户 ID 解析器？"

msgid "Creating a new UserIdResolver"
msgstr "创建一个新的用户 ID 解析器"

msgid "LDAP"
msgstr "LDAP"

msgid "SQL"
msgstr "SQL"

msgid "Flatfile"
msgstr "扁平文件"

msgid "Here you can add or remove existing resolvers to the realm"
msgstr "在此，您可以为一个域加入或删除现有的解析器"

msgid "You are creating a new realm."
msgstr "创建新的域"

msgid "You may add resolvers by holding down Ctrl-Key and left-clicking."
msgstr "您可以添加解析器，按住 Ctrl 键并单击左键。"

msgid "Realm name"
msgstr "域的名称"

msgid "Here you may define the resolvers belonging to the realm"
msgstr "这里您可定义解析器属于哪个域"

msgid "Edit Realm"
msgstr "编辑域"

msgid ""
"The following tokens will be permanently deleted and can not be recovered."
msgstr "以下令牌将被永久删除，且无法恢复。"

msgid "Delete selected tokens?"
msgstr "删除所选令牌？"

msgid "Delete tokens"
msgstr "删除令牌"

msgid "Enrolled the token"
msgstr "令牌"

msgid "for user"
msgstr "注册到用户"

msgid "token enrollment"
msgstr "注册令牌"

msgid "Token serial: "
msgstr "序列号 "

msgid ""
"The token was lost? You may enroll a temporary token and automatically "
"disable the lost token."
msgstr "令牌丢失？您可以注册一个新的临时令牌。丢失的令牌将被自动禁用。"

msgid "- Select Temporary Token Type -"
msgstr "- 临时令牌类型选择 -"

msgid "Simple Password Token"
msgstr "简单密码令牌"

msgid "Email Token"
msgstr "电子邮件令牌"

msgid "SMS Token"
msgstr "短信 OTP 令牌"

msgid "Lost Token"
msgstr "丢失令牌"

msgid "Token Info"
msgstr "令牌信息"

msgid "Hashlib"
msgstr "哈希算法"

msgid "Counter Window"
msgstr "计数器窗口"

msgid "Max Fail Counter"
msgstr "错误计数器最大值"

msgid "Max Auth Count"
msgstr "最大认证尝试"

msgid "Max Successful Auth Count"
msgstr "最大成功认证"

msgid "Validity start"
msgstr "有效期开始"

msgid "Validity end"
msgstr "有效期结束"

msgid "Time Window"
msgstr "时间窗口"

msgid "Time Shift"
msgstr "时间偏移"

msgid "Time Step"
msgstr "时间步长"

msgid "set Hashlib"
msgstr "设置哈希算法"

msgid "set OTP length"
msgstr "设置 OTP 长度"

msgid "set Counter Window"
msgstr "设置计数器窗口"

msgid "set Max Failcount"
msgstr "设置错误计数器"

msgid "set Max Auth Count"
msgstr "设置最大尝试认证"

msgid "set Max Successful Auth Count"
msgstr "设定最大成功认证"

msgid "Mobile phone number"
msgstr "手机号"

msgid "set Sync Window"
msgstr "设置重新同步窗口"

msgid "set Time Window"
msgstr "设置时间窗口"

msgid "set Time Shift"
msgstr "设定时间偏移"

msgid "set Time Step"
msgstr "设置时间步长"

msgid "set Description"
msgstr "设置描述"

msgid "You may resync the token:"
msgstr "重新同步令牌："

msgid "Therefor please enter two OTP values."
msgstr "请输入两个连续的 OTP 值。"

msgid "Resync Token"
msgstr "同步令牌"

msgid "Resync"
msgstr "同步"

msgid "Define to which realms the token(s) shall belong to:"
msgstr "定义令牌的所属域："

msgid "You may add realms by holding down Ctrl-Key and left-clicking."
msgstr "您可以添加域，按住 Ctrl 键并单击左键。"

msgid "Edit Realms of Token"
msgstr "编辑令牌所属域"

<<<<<<< HEAD
#, fuzzy
msgid "Copyright (C) 2010 - 2018 KeyIdentity GmbH"
msgstr "版权所有 (C) 2010 - 2017 LSE Leading Security Experts GmbH"
=======
msgid "Set Realm"
msgstr "设置令牌域"
>>>>>>> 29a92717

msgid "You may get OTP values for token:"
msgstr "对于此令牌，您可以请求 OTP 值："

msgid "Enter the number, how many OTP values you want to retrieve:"
msgstr "请输入请求 OTP 值次数："

msgid "Get OTP values"
msgstr "请求 OTP 值"

msgid "The following Tokens will be unassigned from the their users:"
msgstr "下列令牌分配将被移除："

msgid ""
"The users will not be able to authenticate with this token anymore. Are you "
"sure?"
msgstr "用户将不能再次使用该令牌来验证。您确定吗？"

msgid "Unassign selected tokens?"
msgstr "取消分配选定令牌？"

msgid "Do you want to delete the realm"
msgstr "您想删除域 "

msgid "Deleting realm"
msgstr "删除域"

msgid "Do you want to delete the resolver?"
msgstr "您想删除解析器？"

msgid "Deleting resolver"
msgstr "删除解析器"

msgid "Token enrolled. Use the old PIN with the new password."
msgstr "注册临时令牌。用户需将其旧 PIN 和新密码结合使用。"

msgid "The temporary token can be used till the end date."
msgstr "临时令牌可以使用至有效日期结束。"

msgid "Password"
msgstr "密码"

msgid "End date"
msgstr "截止日期"

msgid "New Temporary Token"
msgstr "新的临时令牌"

msgid "Server Configuration"
msgstr "服务器配置"

msgid "Server-URI"
msgstr "服务器链接"

#, fuzzy
msgid "Enforce STARTTLS"
msgstr "强制TLS"

msgid "CA Certificate"
msgstr "CA 证书"

#, fuzzy
msgid ""
"If you are using STARTTLS or LDAPS you can enter the CA certificate in PEM "
"format here."
msgstr "如果您正在使用 LDAPS，您可以在此复制 PEM 格式的 CA 证书。"

msgid "BaseDN"
msgstr "基本 DN"

msgid "BindDN"
msgstr "绑定 DN"

msgid "Bind Password"
msgstr "绑定密码"

msgid ""
"If security relevant information is changed, for example the URL, the "
"password has to be provided to avoid unprivileged exposure of the password."
msgstr ""
"如果安全相关信息被更改，例如URL，则必须提供密码，以避免未授权的密码泄露。"

msgid "Sizelimit"
msgstr "长度限制"

msgid "No anonymous referral chasing"
msgstr "没有介绍人匿名追踪"

msgid "Test LDAP Server connection"
msgstr "测试 LDAP 服务器连接"

msgid "Testing connection ..."
msgstr "测试连接..."

msgid "Mapping Attributes"
msgstr "映射属性"

msgid "LoginName Attribute"
msgstr "登录名属性 "

msgid "Searchfilter"
msgstr "搜索过滤器"

msgid "Userfilter"
msgstr "用户过滤器"

msgid "Attribute mapping"
msgstr "属性映射"

msgid ""
"The UID (unique identifier) for your LDAP objects - could be DN, GUID or "
"entryUUID (LDAP) or objectGUID (Active Directory)"
msgstr ""
"请指定 LDAP 对象的 UID （唯一性标识），比如，DN、GUID、 entryUUID（LDAP） 或 "
"objectGUID （活动目录）。"

msgid "UID Type"
msgstr "UID 类型"

msgid "Preset Active Directory"
msgstr "预设活动目录"

msgid "Preset LDAP"
msgstr "预设 LDAP"

msgid "LDAP Resolver"
msgstr "解析 LDAP"

msgid "Test LDAP connection"
msgstr "测试 LDAP 连接"

msgid "Preset AD"
msgstr "预设 AD"

msgid "Resolver name:"
msgstr "解析器名称："

msgid "Server-URI:"
msgstr "服务器 URl："

msgid "CA Certificate:"
msgstr "CA 证书："

msgid "Auth User:"
msgstr "认证用户："

msgid "Test HTTP Server connection"
msgstr "测试 HTTP 服务器连接"

#, fuzzy
msgid "Testing connection ... "
msgstr "测试连接..."

msgid "JSON Configuration"
msgstr "JSON 配置"

msgid "UserId"
msgstr "UserId"

msgid "Userlist"
msgstr "Userlist"

msgid "URL path:"
msgstr "URL 路径："

msgid "Parameters:"
msgstr "参数："

msgid "Result path:"
msgstr "结果路径："

msgid "Attribute mapping:"
msgstr "属性映射："

msgid "Driver"
msgstr "驱动"

msgid "Server"
msgstr "服务器"

msgid "Port"
msgstr "端口"

msgid "Database"
msgstr "数据库"

msgid "Database table"
msgstr "数据库表"

msgid "Limit"
msgstr "极限"

msgid "Database encoding"
msgstr "数据库编码"

msgid "Additional connection parameters"
msgstr "其它连接参数"

msgid "Test SQL connection"
msgstr "测试 SQL 连接"

msgid "Testing connections..."
msgstr "测试 LDAP 连接..."

msgid "Where statement"
msgstr "Where 语句"

msgid "SQL Resolver"
msgstr "SQL 解析器"

msgid "filename"
msgstr "文件名称"

msgid "File Resolver"
msgstr "文件解析器"

msgid "Resyncing of token failed"
msgstr "重新同步令牌失败。"

msgid "Resynced token successfully"
msgstr "令牌已成功同步。"

msgid "set PIN successfully"
msgstr "PIN 码设置成功。"

msgid "When displaying Token information you may only select one single Token."
msgstr "显示令牌信息时，您可只选择一个单独令牌。"

msgid "When retrieving the token type you may only select one single Token."
msgstr "检索令牌类型时，您可至选择一个单独令牌。"

msgid "Error: unknown tokentype in function token_enroll()"
msgstr " 错误：未知令牌类型在在功能令牌注册（）"

msgid "Could not find a token for this OTP value."
msgstr "该 OTP 值无法确定令牌。"

msgid "Error finding a token to this OTP value."
msgstr "查找与该 OTP 值相对应的令牌时，发生错误。"

msgid "Failed to communicate to LinOTP server"
msgstr "与 LinOTP 服务器通信失败！"

msgid "unknown token type to load!"
msgstr "导入未知的令牌类型！"

msgid "You may only upload support subscription files ending with .pem"
msgstr "您只可上传的支持文件需以.pem结尾"

msgid ""
"Error saving SMS configuration. Please check your configuration and your "
"server"
msgstr "保存短信配置发生错误时，请检查您的配置和服务器。"

msgid ""
"Error saving system configuration. Please check your configuration and your "
"server"
msgstr "保存系统配置发生错误时，请检查您的配置和服务器。"

msgid ""
"Error saving system checkboxes configuration. Please check your "
"configuration and your server"
msgstr "系统检查复选框保存发生错误时，请检查您的配置和服务器。"

msgid ""
"Regexp error in realm. You need to select ONE realm to set it as default."
msgstr "域的正则表达发生错误。您需选择一个域并设为默认。"

msgid "There is an error in the realm name!"
msgstr "域的名称发生错误！"

msgid "Policy set."
msgstr "策略已保存。"

msgid "Policy name is not defined!"
msgstr "尚未定义该策略的名称！"

msgid "Policy deleted."
msgstr "指令已被删除。"

msgid "Error fetching list!"
msgstr "获取列表时，发生错误！"

msgid "created token with serial"
msgstr "成功生成令牌。序列号："

msgid "losttoken failed"
msgstr "丢失令牌出错"

msgid "set token PIN failed"
msgstr "设定令牌 PIN 码时，发生错误"

msgid "Error while fetching the tokentype"
msgstr "确定令牌类型时，发生错误"

msgid "Error creating token"
msgstr "创建令牌时，发生错误"

msgid "Failed"
msgstr "失败"

msgid "Failed to import token"
msgstr "导入令牌失败"

msgid "Token import result"
msgstr "导入令牌的结果"

msgid "Failed to import policies"
msgstr "导入策略失败"

msgid "Policy import result"
msgstr "策略导入的结果"

msgid "Failed to load support subscription"
msgstr "支持数据注册失败"

msgid "Support subscription import result"
msgstr "支持注册的结果"

msgid "Error saving ldap configuration."
msgstr "保存 LDAP 配置时出错。"

msgid "Error saving realm configuration."
msgstr "无法保存域配置"

msgid "Realm created"
msgstr "创建域"

msgid "Error setting Token realms"
msgstr "设置令牌域时，发生错误"

msgid "Error saving file configuration"
msgstr "文件配置保存时，发生错误"

msgid "Error saving sql configuration"
msgstr "无法保存 LDAP 配置"

msgid "Resolver deleted successfully"
msgstr "解析器删除成功"

msgid "Failed deleting resolver"
msgstr "删除解析器时，发生错误"

msgid "Realm deleted"
msgstr "删除域"

msgid "Failed deleting Realm"
msgstr "删除域时，发生错误"

msgid "Error in regular expression for"
msgstr "正则表达式出错"

msgid "LDAP Server configuration seems to be OK! Number of users found"
msgstr ""
"LDAP 服务器配置OK！\n"
"发现用户数 "

msgid "Error loading LDAP resolver"
msgstr "加载 LDAP 解析时，发生错误"

msgid "HTTP Server configuration seems to be OK! Number of users found"
msgstr "HTTP 服务器配置看来没有问题！发现用户数 "

msgid "Error loading HTTP resolver"
msgstr "加载 HTTP 解析时发生错误"

msgid "Error loading SQL resolver"
msgstr "加载 SQL 解析时，发生错误"

msgid "SQL config seems to be OK! Number of users found"
msgstr "SQL 配置OK！发现用户数"

msgid "SQL config contains errors"
msgstr "SQL 配置包含错误"

msgid "Unknown PIN type"
msgstr "未知 PIN 码类型"

msgid "You entered invalid data. Please check all the Tabs!"
msgstr "您输入的数据无效。请检查所有标签！"

msgid "Error occurred during processing"
msgstr "进程处理出错"

msgid ""
"You have defined UserIdResolvers. But you need to create at least one realm "
"that contains some of your UserIdResolvers. The realm Dialog will now open "
"to do this."
msgstr ""
"您已经定义用户 ID 解析。但您必须定义至少一个域才能将令牌分配给用户。现在将打"
"开域对话框。"

msgid "This realm is already the default realm."
msgstr "该域已经是默认域。"

msgid "Incorrect or missing input at"
msgstr "存在不正确或丢失的信息："

msgid "Please have a look at each of the forms for more details."
msgstr "详细信息，请检查个人配置设置。"

msgid "License reminder:"
msgstr "许可提醒："

msgid "Support license installed successfully."
msgstr "支持许可证已成功安装。"

msgid "OATH Soft Token"
msgstr "OATH 软令牌"

msgid ""
"QR-Code for installing the token in OATH compatible Soft Tokens (FreeOTP, "
"Google Authenticator and other tokens using the 'otpauth:/' syntax)."
msgstr ""
"安装在各种 OATH 软令牌应用程序的二维码 （FreeOTP、Google Authenticator 和其它"
"支持 'otpauth://' 语法的令牌。"

msgid "'OATH token' app"
msgstr "'OATH 令牌' App"

msgid "QR-Code for installing the token in the 'OATH Token' app for iOS."
msgstr "应用于 iOS 版的 App 安装的 'OATH 令牌' 二维码。"

msgid "OTP seed"
msgstr "OTP 密钥"

msgid "The OATH token seed for installing the token using manual input."
msgstr "手动输入 OATH 令牌密钥。"

msgid "Communicating with LinOTP server..."
msgstr "与 LinOTP 服务器通讯..."

msgid "OTP values"
msgstr "OTP 值"

msgid "Your token"
msgstr "您的令牌"

msgid "is of type"
msgstr "是类型"

msgid "Export policies"
msgstr "导出策略"

msgid "Policy name"
msgstr "策略名称"

msgid "The name of the policy"
msgstr "策略的名称"

msgid "- Select scope -"
msgstr "- 选择分类 -"

msgid ""
"The action that should be allowed. These are actions like: enrollSMS, "
"enrollMOTP...The actions may be comma separated."
msgstr "被允许的行为，如 'enrollSMS'、'enrollMOTP'... 用逗号分隔。"

msgid "The user or usergroup the policy should apply to"
msgstr "应用该策略的用户或用户组"

msgid "The realm the policy applies to"
msgstr "应用策略的域"

msgid "Comma separated list of client IPs and Subnets."
msgstr "以逗号分隔的客户端 IP 地址或子网的列表。"

msgid "The time on which the policy should be applied"
msgstr "策略的有效时间"

msgid "Set Policy"
msgstr "保存策略"

msgid "Delete Selected Policy"
msgstr "删除选定策略"

msgid "Clear Fields"
msgstr "空字段"

msgid "hashlib"
msgstr "哈希算法"

msgid "time window"
msgstr "时间窗口"

msgid "time step"
msgstr "时间步长"

msgid "time shift"
msgstr "时间偏移"

msgid "mobile phone number"
msgstr "手机号"

msgid "Get OTP"
msgstr "请求 OTP 值"

msgid "Activate your OCRA Token"
msgstr "激活您的 OCRA 令牌"

msgid "Your OCRA Token :"
msgstr "您的 OCRA 令牌："

msgid "1. Enter the activation code :"
msgstr "1.请输入激活码："

msgid "Failed to enroll token!"
msgstr "注册令牌失败！"

msgid "activate your OCRA Token"
msgstr "激活您的 OCRA 令牌"

msgid "2. Enter your confirmation code:"
msgstr "2.请输入验证码："

#, python-format
msgid "OCRA rollout for token %s completed!"
msgstr "OCRA 令牌 %s 部署完成！"

msgid "OCRA token rollout failed! Please retry"
msgstr "OCRA 令牌部署失败！请重试。"

msgid "finish your OCRA Token"
msgstr "OCRA 令牌设定完成"

msgid "Assign OTP Token"
msgstr "分配 OTP 令牌"

msgid ""
"You may either assign the token by entering the serial number or you can "
"enter an OTP value of the token and the system will try to identify the "
"token for you."
msgstr ""
"您既可以通过直接输入序列号分配令牌，或者也可以通过 OTP 值确定令牌再进行分配。"

msgid "The OTP value of the Token to assign"
msgstr "将被分配的令牌的 OTP 值"

msgid "Determine Serial Number"
msgstr "确定序列号"

msgid "Serialnumber of new Token"
msgstr "新的 OTP 令牌序列号"

msgid "Assign Token"
msgstr "分配令牌"

msgid "LinOTP 2 User self service"
msgstr "LinOTP 自助服务门户"

msgid "Selfservice Portal"
msgstr "自助服务门户"

msgid "Tokens for user:"
msgstr "用户令牌："

msgid "in realm"
msgstr "域"

msgid "Logged in as"
msgstr "登录作为"

msgid "Activate your OCRA token"
msgstr "激活 OCRA 令牌"

msgid "Enroll OATH token"
msgstr "注册 OATH 令牌"

msgid "Enroll OATH soft token"
msgstr "注册 OATH 软令牌"

msgid "Disable Token"
msgstr "禁用令牌"

msgid "Enable Token"
msgstr "启用令牌"

msgid "set PIN"
msgstr "设置 PIN 码"

msgid "set mOTP PIN"
msgstr "设置 mOTP PIN 码"

msgid "get OTP values"
msgstr "请求 OTP 值"

msgid "unassign Token"
msgstr "取消令牌分配"

msgid "delete Token"
msgstr "删除令牌"

msgid "History"
msgstr "历史"

#, python-format
msgid ""
"Error enrolling token:\n"
" %s"
msgstr ""
"注册令牌出错：\n"
" %s"

#, python-format
msgid ""
"Token enrolled successfully:\n"
" %s"
msgstr ""
"令牌已成功注册：\n"
" %s"

msgid "Delete OTP Token"
msgstr "删除 OTP 令牌"

msgid "selected Token"
msgstr "已选令牌"

msgid "Disable OTP Token"
msgstr "禁用 OTP 令牌"

msgid "disable Token"
msgstr "禁用令牌"

msgid "Enable OTP Token"
msgstr "启用 OTP 令牌"

msgid "enable Token"
msgstr "启用令牌"

msgid "get OTP values from Token"
msgstr "请求令牌 OTP 值"

msgid "Number of OTP values to retrieve"
msgstr "请求 OTP 值的数量"

msgid ""
"This is the LinOTP self service portal. You may login here with your "
"username and realm."
msgstr "这里是 LinOTP 自助服务门户。您可使用您的用户名和域进行登录。"

msgid ""
"Within the self service portal you may reset the PINs of your tokens, assign "
"new tokens or resync your tokens."
msgstr "在自助服务门户上，您可以：为您的令牌重置 PIN 码，注册或同步的新令牌。"

msgid "If you lost a token, you may also disable this token."
msgstr "如果您已丢失了一个令牌，您可将其禁用。"

msgid "Login to LinOTP self service"
msgstr "登录 LinOTP 自助服务门户"

#, fuzzy
msgid "OTP"
msgstr "HOTP"

#, fuzzy
msgid "No active token found"
msgstr "激活令牌"

msgid ""
"If there is a problem with your current token please contact the help desk."
msgstr ""

#, fuzzy
msgid "Choose your preferred method to authenticate"
msgstr "您尚未被验证"

#, fuzzy
msgid "Enter the otp value"
msgstr "获取 OTP 值发生错误"

msgid "Check your mobile and confirm the login"
msgstr ""

msgid "Scan the QR code and comfirm on your mobile or submit below"
msgstr ""

msgid "Compare this value to the transaction id shown on your mobile."
msgstr ""

#, fuzzy
msgid "Waiting for confirmation..."
msgstr "无法保存域配置"

msgid "Login timed out. Please try again."
msgstr ""

msgid "Failed to retrieve the OTP values of your token:"
msgstr "请求 OTP 值失败："

msgid "Register your SMS OTP Token / mobileTAN"
msgstr "注册您的短信 OTP 令牌/ 手机 TAN 码"

msgid "Your mobile phone number"
msgstr "您的手机号码"

msgid "register SMS Token"
msgstr "注册短信令牌"

msgid "reset Failcounter"
msgstr "重置错误计数器"

msgid "Resync OTP Token"
msgstr "同步 OTP 令牌"

msgid "resync OTP"
msgstr "OTP 同步"

msgid "Reset mOTP PIN"
msgstr "mOTP PIN 码重置"

msgid ""
"This resets the mOTP PIN, which is the PIN that is entered in the motp "
"application on your phone."
msgstr "重置 mOTP PIN 码。请在您手机的 mOTP App 应用上输入 PIN 码。"

msgid "repeat mOTP PIN"
msgstr "mOTP PIN 码重复"

msgid "The passwords do not match!"
msgstr "密码不相同！"

msgid "Error setting mOTP PIN: "
msgstr "设置 mOTP PIN 码时，发生错误："

msgid "mOTP PIN set successfully"
msgstr "mOTP PIN 码设置成功。"

msgid "Reset OTP PIN"
msgstr "重置 OTP PIN 码"

msgid "repeat PIN"
msgstr "PIN 码重复"

msgid "Error setting PIN: "
msgstr "设置 PIN 码时，发生错误："

msgid "PIN set successfully"
msgstr "mOTP PIN 码设置成功"

msgid "Unassign OTP Token"
msgstr "取消令牌分配"

msgid "Provision your OATH soft token"
msgstr "注册您的 OATH 令牌"

msgid ""
"You need an OATH compatible soft token app installed on your mobile device."
msgstr "您需要在手机上安装一个兼容 OATH 软令牌的 App 应用。"

msgid "(FreeOTP, Google Authenticator or another OATH compatible soft token)"
msgstr "（FreeOTP、Google Authenticator 或一个其它兼容 OATH 的软令牌）"

msgid "Provision your soft token in LinOTP"
msgstr "在 LinOTP 输入您的软令牌"

msgid "Choose your token profile "
msgstr "请选择您的令牌类型 "

msgid "event based"
msgstr "基于事件的采样"

msgid "time based"
msgstr "基于时间的采样"

msgid "and"
msgstr "和"

msgid "enroll your token"
msgstr "注册自己的令牌"

msgid "enroll your event based token"
msgstr "注册您基于事件采样的令牌"

msgid "enroll your time based token"
msgstr "注册您基于时间采样的令牌"

msgid "Install your soft token profile"
msgstr "安装您的软令牌类型"

msgid ""
"To install the token on your mobile device, scan the QR code below with your "
"soft token app or follow the link"
msgstr "要在您的移动设备上安装令牌，请扫描下列二维码并跟随链接引导操作。"

msgid "Provision your OATH Token"
msgstr "注册 OATH 令牌"

msgid "1. You first need to install the oathtoken to your iPhone."
msgstr "1.您必须首先在您的 iPhone 上安装 OATH 令牌 App 应用。"

msgid "link for iPhone"
msgstr "iPhone 链接"

msgid ""
"Using the QR Code you can directly go to install the oath token on your "
"iPhone."
msgstr "通过二维码您将直接在 iPhone 上安装 OATH 令牌 App。"

msgid "2. Then you may create a profile."
msgstr "2.然后您可以为令牌创建配置文件。"

msgid "enroll OATH Token"
msgstr "创建 OATH 令牌"

msgid "3."
msgstr "3."

msgid "successfully created!"
msgstr "创建成功！"

msgid "Click on this link to install the oathtoken profile to your iPhone:"
msgstr "点击您的智能手机上的链接，便能在您的 iPhone 上安装配置文件："

msgid "install profile"
msgstr "安装配置文件"

msgid "Or you can scan the QR code below your iPhone to import the secret."
msgstr "或者您也可通过 iPhone 扫描下面的二维码，导入配置文件。"

msgid "E-mail token"
msgstr "电子邮件令牌"

msgid "E-mail address"
msgstr "电子邮件地址"

msgid "Enter PIN"
msgstr "输入 PIN 码"

msgid "Confirm PIN"
msgstr "确认 PIN 码"

msgid "Enroll EMail Token"
msgstr "注册电子邮件令牌"

msgid "Input data is not valid!"
msgstr "表单数据无效！"

msgid "Enroll your email token"
msgstr "注册您的电子邮件令牌"

msgid "Your email address"
msgstr "电子邮件地址"

msgid "enroll email token"
msgstr "注册电子邮件令牌"

msgid "define if the user should be allowed to define the email address"
msgstr "定义用户是否被允许自行定义电子邮件地址。"

msgid ""
"The text that will be send via email for an email token. Use <otp> and "
"<serial> as parameters."
msgstr "通过电子邮件发送的电子邮件令牌标题。以 <opt> 和 <serial>为参数。"

msgid ""
"The subject that will be send via email for an email token. Use <otp> and "
"<serial> as parameters."
msgstr "通过电子邮件发送的电子邮件令牌标题。参数为 <opt> 和 <serial>。"

msgid "User is not allowed to set email address"
msgstr "用户不允许设置电子邮件地址！"

msgid "Forwarding Token"
msgstr "前向令牌"

msgid ""
"Here you can define to which token the authentication request should be "
"forwarded."
msgstr "在此，您可定义应将身份验证请求转发到哪个令牌。"

msgid "You can forward the OTP to a target serial number."
msgstr "您可将 OTP 转发到一个目标序列号。"

msgid "forward serial"
msgstr "前向序列"

msgid "Protect your token with a static pin"
msgstr "通过固定 PIN 码保护您的令牌"

#, fuzzy
msgid "Token Pin:"
msgstr "令牌 PIN 码："

msgid ""
"Specify if the target token fail counter should be incremented / resets or "
"not"
msgstr "指定，如果目标令牌无法计算否应该递增/复位或无"

msgid "HMAC Token Settings"
msgstr "HMAC 令牌设置"

msgid "HMAC eventbased"
msgstr "HMAC 基于事件的采样"

msgid "Create a new OATH token - HMAC event based"
msgstr "创建一个新的 OATH 令牌，HMAC 基于事件的采样"

msgid ""
"The token seed is the secret that is used in the hmac algorithm to make your "
"token unique. So please take care!"
msgstr ""
"令牌密钥是一种使用了 HMAC 算法，并使令牌具有唯一性的秘密协议。请予以注意！"

msgid "Token seed:"
msgstr "令牌密钥："

msgid "generate random seed"
msgstr "随机生成密钥"

msgid "Enter seed"
msgstr "输入密钥"

msgid ""
"The hmac algorithm could be controlled by the following settings. Make sure "
"that these settings match your hardware token or software token capabilities."
msgstr "HMAC 算法会受到下面设置的影响。请确保这些设置与硬令牌或软令牌相适应。"

msgid "Token settings:"
msgstr "令牌设置："

msgid "The Google Authenticator supports only 6 digits and SHA1 hashing."
msgstr "谷歌验证器仅支持 6 位和 SHA1 哈希算法。"

msgid "Google Authenticator compliant"
msgstr "谷歌身份验证标准。"

msgid "OTP Digits"
msgstr "OTP数字串"

msgid "Enroll HOTP Token"
msgstr "HOTP 令牌注册"

msgid "required input field"
msgstr "必填信息栏"

msgid "minimum length must be greater than {0}"
msgstr "长度必须大于 {0} 个字符。"

msgid "maximum length must be lower than {0}"
msgstr "长度必须小于 {0} 个字符。"

msgid ""
"Please enter a valid init secret. It may only contain numbers and the "
"letters A-F."
msgstr "请输入一个有效初始密钥。它只能包含数字和 A 到 F 的字母。"

msgid "Enroll your HOTP token"
msgstr "注册您的 HOTP 令牌"

msgid "Token Seed:"
msgstr "令牌密钥："

msgid "Generate random seed"
msgstr "生成一个随机密钥"

msgid "Enter token seed"
msgstr "输入令牌密钥"

msgid "Token Settings:"
msgstr "令牌设置："

msgid "OTP digits"
msgstr "OTP数字串"

msgid "self enrolled"
msgstr "自行注册"

msgid "enroll hmac token"
msgstr "注册 HMAC 令牌"

msgid "Specify the hashlib to be used. Can be sha1 (1) or sha2-256 (2)."
msgstr "请给出将使用的哈希表。可以是 SHA1 (1) 或 SHA2-256 (2) 。"

msgid "Specify the otplen to be used. Can be 6 or 8 digits."
msgstr "指定将使用的 OTP 的长度。可以是 6 或 8 个字符。"

msgid "OTPAuth Url"
msgstr "OTPAuth 链接"

msgid "URL for OATH token"
msgstr "OATH 令牌链接"

msgid "OCRA2 Token"
msgstr "OCRA2 令牌"

msgid "OCRA2 token settings"
msgstr "OCRA2 令牌设置"

msgid "Maximum concurrent OCRA2 challenges"
msgstr "OCRA2 最大同时挑战数量"

msgid "This is the maximum concurrent challenges per OCRA2 Token."
msgstr "OCRA2 最大并发挑战数量，可以请求一个 OCRA2 令牌的最大挑战数量。"

msgid "OCRA2 challenge timeout"
msgstr "OCRA2 挑战超时"

msgid "OCRA2 - challenge/response Token"
msgstr "OCRA2，挑战/响应令牌"

msgid "Please enter or copy the OCRA2 key."
msgstr "请您输入 OCRA2 密钥。"

msgid "OCRA2 key"
msgstr "OCRA2 密钥"

msgid "Generate OCRA2 key."
msgstr "生成 OCRA2 密钥"

msgid "Enroll your OCRA2 Token"
msgstr "注册您的OCRA2 令牌"

msgid "Token description"
msgstr "令牌描述"

msgid "Generate OCRA2 seed"
msgstr "生成 OCRA2 密钥"

msgid "Enter seed for the new OCRA2 token:"
msgstr "输入新的 OCRA2 令牌密钥："

msgid "enroll ocra2 token"
msgstr "OCRA2 令牌注册"

msgid "Activate your OCRA2 Token"
msgstr "激活您的 OCRA2 令牌"

msgid "Your OCRA2 Token :"
msgstr "您的 OCRA2 令牌："

msgid "activate your OCRA2 Token"
msgstr "激活您的 OCRA2 令牌"

msgid "finish your OCRA2 Token"
msgstr "结束 OCRA2 令牌"

msgid "ocra challenge-response token - hmac event based"
msgstr "OCRA 挑战响应令牌，HMAC 基于事件的采样"

msgid "URL for OCRA2 token"
msgstr "OCRA2 令牌用链接"

#, fuzzy
msgid "Static Password Token Settings"
msgstr "简单密码令牌"

#, fuzzy
msgid "Static Password Token"
msgstr "简单密码令牌"

#, fuzzy
msgid "Create Static Password Token"
msgstr "简单密码令牌"

msgid "The token seed is the password"
msgstr ""

#, fuzzy
msgid "Token Password:"
msgstr "绑定密码"

#, fuzzy
msgid "Token settings"
msgstr "令牌设置："

#, fuzzy
msgid "Enroll Password Token"
msgstr "令牌注册"

#, fuzzy
msgid "Enroll static password token"
msgstr "TOTP 令牌注册"

msgid "Enter static password:"
msgstr ""

#, fuzzy
msgid "enroll password token"
msgstr "注册自己的令牌"

msgid "RADIUS Token"
msgstr "RADIUS 令牌"

msgid ""
"Please enter a valid RADIUS server specification. It needs to be of the form "
"<name_or_ip>:<port>"
msgstr " 请输入有效的 RADIUS 服务器规范。格式为 <Name_oder_IP>：<Port>。"

msgid "RADIUS token settings"
msgstr "RADIUS 令牌设置"

msgid "You need to enter the server like myradius:1812"
msgstr "您需要输入服务器及端口形式的表述，如 'RADIUSServer:1812'。"

msgid "RADIUS server"
msgstr "RADIUS 服务器"

msgid ""
"The PIN can either be verified on this local LinOTP server or forwarded to "
"the RADIUS server"
msgstr "PIN 码既可以在本地 LinOTP 服务器上验证，也可以被转发至 RADIUS 服务器。"

msgid "Check PIN"
msgstr "检查 PIN 码"

msgid ""
"The PIN can either be verified on this local LinOTP server or on the RADIUS "
"server"
msgstr "PIN 码既可在本地 LinOTP 服务器上验证，也可被转发至 RADIUS 服务器。"

msgid "on RADIUS server"
msgstr "在 RADIUS 服务器上"

msgid "locally"
msgstr "本地"

msgid "RADIUS shared secret"
msgstr "RADIUS 共享机密"

msgid "RADIUS token"
msgstr "RADIUS 令牌"

msgid ""
"Here you can define, to which RADIUS server the request should be forwarded."
msgstr "这里您可定义，身份验证的请求应转发至哪个RADIUS 服务器。"

msgid "Please specify the server, the secret and the username"
msgstr "请指定服务器、RADIUS 机密和用户名。"

msgid "RADIUS user"
msgstr "RADIUS 用户"

msgid "Remote Token"
msgstr "远程令牌"

msgid ""
"Please enter a valid remote server specification. It needs to be of the form "
"http://server or https://server"
msgstr "请输入有效的远程服务器规范。形式应为 http://server 或 https://server"

msgid "Remote token settings"
msgstr "远程令牌设置"

msgid "You need to enter the remote LinOTP server like https://remotelinotp"
msgstr ""
"在本地定位远程 LinOTP 服务器的形式为 'https://linotp2.remoteserver.local'。"

msgid "Remote server"
msgstr "远程服务器"

msgid ""
"The PIN can either be verified on this local LinOTP server or forwarded to "
"the remote server"
msgstr "PIN 码既可以在本地 LinOTP 服务器上验证，也可以被转发至 RADIUS 服务器。"

msgid ""
"The PIN can either be verified on this local LinOTP server or on the remote "
"server"
msgstr "PIN 码既可以在本地服务器上验证，也可以在远程 LinOTP 服务器上。"

msgid "on remote server"
msgstr "在远程服务器上"

msgid "Remote realm"
msgstr "远程域"

msgid "Remote resolver"
msgstr "远程解析"

msgid "Remote token"
msgstr "远程令牌"

msgid ""
"Please enter a valid URL for the LinOTP server. It needs to start with "
"http:// or https://"
msgstr "请输入 LinOTP 服务器的有效链接。请求格式必须为 http://或https://"

msgid ""
"Here you can define to which LinOTP Server the authentication request should "
"be forwarded."
msgstr "在此，您可以指定转发至请求身份验证的 LinOTP 服务器。"

msgid ""
"You can either forward the OTP to a remote serial number or to a remote user."
msgstr "该验证请求既可通过远程序列号传送，又可通过远程用户传送。"

msgid ""
"If you do not enter a remote serial or a remote user, the request will be "
"forwarded to the remote user with the same username."
msgstr ""
"如果既没有指定远程序列号，又没有远程用户名，验证请求将被转发到相同的用户名"
"下。"

msgid "You need to enter the server like 'https://linotp2.my.domain'"
msgstr "在本地定位远程服务器的形式应为  “https://linotp2.remoteserver.local”"

msgid ""
"The PIN can either be verified on this local LinOTP server or on the remote "
"LinOTP server"
msgstr "PIN 码既可在本地服务器上验证，也可在远程 LinOTP 服务器上。"

msgid "remotely"
msgstr "远程"

msgid "Remote OTP len"
msgstr "远程 OTP 长度"

msgid "Remote serial"
msgstr "远程序列号"

msgid "Remote user"
msgstr "远程用户"

msgid "Remote user realm"
msgstr "远程用户的域"

msgid "Remote user UserIdResolver"
msgstr "远程用户的用户 ID 解析器"

msgid "SMS OTP"
msgstr "短信 OTP"

msgid "Please enter the mobile phone number for the SMS token"
msgstr "请输入使用短信令牌的手机号。"

msgid "Phone number"
msgstr "手机号"

msgid "Register SMS"
msgstr "注册短信令牌"

msgid "minimum length must be greater than 10"
msgstr "最小长度必须大于 10 个字符。"

msgid ""
"Please enter a valid phone number. It may only contain numbers and + or /."
msgstr "请输入一个有效的电话号码。仅允许包含数字、+ 或 /。"

msgid "sms challenge-response token - hmac event based"
msgstr "短信挑战响应令牌，HMAC 基于事件的采样"

msgid "define if the user should be allowed to define the sms"
msgstr "描述，是否允许用户自行修改短信号码"

msgid ""
"if set, a new mobile number will be retrieved from the user info instead of "
"the token"
msgstr ""

msgid "User is not allowed to set phone number"
msgstr "用户不允许设置电话号码！"

msgid "sending sms failed"
msgstr "发送短信失败"

msgid "Simple Pass Token"
msgstr "简单通行令牌"

msgid "The Simple Pass token will not require any one time password component."
msgstr "简单通行令牌不包括一次性密码 (OTP) 的组件。"

msgid ""
"Anyway, you can set an OTP PIN, so that using this token the user can "
"authenticate always and only with this fixed PIN."
msgstr "您仍然可以设置 OTP PIN 码，那么该令牌将像一个简单密码一样运行。"

msgid "Day OTP Token / Tagespasswort"
msgstr "当日OTP 令牌/ 当日密码"

msgid "Here you can define the 'Tagespasswort' token, that changes every day."
msgstr "这里您可定义每天都会变更的“当日密码”令牌。"

msgid "DPW key"
msgstr "DPW 密钥"

msgid "TOTP Token"
msgstr "TOTP 令牌"

msgid "TOTP token settings"
msgstr "TOTP 令牌设置"

msgid "This is the time step for time based tokens. Usually this is 30 or 60."
msgstr "基于时间令牌的时间步长。通常是 30 或 60 秒。"

msgid "time offset"
msgstr "时间偏移"

msgid "This is the default time shift of the server. This should be 0."
msgstr "标准时间偏移是服务器和令牌时钟的偏差，应当为 0。"

msgid "time lookup window"
msgstr "时间窗口"

msgid ""
"This is the time LinOTP will calculate before and after the current time. A "
"reasonable value is 300."
msgstr ""
"对于基于时间的令牌，LinOTP 将在时间窗口内，超前或滞后当前时间来尝试寻找 OTP "
"值。"

msgid "HMAC time based"
msgstr "HMAC 基于时间"

msgid "Create a new OATH token - HMAC time based"
msgstr "创建一个新的 OATH 令牌，HMAC 基于时间"

msgid ""
"The :time step: defines the granularity of the time in seconds that is used "
"in the HMAC algorithm."
msgstr "时间步长: 定义了 HMAC 算法所使用的以秒为单位的时间粒度。"

msgid "seconds"
msgstr "秒"

msgid "Enroll TOTP Token"
msgstr "TOTP 令牌注册"

msgid "Enroll your TOTP token"
msgstr "注册您的 TOTP 令牌"

msgid "enter token seed"
msgstr "输入令牌密钥"

msgid ""
"The Google Authenticator supports only 6 digits, SHA1 hashing and time step "
"30."
msgstr "谷歌身份验证器只支持 6 位的 SHA1 哈希算法和 30 秒的时间步长。"

msgid "enroll TOTP token"
msgstr "注册 TOTP 令牌"

msgid "Enroll FIDO U2F Token"
msgstr "FIDO U2F 令牌注册"

msgid "Enroll token"
msgstr "令牌注册"

msgid "Vasco Token"
msgstr "Vasco 令牌"

msgid "Vasco Digipass Token Class - proprietary timebased tokens"
msgstr "Vasco 动态密码令牌类，基于时间的私有令牌"

msgid "Yubico"
msgstr "Yubico"

msgid "Enroll YubiKey"
msgstr "注册 YubiKey"

msgid "Yubico settings"
msgstr "Yubico 设置"

msgid "You get your own API key from the yubico website "
msgstr "您可以在 Yubico 网站上获得自己的专属 API 密钥"

msgid ""
"If you do not use your own API key, the LinOTP demo API key will be used!"
msgstr "如果您没有自己的 API 密钥，LinOTP DEMO API 密钥会被使用！"

msgid "You need to enter a valid API id"
msgstr "您必须输入有效的 API ID。"

msgid "Yubico ID"
msgstr "Yubico ID"

msgid "You need to enter a valid API key"
msgstr "您必须输入一个有效的 API 密钥。"

msgid "Yubico API key"
msgstr "Yubico API 密钥"

msgid "YubiKey"
msgstr "YubiKey"

msgid "Here you need to enter the token ID of the YubiKey."
msgstr "在此，必须输入您 YubiKeys 的令牌 ID。"

msgid "You can do this by inserting the YubiKey and simply push the button."
msgstr "您可以简单地插入 YubiKey，并按下按钮。"

msgid "You need to enter the YubiKey token ID"
msgstr "您需要输入 YubiKey 令牌 ID。"

msgid "Token ID"
msgstr "令牌 ID"

msgid "Enroll your YubiKey"
msgstr "注册您的 YubiKey"

msgid ""
"Enter the Token ID of your YubiKey. Simply insert the YubiKey and press the "
"button."
msgstr "输入您的 YubiKeys 令牌 ID。简单插入您的 Yubikey 并按下按钮。"

msgid "YubiKey TokenId"
msgstr "YubiKey 令牌 ID"

msgid "enroll yubico token"
msgstr "注册 yubico "

msgid "mOTP Token Settings"
msgstr "mOTP 设置"

msgid "mOTP - mobile otp"
msgstr "mOTP，移动 OTP"

msgid ""
"Please enter or copy the init-secret, that was generated by your app and the "
"PIN you are using on your phone."
msgstr ""
"请输入或复制初始密钥。它将由安装在您手机的 App 自动生成。并输入您在手机上使用"
"的 PIN 码。"

msgid "Init secret"
msgstr "初始化密钥"

msgid "(again)"
msgstr "（重复）"

msgid "Register mOTP"
msgstr "注册 mOTP 令牌"

msgid "Register your mOTP Token"
msgstr "注册 mOTP令牌"

msgid "Init Secret of motp-Token"
msgstr "初始化 motp密钥，令牌"

msgid "mOTP PIN"
msgstr "mOTP PIN 码"

msgid "mOTP PIN (again)"
msgstr "mOTP PIN 码（重复）"

msgid "register mOTP Token"
msgstr "注册 mOTP 令牌"

msgid "URL for OCRA token"
msgstr "OCRA 令牌链接"

#, fuzzy
msgid "PushToken"
msgstr "TOTP 令牌"

#, fuzzy
msgid "PushToken Settings"
msgstr "令牌设置："

msgid "Maximum concurrent challenges"
msgstr "最大同时挑战数量"

msgid "Challenge Timeout"
msgstr "挑战超时"

msgid "Public key certificate"
msgstr "公钥证书"

msgid "certificate id"
msgstr "证书 ID"

#, fuzzy
msgid "PushToken - challenge/response Token"
msgstr "二维码令牌，挑战/响应令牌"

msgid "web ui generated"
msgstr "生成的 Web 用户界面"

#, fuzzy
msgid "Enroll Push Token"
msgstr "令牌注册"

#, fuzzy
msgid "enroll pushtoken"
msgstr "注册二维码令牌"

#, fuzzy
msgid "Activate Push Token"
msgstr "激活您的二维码令牌"

#, fuzzy
msgid "Select Push Token: "
msgstr "选择二维码令牌："

#, fuzzy
msgid "Enter activation credentials: "
msgstr "1.请输入激活码："

#, fuzzy
msgid "Activate token"
msgstr "激活令牌"

#, fuzzy
msgid "Challenge sent"
msgstr "挑战超时"

msgid "A push notification has been sent. Please check your mobile phone."
msgstr "推送通知已被发送。请检查您的手机。"

#, fuzzy
msgid "activate your PushToken"
msgstr "激活您的二维码令牌"

#, fuzzy
msgid "Policy pushtoken_challenge_callback_url must have a value"
msgstr "策略 %s 必须有一个值"

#, fuzzy
msgid "Policy pushtoken_pairing_callback_url must have a value"
msgstr "策略 %s 必须有一个值"

#, fuzzy
msgid "Pairing URL"
msgstr "二维码令牌配对Url"

msgid "QRToken"
msgstr "二维码令牌"

msgid "QRToken Settings"
msgstr "二维码令牌设置"

msgid "QRToken - challenge/response Token"
msgstr "二维码令牌，挑战/响应令牌"

msgid "Enroll your QRToken"
msgstr "注册您的二维码令牌"

msgid "enroll qrtoken"
msgstr "注册二维码令牌"

msgid "Activate your QRToken"
msgstr "激活您的二维码令牌"

msgid "Select QRToken: "
msgstr "选择二维码令牌："

msgid "activate token"
msgstr "激活令牌"

msgid "Challenge triggered successfully"
msgstr "令牌已成功触发"

msgid ""
"Please scan the qr code and submit your response or enter the otp value in "
"the form below."
msgstr "请扫描二维码并提交您的响应，或输入下表中的 OTP 值。"

msgid "OTP Value: "
msgstr "OTP 值："

msgid "finalize activation"
msgstr "完成激活"

msgid "activate your QRToken"
msgstr "激活您的二维码令牌"

#, python-format
msgid "Policy %s must have a value"
msgstr "策略 %s 必须有一个值"

msgid " or "
msgstr "或"

msgid "QRToken Pairing Url"
msgstr "二维码令牌配对Url"

msgid "QRToken Certificate"
msgstr "二维码令牌证书"

#, fuzzy
msgid "Voice Token"
msgstr "Vasco 令牌"

#, fuzzy
msgid "Please enter the mobile phone number for the Voice token"
msgstr "请输入使用短信令牌的手机号。"

#, fuzzy
msgid "Define the language which should be usedto render the voice message."
msgstr "描述，是否允许用户自行修改短信号码"

msgid ""
"Define the message which will be sendto the voice service for the phonecall."
msgstr ""

msgid ""
"If set, a new mobile number will be retrieved from the user info instead of "
"the token"
msgstr ""

#~ msgid "No valid authentication session %r"
#~ msgstr "无有效的验证会话 %r"

#~ msgid "the maximum number of allowed tokens is exceeded. Check the policies"
#~ msgstr "已超出最大允许令牌数量。请检查策略。"

#~ msgid "The maximum number of allowed tokens is exceeded. Check the policies"
#~ msgstr "支持的最大令牌数已超出，请检查相关策略。"

#~ msgid "Enter pin: "
#~ msgstr "输入 PIN 码"

#~ msgid "Not a valid json string!"
#~ msgstr "缺少有效的 JSON 文本！"

#~ msgid ""
#~ "Please enter a valid realm name. It may contain characters, numbers and "
#~ "'_-.'."
#~ msgstr "请指定有效的域的名称。它可包含字母、数字和 '_-.' 组成。"

#~ msgid "Resolver name is already in use"
#~ msgstr "解析器名称已在使用中"

#~ msgid ""
#~ "Please enter a valid resolver name. It may contain characters, numbers "
#~ "and '_-'."
#~ msgstr "请指定有效的解析器名。它可包含字母、数字和 '_-.' 组成。"

#~ msgid ""
#~ "Please enter a valid provider name. It may contain characters, numbers "
#~ "and '_-'."
#~ msgstr "请输入有效的供应商名称。它可由字母、数字和 '_-.' 组成。"

#~ msgid ""
#~ "Please enter a valid ldap uri. It needs to start with ldap:// or ldaps://"
#~ msgstr " 请指定有效的 LDAP 链接，它需以 ldap:// 或 ldaps:// 开头"

#~ msgid ""
#~ "Please enter a valid http uri. It needs to start with http:// or https://"
#~ msgstr "请指定有效的 LDAP 链接，由 http:// 或 https:// 开头。"

#~ msgid "Please enter a timeout like: 5.0; 5.0 "
#~ msgstr "请输入一个的超时，如：5.0; 5.0"

#~ msgid ""
#~ "Please enter a valid searchfilter like this: (sAMAccountName=*)"
#~ "(objectClass=user)"
#~ msgstr ""
#~ "请指定有效的 LDAP 搜索过滤器名，如 (sAMAccountName=*)(objectClass=user)"

#~ msgid ""
#~ "Please enter a valid user searchfilter like this: (&(sAMAccountName=%s)"
#~ "(objectClass=user))"
#~ msgstr ""
#~ "请指定有效的 LDAP 用户搜索过滤器名，如 (&(sAMAccountName=%s)"
#~ "(objectClass=user))"

#, fuzzy
#~ msgid "Please enter a valid searchfilter like this: %s"
#~ msgstr ""
#~ "请指定有效的 LDAP 搜索过滤器名，如 (sAMAccountName=*)(objectClass=user)"

#~ msgid ""
#~ "Please enter the UID of your LDAP server like DN, entryUUID, objectGUID "
#~ "or GUID"
#~ msgstr ""
#~ "请指定 LDAP 服务器的 UID （唯一性标识），比如 DN、entryUUID、objectGUID "
#~ "或 GUID"

#~ msgid ""
#~ "Please enter a valid driver specification like: mysql, postgres, mssql, "
#~ "oracle, ibm_db_sa or ibm_db_sa+pyodbc"
#~ msgstr ""
#~ "请指定有效的驱动程序，如：mysql、postgres、mssql、oracle、ibm_db_sa 或 "
#~ "ibm_db_sa+pyodbc"

#~ msgid ""
#~ "LDAP Server, especially Active Directory, implement a default serverside "
#~ "maximum size limit of 1000 objects."
#~ msgstr ""
#~ "LDAP 服务器，尤其是活动目录，执行默认的服务器端，最大限制为1000 个对象。"

#~ msgid ""
#~ "This is independed of the local sizelimit and does not hinder the "
#~ "functionality of LinOTP."
#~ msgstr ""
#~ "这些限制独立于本地指定限制之外，且不影响与 LinOTP 相关联的各项功能。"

#~ msgid "OATH CSV Token File"
#~ msgstr "OATH CSV 令牌文件"

#~ msgid "count auth max"
#~ msgstr "最大认证数量"

#, fuzzy
#~ msgid "count auth success max"
#~ msgstr "最大认证数量"

#, fuzzy
#~ msgid "validity start"
#~ msgstr "有效期开始"

#, fuzzy
#~ msgid "validity end"
#~ msgstr "有效期结束"

#~ msgid "sales@lsexperts.de"
#~ msgstr "sales@lsexperts.de"

#~ msgid ""
#~ "The maximum allowed number of tokens for the realm %s (%s) was reached. "
#~ "You can not assign any more tokens. Check the policies."
#~ msgstr ""
#~ "在域 %s (%s) 内已达到最大允许令牌数量。您无法注册更多的令牌。请检查策略。"

#~ msgid ""
#~ "Please enter a valid searchfilter like this: \n"
#~ "    { \"username\": \"sAMAccountName\", \"phone\" : \"telephoneNumber\", "
#~ "\"mobile\" \n"
#~ "    : \"mobile\", \"email\" : \"mail\", \"surname\" : \"sn\", \"givenname"
#~ "\" : \"givenName\" }"
#~ msgstr ""
#~ "请指定有效的 LDAP 搜索过滤器名，如\n"
#~ "    { \"username\": \"sAMAccountName\", \"phone\" : \"telephoneNumber\", "
#~ "\"mobile\" \n"
#~ "    : \"mobile\", \"email\" : \"mail\", \"surname\" : \"sn\", \"givenname"
#~ "\" : \"givenName\" }"

#~ msgid ""
#~ "Please enter a valid searchfilter like this: \n"
#~ "    { \"username\": \"usercolumn\", \"password\":\"pw\", \"salt\": \"salt"
#~ "\", \"phone\" : \"telephoneNumber\", \"mobile\" \n"
#~ "    : \"mobile\", \"email\" : \"mail\", \"surname\" : \"sn\", \"givenname"
#~ "\" : \"givenName\" }"
#~ msgstr ""
#~ "请指定有效的搜索过滤器，如 \n"
#~ "    { \"username\": \"usercolumn\", \"password\":\"pw\", \"salt\": \"salt"
#~ "\", \"phone\" : \"telephoneNumber\", \"mobile\" \n"
#~ "    : \"mobile\", \"email\" : \"mail\", \"surname\" : \"sn\", \"givenname"
#~ "\" : \"givenName\" }"

#~ msgid "A resolver with name"
#~ msgstr "有名称的解析器"

#~ msgid "already exists."
#~ msgstr "已存在。"

#~ msgid "Do you want to overwrite the existing definition?"
#~ msgstr "您是否想覆盖现有解析器？"

#~ msgid "Overwrite resolver definition"
#~ msgstr "覆盖解析器定义"

#~ msgid "Overwrite"
#~ msgstr "覆盖"

#~ msgid "About LSE LinOTP"
#~ msgstr "关于LSE LinOTP"

#~ msgid "LDAP attributes"
#~ msgstr "LDAP 属性"

#~ msgid "Server config"
#~ msgstr "服务器配置"

#~ msgid "SQL attributes"
#~ msgstr "SQL 属性"

#~ msgid "File configuration"
#~ msgstr "文件配置"

#~ msgid "count auth"
#~ msgstr "认证计数器"

#~ msgid "You do not have the rights to monitor these realms."
#~ msgstr "您没有权限监测这些域。"

#~ msgid ""
#~ "You do not have the administrative right to do monitoring.You are missing "
#~ "a policyscope=monitoring, action=%s"
#~ msgstr "您没有监视的管理权限。缺少策略 'scope=monitoring' 和 'action=%s'。"

#~ msgid "E-mail OTP Token"
#~ msgstr "OTP 令牌邮件"

#~ msgid "E-mail provider config"
#~ msgstr "电子邮件配置"

#~ msgid "Provider config"
#~ msgstr "供应商配置"

#~ msgid "Challenge validity (sec)"
#~ msgstr "电子邮件挑战码有效性（秒）"

#~ msgid "Time between e-mails (sec)"
#~ msgstr "电子邮件间隔时间（秒）"

#, fuzzy
#~ msgid "activate your qr token"
#~ msgstr "激活二维码令牌"

#~ msgid "Activate your QR token"
#~ msgstr "激活二维码令牌"

#, fuzzy
#~ msgid "no"
#~ msgstr "信息"

#~ msgid "SMS OTP Token"
#~ msgstr "短信 OTP 令牌"

#~ msgid "Time between SMS (sec.)"
#~ msgstr "短信间隔时间(秒)"

#~ msgid "Token defaults"
#~ msgstr "令牌默认"

#~ msgid "OCRA settings"
#~ msgstr "OCRA 设置"

#~ msgid "Misc settings"
#~ msgstr "各项设定"

#~ msgid "Here you can upload your Vasco DPX file."
#~ msgstr "您可以导入 VASCO DPX 文件。"<|MERGE_RESOLUTION|>--- conflicted
+++ resolved
@@ -2459,14 +2459,12 @@
 msgid "Edit Realms of Token"
 msgstr "编辑令牌所属域"
 
-<<<<<<< HEAD
 #, fuzzy
 msgid "Copyright (C) 2010 - 2018 KeyIdentity GmbH"
 msgstr "版权所有 (C) 2010 - 2017 LSE Leading Security Experts GmbH"
-=======
+
 msgid "Set Realm"
 msgstr "设置令牌域"
->>>>>>> 29a92717
 
 msgid "You may get OTP values for token:"
 msgstr "对于此令牌，您可以请求 OTP 值："
