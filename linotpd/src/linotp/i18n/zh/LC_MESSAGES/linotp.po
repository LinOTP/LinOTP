--- conflicted
+++ resolved
@@ -73,31 +73,8 @@
 msgid "+49 6151 86086 277"
 msgstr "+49 6151 86086 277"
 
-<<<<<<< HEAD
 msgid "- Select Temporary Token Type -"
 msgstr "- 临时令牌类型选择 -"
-=======
-msgid "No valid session"
-msgstr "无有效会话"
-
-#, fuzzy
-msgid "challenge expired!"
-msgstr "挑战"
-
-#, fuzzy
-msgid "No valid session!"
-msgstr "无有效会话"
-
-#, python-format
-msgid "Error: %s"
-msgstr "出错: %s"
-
-msgid "The token you want to assign is  not contained in your realm!"
-msgstr "您请求分配的令牌不在您的域内！"
-
-msgid "The token is already assigned to another user."
-msgstr "令牌已分配给其他用户。"
->>>>>>> aebc7f75
 
 msgid "- Select scope -"
 msgstr "- 选择分类 -"
@@ -123,7 +100,6 @@
 msgid "6 digits"
 msgstr "6 位"
 
-<<<<<<< HEAD
 msgid "8 digits"
 msgstr "8 位"
 
@@ -133,10 +109,6 @@
 msgstr ""
 "<a href='https://keyidentity.com'>KeyIdentity</a>提供LinOTP作为企业2FA解决方"
 "案。"
-=======
-msgid "Missing required parameter \"pass\"!"
-msgstr "缺少必需参数 \"pass\"！"
->>>>>>> aebc7f75
 
 msgid "A new token will be set to this OTP length."
 msgstr "一个新令牌的 OTP 值为该长度。"
@@ -212,15 +184,6 @@
 msgid "An error occurred during token processing."
 msgstr "进程处理出错"
 
-<<<<<<< HEAD
-=======
-#, fuzzy
-msgid ""
-"You do not have the administrative right to get token info in this realm!"
-msgstr "您没有管理权限请求本域的序列号！"
-
-#, python-format
->>>>>>> aebc7f75
 msgid ""
 "Anyway, you can set an OTP PIN, so that using this token the user can "
 "authenticate always and only with this fixed PIN."
@@ -435,9 +398,8 @@
 msgid "Copy Token PIN"
 msgstr "复制令牌 PIN 码"
 
-#, fuzzy
-msgid "Copyright (C) 2010 - 2019 KeyIdentity GmbH"
-msgstr "版权所有 (C) 2010 - 2019 LSE Leading Security Experts GmbH"
+msgid "Copyright (C) arxes-tolina GmbH"
+msgstr "版权所有 (C) arxes-tolina GmbH"
 
 msgid "Could not find a token for this OTP value."
 msgstr "该 OTP 值无法确定令牌。"
@@ -490,6 +452,9 @@
 msgid "Currently this token will not be assigned to any users."
 msgstr "此令牌无法分配给用户。"
 
+msgid "Custom timestamp format (optional)"
+msgstr ""
+
 msgid "DPW key"
 msgstr "DPW 密钥"
 
@@ -531,7 +496,6 @@
 msgid "DefaultCountWindow"
 msgstr "标准计数器窗口"
 
-<<<<<<< HEAD
 msgid "DefaultMaxFailCount"
 msgstr "错误计数器标准最大值"
 
@@ -547,23 +511,6 @@
 #, fuzzy
 msgid "Define the language which should be usedto render the voice message."
 msgstr "描述，是否允许用户自行修改短信号码"
-=======
-msgid "Support license installed successfully."
-msgstr "支持许可证已成功安装。"
-
-msgid "The upload of your support and subscription license failed: "
-msgstr "支持和订阅加载失败： "
-
-#, fuzzy
-msgid "Unknown error"
-msgstr "LDAP 连接测试"
-
-msgid "License upload"
-msgstr "上传许可证"
-
-msgid "Professional LinOTP support and enterprise subscription"
-msgstr "专业的 LinOTP 支持和企业级订阅"
->>>>>>> aebc7f75
 
 msgid ""
 "Define the message which will be sendto the voice service for the phonecall."
@@ -1328,6 +1275,9 @@
 "logon page."
 msgstr "会出现一个下拉列表，从中用户可以选择他需要在自助服务门户登录的域。"
 
+msgid "If checked, timestamps are saved during authentication"
+msgstr ""
+
 msgid ""
 "If checked, users who are not found in the useridresolvers are authenticated "
 "successfully. USE WITH CAUTION!"
@@ -1491,25 +1441,8 @@
 msgid "Limit"
 msgstr "极限"
 
-<<<<<<< HEAD
 msgid "LinOTP - the open source solution for two factor authentication."
 msgstr "LinOTP，双因素身份验证的开源解决方案。"
-=======
-msgid "Log usage timestamps in token info"
-msgstr ""
-
-msgid "If checked, timestamps are saved during authentication"
-msgstr ""
-
-msgid "Custom timestamp format (optional)"
-msgstr ""
-
-msgid "Specify a custom timestamp format to reduce information detail"
-msgstr ""
-
-msgid "Authorization"
-msgstr "授权"
->>>>>>> aebc7f75
 
 msgid "LinOTP Config"
 msgstr "LinOTP 配置"
@@ -1535,6 +1468,9 @@
 msgid "Log Level"
 msgstr "日志级别"
 
+msgid "Log usage timestamps in token info"
+msgstr ""
+
 msgid "Logged in as"
 msgstr "登录作为"
 
@@ -1731,21 +1667,11 @@
 msgid "OTP Digits"
 msgstr "OTP数字串"
 
-<<<<<<< HEAD
 msgid "OTP Length"
 msgstr "OTP 长度"
 
 msgid "OTP PIN"
 msgstr "OTP PIN 码"
-=======
-#, fuzzy
-msgid "Challenge expiration time (sec)"
-msgstr "电子邮件挑战码有效性（秒）"
-
-#, fuzzy
-msgid "Default validity time of a challenge in seconds."
-msgstr "一个挑战的标准有效时间窗口"
->>>>>>> aebc7f75
 
 msgid "OTP PIN and OTP value"
 msgstr "OTP PIN 码和 OTP 值"
@@ -1784,14 +1710,8 @@
 msgid "Or you can scan the QR code below your iPhone to import the secret."
 msgstr "或者您也可通过 iPhone 扫描下面的二维码，导入配置文件。"
 
-<<<<<<< HEAD
 msgid "Otp Value"
 msgstr "OTP 值"
-=======
-#, fuzzy
-msgid "Copyright (c) arxes-tolina GmbH"
-msgstr "版权所有 (c) arxes-tolina GmbH"
->>>>>>> aebc7f75
 
 msgid "Our newsletter covers:"
 msgstr "我们的新闻简报涉及："
@@ -2386,6 +2306,9 @@
 msgid "Skip first line (header information)"
 msgstr ""
 
+msgid "Specify a custom timestamp format to reduce information detail"
+msgstr ""
+
 msgid ""
 "Specify if the target token fail counter should be incremented / resets or "
 "not"
@@ -2914,16 +2837,11 @@
 msgid "To token"
 msgstr "目标令牌"
 
-<<<<<<< HEAD
 msgid "To verify your result enter the OTP value into the form below."
 msgstr "请输入您的 OTP 值用于校验。"
 
 msgid "Token Config"
 msgstr "令牌配置"
-=======
-msgid "OATH Soft Token"
-msgstr "OATH 软令牌"
->>>>>>> aebc7f75
 
 msgid "Token ID"
 msgstr "令牌 ID"
@@ -3065,14 +2983,8 @@
 msgid "Unassign OTP Token"
 msgstr "取消令牌分配"
 
-<<<<<<< HEAD
 msgid "Unassign selected tokens?"
 msgstr "取消分配选定令牌？"
-=======
-#, fuzzy
-msgid "Token Self Service - LinOTP"
-msgstr "LinOTP 自助服务门户"
->>>>>>> aebc7f75
 
 msgid "Unknown PIN type"
 msgstr "未知 PIN 码类型"
@@ -3089,17 +3001,8 @@
 msgid "Unknown provider! %r"
 msgstr "未知供应商！%r"
 
-<<<<<<< HEAD
 msgid "Unknown server error occured"
 msgstr "发生未知服务器错误"
-=======
-#, fuzzy
-msgid "Selfservice Home"
-msgstr "自助服务门户"
-
-msgid "Activate your OCRA token"
-msgstr "激活 OCRA 令牌"
->>>>>>> aebc7f75
 
 msgid "Upload the eToken data file:"
 msgstr "eToken .dat 文件上传："
@@ -3166,19 +3069,8 @@
 msgid "Validity Period"
 msgstr "有效期结束"
 
-<<<<<<< HEAD
 msgid "Validity end"
 msgstr "有效期结束"
-=======
-#, fuzzy
-msgid "Welcome to the LinOTP Selfservice Portal"
-msgstr "登录 LinOTP 自助服务门户"
-
-msgid ""
-"This is the LinOTP self service portal. You may login here with your "
-"username and realm."
-msgstr "这里是 LinOTP 自助服务门户。您可使用您的用户名和域进行登录。"
->>>>>>> aebc7f75
 
 msgid "Validity start"
 msgstr "有效期开始"
@@ -3424,28 +3316,11 @@
 "token %s. Check the policies."
 msgstr "您没有管理权限启用令牌 %s 的令牌丢失进程。请检查策略。"
 
-<<<<<<< HEAD
 #, python-format
 msgid ""
 "You do not have the administrative right to set MOTP PIN/ SC UserPIN for "
 "token %s. Check the policies."
 msgstr "您没有管理权限为令牌 %s 设置 MOTP PIN / SC UserPIN。请检查策略。"
-=======
-#, fuzzy
-msgid "E-Mail Token"
-msgstr "电子邮件令牌"
-
-#, fuzzy
-msgid "E-Mail token settings"
-msgstr "默认令牌设置"
-
-#, fuzzy
-msgid "Default expiration time of a challenge in seconds."
-msgstr "一个挑战的标准有效时间窗口"
-
-msgid "E-mail token"
-msgstr "电子邮件令牌"
->>>>>>> aebc7f75
 
 #, python-format
 msgid ""
@@ -3506,18 +3381,8 @@
 "您已经定义用户 ID 解析。但您必须定义至少一个域才能将令牌分配给用户。现在将打"
 "开域对话框。"
 
-<<<<<<< HEAD
 msgid "You may add realms by holding down Ctrl-Key and left-clicking."
 msgstr "您可以添加域，按住 Ctrl 键并单击左键。"
-=======
-msgid ""
-"if set, a new email address will be retrieved from the user info instead of "
-"the token"
-msgstr ""
-
-msgid "User is not allowed to set email address"
-msgstr "用户不允许设置电子邮件地址！"
->>>>>>> aebc7f75
 
 msgid "You may add resolvers by holding down Ctrl-Key and left-clicking."
 msgstr "您可以添加解析器，按住 Ctrl 键并单击左键。"
@@ -3879,17 +3744,8 @@
 msgid "login"
 msgstr "登录"
 
-<<<<<<< HEAD
 msgid "losttoken failed"
 msgstr "丢失令牌出错"
-=======
-#, fuzzy
-msgid "SMS token settings"
-msgstr "RADIUS 令牌设置"
-
-msgid "SMS OTP"
-msgstr "短信 OTP"
->>>>>>> aebc7f75
 
 msgid "mOTP - mobile otp"
 msgstr "mOTP，移动 OTP"
@@ -4047,21 +3903,8 @@
 msgid "set Max Successful Auth Count"
 msgstr "设定最大成功认证"
 
-<<<<<<< HEAD
 msgid "set OTP length"
 msgstr "设置 OTP 长度"
-=======
-#, fuzzy
-msgid "You need to enter a valid Yubico url"
-msgstr "您必须输入有效的 API ID。"
-
-#, fuzzy
-msgid "Yubico Url"
-msgstr "Yubico"
-
-msgid "YubiKey"
-msgstr "YubiKey"
->>>>>>> aebc7f75
 
 msgid "set PIN"
 msgstr "设置 PIN 码"
@@ -4135,16 +3978,11 @@
 msgid "tokens supported"
 msgstr "令牌受支持"
 
-<<<<<<< HEAD
 msgid "tokens used"
 msgstr "令牌已使用"
 
 msgid "trigger"
 msgstr ""
-=======
-msgid "Public key certificate"
-msgstr "公钥证书"
->>>>>>> aebc7f75
 
 msgid "unassign Token"
 msgstr "取消令牌分配"
@@ -4278,7 +4116,6 @@
 #~ msgid "License uploaded"
 #~ msgstr "许可证已上传"
 
-<<<<<<< HEAD
 #~ msgid "LinOTP 2 Management"
 #~ msgstr "LinOTP 管理"
 
@@ -4287,35 +4124,6 @@
 
 #~ msgid "Maximum concurrent OCRA challenges"
 #~ msgstr "OCRA2 最大同时挑战数量"
-=======
-#~ msgid "Missing required parameter \"serial\" or \"user\"!"
-#~ msgstr "缺少必需参数 \"serial\" 或 \"user\"！"
-
-#~ msgid "License uploaded"
-#~ msgstr "许可证已上传"
-
-#~ msgid "Invalid License"
-#~ msgstr "无效的许可证"
-
-#~ msgid "DefaultChallengeValidityTime"
-#~ msgstr "挑战的标准有效期"
-
-#~ msgid "LinOTP 2 User self service"
-#~ msgstr "LinOTP 自助服务门户"
-
-#~ msgid "Challenge Timeout"
-#~ msgstr "挑战超时"
-
-#~ msgid ""
-#~ "This is a comma separated list of clients, that may send another client "
-#~ "IP for authorization policies."
-#~ msgstr ""
-#~ "这是一个用逗号分隔的 IP 地址列表，将自有的 IP 地址用其它地址覆盖，并和授权"
-#~ "策略共同发送。"
-
-#~ msgid "No valid authentication session %r"
-#~ msgstr "无有效的验证会话 %r"
->>>>>>> aebc7f75
 
 #~ msgid "Misc settings"
 #~ msgstr "各项设定"
@@ -4491,7 +4299,6 @@
 #~ "SHA256-6:C-QA64"
 #~ msgstr "新注册二维码 OCRA 令牌的套件。默认为 OCRA-1:HOTP-SHA256-6:C-QA64"
 
-<<<<<<< HEAD
 #~ msgid ""
 #~ "This is the suite for newly enrolled OCRA tokens. Default is OCRA-1:HOTP-"
 #~ "SHA256-8:C-QA08"
@@ -4500,8 +4307,6 @@
 #~ msgid "Time between SMS (sec.)"
 #~ msgstr "短信间隔时间(秒)"
 
-=======
->>>>>>> aebc7f75
 #~ msgid "Time between e-mails (sec)"
 #~ msgstr "电子邮件间隔时间（秒）"
 
