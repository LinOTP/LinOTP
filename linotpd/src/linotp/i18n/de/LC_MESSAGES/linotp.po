--- conflicted
+++ resolved
@@ -3396,16 +3396,14 @@
 "Alternativ scannen Sie den unten angezeigten QR Code mit Ihrem iPhone, um "
 "das Profil zu importieren."
 
-<<<<<<< HEAD
 #~ msgid "System config"
 #~ msgstr "System Konfiguration"
 
 #~ msgid "Here you can upload your Vasco DPX file."
 #~ msgstr "Hier können Sie Ihre VASCO DPX-Datei importieren."
-=======
+
 #~ msgid "Password Token"
 #~ msgstr "Passwort Token"
->>>>>>> fd650bbb
 
 #~ msgid "__undefined__"
 #~ msgstr "__inaktiv__"
