--- conflicted
+++ resolved
@@ -1046,13 +1046,8 @@
 msgid "Field delimiter:"
 msgstr "Feld-Trennzeichen:"
 
-<<<<<<< HEAD
 msgid "File Resolver"
 msgstr "Datei-Resolver"
-=======
-msgid "Management - LinOTP"
-msgstr "Management - LinOTP"
->>>>>>> 214df077
 
 msgid "Flatfile"
 msgstr "Flatfile"
@@ -1289,6 +1284,9 @@
 
 msgid "History"
 msgstr "Verlauf"
+
+msgid "Management - LinOTP"
+msgstr "Management - LinOTP"
 
 msgid ""
 "If LinOTP is setup to manage its administration users, you can change your "
