# German translations for LinOTP package - German messages for LinOTP.
#
#    LinOTP - the open source solution for two factor authentication
#    Copyright (C) 2010 - 2016 LSE Leading Security Experts GmbH
#
#    This file is part of LinOTP admin clients.
#
#    This program is free software: you can redistribute it and/or
#    modify it under the terms of the GNU Affero General Public
#    License, version 3, as published by the Free Software Foundation.
#
#    This program is distributed in the hope that it will be useful,
#    but WITHOUT ANY WARRANTY; without even the implied warranty of
#    MERCHANTABILITY or FITNESS FOR A PARTICULAR PURPOSE.  See the
#    GNU Affero General Public License for more details.
#
#    You should have received a copy of the
#               GNU Affero General Public License
#    along with this program.  If not, see <http://www.gnu.org/licenses/>.
#
#
#    E-mail: linotp@lsexperts.de
#    Contact: www.linotp.org
#    Support: www.lsexperts.de
# linotp@lsexperts.de <>, 2015, 2016.
#
msgid ""
msgstr ""
"Project-Id-Version: LinOTP 2\n"
"Report-Msgid-Bugs-To: EMAIL@ADDRESS\n"
<<<<<<< HEAD
"PO-Revision-Date: 2016-06-17 19:09+0200\n"
=======
"PO-Revision-Date: 2016-06-07 17:38+0200\n"
>>>>>>> 2c3e863e
"Last-Translator: linotp@lsexperts.de\n"
"Language-Team: Deutsch <>\n"
"Language: de\n"
"MIME-Version: 1.0\n"
"Content-Type: text/plain; charset=UTF-8\n"
"Content-Transfer-Encoding: 8bit\n"
"Plural-Forms: nplurals=2; plural=(n!=1);\n"
<<<<<<< HEAD
"X-Generator: Gtranslator 2.91.7\n"
=======
"X-Generator: Gtranslator 2.91.6\n"

msgid "You do not have the rights to monitor these realms."
msgstr "Sie haben keine Rechte die folgenden Realms zu monitoren."
>>>>>>> 2c3e863e

msgid "Summary"
msgstr "Übersicht"

msgid "Realms"
msgstr "Realms"

msgid "The name of the policy may only contain the characters a-zA-Z0-9_"
msgstr "Der Name der Richtlinie darf nur die Zeichen a-zA-Z0-9_ enthalten."

msgid "The name of the policy must not be empty"
msgstr "Der Name der Richtlinie darf nicht leer sein."

<<<<<<< HEAD
msgid "<h1>contact support</h1>"
msgstr "<h1>Support kontaktieren</h1>"
=======
msgid "Thank you for your interest in our products."
msgstr "Danke für Ihr Interesse an unseren Produkten."

msgid ""
"Your current LinOTP Smart Virtual Appliancedemo license is about to expire "
"in a few days. For licenses for productive use or an extended evaluation "
"period, "
msgstr ""
"Ihre aktuelle Demo-Lizenz der LSE LinOTP Smart Virtual Appliance läuft nur "
"noch wenige Tage. Für Lizenzen zum produktiven Einsatz, oder einen "
"verlängerten Testzeitraum, "

msgid "please contact us"
msgstr "können Sie sich gerne mit uns in Verbindung setzen."

msgid ""
"If you have questions about our products or your evaluation we are happy to "
"answer your inquiry. We would also like to learn about your feedback "
"concerning our products and your evaluation."
msgstr ""
"Bei Fragen zu unseren Produkten oder unseren Preismodellen helfen wir gerne "
"weiter. Wir freuen uns auch über Ihr Feedback zu unseren Produkten und Ihrer "
"Teststellung."

msgid "sales@lsexperts.de"
msgstr "sales@lsexperts.de"

msgid "Sales hotline: "
msgstr "Vertriebs-Hotline: "

msgid "+49 6151 86086 277"
msgstr "+49 6151 86086 277"
>>>>>>> 2c3e863e

msgid "You are not authenticated"
msgstr "Sie sind nicht authentisiert"

#, python-format
msgid "No valid authentication session %r"
msgstr "Keine gültige Authentisierungs-Session %r"

msgid "No valid session"
msgstr "Keine gültige Session"

#, python-format
msgid "Error: %s"
msgstr "Fehler: %s"

msgid "The token you want to assign is  not contained in your realm!"
msgstr "Der Token den Sie zuweisen wollen, ist nicht in Ihrem Realm enthalten!"

msgid "The token is already assigned to another user."
msgstr "Der Token ist bereits einem anderen Benutzer zugewiesen."

#, python-format
msgid ""
"valid types are 'oathtoken' and 'googleauthenticator' and "
"'googleauthenticator_time'. You provided %s"
msgstr ""
"Gültige Typen sind 'oathtoken', 'googleauthenticator' oder "
"'googleauthenticator_time'. Angegeben wurde %s"

msgid "getotp is not activated."
msgstr "'getotp' ist nicht aktiv"

#, python-format
msgid "The serial %s does not belong to user %s@%s"
msgstr "Die Seriennummer %s gehört nicht zu dem Benutzer %s@%s"

msgid "see policy definition."
msgstr "siehe Richtliniendefinition."

#, python-format
msgid "selfservice/usergetmultiotp failed: %r"
msgstr "Fehler beim Zugriff auf selfservice/usergetmultiotp: %r"

#, python-format
msgid "audit/search failed: %s"
msgstr "Fehler bei der Suche im Audit Log: %s"

#, python-format
msgid "valid types are 'ocra' or 'ocra2'. You provided %s"
msgstr "Gültige Werte sind 'ocra' oder 'ocra2'. Sie gaben %s an"

msgid "Missing required parameter \"state\" or \"transactionid\"!"
msgstr "Fehlender benötigter Parameter \"state\" oder \"transactionid\"!"

msgid "Missing required parameter \"serial\" or \"user\"!"
msgstr "Fehlender benötigter Parameter \"serial\" oder \"user\"!"

msgid "Missing required parameter \"pass\"!"
msgstr "Fehlender benötigter Parameter \"pass\"!"

#, python-format
msgid "You do not have the rights to see these realms: %r. Check the policies!"
msgstr ""
"Sie haben nicht die notwendigen Rechte um diese Realms einzusehen: %r. "
"Überprüfen Sie die Richtlinien."

msgid "Support not available, your product is unlicensed"
msgstr "Sie haben keinen Support, sie benutzen dieses Produkt unlizensiert"

msgid "License already installed!"
msgstr "Lizenz ist bereits installiert!"

msgid "license file is empty!"
msgstr "Die Lizenzdatei ist leer!"

msgid "signature could not be verified!"
msgstr "Die Signatur ist nicht gültig!"

msgid "no license expiration information in license "
msgstr "Keine Lizenz-Ablauf-Information in der Lizenz"

msgid "no license subscription information in license"
msgstr "Keine Lizenz-Subskription-Information in der Lizenz"

msgid "invalid license (old license style)"
msgstr "Ungülitige Lizenz (altes Lizenzformat)"

msgid "tokens used"
msgstr "verwendete Token"

msgid "tokens supported"
msgstr "lizensierte Token"

#, python-format
msgid "unsupported date format date %r"
msgstr "nicht unterstütztes Datumsformat %r"

msgid "expired - valid till"
msgstr "abgelaufen - gültig bis"

#, python-format
msgid ""
"get_token_owner: The user %s/%s and the token %s is located in several "
"realms: %s!"
msgstr ""
"getTokenOwner: Der Benutzer %s/%s und der Token %s sind in mehreren Realms "
"enthalten: %s."

#, python-format
msgid ""
"get_token_owner: The user %s in the resolver %s for token %s could not be "
"found in any realm!"
msgstr ""
"getTokenOwner: Der Benutzer %s im Resolver %s zum Token %s konnte in keinem "
"Realm gefunden werden!"

msgid "OTP seed"
msgstr "OTP Seed"

msgid "URL for OCRA token"
msgstr "URL für OCRA-Token"

#, python-format
msgid ""
"You do not have the administrative right to do monitoring.You are missing a "
"policyscope=monitoring, action=%s"
msgstr ""
"Sie haben nicht die administrativen Rechte zum Monitoring. Es fehlt dazu "
"eine Richtlinie mit 'scope=monitoring' und 'action=%s'."

#, python-format
msgid "The provided PIN is too short. It should be at least %i characters."
msgstr "Die angegebene PIN ist zu kurz. Es sollten mindestens %i Zeichen sein."

#, python-format
msgid ""
"The provided PIN is too long. It should not be longer than %i characters."
msgstr "Die angegebene PIN ist zu lang. Es sollten maximal %i Zeichen sein."

#, python-format
msgid ""
"The provided PIN does not contain characters of the group or it does "
"contains characters that are not in the group %s"
msgstr ""
"Die angegebene PIN besteht nicht aus Zeichen der Zeichendefinition oder "
"beinhaltet Zeichen die nicht in der Zeichendefinition sind: %s"

msgid ""
"The provided PIN does not contain any letters. Check policy otp_pin_contents."
msgstr ""
"Die angegebene PIN hat kein Buchstaben gemäß der Richtlinie "
"'otp_pin_content'."

msgid ""
"The provided PIN does not contain any numbers. Check policy otp_pin_contents."
msgstr ""
"Die angegebene PIN hat keine Zahlen gemäß der Richtlinie 'otp_pin_content'."

msgid ""
"The provided PIN does not contain any special characters. It should contain "
"some of these characters like .: ,;-_<>+*~!/()=?$. Check policy "
"otp_pin_contents."
msgstr ""
"Die angegebene PIN hat keine Sonderzeichen gemäß der Richtlinie "
"'otp_pin_content'. Sonderzeichen können sein .: ,;-_<>+*~!/()=?$."

msgid ""
"The provided PIN does not contain any other characters. It should contain "
"some of these characters that are not contained in letters, digits and the "
"defined special characters. Check policy otp_pin_contents."
msgstr ""
"Die angegebene PIN hat keine besonderen Zeichen gemäß der Richtlinie "
"'otp_pin_content'. Die PIN sollte einige dieser besonderen Zeichen "
"beinhalten, die weder Buchstaben noch Ziffern noch aus dem Bereich der "
"Sonderzeichen sind."

#, python-format
msgid "The PIN contains letters, although it should not! (%s)"
msgstr "Der PIN beinhaltet Buchstaben obwohl dies nicht so sein sollte (%s)"

#, python-format
msgid "The PIN contains digits, although it should not! (%s)"
msgstr "Der PIN beinhaltet Ziffern obwohl dies nicht so sein sollte (%s)"

#, python-format
msgid "The PIN contains special characters, although it should not! (%s)"
msgstr "Der PIN beinhaltet Sonderzeichen obwohl dies nicht so sein sollte (%s)"

#, python-format
msgid "The PIN contains other characters, although it should not! (%s)"
msgstr ""
"Der PIN beinhaltet besondere Zeichen, obwohl dies nicht so sein sollte (%s)"

msgid "You do not have any rights in any realm! Check the policies."
msgstr ""
"Sie haben keine Rechte in allen Realms: Überprüfen Sie die Richtlinien."

#, python-format
msgid ""
"You do not have the administrative right to remove token %s. Check the "
"policies."
msgstr ""
"Sie haben nicht die administrativen Rechte um den Token %s zu löschen - "
"überprüfen Sie ggf. die Richtlinien."

#, python-format
msgid ""
"You do not have the administrative right to enable token %s. Check the "
"policies."
msgstr ""
"Sie haben nicht die administrativen Rechte um den Token %s zu aktivieren - "
"überprüfen Sie ggf. die Richtlinien."

msgid ""
"You may not enable any more tokens. Your maximum token number is reached!"
msgstr ""
"Das Token Maximum wurde erreicht - es können keine weiteren Token aktiviert "
"werden."

#, python-format
msgid ""
"You may not enable any more tokens in realm %s. Check the policy 'tokencount'"
msgstr ""
"Es können keine weiteren Token in dem Realm %s aktiviert werden. Prüfen Sie "
"ggf. die Richtlinie 'tokencount'."

#, python-format
msgid ""
"You do not have the administrative right to disable token %s. Check the "
"policies."
msgstr ""
"Sie haben nicht die administrativen Rechte um den Token %s zu deaktivieren - "
"überprüfen Sie ggf. die Richtlinien."

#, python-format
msgid ""
"You do not have the administrative right to copy PIN of token %s. Check the "
"policies."
msgstr ""
"Sie haben nicht die administrativen Rechte um den PIN des Tokens %s zu "
"kopieren - überprüfen Sie ggf. die Richtlinien."

#, python-format
msgid ""
"You do not have the administrative right to copy user of token %s. Check the "
"policies."
msgstr ""
"Sie haben nicht die administrativen Rechte um Benutzer des Tokens %s zu "
"kopieren - überprüfen Sie ggf. die Richtlinien."

#, python-format
msgid ""
"You do not have the administrative right to run the losttoken workflow for "
"token %s. Check the policies."
msgstr ""
"Sie haben nicht die administrativen Rechte um den 'Lost Token' Prozess für "
"den Token %s zu starten - überprüfen Sie ggf. die Richtlinien."

#, python-format
msgid ""
"You do not have the administrative right to run the getotp workflow for "
"token %s. Check the policies."
msgstr ""
"Sie haben nicht die administrativen Rechte um den 'getotp' Prozess für den "
"Token %s zu starten - überprüfen Sie ggf. die Richtlinien."

msgid ""
"You do not have the administrative right to get serials by OTPs in this "
"realm!"
msgstr ""
"Sie haben nicht die administrativen Rechte um in diesem Realm die "
"Seriennummer über die OTP's zu identifizieren - überprüfen Sie ggf. die "
"Richtlinien."

msgid "Due to license restrictions no more tokens could be enrolled!"
msgstr ""
<<<<<<< HEAD
"Aufgrund von Lizenzeinschränkungen konnten keine weiteren Token ausgerollt "
"werden!"
=======
"Aufgrund von Lizenzrestriktionen können keine weiteren Tokens ausgerollt "
"werden."
>>>>>>> 2c3e863e

#, python-format
msgid "The tokentype '%s' could not be found."
msgstr "Der Tokentype '%s' konnte nich gefunden werden."

#, python-format
msgid ""
"You do not have the administrative right to init token %s of type %s to user "
"%s@%s. Check the policies."
msgstr ""
"Sie haben nicht die administrativen Rechte um den Token %s vom Typ %s für "
"den Benutzer %s@%s auszurollen - überprüfen Sie ggf. die Richtlinien."

msgid ""
"You do not have the administrative right to enroll tokens. Check the "
"policies."
msgstr ""
"Sie haben nicht die administrativen Rechte um Token auszurollen - überprüfen "
"Sie ggf. die Richtlinien."

#, python-format
msgid "You do not have the administrative right to init token %s of type %s."
msgstr ""
"Sie haben nicht die administrativen Rechte um den Token %s vom Typ %s "
"auszurollen."

msgid ""
"You may not enroll any more tokens. Your maximum token number is reached!"
msgstr ""
"Die Maximalzahl an Token wurde erreicht. Sie können keine weiteren Token "
"ausrollen."

#, python-format
msgid ""
"The maximum allowed number of tokens for the realm %s was reached. You can "
"not init any more tokens. Check the policies scope=enrollment, "
"action=tokencount."
msgstr ""
"Die maximale Anzahl an Token innerhalb des Realms %s wurde erreicht. Sie "
"koennen keine weiteren Token mehr in diesem Realm ausrollen. Bitte "
"ueberprüfen Sie die Richtlinie scope=enrollment, action=tokencount."

msgid ""
"The maximum number of allowed tokens per user is exceeded. Check the "
"policies scope=enrollment, action=maxtoken"
msgstr ""
"Die maximale Anzahl an Token pro Benutzer wurde erreicht. Bitte ueberprüfen "
"Sie die Richtlinie scope=enrollment, action=tokencount."

#, python-format
msgid ""
"You do not have the administrative right to unassign token %s. Check the "
"policies."
msgstr ""
"Sie haben nicht die administrativen Rechte um die Benutzerzuweisung für den "
"Token %s aufzuheben - überprüfen Sie ggf. die Richtlinien."

#, python-format
msgid ""
"You do not have the administrative right to assign token %s. Check the "
"policies."
msgstr ""
"Sie haben nicht die administrativen Rechte für die Benutzerzuweisung für den "
"Token %s - überprüfen Sie ggf. die Richtlinien."

#, python-format
msgid ""
"The maximum allowed number of tokens for the realm %s (%s) was reached. You "
"can not assign any more tokens. Check the policies."
msgstr ""
"Die maximale Anzahl an Token innerhalb des Realms %s (%s) wurde erreicht. "
"Sie koennen keine weiteren Token ausrollen. Bitte überprüfen Sie die "
"Richtlinie."

msgid "the maximum number of allowed tokens is exceeded. Check the policies"
msgstr ""
"Die Maimalzahl an lizensierten Token wurde überschritten - überprüfen Sie "
"ggf. die Richtlinien."

#, python-format
msgid "Missing parameter: %r"
msgstr "Fehlender Parameter: %r"

#, python-format
msgid ""
"You do not have the administrative right to set MOTP PIN/ SC UserPIN for "
"token %s. Check the policies."
msgstr ""
"Sie haben nicht die administrativen Rechte zum Setzen der MOTP PIN / SC "
"UserPIN für den Token %s - überprüfen Sie ggf. die Richtlinien."

#, python-format
msgid ""
"You do not have the administrative right to set Smartcard PIN for token %s. "
"Check the policies."
msgstr ""
"Sie haben nicht die administrativen Rechte zum Setzen der Smardcard PIN's "
"für den Token %s - überprüfen Sie ggf. die Richtlinien."

#, python-format
msgid ""
"You do not have the administrative right to set OTP PIN for token %s. Check "
"the policies."
msgstr ""
"Sie haben nicht die administrativen Rechte zum Setzen der OTP PIN für den "
"Token %s - überprüfen Sie ggf. die Richtlinien."

#, python-format
msgid ""
"You do not have the administrative right to set token properties for %s. "
"Check the policies."
msgstr ""
"Sie haben nicht die administrativen Rechte zum Setzen der Tokeneigenschaften "
"für den Token %s - überprüfen Sie ggf. die Richtlinien."

#, python-format
msgid ""
"You do not have the administrative right to resync token %s. Check the "
"policies."
msgstr ""
"Sie haben nicht die administrativen Rechte zum Synchronisieren des Tokens %s "
"- überprüfen Sie ggf. die Richtlinien."

#, python-format
msgid "You do not have the administrative right to list users in realm %s(%s)."
msgstr ""
"Sie haben nicht die administrativen Rechte zum Anzeigen der Benutzer im "
"Realm %s(%s)."

#, python-format
msgid ""
"You do not have the administrative right to get the token owner in realm "
"%s(%s)."
msgstr ""
"Sie haben nicht die administrativen Rechte zum Anzeigen der Token Besitzer "
"im Realm %s(%s)."

#, python-format
msgid ""
"You do not have the administrative right to show status of token challenges "
"in realm %s(%s)."
msgstr ""
"Sie haben nicht die administrativen Rechte zum Anzeigen des Status der Token "
"Challenges im Realm %s(%s)."

#, python-format
msgid ""
"You do not have the administrative right to remove tokens from realm %s. "
"Check the policies."
msgstr ""
"Sie haben nicht die administrativen Rechte zum Löschen von Token im Realm %s "
"- überprüfen Sie ggf. die Richtlinien."

#, python-format
msgid ""
"You do not have the administrative right to add tokens to realm %s. Check "
"the policies."
msgstr ""
"Sie haben nicht die administrativen Rechte zum Hinzufügen von Token im Realm "
"%s - überprüfen Sie ggf. die Richtlinien."

#, python-format
msgid ""
"You may not put any more tokens in realm %s. Check the policy 'tokencount'"
msgstr ""
"Es können keine weiteren Token im Realm %s hinzugefügt werden- überprüfen "
"Sie ggf. die Richtlinie 'tokencount'."

#, python-format
msgid ""
"You do not have the administrative right to reset token %s. Check the "
"policies."
msgstr ""
"Sie haben nicht die administrativen Rechte zum Zurücksetzen des Token %s - "
"überprüfen Sie ggf. die Richtlinien."

msgid ""
"You do not have the administrative right to import tokens. Check the "
"policies."
msgstr ""
"Es fehlen die administrativen Rechte zum Importieren von Token - überprüfen "
"Sie ggf. die Richtlinien."

#, python-format
msgid ""
"You do not have the administrative right to import token files to realm %s. "
"Check the policies."
msgstr ""
"Es fehlen die administrativen Rechte zum Importieren von Token für den Realm "
"%s - überprüfen Sie ggf. die Richtlinien."

#, python-format
msgid ""
"The maximum number of allowed tokens in realm %s is exceeded. Check policy "
"tokencount!"
msgstr ""
"Die Maximalzahl von Token für den Realm %s wurde erreicht - überprüfen Sie "
"ggf. die Richtlinie 'tokencount'!"

#, python-format
msgid "Failed to run checkPolicyPre. Unknown method: %s"
msgstr "Fehler bei der Richtlinie Überprüfung - unbekannte Methode: %s"

#, python-format
msgid ""
"You do not have the administrative right to do this. You are missing a "
"policy scope=%s, action=%s"
msgstr ""
"Sie haben nicht die administrativen Rechte dies auszuführen. Es fehlt dazu "
"eine Richtlinie mit scope=%s und action=%s."

#, python-format
msgid "There is no policy gettoken/max_count definable for the tokentype %r"
msgstr "Ed gibt keine Richtlinie 'gettoken/maxcount' für den Tokentyp %r"

msgid ""
"You do not have the administrative right to view the audit trail. You are "
"missing a policy scope=audit, action=view"
msgstr ""
"Sie haben nicht die administrativen Rechte den Audit Log anzusehen. Es fehlt "
"dazu ein Richtlinie mit 'scope=audit' und 'action=view'."

#, python-format
msgid ""
"You do not have the administrative right to manage tools. You are missing a "
"policy scope=tools, action=%s"
msgstr ""
"Sie haben nicht die administrativen Rechte die Tools auszuführen. Es fehlt "
"dazu eine Richtlinie mit 'scope=tools' und 'action=%s'."

#, python-format
msgid ""
"There is no policy selfservice/max_count definable for the token type %s."
msgstr ""
"Es gibt keine Richtlinie, die im seflservice den max_count für den Tokentyp "
"%s definiert."

#, python-format
msgid ""
"There is no policy selfservice/max_count defined for the tokentype %s in "
"realm %s."
msgstr ""
"Es gibt keine Richtlinie, die im seflservice den max_count für den Tokentyp "
"%s im Realm %s definiert."

msgid "The policy settings do not allow you to issue this request!"
msgstr "Die Richtlinieneinstellungen unterbinden diese Abfrage!"

msgid "The maximum number of allowed tokens is exceeded. Check the policies"
msgstr ""
"Die Maximalzahl der unterstützten Token wurde überschritten - prüfen Sie "
"ggf. die Richtlinien."

msgid "The policy settings do not allow you to request a serial by OTP!"
msgstr ""
"Die Richtlinien erlauben es nicht die Seriennummer über OTP zu erfragen!"

#, python-format
msgid "Unknown method in selfservice: %s"
msgstr "Unbekannte Methode im Selbstverwaltungsportal: %s"

#, python-format
msgid "Policy check failed. You are not allowed to %s system config."
msgstr ""
"Anfrage durch Richtlinie nicht erlaubt - es ist nicht möglich die System "
"Konfiguration anzusehen oder zu ändern (%s)."

#, python-format
msgid "You do not have the administrative right to do an ocra/%s"
msgstr ""
"Sie haben nicht die administrativen Rechte für die Ocra Anfrage: ocra/%s."

#, python-format
msgid "Failed to run getPolicyPre. Unknown controller: %s"
msgstr "Fehler bei der Richtlinie Überprüfung - unbekannter controller %s"

msgid ""
"You do not have the administrative right to get serials from this realm!"
msgstr ""
"Sie haben nicht die administrativen Rechte um die Seriennummern dieses "
"Realms zu erfragen!."

#, python-format
msgid "Failed to run getPolicyPost. Unknown method: %s"
msgstr "Fehler bei der Richtlinie Überprüfung - unbekannter methode %s"

msgid "You do not have system config read rights and not realm admin policies."
msgstr ""
"Sie haben nicht die Rechte um die System Konfiguration oder die Realm "
"Administrations Richtlinien zu lesen."

#, python-format
msgid "Failed to run getPolicyPost. Unknown controller: %s"
msgstr "Fehler bei der Richtlinie Überprüfung - unbekannter controller %s"

msgid "multiple tokens found - cannot determine tokentype!"
msgstr "Mehrere Token gefunden - kann den Tokentyp nicht bestimmen!"

<<<<<<< HEAD
=======
msgid "Support not available, your product is unlicensed"
msgstr "Keine Support Unterstüzung"

msgid "License already installed!"
msgstr "Lizenz bereits installiert!"

msgid "license file is empty!"
msgstr "Die Lizenzdatei ist leer!"

msgid "signature could not be verified!"
msgstr "Die Signatur ist nicht gültig!"

msgid "no license expiration information in license "
msgstr "Keine Information über das Ablaufdatum der Lizenz"

msgid "no license subscription information in license"
msgstr "Keine Information über die Subskription in der Lizenz"

msgid "invalid license (old license style)"
msgstr "ungülige Lizenz (altes Lizenzformat)"

msgid "tokens used"
msgstr "verwendete Token"

msgid "tokens supported"
msgstr "lizensierte Token"

#, python-format
msgid "unsupported date format date %r"
msgstr "Nicht unterstütztes Datumsformat %r"

msgid "expired - valid till"
msgstr "abgelaufen - gültig bis"

#, python-format
msgid ""
"get_token_owner: The user %s/%s and the token %s is located in several "
"realms: %s!"
msgstr ""
"getTokenOwner: Der Benutzer %s/%s und der Token %s sind in mehreren Realms "
"enthalten: %s."

#, python-format
msgid ""
"get_token_owner: The user %s in the resolver %s for token %s could not be "
"found in any realm!"
msgstr ""
"getTokenOwner: Der Benutzer %s im Resolver %s zum Token %s konnte in keinem "
"Realm gefunden werden!"

msgid "OTP seed"
msgstr "OTP Seed"

msgid "URL for OCRA token"
msgstr "URL für OCRA-Token"

msgid "E-mail OTP Token"
msgstr "E-Mail OTP Token"

msgid "E-mail provider config"
msgstr "E-Mail Konfiguration"

msgid "Provider"
msgstr "Provider"

msgid "Provider config"
msgstr "Provider Konfiguration"

msgid "Challenge validity (sec)"
msgstr "E-Mail Challenge Gültigkeit (Sek.)"

msgid "Time between e-mails (sec)"
msgstr "Zeit zwischen E-Mails (Sek.)"

>>>>>>> 2c3e863e
msgid "E-mail token"
msgstr "E-Mail Token"

msgid "E-mail address"
msgstr "E-Mail-Adresse"

msgid "Description"
msgstr "Beschreibung"

msgid "Protect your token with a static PIN"
msgstr "Schützen Sie ihren Token durch einen festen PIN:"

msgid "Token PIN:"
msgstr "Token PIN:"

msgid "Enter PIN"
msgstr "PIN setzen"

msgid "Confirm PIN"
msgstr "PIN bestätigen"

msgid "Enroll EMail Token"
msgstr "E-Mail Token ausrollen"

msgid "Input data is not valid!"
msgstr "Die Formulardaten sind ungültig."

msgid "Enroll your email token"
msgstr "Rollen Sie Ihren E-Mail Token aus"

msgid "Your email address"
msgstr "E-Mail Adresse"

msgid "enroll email token"
msgstr "E-Mail Token ausrollen"

msgid "define if the user should be allowed to define the email address"
msgstr ""
"beschreibt, ob der Benutzer die EMail Adresse selbst definieren oder ändern "
"darf."

msgid ""
"The text that will be send via email for an email token. Use <otp> and "
"<serial> as parameters."
msgstr ""
"E-Mail-Text, der für ein E-Mail-Token via E-Mail gesendet wird. Parameter "
"sind <opt> und <serial>."

msgid ""
"The subject that will be send via email for an email token. Use <otp> and "
"<serial> as parameters."
msgstr ""
"E-Mail-Text, der für ein E-Mail-Token via E-Mail gesendet wird. Parameter "
"sind <opt> und <serial>."

msgid "User is not allowed to set email address"
msgstr "Der Benutzer darf die E-Mail Adresse nicht setzen!"

msgid "Forwarding Token"
msgstr "Forwarding Token"

msgid ""
"Here you can define to which token the authentication request should be "
"forwarded."
msgstr ""
"Hier können Sie angeben, zu welchem Token die Authentisierungsanfrage "
"weitergeleitet werden soll."

msgid "You can forward the OTP to a target serial number."
msgstr "Die können das OTP an eine weitere Seriennummer weiterleiten."

msgid "forward serial"
msgstr "Forward Seriennummer"

msgid "Protect your token with a static pin"
msgstr "Schützen Sie ihren Token durch einen festen PIN:"

msgid "Token Pin:"
msgstr "Token PIN:"

msgid "enter PIN"
msgstr "PIN setzen"

msgid "confirm PIN"
msgstr "PIN bestätigen"

msgid ""
"Specify if the target token fail counter should be incremented / resets or "
"not"
msgstr ""
"Bitte geben Sie an, ob der Fehlzähler des Zieltoken hochgezählt / "
"zurückgesetzt werden soll"

msgid "HMAC Token Settings"
msgstr "HMAC Token Einstellungen"

msgid "HMAC eventbased"
msgstr "HMAC ereignisbasiert"

msgid "Create a new OATH token - HMAC event based"
msgstr "Einen neuen OATH Token anlegen - HMAC ereignisbasiert"

msgid ""
"The token seed is the secret that is used in the hmac algorithm to make your "
"token unique. So please take care!"
msgstr ""
"Der Token Schlüssel ist das Geheimnis, dass in dem hmac Algorithmus "
"verwendet wird und den Token einzigartig macht. Bitte darauf achten!"

msgid "Token seed:"
msgstr "Token seed:"

msgid "generate random seed"
msgstr "ein zufälliges Seed generieren"

msgid "Enter seed"
msgstr "Seed eingeben"

msgid ""
"The hmac algorithm could be controlled by the following settings. Make sure "
"that these settings match your hardware token or software token capabilities."
msgstr ""
"Der hmac Algorithmus kann durch die folgenden Einstellungen beeinflusst "
"werden. Bitte stellen Sie sicher, dass diese Einstellungen zu ihrem Hardware "
"Token bzw. zu den Fähigkeiten ihres Softtokens passen."

msgid "Token settings:"
msgstr "Token Einstellungen:"

msgid "The Google Authenticator supports only 6 digits and SHA1 hashing."
msgstr ""
"Der Google Authenticator unterstützt nur 6 Ziffern und den SHA1 Hash "
"Algorithmus."

msgid "Google Authenticator compliant"
msgstr "Google Authenticator konform."

msgid "OTP Digits"
msgstr "Otp Ziffern"

msgid "Hash algorithm"
msgstr "Hash Algorithmus"

msgid "Enroll HOTP Token"
msgstr "HOTP Token ausrollen"

msgid "required input field"
msgstr "Benötigtes Eingabefeld"

msgid "minimum length must be greater than {0}"
msgstr "Die Länge muss größer als {0} sein."

msgid "maximum length must be lower than {0}"
msgstr "Die Länge muss kürzer als {0} sein."

msgid ""
"Please enter a valid init secret. It may only contain numbers and the "
"letters A-F."
msgstr ""
"Bitte geben Sie ein gültiges Initialisierungs-Seed ein. Es darf nur Nummern "
"und die Buchstaben A bis F enthalten."

msgid "Form data not valid."
msgstr "Die Formulardaten sind ungültig."

msgid "Enroll your HOTP token"
msgstr "Rollen Sie Ihren HOTP Token aus"

msgid "Token Seed:"
msgstr "Token Schlüssel:"

msgid "Generate random seed"
msgstr "Ein zufälliges Seed generieren"

msgid "Enter token seed"
msgstr "Token Seed eingeben"

msgid "Token Settings:"
msgstr "Token Einstellungen:"

msgid "OTP digits"
msgstr "OTP Ziffern"

msgid "self enrolled"
msgstr "selbst erstellt"

msgid "enroll hmac token"
msgstr "HMAC Token ausrollen"

msgid "Specify the hashlib to be used. Can be sha1 (1) or sha2-256 (2)."
msgstr ""
"Geben Sie die Hashlib, die benutzt werden soll, an. Dies kann SHA1 (1) oder "
"SHA2-256 (2) sein."

msgid "Specify the otplen to be used. Can be 6 or 8 digits."
msgstr ""
"Geben Sie die OTP-Länge an, die benutzt werden soll. Dies können 6 oder 8 "
"Zeichen sein."

msgid "OTPAuth Url"
msgstr "OTPAuth Url"

msgid "URL for OATH token"
msgstr "URL für OATH-Token"

msgid "mOTP Token Settings"
msgstr "mOTP Einstellungen"

msgid "mOTP - mobile otp"
msgstr "mOTP - Mobiler OTP"

msgid ""
"Please enter or copy the init-secret, that was generated by your app and the "
"PIN you are using on your phone."
msgstr ""
"Bitten geben Sie den Initialisierungsseed ein. Dieser wurde von der App auf "
"Ihrem Telefon erzeugt. Geben Sie außerdem die PIN ein, die Sie auf dem "
"Telefon verwendet haben."

msgid "Init secret"
msgstr "Init Seed"

msgid "(again)"
msgstr "(wiederholen)"

msgid "Register mOTP"
msgstr "mOTP Token registrieren"

msgid "Register your mOTP Token"
msgstr "mOTP Token registrieren"

msgid "Init Secret of motp-Token"
msgstr "Initialisierungs-Seed des mOTP-Token"

msgid "mOTP PIN"
msgstr "mOTP PIN"

msgid "mOTP PIN (again)"
msgstr "mOTP PIN (wiederholen)"

msgid "register mOTP Token"
msgstr "mOTP Token registrieren"

msgid "OCRA2 Token"
msgstr "OCRA2 Token"

msgid "OCRA2 token settings"
msgstr "OCRA2 Token Einstellungen"

msgid "Maximum concurrent OCRA2 challenges"
msgstr "Maximale Anzahl an gleichzeitigen OCRA2 Challenges"

msgid "This is the maximum concurrent challenges per OCRA2 Token."
msgstr ""
"Das ist die maximale Anzahl an gleichzeitigen OCRA2 Challenges, die für "
"einen OCRA2 Token angefordert werden können."

msgid "OCRA2 challenge timeout"
msgstr "Timeout für OCRA2 Challenge"

msgid ""
"After this time a challenge can not be used anymore. Valid entries are like "
"1D, 2H or 5M where D=day, H=hour, M=minute."
msgstr ""
"Nach dieser Zeit wird eine OCRA Challenge verworfen. Gütige Einträge sind "
"bspw. 1D, 2H oder 5M. Dabei bedeutet D=Tag, H=Stunde, M=Minute."

msgid "OCRA2 - challenge/response Token"
msgstr "OCRA2 - Challenge/Response Token"

msgid "Please enter or copy the OCRA2 key."
msgstr "Bitte geben Sie den OCRA2 Key ein."

msgid "OCRA2 key"
msgstr "OCRA2 Key"

msgid "Generate OCRA2 key."
msgstr "OCRA2 Key vom Server generieren lassen."

msgid "OCRA suite"
msgstr "OCRA-Suite"

msgid "Enroll your OCRA2 Token"
msgstr "Rollen Sie Ihren OCRA2 Token aus"

msgid "Token description"
msgstr "Token-Beschreibung"

msgid "Generate OCRA2 seed"
msgstr "OCRA2 Key vom Server generieren lassen."

msgid "Enter seed for the new OCRA2 token:"
msgstr "Geben Sie das Seed für den neuen OCRA2 Token ein:"

msgid "enroll ocra2 token"
msgstr "OCRA2 Token ausrollen"

msgid "Activate your OCRA2 Token"
msgstr "Aktivieren Sie Ihren OCRA2 Token"

msgid "Your OCRA2 Token :"
msgstr "Ihr OCRA2 Token:"

msgid "1. Enter the activation code :"
msgstr "1. Geben Sie bitte den Aktivierungscode ein:"

msgid "Failed to enroll token!"
msgstr "Ausrollen des Tokens fehlgeschlagen!"

msgid "activate your OCRA2 Token"
msgstr "Aktivieren Sie Ihren OCRA2 Token"

msgid "2. Enter your confirmation code:"
msgstr "2. Bitte geben Sie den Bestätigungscode ein:"

#, python-format
msgid "OCRA rollout for token %s completed!"
msgstr "Rollout des OCRA Tokens %s abgeschlossen!"

msgid "OCRA token rollout failed! Please retry"
msgstr "Rollout des OCRA-Tokens fehlgeschlagen. Bitte versuchen Sie es erneut!"

msgid "finish your OCRA2 Token"
msgstr "OCRA2 Token fertigstellen"

msgid "ocra challenge-response token - hmac event based"
msgstr "OCRA Challenge Response Token - HMAC ereignisbasiert"

msgid "URL for OCRA2 token"
msgstr "URL für OCRA2 Token"

msgid "QRToken"
msgstr "QRToken"

msgid "QRToken Settings"
msgstr "QRToken Einstellungen"

msgid "Maximum concurrent challenges"
msgstr "Maximale Anzahl an gleichzeitigen Challenges"

msgid "Challenge Timeout"
msgstr "Challenge Timeout"

msgid "OTP length"
msgstr "OTP-Länge"

msgid "6 digits"
msgstr "6 Stellen"

msgid "8 digits"
msgstr "8 Stellen"

msgid "10 digits"
msgstr "10 Stellen"

msgid "Public key certificate"
msgstr "Public-Key-Zertifikat"

msgid "certificate id"
msgstr "Zertifikat-ID"

msgid "QRToken - challenge/response Token"
msgstr "QRToken - Challenge/Response Token"

msgid "web ui generated"
msgstr "web ui generiert"

msgid "Enroll your QRToken"
msgstr "Rollen Sie Ihren QRToken aus"

msgid "enroll qrtoken"
msgstr "QRToken ausrollen"

msgid "Activate your QRToken"
msgstr "Aktivieren Sie Ihren QRToken"

msgid "Select QRToken: "
msgstr "Ausgewählter QRToken"

msgid "Enter pin: "
msgstr "PIN setzen:"

msgid "activate token"
msgstr "Token aktivieren"

msgid "Challenge triggered successfully"
msgstr "Challenge wurde erfolgreich angefordert"

msgid ""
"Please scan the qr code and submit your response or enter the otp value in "
"the form below."
msgstr ""
"Bitte scannen Sie den QR-Code und senden die Antwort oder geben den OTP-Wert "
"im Formular ein."

msgid "OTP Value: "
msgstr "OTP-Wert:"

msgid "finalize activation"
msgstr "Aktivierung abschließen"

msgid "activate your QRToken"
msgstr "Aktivieren Sie Ihren QRToken"

#, python-format
msgid "Policy %s must have a value"
msgstr "Policy %s benötigt einen Wert"

msgid " or "
msgstr "oder"

msgid "QRToken Pairing Url"
msgstr "QRToken Pairing-URL"

msgid "QRToken Certificate"
msgstr "QRToken Zertifikat"

msgid "RADIUS Token"
msgstr "RADIUS Token"

msgid ""
"Please enter a valid RADIUS server specification. It needs to be of the form "
"<name_or_ip>:<port>"
msgstr ""
"Bitte geben Sie eine gültige RADIUS Server Spezifikation ein. Diese muss der "
"Form <Name_oder_IP>:<Port> genügen."

msgid "RADIUS token settings"
msgstr "RADIUS Token Einstellungen:"

msgid "You need to enter the server like myradius:1812"
msgstr "Sie müssen den Server mit Port im Format 'radiusserver:1812' angeben."

msgid "RADIUS server"
msgstr "RADIUS Server"

msgid ""
"The PIN can either be verified on this local LinOTP server or forwarded to "
"the RADIUS server"
msgstr ""
"Die PIN kann entweder hier auf dem lokalen LinOTP Server überprüft werden "
"oder an den RADIUS Server weitergeleitet werden."

msgid "Check PIN"
msgstr "Überprüfe PIN"

msgid ""
"The PIN can either be verified on this local LinOTP server or on the RADIUS "
"server"
msgstr ""
"Die PIN kann entweder hier auf dem lokalen LinOTP Server überprüft werden "
"oder an den RADIUS Server weitergeleitet werden."

msgid "on RADIUS server"
msgstr "auf dem RADIUS Server"

msgid "locally"
msgstr "lokal"

msgid "RADIUS shared secret"
msgstr "RADIUS Shared Secret"

msgid "RADIUS token"
msgstr "RADIUS Token"

msgid ""
"Here you can define, to which RADIUS server the request should be forwarded."
msgstr ""
"Hier können Sie angeben, zu welchem RADIUS Server die "
"Authentisierungsanfrage weitergeleitet werden soll."

msgid "Please specify the server, the secret and the username"
msgstr ""
"Bitte geben Sie den Server, das RADIUS Secret und den Benutzernamen an."

msgid "RADIUS user"
msgstr "RADIUS Benutzer"

msgid "Remote Token"
msgstr "Remote Token"

msgid ""
"Please enter a valid remote server specification. It needs to be of the form "
"http://server or https://server"
msgstr ""
"Bitte geben Sie eine gültige Remote Server Spezifikation ein. Diese muss der "
"Form http://server oder https://server genügen."

msgid "Remote token settings"
msgstr "Remote Token Einstellungen"

msgid "You need to enter the remote LinOTP server like https://remotelinotp"
msgstr ""
"Sie müssen den remote LinOTP Server im Format 'https://linotp2.remoteserver."
"local' angeben."

msgid "Remote server"
msgstr "Remote Server"

msgid ""
"The PIN can either be verified on this local LinOTP server or forwarded to "
"the remote server"
msgstr ""
"Die PIN kann entweder hier auf dem lokalen LinOTP Server überprüft werden "
"oder an den remote Server weitergeleitet werden."

msgid ""
"The PIN can either be verified on this local LinOTP server or on the remote "
"server"
msgstr ""
"Die PIN kann entweder auf diesem lokalen Server überprüft werden oder auf "
"dem remote LinOTP Server."

msgid "on remote server"
msgstr "auf dem Remote Server"

msgid "Remote realm"
msgstr "Remote Realm"

msgid "Remote resolver"
msgstr "Remote Resolver"

msgid "Remote token"
msgstr "Remote Token"

msgid ""
"Please enter a valid URL for the LinOTP server. It needs to start with "
"http:// or https://"
msgstr ""
"Bitte geben Sie eine gültige URL für den LinOTP server an. Diese muss mit "
"http:// oder https:// anfangen."

msgid ""
"Here you can define to which LinOTP Server the authentication request should "
"be forwarded."
msgstr ""
"Hier können Sie angeben, zu welchem LinOTP Server die "
"Authentisierungsanfrage weitergeleitet werden soll."

msgid ""
"You can either forward the OTP to a remote serial number or to a remote user."
msgstr ""
"Die Authentsierungsanfrage kann entweder an eine remote Seriennummer oder an "
"einen remote Benutzer weitergeleitet werden."

msgid ""
"If you do not enter a remote serial or a remote user, the request will be "
"forwarded to the remote user with the same username."
msgstr ""
"Wenn Sie keine remote Seriennumer und auch keinen remote Benutzernamen "
"angeben, dann wird die Authentisierungsanfrage an den Benutzer mit dem "
"gleichen Benutzernamen weitergeleitet."

msgid "You need to enter the server like 'https://linotp2.my.domain'"
msgstr ""
"Sie müssen den Server im Format 'https://linotp2.remoteserver.local' angeben."

msgid ""
"The PIN can either be verified on this local LinOTP server or on the remote "
"LinOTP server"
msgstr ""
"Die PIN kann entweder auf diesem lokalen Server überprüft werden oder auf "
"dem remote LinOTP Server."

msgid "remotely"
msgstr "entfernt"

msgid "Remote OTP len"
msgstr "Remote OTP Länge"

msgid "Remote serial"
msgstr "Remote Seriennummer"

msgid "Remote user"
msgstr "Remote Benutzer"

msgid "Remote user realm"
msgstr "Realm des remote Benutzers"

msgid "Remote user UserIdResolver"
msgstr "UserIdResolver des remote Benutzers"

msgid "SMS OTP"
msgstr "SMS OTP"

msgid "Please enter the mobile phone number for the SMS token"
msgstr "Bitten geben Sie die Mobiltelefonnummer für den SMS Token ein."

msgid "Phone number"
msgstr "Mobiltelefonnummer"

msgid "Register SMS"
msgstr "SMS Token registrieren"

msgid "minimum length must be greater than 10"
msgstr "Die minimale Länge muss größer als 10 sein."

msgid ""
"Please enter a valid phone number. It may only contain numbers and + or /."
msgstr ""
"Bitten geben Sie eine gültige Telefonnummer ein. Diese darf nur Ziffer, das "
"+ und / enthalten."

msgid "Register your SMS OTP Token / mobileTAN"
msgstr "Registrieren Sie Ihren SMS OTP Token / mobileTAN"

msgid "Your mobile phone number"
msgstr "Ihre Mobiltelefonnummer"

msgid "register SMS Token"
msgstr "SMS Token registrieren"

msgid "SMS Token"
msgstr "SMS Token"

msgid "sms challenge-response token - hmac event based"
msgstr "SMS Challenge Response Token - HMAC ereignisbasiert"

msgid "define if the user should be allowed to define the sms"
msgstr ""
"beschreibt, ob der Benutzer selbst seine SMS Nummer ändern darf odern nicht."

msgid "User is not allowed to set phone number"
msgstr "Der Benutzer darf die Telefon Nummer nicht setzen!"

msgid "sending sms failed"
msgstr "Das Senden der SMS war nicht erfolgreich."

msgid "Simple Pass Token"
msgstr "Simple Pass Token"

msgid "The Simple Pass token will not require any one time password component."
msgstr "Der Simple Pass Token beinhaltet keinen Einmal-Passwort-Anteil."

msgid ""
"Anyway, you can set an OTP PIN, so that using this token the user can "
"authenticate always and only with this fixed PIN."
msgstr ""
"Sie können aber dennoch eine OTP PIN setzen, so dass dieser Token aufgrund "
"der OTP PIN wie ein einfaches Passwort funktioniert."

msgid "Day OTP Token / Tagespasswort"
msgstr "Tagespasswort"

msgid "Here you can define the 'Tagespasswort' token, that changes every day."
msgstr ""
"Hier können Sie den 'Tagespasswort' Token definieren. Dieser ändert den OTP-"
"Wert nur einmal am Tag. Der OTP-Wert kann aber den ganzen Tag über verwendet "
"werden."

msgid "DPW key"
msgstr "DPW Seed"

msgid "TOTP Token"
msgstr "TOTP Token"

msgid "TOTP token settings"
msgstr "TOTP Token Einstellungen"

msgid "time step"
msgstr "Zeitschritt"

msgid "This is the time step for time based tokens. Usually this is 30 or 60."
msgstr ""
"Dies ist der Zeitschritt bei zeitbasierten Token. Dies sind gewöhnlich 30 "
"oder 60 Sekunden."

msgid "time offset"
msgstr "Zeitversatz"

msgid "This is the default time shift of the server. This should be 0."
msgstr ""
"Dies ist der standardmäßige Zeitversatz um den die Serveruhr und die "
"Tokenuhr verschoben sind. Dies sollte 0 sein."

msgid "time lookup window"
msgstr "Zeitfenster"

msgid ""
"This is the time LinOTP will calculate before and after the current time. A "
"reasonable value is 300."
msgstr ""
"LinOTP wird innerhalb dieses Zeitfensters vor und nach der aktuellen Zeit "
"versuchen den OTP-Wert bei einem zeitbasierten Token zu finden."

msgid "HMAC time based"
msgstr "HMAC zeitbasiert"

msgid "Create a new OATH token - HMAC time based"
msgstr "Einen neuen OATH token anlegen - HMAC Zeit basiert"

msgid ""
"The :time step: defines the granularity of the time in seconds that is used "
"in the HMAC algorithm."
msgstr ""
"Der :Zeitschritt: definiert die Granularität der Zeit in Sekunden die in dem "
"HMAC Algorithmus verwendet werden."

msgid "Time step"
msgstr "Zeitschritt"

msgid "seconds"
msgstr "Sekunden"

msgid "Enroll TOTP Token"
msgstr "TOTP Token ausrollen"

msgid "Enroll your TOTP token"
msgstr "Rollen Sie Ihren TOTP Token aus"

msgid "enter token seed"
msgstr "Token Seed eingeben"

msgid ""
"The Google Authenticator supports only 6 digits, SHA1 hashing and time step "
"30."
msgstr ""
"Der Google Authenticator unterstützt nur 6 Ziffern, den SHA1 Hash "
"Algorithmus und einen Zeitschritt von 30 Sekunden."

msgid "enroll TOTP token"
msgstr "TOTP Token ausrollen"

msgid "Enroll FIDO U2F Token"
msgstr "FIDO U2F Token ausrollen"

msgid "Enroll token"
msgstr "Token ausrollen"

msgid "Vasco Token"
msgstr "Vasco Token"

msgid "Vasco Digipass Token Class - proprietary timebased tokens"
msgstr "Vasco Digipass Token Klasse - Proprietäre zeitbasierte Token"

msgid "Yubico"
msgstr "Yubico"

msgid "Enroll YubiKey"
msgstr "YubiKey ausrollen"

msgid "Yubico settings"
msgstr "Yubico Einstellungen"

msgid "You get your own API key from the yubico website "
msgstr "Sie können Ihren eigenen API Key auf der Yubico Webseite erhalten."

msgid ""
"If you do not use your own API key, the LinOTP demo API key will be used!"
msgstr ""
"Wenn Sie keinen eigenen API Key eingeben, wird ein LinOTP DEMO API Key "
"verwendet!"

msgid "You need to enter a valid API id"
msgstr "Sie müssen eine gültige API ID angeben."

msgid "Yubico ID"
msgstr "Yubico ID"

msgid "You need to enter a valid API key"
msgstr "Sie müssen einen gültigen API Key eingeben."

msgid "Yubico API key"
msgstr "Yubico API Key"

msgid "YubiKey"
msgstr "YubiKey"

msgid "Here you need to enter the token ID of the YubiKey."
msgstr "Hier müssen Sie die Token ID des YubiKeys eingeben."

msgid "You can do this by inserting the YubiKey and simply push the button."
msgstr ""
"Sie können dies tun, indem Sie einfach Ihren YubiKey einstecken und auf den "
"Knopf drücken."

msgid "You need to enter the YubiKey token ID"
msgstr "Sie müssen die YubiKey Token ID eingeben."

msgid "Token ID"
msgstr "Token ID"

msgid "Enroll your YubiKey"
msgstr "Rollen Sie Ihren YubiKey aus"

msgid ""
"Enter the Token ID of your YubiKey. Simply insert the YubiKey and press the "
"button."
msgstr ""
"Geben Sie die Token ID Ihres YubiKeys ein. Stecken Sie einfach Ihren Yubikey "
"ein und drücken Sie den Knopf."

msgid "YubiKey TokenId"
msgstr "YubiKey TokenId"

msgid "enroll yubico token"
msgstr "Yubikey ausrollen"

#, python-format
msgid "%d tokens of %d migrated"
msgstr "%d Tokens von %d migriert"

msgid "Default provider could not be deleted!"
msgstr "Der Standardprovider kann nicht gelöscht werden!"

#, python-format
msgid ""
"Unable to delete - provider used in policies!\n"
"[%s]"
msgstr ""
"Löschen nicht möglich - Provider wird in Policies verwendet!\n"
"[%s]"

#, python-format
msgid "Unknown provider! %r"
msgstr "Unbekannter Provider! %r"

msgid "Not a valid json string!"
msgstr "Kein gültiger JSON Text!"

msgid ""
"Please enter a valid realm name. It may contain characters, numbers and "
"'_-.'."
msgstr ""
"Bitten geben Sie einen gültige Realmnamen ein. Dieser darf nur aus "
"Buchstaben, Ziffern und '_-.' bestehen."

msgid ""
"Please enter a valid resolver name. It may contain characters, numbers and "
"'_-'."
msgstr ""
"Bitten geben Sie eine gültige Resolvernamen ein. Diese darf aus Buchstaben, "
"Ziffern und '_-.' bestehen."

msgid ""
"Please enter a valid provider name. It may contain characters, numbers and "
"'_-'."
msgstr ""
"Bitten geben Sie einen gültige Providernamen ein. Dieser darf aus "
"Buchstaben, Ziffern und '_-.' bestehen."

msgid ""
"Please enter a valid ldap uri. It needs to start with ldap:// or ldaps://"
msgstr ""
"Bitte geben Sie eine gültige LDAP URI ein, die mit ldap:// oder ldaps:// "
"anfängt."

msgid ""
"Please enter a valid http uri. It needs to start with http:// or https://"
msgstr ""
"Bitte geben Sie eine gültige LDAP URI ein, die mit http:// oder https:// "
"anfängt."

msgid "Please enter a timeout like: 5.0; 5.0 "
<<<<<<< HEAD
msgstr "Bitte geben Sie das Format für den Timeout wie folgt an: 5.0; 5.0"
=======
msgstr "Bitte geben Sie einen Timeout wie folgt ein: 5.0; 5.0 "
>>>>>>> 2c3e863e

msgid ""
"Please enter a valid searchfilter like this: (sAMAccountName=*)"
"(objectClass=user)"
msgstr ""
"Bitte geben sie einen gültigen LDAP Suchfilter ein, wie: (sAMAccountName=*)"
"(objectClass=user)"

#, python-format
msgid ""
"Please enter a valid user searchfilter like this: (&(sAMAccountName=%s)"
"(objectClass=user))"
msgstr ""
"Bitte geben sie einen gültigen LDAP Benutzer Suchfilter ein, wie: "
"(&(sAMAccountName=%s)(objectClass=user))"

msgid ""
"Please enter a valid searchfilter like this: \n"
"    { \"username\": \"sAMAccountName\", \"phone\" : \"telephoneNumber\", "
"\"mobile\" \n"
"    : \"mobile\", \"email\" : \"mail\", \"surname\" : \"sn\", \"givenname"
"\" : \"givenName\" }"
msgstr ""
"Bitte geben sie einen gültigen LDAP Suchfilter ein, wie:\n"
"    { \"username\": \"sAMAccountName\", \"phone\" : \"telephoneNumber\", "
"\"mobile\" \n"
"    : \"mobile\", \"email\" : \"mail\", \"surname\" : \"sn\", \"givenname"
"\" : \"givenName\" }"

msgid ""
"Please enter the UID of your LDAP server like DN, entryUUID, objectGUID or "
"GUID"
msgstr ""
"Bitte geben sie die UID (Uniq Identifier) des LDAP Servers z.B. DN, "
"entryUUID, objectGUID oder GUID"

msgid ""
"Please enter a valid driver specification like: mysql, postgres, mssql, "
"oracle, ibm_db_sa or ibm_db_sa+pyodbc"
msgstr ""
"Bitte geben sie einen gültigen Treber an, wie: mysql, postgres, mssql, "
"oracle, ibm_db_sa oder ibm_db_sa+pyodbc"

msgid ""
"Please enter a valid searchfilter like this: \n"
"    { \"username\": \"usercolumn\", \"password\":\"pw\", \"salt\": \"salt\", "
"\"phone\" : \"telephoneNumber\", \"mobile\" \n"
"    : \"mobile\", \"email\" : \"mail\", \"surname\" : \"sn\", \"givenname"
"\" : \"givenName\" }"
msgstr ""
"Bitte geben sie einen gültigen Suchfilter ein, wie z.B.: \n"
"    { \"username\": \"usercolumn\", \"password\":\"pw\", \"salt\": \"salt\", "
"\"phone\" : \"telephoneNumber\", \"mobile\" \n"
"    : \"mobile\", \"email\" : \"mail\", \"surname\" : \"sn\", \"givenname"
"\" : \"givenName\" }"

msgid "Issuer"
msgstr "Aussteller"

msgid "Number of tokens"
msgstr "Anzahl Tokens"

msgid "Licensee"
msgstr "Lizenznehmer"

msgid "Address"
msgstr "Adresse"

msgid "Contact name"
msgstr "Kontakt"

msgid "Contact EMail"
msgstr "Kontakt E-Mail"

msgid "Contact phone"
msgstr "Kontakt Telefon"

msgid "Date"
msgstr "Datum"

msgid "Expiration"
msgstr "Ablaufdatum"

msgid "Subscription"
msgstr "Subskription"

msgid "Version"
msgstr "Version"

msgid "User selection:"
msgstr "Benutzer Auswahl:"

msgid "Selection of more than one user is not supported!"
msgstr "Die Auswahl von mehr als einem Benutzer wird nicht unterstützt!"

msgid "Please select only one user."
msgstr "Bitte wählen Sie nur einen Benutzer aus."

msgid "Support Contact"
msgstr "Support-Kontakt"

msgid "Found the token: "
msgstr "Gefundener Token:"

msgid "The token belongs to "
msgstr "Der Token gehört zu "

msgid "The upload of your support and subscription license failed: "
msgstr "Das Laden der Support- und Subskriptions-Datei ist fehlgeschlagen: "

msgid "License upload"
msgstr "Lizenz hochladen"

msgid "License uploaded"
<<<<<<< HEAD
msgstr "Lizenz hochladen"
=======
msgstr "Lizenz hochgeladen"
>>>>>>> 2c3e863e

msgid "Invalid License"
msgstr "ungültige Lizenz"

msgid "Professional LinOTP support and enterprise subscription"
msgstr "Professionellen LinOTP Support und Subskription für Unternehmen"

msgid ""
"For professional LinOTP support and enterprise subscription, feel free to "
"contact <p class=\"contact_info\"><a href=\"mailto:sales@lsexperts.de\">LSE "
"Leading Security Experts GmbH</a></p> for support agreement purchase."
msgstr ""
"Zum Erwerb von professionellen Support und Subskription für ihr Unternehmen "
"kontaktieren Sie uns unter: \n"
"<p class=\"contact_info\"><a href=\"mailto:sales@lsexperts.de\">LSE Leading "
"Security Experts GmbH</a></p>"

msgid "Your LinOTP support subscription"
msgstr "Ihr LinOTP Support und Subskription"

msgid "For support and subscription please contact us at"
msgstr "Für Support- und Subskriptions Fragen erreichen Sie uns"

msgid "by phone"
msgstr "über Telefon "

msgid "or email"
msgstr "oder E-Mail"

msgid "Get Temporary Token"
msgstr "Temporären Token erzeugen"

msgid "Cancel"
msgstr "Abbrechen"

msgid "Set Token Realm"
msgstr "Tokenrealm setzen"

msgid "Please select the token first."
msgstr "Bitte wählen Sie zunächst einen Token aus."

msgid "Cannot save realm"
msgstr "Realm kann nicht gespeichert werden"

msgid "Please select at least one UserIdResolver from the list"
msgstr "Bitte wählen Sie mindestens Einen Resolver aus der Liste"

msgid "No resolver selected"
msgstr "Kein Resolver ausgewählt"

msgid "Please select at least one resolver from the resolver list."
msgstr "Bitte wählen Sie mindestens Einen Resolver aus der Liste."

msgid "Close"
msgstr "Schließen"

msgid ""
"LDAP Server, especially Active Directory, implement a default serverside "
"maximum size limit of 1000 objects."
msgstr ""
"LDAP Server, insbesondere Active Directoy, haben auf der Server Seite eine "
"standardmäßige Beschränkung in seiner Antwort von 1000 zurückgegebenen "
"Objekten (sizelimit)."

msgid ""
"This is independed of the local sizelimit and does not hinder the "
"functionality of LinOTP."
msgstr ""
"Diese Beschränkung ist unabhängig von der lokal anggebenen Beschränkung und "
"beeinträchtigt nicht die Funktionalität im Zusammenhang mit LinOTP."

#, python-format
msgid "Number of users found: %d"
msgstr "Anzahl der gefundene Benutzer: %d"

msgid "Connection Test: successful"
msgstr "Verbindungs Test: erfolgreich"

msgid "LDAP Connection Test"
msgstr "LDAP Verbindungs Test"

msgid "HTTP Connection Test"
msgstr "HTTP Verbindungs Test"

msgid "HTTP Test"
msgstr "HTTP Test"

msgid "Form Validation Error"
msgstr "Formular Eingabe Fehler"

msgid "Token Config"
msgstr "Token-Konfiguration"

msgid "Failed to save provider"
msgstr "Provider konnte nicht gespeichert werden"

#, python-format
msgid "Failed to save provider %s"
msgstr "Provider %s konnte nicht gespeichert werden"

msgid "Error saving provider"
msgstr "Fehler beim Speichern des Providers"

#, python-format
msgid "Provider %s deleted"
msgstr "Provider %s gelöscht"

msgid "Unknown server error occured"
msgstr "Ein unbekannter Server-Fehler ist aufgetreten"

msgid "Failed to delete provider"
msgstr "Fehler beim Löschen des Provider"

#, python-format
msgid "Failed to delete provider %s"
msgstr "Fehler beim Löschen des Provider %s"

msgid "Error deleting provider"
msgstr "Fehler beim Löschen des Provider"

#, python-format
msgid "Provider %s set as default"
msgstr "Provider %s als Standard gesetzt"

msgid "Failed to set default provider"
msgstr "Fehler beim setzen des Standardprovider"

#, python-format
msgid "Failed to set default provider %s"
msgstr "Fehler beim setzen des Standardprovider %s"

msgid "Error setting default provider"
msgstr "Fehler beim setzen des Standardprovider"

msgid "A resolver with name"
msgstr "Ein Resolver mit Name"

msgid "already exists."
msgstr "existiert bereits."

<<<<<<< HEAD
msgid "Do you want to overwrite the existing definition?"
msgstr "Wollen Sie die vorhandene Definition überschreiben?"
=======
msgid "No resolver selected"
msgstr "Kein Resolver ausgewählt"

msgid "Please select at least one resolver from the resolver list."
msgstr "Bitte wählen Sie mindestens einen Resolver aus der Resolverliste aus."

msgid "Close"
msgstr "Schließen"
>>>>>>> 2c3e863e

msgid "Overwrite resolver definition"
msgstr "Resolverdefinition überschreiben"

msgid "Overwrite"
msgstr "Überschreiben"

#, python-format
msgid "The %s dialog contains unsaved changes."
msgstr "Der %s Dialog enthält ungespeicherte Änderungen."

msgid "Do you really want to close the dialog and discard the changes?"
msgstr ""
"Möchten Sie diesen Dialog wirklich schließen und alle Änderungen verwerfen?"

msgid "Close Dialog"
msgstr "Dialog schließen"

msgid "Discard"
msgstr "Verwerfen"

msgid "Active"
msgstr "Aktiv"

msgid "Name"
msgstr "Name"

msgid "User"
msgstr "Benutzer"

msgid "Scope"
msgstr "Bereich"

msgid "Action"
msgstr "Aktion"

msgid "Realm"
msgstr "Realm"

msgid "Client"
msgstr "Client"

msgid "Time"
msgstr "Zeit"

msgid "All other columns"
msgstr "Alle anderen Spalten"

msgid "Serial Number"
msgstr "Seriennummer"

msgid "Username"
msgstr "Benutzername"

msgid "Type"
msgstr "Typ"

msgid "Login Attempts Failed"
msgstr "Login Fehlversuche"

msgid "Max Login Attempts"
msgstr "Max Login Fehlversuche"

msgid "OTP Length"
msgstr "OTP-Länge"

msgid "Count Window"
msgstr "Zählerfenster"

msgid "Sync Window"
msgstr "Resynchronisierungsfenster"

msgid "User ID"
msgstr "Benutzer ID"

msgid "Resolver"
msgstr "Resolver"

msgid "Login Name"
msgstr "Login Name"

msgid "UserIdResolver"
msgstr "UserIdResolver"

msgid "Surname"
msgstr "Nachname"

msgid "Given Name"
msgstr "Vorname"

msgid "Email"
msgstr "E-Mail"

msgid "Mobile"
msgstr "Mobil"

msgid "Phone"
msgstr "Telefon"

msgid "Number"
msgstr "Nummer"

msgid "Signature"
msgstr "Signatur"

msgid "Missing Lines"
msgstr "Fehlende Zeilen"

msgid "Success"
msgstr "Erfolgreich"

msgid "Serial"
msgstr "Seriennummer"

msgid "Token Type"
msgstr "Token Typ"

msgid "Administrator"
msgstr "Administrator"

msgid "Action Detail"
msgstr "Aktion Details"

msgid "Info"
msgstr "Info"

msgid "LinOTP Server"
msgstr "LinOTP Server"

msgid "Log Level"
msgstr "Log Level"

msgid "Clearance Level"
msgstr "Vertrauensstufe"

msgid "Successful"
msgstr "Erfolgreich"

msgid "Extended Search"
msgstr "Erweiterte Suche"

msgid "there is no linotp_selfservice cookie"
msgstr "Kein linotp_selfservice Cookie gesetzt"

msgid "Your session has expired!"
msgstr "Ihre Session ist abgelaufen!"

msgid "Error "
msgstr "Fehler"

msgid "You need to select a Token and enter two OTP values."
msgstr "Wählen Sie ein Token und geben sie 2 OTP Werte an."

msgid "Token resynced successfully"
msgstr "Der Token wurde erfolgreich synchronisiert"

msgid "Failed to resync Token"
msgstr "Fehler beim Synchronisieren des Tokens"

msgid "Error resyncing Token: "
msgstr "Fehler beim Synchronisieren des Tokens:"

msgid "You need to enter a serial number"
msgstr "Geben sie eine Seriennummer an"

msgid ""
"You are going to assign a new token to you. Is this the correct serial: "
msgstr ""
"Sie weisen sich gerade einen neuen Token zu. Ist dies die richtige "
"Seriennummer?"

msgid "Token assigned successfully"
msgstr "Der Token wurde erfolgreich zugewiesen"

msgid "Error assigning Token: "
msgstr "Fehler bei der Zuweisung des Tokens:"

msgid "You need to enter an OTP value"
msgstr "Sie müssen einen OTP Wert angeben"

msgid "No Token with this OTP value found!"
msgstr "Kein Token mit diesem OTP Wert gefunden"

msgid "Error getting serial: "
msgstr "Fehler beim ermitteln der Seriennummer"

msgid "Error calling token:"
msgstr "Fehler beim Token-Aufruf"

msgid "Token enrollment result"
msgstr "Token-Ausroll-Ergebnis"

msgid "Token enrolled successfully "
msgstr "Der Token wurde erfolgreich ausgerollt"

msgid "Failed to enroll token: "
msgstr "Ausrollen des Tokens fehlgeschlagen:"

msgid "Failcounter resetted successfully"
msgstr "Fehlzähler erfolgreich zurückgesetzt"

msgid "Failed to reset failcounter!\n"
msgstr "Fehler beim zurücksetzen des Fehlzählers\n"

msgid "Token disabled successfully"
msgstr "Token erfolgreich deaktiviert"

msgid "Error disabling Token!\n"
msgstr "Fehler bei Token-Deaktivierung\n"

msgid "Token enabled successfully"
msgstr "Token erfolgreich aktiviert"

msgid "Error enabling Token!\n"
msgstr "Fehler bei Token-Aktivierung\n"

msgid "OTP values for token "
msgstr "OTP Werte für Token"

msgid "Counter"
msgstr "Zähler"

msgid "Otp Value"
msgstr "OTP Wert"

msgid "Error getting otp values"
msgstr "Fehler bei Abfrage des OTP Werts"

msgid "Token unassigned successfully"
msgstr "Tokenzuweisung erfolgreich aufgehoben"

msgid "Error unassigning Token!\n"
msgstr "Fehler beim Aufheben der Tokenzuweisung\n"

msgid "Token deleted successfully"
msgstr "Token erfolgreich gelöscht"

msgid "Failed to delete token!\n"
msgstr "Fehler beim Löschen des Tokens\n"

msgid "Failed to enroll token!\n"
msgstr "Fehler beim Ausrollen des Tokens\n"

msgid "Failed to activate token! \n"
msgstr "Fehler bei Tokenaktivierung\n"

msgid "Error loading history:\n"
msgstr "Fehler beim Laden der Historie:\n"

msgid ""
"Could not migrate tokens!\n"
"\n"
msgstr ""
"Konnte die Token nicht migrieren!\n"
"\n"

msgid "Authentication"
msgstr "Authentisierung"

msgid "You need to enable Javascript to use the authentication forms."
msgstr ""
"Sie müssen Javascript aktivieren, um die Authentisierungsformulare verwenden "
"zu können"

msgid "Here you may try to authenticate using your OCRA OTP token."
msgstr "Hier können Sie sich mit Ihrem OCRA OTP Token authentisieren."

msgid "Enter your username, the OTP PIN and the OTP value."
msgstr "Geben Sie Ihren Benutzernamen, die OTP PIN und den OTP Wert ein."

msgid "OCRA Login"
msgstr "OCRA Anmeldung"

msgid "Submit a challenge:"
msgstr "Challenge eingeben:"

msgid "username"
msgstr "Benutzername"

msgid "challenge"
msgstr "Challenge"

msgid "get challenge"
msgstr "Hole Challenge"

msgid "Scan your challenge and get your OTP:"
msgstr "Scannen Sie die Challenge und bekommen Ihren OTP Wert:"

msgid "Login:"
msgstr "Login:"

msgid "OTP PIN and OTP value"
msgstr "OTP PIN und OTP-Wert"

msgid "login"
msgstr "Login"

msgid "Enter your username, the OTP PIN and the input for the challenge."
msgstr ""
"Geben Sie Ihren Benutzernamen, die OTP PIN und den Text für die Challenge "
"ein."

msgid ""
"By submitting this you will generate a QR image, that can be scaned with "
"your OCRA2 Token reader."
msgstr ""
"Hier wird ein QR Bild generiert, dieses können Sie mit Ihrem OCRA2-Token-"
"Scanner einscannen."

msgid "To verify your result enter the OTP value into the form below."
msgstr "Bitte geben Sie zur Prüfung unten den OTP-Wert ein."

msgid "OCRA2 Login"
msgstr "OCRA2 Anmeldung"

msgid "OTP PIN"
msgstr "OTP PIN"

msgid "message / data"
msgstr "Nachricht / data"

msgid "Here you may try to authenticate using your QRToken."
msgstr "Hier können Sie die Authentisierung mit Ihrem QRToken testen."

msgid "QRToken Login"
msgstr "QRToken Login"

msgid "Create challenge:"
msgstr "Challenge generieren:"

msgid "Check the status of your challenge:"
msgstr "Prüfen Sie den Status ihrer Challenge:"

msgid "check status"
msgstr "Status prüfen"

msgid "Submit response:"
msgstr "Challenge beantworten:"

msgid "Transaction-ID"
msgstr "Transaktions-ID"

msgid "OTP value"
msgstr "OTP-Wert"

msgid "submit"
msgstr "Absenden"

msgid "Here you may try to authenticate using your OTP token."
msgstr "Hier können Sie die Authentisierung mit Ihrem OTP-Token testen."

msgid "Enter your username, the OTP PIN (Password) and the OTP value."
msgstr "Geben Sie Ihren Benutzernamen, die OTP PIN und den OTP Wert ein."

msgid "Login"
msgstr "Login"

msgid "LinOTP 2 Management"
msgstr "LinOTP Management"

msgid "LinOTP Config"
msgstr "LinOTP Konfiguration"

msgid "UserIdResolvers"
msgstr "UserIdResolvers"

msgid "System Config"
msgstr "System-Konfiguration"

msgid "Provider Config"
msgstr "Provider Konfiguration"

msgid "SMS Provider Config"
msgstr "SMS Provider Konfiguration"

msgid "Email Provider Config"
msgstr "E-Mail Provider Konfiguration"

msgid "Policies"
msgstr "Richtlinien"

msgid "Tools"
msgstr "Werkzeuge"

msgid "Get Serial by OTP"
msgstr "Bestimme Seriennummer über OTP-Wert"

msgid "Copy Token PIN"
msgstr "Kopiere Token PIN"

msgid "Check Policy"
msgstr "Richtlinie testen"

msgid "Export Token Info"
msgstr "Tokeninformationen exportieren"

msgid "Export Audit Trail"
msgstr "Audit-Trail exportieren"

msgid "Migrate Resolver"
msgstr "Resolver Migration"

msgid "Import Token File"
msgstr "Tokendatei importieren"

msgid "SafeNet/ Aladdin XML"
msgstr "SafeNet XML (Aladdin)"

msgid "OATH CSV"
msgstr "OATH CSV"

msgid "YubiKey CSV"
msgstr "YubiKey CSV"

msgid "Help"
msgstr "Hilfe"

msgid "Documentation"
msgstr "Dokumentation"

msgid "Support and Subscription"
msgstr "Support und Subskription"

msgid "About LinOTP"
msgstr "Über LinOTP"

msgid "Logged in as"
msgstr "Eingeloggt als"

msgid "Logout"
msgstr "Abmelden"

msgid "You need to enable Javascript to use the LinOTP Management Web UI."
msgstr ""
"Sie müssen Javascript aktivieren, um das LinOTP Management Web UI benutzen "
"zu können."

msgid "Selected User"
msgstr "Ausgewählter Benutzer"

msgid "Selected Token"
msgstr "Ausgewählter Token"

msgid "Enroll"
msgstr "Ausrollen"

msgid "Assign"
msgstr "Zuweisen"

msgid "Unassign"
msgstr "Zuweisung aufheben"

msgid "Enable"
msgstr "Aktivieren"

msgid "Disable"
msgstr "Deaktivieren"

msgid "Set PIN"
msgstr "PIN setzen"

msgid "Reset Failcounter"
msgstr "Fehlzähler zurücksetzen"

msgid "Delete"
msgstr "Löschen"

msgid "Close all"
msgstr "Alle schließen"

msgid "Token View"
msgstr "Tokenansicht"

msgid "User View"
msgstr "Benutzeransicht"

msgid "Audit Trail"
msgstr "Audit-Trail"

msgid "Settings"
msgstr "Einstellungen"

msgid "GUI settings"
msgstr "GUI Einstellungen"

msgid "Client Identification"
msgstr "Client Identifikation"

msgid "Split at @ sign (splitAtSign)"
msgstr "Trenne am @-Zeichen"

msgid "This will use the part right of an @-sign as realm"
msgstr ""
"Der Teil rechts vom @-Zeichen wird als Realm, der Teil links vom @-Zeichen "
"als Benutzername interpretiert."

msgid "Return SAML attributes"
msgstr "SAML Attribute zurückgeben"

msgid "The /validate/samlcheck controller will also return user attributes"
msgstr ""
"Der Controller /validate/samlcheck gibt zusätzliche Benutzer-Attribute "
"zurück."

msgid "FailCounterIncOnFalsePin"
msgstr "Fehlzähler bei falscher PIN hochzählen"

msgid "This will increase the failcounter, if the user provided a wrong PIN."
msgstr ""
"Hier wird der Fehlzählen hochgezählt, wenn der Benutzer eine falsche PIN "
"angibt und der Token nicht identifiziert werden kann."

msgid "PrependPin"
msgstr "PIN voranstellen"

msgid ""
"This will prepend the PIN to the OTP value. Otherwise the PIN will be "
"appended."
msgstr ""
"Die PIN wird vor den OTP-Wert gestellt. Ansonsten wird die PIN hinter dem "
"OTP-Wert angegegben."

msgid "Auto resync"
msgstr "Automatische Resynchronisation"

msgid "This will automatically resync OTP counter of HMAC based tokens."
msgstr ""
"Für HMAC-basierte Token wird eine automatische Resynchronisation versucht, "
"wenn der Benutzer hintereinander zwei flasche OTP-Werte eingibt."

msgid "Auto resync timeout"
msgstr "Timeout für automatische Synchronisation"

msgid ""
"The time in which the two successive OTP values need to be entered (in "
"seconds)"
msgstr ""
"Nach dieser Zeit (in Sekunden) wird der erste OTP-Wert wieder verworfen."

msgid "Pass on user not found"
msgstr "Zugriff erlauben, wenn Benutzer nicht existiert"

msgid ""
"If checked, users who are not found in the useridresolvers are authenticated "
"successfully. USE WITH CAUTION!"
msgstr ""
"Wenn der Benutzer nicht existiert, wird die Authentisierungsanfrage positiv "
"beantwortet. Alle Benutzernamen, die nicht existieren, werden also "
"erfolgreich authentisiert. VORSICHT BEI DER BENUTZUNG!"

msgid "Pass on user no token"
msgstr "Zugriff erlauben, wenn Benutzer keinen Token hat"

msgid ""
"If checked, users who have no token get authenticated automatically "
"successful. USE WITH CAUTION!"
msgstr ""
"Wenn der der Benutzer zwar existiert, aber keinen Token hat, wird der "
"Benutzer erfolgreich authentisiert. VORSICHT BEI DER BENUTZUNG!"

msgid "Authorization"
msgstr "Authorisierung"

msgid "Override authentication client"
msgstr "Authentisierenden Client überschreiben"

msgid ""
"This is a comma separated list of clients, that may send another client IP "
"for authorization policies."
msgstr ""
"Dies ist eine Komma-separierte Liste an IP-Adressen, die eine die statt "
"ihrer eigenen IP-Adresse eine andere IP-Adresse für Authorisierungs-"
"Richtlinien mitschicken dürfen."

msgid "Selfservice portal"
msgstr "Selbstverwaltungsportal"

msgid "Display realm select box"
msgstr "Realm-Auswahlliste anzeigen"

msgid ""
"If checked a realm dropdown box will be displayed on the selfservice portal "
"logon page."
msgstr ""
"Eine Dropdown Liste wird angezeigt, aus der der Benutzer den Realm auswählen "
"kann, in dem er sich im Selbstverwaltungsportal anmelden will."

msgid "Client Identification with Proxy"
msgstr "Client Identifikation über Proxy"

msgid "Support for HTTP_X_FORWARDED_FOR"
msgstr "Unterstützung von HTTP_X_FORWARDED_FOR"

msgid "Support for HTTP_FORWARDED"
msgstr "Unterstützung von HTTP_FORWARDED"

msgid "Trusted Forwarding Proxy"
msgstr "Vertrauens Proxy"

msgid ""
"The ip address of the trusted forwarding proxy, which provides the "
"REMOTE_ADDR."
msgstr ""
"Die IP Adresse des weiterleitenden Proxies, der durch die REMOTE_ADDR "
"bestimmt ist."

msgid "Save Config"
msgstr "Konfiguration speichern"

msgid "Set as default"
msgstr "Als Standard setzen"

msgid "SMS Provider: create and edit"
msgstr "SMS Provider: Erstellen und Bearbeiten"

msgid "New"
msgstr "Neu"

msgid "Edit"
msgstr "Bearbeiten"

msgid "Class"
msgstr "Klasse"

msgid "Config"
msgstr "Config"

msgid "Timeout"
msgstr "Timeout"

msgid "SMS Provider"
msgstr "SMS Provider"

msgid "Save"
msgstr "Speichern"

msgid "Do you want to delete the provider?"
msgstr "Möchten Sie den Resolver löschen?"

msgid "Deleting provider"
msgstr "Lösche Provider"

msgid "Email Provider: create and edit"
msgstr "E-Mail Provider: Erstellen und Bearbeiten"

msgid "Timeout (sec)"
msgstr "Timeout (Sek)"

msgid "Email Provider"
msgstr "E-Mail Provider"

msgid "Do you want to delete the Provider?"
msgstr "Möchten Sie den Resolver löschen?"

msgid "Email Provider Configuration"
msgstr "E-Mail Provider Konfiguration"

msgid "OCRA Token"
msgstr "OCRA Token"

msgid "Default Settings"
msgstr "Standardeinstellungen"

msgid "OCRA token settings"
msgstr "OCRA2 Token-Einstellungen"

msgid "Maximum concurrent OCRA challenges"
msgstr "Maximale Anzahl an gleichzeitigen OCRA Challenges"

msgid "This is the maximum concurrent challenges per OCRA Token."
msgstr ""
"Das ist die maximale Anzahl an gleichzeitigen OCRA Challenges, die für einen "
"OCRA Token angefordert werden können."

msgid "OCRA challenge timeout"
msgstr "Timeout für OCRA Challenge"

msgid "Default OCRA suite"
msgstr "Standard OCRA-Suite"

msgid ""
"This is the suite for newly enrolled OCRA tokens. Default is OCRA-1:HOTP-"
"SHA256-8:C-QA08"
msgstr ""
"Dies ist die standardmäßige OCRA-Suite für einen neu ausgerollten OCRA-"
"Token. Standard: OCRA-1:HOTP-SHA256-8:C-QA08"

msgid "Default QR suite"
msgstr "Standard QR-Suite"

msgid ""
"This is the suite for newly enrolled OCRA tokens. Default is OCRA-1:HOTP-"
"SHA256-6:C-QA64"
msgstr ""
"Dies ist die standardmäßige OCRA-Suite für einen neu ausgerollten QR-OCRA-"
"Token. Standard: OCRA-1:HOTP-SHA256-6:C-QA64"

msgid "Default token settings"
msgstr "Standard Token-Einstellungen"

msgid "DefaultResetFailCount"
msgstr "Standardmäßig Fehlzähler zurücksetzen"

msgid "Will reset the fail counter when the user authenticated successfully"
msgstr ""
"Setzt den Fehlzähler zurück, wenn der Benutzer sich mit diesem Token "
"erfolgreich angemeldet hat."

msgid "DefaultMaxFailCount"
msgstr "Standard Maximalwert für den Fehlzähler"

msgid "This is the maximum allowed failed logins for a new enrolled token."
msgstr ""
"Das ist die maximale Anzahl an fehlgeschlagene Anmeldeversuchen mit einem "
"Token. Danach ist der Token gesperrt bis der Fehlzähler wieder manuell "
"zurückgesetzt wird."

msgid "DefaultCountWindow"
msgstr "Standard Zählerfenster"

msgid "This is the default look ahead window for counter based tokens."
msgstr ""
"In diesem Zählerfenster wird standardmäßig bei einem neuen Token der OTP "
"Wert gesucht."

msgid "DefaultSyncWindow"
msgstr "Standard Resynchronisierungsfenster"

msgid ""
"A new token will have this window to do the manual or automatic OTP sync."
msgstr ""
"Dies ist der Zeitraum für die manuelle oder automatische Synchronisation "
"neuer Token."

msgid "DefaultOtpLen"
msgstr "Standard OTP Länge"

msgid "A new token will be set to this OTP length."
msgstr "Der OTP-Wert eines neuen Tokens wird mit dieser Länge interpretiert."

msgid "DefaultChallengeValidityTime"
msgstr "Standard Gültigkeitszeitraum einer Challenge"

msgid "Default validity timeframe of a challenge."
msgstr "Standard Gültigkeits-Zeitfenster für eine Challenge"

msgid "Tokentype Configuration"
msgstr "Konfiguration der Tokentypen"

msgid "Support Contact"
msgstr "Support Kontakt"

msgid "Ok"
msgstr "OK"

msgid "LSE LinOTP Support and Subscription"
msgstr "LSE LinOTP Support und Subskription "

msgid "Set Support and Subscription"
msgstr "Support und Subskription registrieren"

msgid "Please choose your support and subscription file"
msgstr "Bitte wählen Sie eine Support- und Subskriptions-Datei"

msgid "LinOTP - the open source solution for two factor authentication."
msgstr "LinOTP - die Open Source Lösung für zwei Faktor Authentisierung."

msgid "Copyright (C) 2010 - 2016 LSE Leading Security Experts GmbH"
msgstr "Copyright (C) 2010 - 2016 LSE Leading Security Experts GmbH"

msgid "Licensed under AGPLv3"
msgstr "Lizensiert unter AGPLv3"

msgid "For more information please visit:"
msgstr "Weitere Informationen finden Sie unter:"

msgid "or"
msgstr "oder"

msgid "Authors:"
msgstr "Autoren:"

msgid "About LSE LinOTP"
msgstr "Über LSE LinOTP"

msgid "You may reset the PINs for the tokens"
msgstr "Sie können die PINs zurücksetzen für Token"

msgid "PIN type"
msgstr "PIN Typ"

msgid "PIN (again)"
msgstr "PIN (wiederholen)"

msgid "The token will be enrolled for user"
msgstr "Ausrollen des Tokens für Benutzer"

msgid "Currently this token will not be assigned to any users."
msgstr "Dieser Token wird gerade keinem Benutzer zugewiesen."

msgid "[?]"
msgstr "[?]"

msgid ""
"If you select one user, this token will be automatically assigned to this "
"user. Anyhow, you can assign this token to any user later on."
msgstr ""
"Wenn Sie aber einen Benutzer auswählen, wird dieser Token automatisch dem "
"Benutzer zugewiesen. Sie können den Token aber auch nachträglich einem "
"Benutzer zuweisen."

msgid ""
"You selected more than one user. If you want to assign the token to a user "
"during enrollment, you need to select only one user.  Anyhow, you can assign "
"this token to any user later on."
msgstr ""
"Sie haben mehr als einen Benutzer ausgewählt. Wenn Sie den Token einem "
"Benutzer zuweisen wollen, dürfen Sie nur einen einzelnen Benutzer auswählen. "
"Sie können aber auch immer noch nachträglich den Token einem Benutzer "
"zuweisen."

msgid "Token type"
msgstr "Token Typ"

msgid "OCRA - challenge/response Token"
msgstr "OCRA - Challenge/Response Token"

msgid "Please enter or copy the OCRA key."
msgstr "Bitte geben Sie den OCRA Key ein."

msgid "OCRA key"
msgstr "OCRA Key"

msgid "Generate OCRA key."
msgstr "OCRA Key vom Server generieren lassen."

msgid "Enroll Token"
msgstr "Token ausrollen"

msgid ""
"Here you can search for the serial of a token.You need to enter the current "
"OTP value, and choose where you want to search for this token."
msgstr ""
"Hier können Sie nach der Seriennummer eines Tokens suchen. Sie müssen den "
"aktuellen OTP-Wert des Tokens eingeben und auswählen, wo und mit welchen "
"Kriterien Sie nach dem Token suchen wollen."

msgid "Beware: This can be time consuming!"
msgstr "Achtung: Das kann sehr zeitaufwändig sein!"

msgid "Assigned token"
msgstr "Zugewiesene Token"

msgid "assigned"
msgstr "zugewiesen"

msgid "not assigned"
msgstr "nicht zugewiesen"

msgid "Get Serial by OTP value"
msgstr "Bestimme Seriennummer über OTP-Wert"

msgid "Get Serial"
msgstr "Bestimme Seriennummer"

msgid "Here you can check your policies."
msgstr "Hier können Sie Ihre Richtlinien testen."

msgid ""
"You can enter the corresponding values and the system will check, if there "
"is any matching policy for this scenario."
msgstr ""
"Sie können entsprechende Werte eingeben und das System testet, ob es hierzu "
"einen passende Richtlinie gibt."

msgid "This action is allowed by the following policy:"
msgstr "Diese Aktion wird durch die folgende Richtlinie erlaubt:"

msgid "This action is not allowed by any policy!"
msgstr "Diese Aktion wird von keiner Richtlinie erlaubt!"

msgid ""
"Here you can export token information of the tokens you are allowed to view "
"to a CSV file."
msgstr ""
"Hier können Sie die Informationen der Token als CSV-Datei exportieren, die "
"Sie berechtigt sind einzusehen."

msgid ""
"You can enter additional attributes, you defined in the user mapping in the "
"UserIdResolver. These attributes will be added to the CSV file."
msgstr ""
"Sie können zusätzliche Attribute eingeben, die in den CSV-Export mit "
"aufgenommen werden sollen. Diese Attribute müssen im Attribute-Mapping im "
"UserIdResolver definiert sein."

msgid "Export"
msgstr "Exportieren"

msgid "Here you can export the audit information to a CSV file."
msgstr "Hier können Sie die Auditinformationen als CSV-Datei exportieren."

msgid "Number of audit entries to export"
msgstr "Anzahl der zu exportierenden Auditeinträge"

msgid "Enter the number of audit entries you want to export."
msgstr ""
"Bitte geben Sie die Anzahl der Auditeinträge ein, die Sie exportieren wollen."

msgid "Page to export"
msgstr "Zu exportierende Seite"

msgid "Enter the page of the audit entries you want to export."
msgstr ""
"Bitte geben Sie die Audit-Seite mit den Auditeinträgen an, die Sie "
"exportieren wollen."

msgid "Here you can copy the OTP PIN from one token to the other."
msgstr ""
"Hier können Sie die OTP PIN eines Tokens auf einen anderen Token übertragen, "
"ohne die PIN zu kennen."

msgid ""
"Please enter the serial number of the token with the existing PIN and the "
"serial number of the token, that should get the same PIN."
msgstr ""
"Bitte geben Sie die Seriennummer des Tokens mit der existierenden PIN und "
"die Seriennummer des Tokens, der die PIN neu bekommen soll, ein."

msgid "From token"
msgstr "Vom Token"

msgid "To token"
msgstr "Zum Token"

msgid "Copy PIN"
msgstr "Kopiere PIN"

msgid "Migrate assigned tokens to a new resolver"
msgstr "Migriere zugewiesene Token zu einem neuen Resolver"

msgid "From resolver"
msgstr "Von Resolver"

msgid "To resolver"
msgstr "zu Resolver"

msgid "Migrate tokens"
msgstr "Token migrieren"

msgid ""
"Here you can upload the XML file that came with your SafeNet eToken PASS."
msgstr ""
"Hier können Sie die XML-Datei für Ihre SafeNet eToken PASS importieren."

msgid "Please choose the token file"
msgstr "Bitte wählen Sie eine Tokendatei"

msgid "automatic detection"
msgstr "automatisch erkennen"

msgid "Target realm"
msgstr "Ziel Realm"

msgid "Aladdin XML Token File"
msgstr "Aladdin XML Tokendatei"

msgid "Load Token File"
msgstr "Tokendatei Laden"

msgid ""
"Here you may upload the XML file of any OATH compliant OTP Token.The LinOTP "
"server will automatically recognize if the token is an HOTP (event based) or "
"a TOTP (time based) token. If the HMAC secrets are encrypted you either need "
"- depending on the encryption - the password or the encryption key."
msgstr ""
"Hier können Sie die XML-Datei für OATH kompatible Token importieren. LinOTP "
"erkennt automatisch, ob die Token ereignis (HOTP) oder zeitbasiert (TOTP) "
"sind. Wenn die HMAC Seeds verschlüsselt sind, müssen Sie - abhängig von der "
"Verschlüsselung - entweder ein Passwort oder den Verschlüsselungskey angeben."

msgid ""
"Check the serial numbers for OATH compliance (non-compliant serial numbers "
"will be ignored)"
msgstr ""
"Überprüfe die Seriennummern auf OATH Compliance. Token mit Seriennummern, "
"die nicht compliant sind, werden ignoriert."

msgid "plain value"
msgstr "Unverschlüsselte Werte"

msgid "preshared key"
msgstr "Mit Preshared Key verschlüsselt"

msgid "password protected"
msgstr "Mit Passwort verschlüsselt"

msgid "PSKC Key File"
msgstr "PSKC Datei"

msgid ""
"Here you can upload a CSV file for your OATH token. The file is supposed to "
"contain one token per line"
msgstr ""
"Hier können Sie eine CSV Datei importieren, die OATH Token Definitionen "
"enthält. Diese Datei muss einen Token pro Zeile enthalten."

msgid "For HOTP and TOTP tokens:"
msgstr "Für HOTP und TOTP Token:"

msgid "Serial number, Seed, Type, OTP length, Time step"
msgstr "Seriennummer, Seed, Typ, OTP-Länge, Zeitschritt"

msgid "For OCRA tokens:"
msgstr "Für OCRA Token:"

msgid "Serial Number, Seed, Type, Ocra Suite"
msgstr "Seriennummer, Seed, Typ, OCRA-Suite"

msgid "Default Values:"
msgstr "Standardwerte:"

msgid "HOTP"
msgstr "HOTP"

msgid "optional"
msgstr "Optional"

msgid "OATH CSV Token File"
msgstr "OATH CSV Tokendatei"

msgid ""
"Here you can upload a CSV file for your YubiKey token. The file is supposed "
"to contain one token per line"
msgstr ""
"Hier können Sie eine CSV Datei importieren, die YubiKey Token Definitionen "
"enthält. Diese Datei muss einen Token pro Zeile enthalten und kann mit der "
"'Yubikey-personalization-gui' erstellt werden."

msgid "YubiKey CSV Token File"
msgstr "YubiKey CSV Tokendatei"

msgid ""
"Here you can upload the data file that came with your Tagespasswort tokens."
msgstr ""
"Hier können Sie die Datei importieren, die mit Ihren Tagespasswort-Token kam."

msgid "Tagespasswort Token File"
msgstr "Tagespasswort Tokendatei"

msgid "Upload the eToken data file:"
msgstr "eToken .dat Datei hochladen:"

msgid "eToken DAT File"
msgstr "eToken .dat Datei"

msgid "Here you can upload the XML file that came with your Feitian tokens."
msgstr "Hier können Sie die XML-Datei für Ihre Feitian Token importieren."

msgid "Feitian XML Token file"
msgstr "Feitian XML Tokendatei"

msgid "Import tokens from Vasco DPX file"
msgstr "VASCO DPX Tokendatei importieren"

msgid "Transport key:"
msgstr "Transportschlüssel:"

msgid "Vasco DPX File"
msgstr "VASCO DPX-Datei"

msgid "Here you can import your policy file."
msgstr "Hier können Sie Ihre Richtlinien-Datei importieren."

msgid "Please choose the policy file"
msgstr "Bitte wählen Sie eine Richtlinien-Datei"

msgid "Import policies"
msgstr "Richtlinien importieren"

msgid "Import policy file"
msgstr "Richtlinien-Datei importieren"

msgid "Create a new realm or select one available realm"
msgstr ""
"Hier können Sie einen neuen Realm anlegen oder einen existierenden bearbeiten"

msgid "Set Default"
msgstr "Als Standard-Realm setzen"

msgid "Clear Default"
msgstr "Standard entfernen"

msgid "Create a new or select one available UserIdResolver"
msgstr ""
"Hier können Sie einen neuen Resolver anlegen oder einen existierenden "
"bearbeiten"

msgid "Which type of resolver do you want to create?"
msgstr "Welchen Typ UserIdResolver wollen Sie neu anlegen?"

msgid "Creating a new UserIdResolver"
msgstr "Einen neuen UserIdResolver anlegen"

msgid "LDAP"
msgstr "LDAP"

msgid "SQL"
msgstr "SQL"

msgid "Flatfile"
msgstr "Flatfile"

msgid "Here you can add or remove existing resolvers to the realm"
msgstr ""
"Hier können Sie existierende Resolver zu einem Realm hinzufügen oder von "
"einem Realm entfernen"

msgid "You are creating a new realm."
msgstr "Sie legen hier einen neuen Realm an."

msgid "You may add resolvers by holding down Ctrl-Key and left-clicking."
msgstr ""
"Sie können Resolver hinzufügen, indem Sie die Strg-Taste halten und links "
"klicken."

msgid "Realm name"
msgstr "Realmname"

msgid "Here you may define the resolvers belonging to the realm"
msgstr "Hier können Sie definieren, welche Resolver zu dem Realm gehören"

msgid "Edit Realm"
msgstr "Realm bearbeiten"

msgid ""
"The following tokens will be permanently deleted and can not be recovered."
msgstr ""
"Die folgenden Token werden endgültig gelöscht und können nicht wieder "
"hergestellt werden."

msgid "Delete selected tokens?"
msgstr "Ausgewählte Token löschen?"

msgid "Delete tokens"
msgstr "Token löschen"

msgid "Enrolled the token"
msgstr "Der Token"

msgid "for user"
msgstr "wurde ausgerollt für Benutzer"

msgid "token enrollment"
msgstr "Token ausgerollt"

msgid "OK"
msgstr "OK"

msgid "Token serial: "
msgstr "Seriennummer: "

msgid ""
"The token was lost? You may enroll a temporary token and automatically "
"disable the lost token."
msgstr ""
"Der Token ging verloren? Sie können einen neuen temporären Token ausrollen. "
"Dabei wird der verlorene Token automatisch deaktiviert."

msgid "- Select Temporary Token Type -"
msgstr "- Temporären Token Typ wählen -"

msgid "Simple Password Token"
msgstr "Einfacher Passwort Token"

msgid "Email Token"
msgstr "E-Mail Token"

msgid "Lost Token"
msgstr "Verlorener Token"

msgid "Token Info"
msgstr "Tokeninfo"

msgid "Hashlib"
msgstr "Hash Algorithmus"

msgid "Counter Window"
msgstr "Zählerfenster"

msgid "Max Fail Counter"
msgstr "Maximalwert für den Fehlzähler"

msgid "Max Auth Count"
msgstr "Maximale versuchte Authentisierungen"

msgid "Max Successful Auth Count"
msgstr "Maximale erfolgreiche Authentisierungen"

msgid "Validity start"
msgstr "Start Gültigkeitszeitraum"

msgid "Validity end"
msgstr "Ende Gültigkeitszeitraum"

msgid "Time Window"
msgstr "Zeitfenster"

msgid "Time Shift"
msgstr "Zeitversatz"

msgid "Time Step"
msgstr "Zeitschritt"

msgid "set Hashlib"
msgstr "setze Hash Algorithmus"

msgid "set OTP length"
msgstr "setze OTP-Länge"

msgid "set Counter Window"
msgstr "setze Zählerfenster"

msgid "set Max Failcount"
msgstr "setze Fehlzähler"

msgid "set Max Auth Count"
msgstr "setze maximal versuchte Authentisierungen"

msgid "set Max Successful Auth Count"
msgstr "setze maximal erfolgreiche Authentisierungen"

msgid "Mobile phone number"
msgstr "Mobiltelefonnummer"

msgid "set Sync Window"
msgstr "setze Resynchronisierungsfenster"

msgid "set Time Window"
msgstr "setze Zeitfenster"

msgid "set Time Shift"
msgstr "setze Zeitversatz"

msgid "set Time Step"
msgstr "setze Zeitschritt"

msgid "set Description"
msgstr "setze Beschreibung"

msgid "You may resync the token:"
msgstr "Resynchronisieren des Tokens:"

msgid "Therefor please enter two OTP values."
msgstr "Hierzu geben Sie bitte zwei aufeinanderfolgende OTP-Werte ein."

msgid "Resync Token"
msgstr "Token synchronisieren"

msgid "Resync"
msgstr "Synchronisieren"

msgid "Define to which realms the token(s) shall belong to:"
msgstr "Definieren Sie zu welchen Realms dieser Token gehören soll:"

msgid "You may add realms by holding down Ctrl-Key and left-clicking."
msgstr ""
"Sie können Realms hinzufügen, indem Sie die Strg-Taste halten und links "
"klicken."

msgid "Edit Realms of Token"
msgstr "Realms des Tokens bearbeiten"

msgid "Set Realm"
msgstr "Tokenrealm setzen"

msgid "You may get OTP values for token:"
msgstr "Für diesen Token können Sie OTP-Werte anfragen:"

msgid "Enter the number, how many OTP values you want to retrieve:"
msgstr "Bitte geben Sie die Anzahl der anzufragenden OTP-Werte ein:"

msgid "Get OTP values"
msgstr "OTP Werte anfragen"

msgid "The following Tokens will be unassigned from the their users:"
msgstr "Die Zuweisungen der folgenden Token werden entfernt:"

msgid ""
"The users will not be able to authenticate with this token anymore. Are you "
"sure?"
msgstr ""
"Die Benutzer werden nicht mehr in der Lage sein, sich mit diesen Token zu "
"authentisieren. Sind Sie sicher?"

msgid "Unassign selected tokens?"
msgstr "Zuweisung der ausgewählten Token aufheben?"

msgid "Do you want to delete the realm"
msgstr "Wollen Sie den Realm löschen "

msgid "Deleting realm"
msgstr "Realm löschen"

msgid "Do you want to delete the resolver?"
msgstr "Wollen Sie den Resolver löschen?"

msgid "Deleting resolver"
msgstr "Resolver löschen"

msgid "Token enrolled. Use the old PIN with the new password."
msgstr ""
"Der temporärer Token wurde ausgerollt. Der Benutzer soll seine alte PIN "
"zusammen mit dem neuen Passwort verwenden."

msgid "The temporary token can be used till the end date."
msgstr "Der temporäre Token kann bis zum Ablaufdatum verwendet werden."

msgid "Password"
msgstr "Passwort"

msgid "End date"
msgstr "Ablaufdatum"

msgid "New Temporary Token"
msgstr "Neuer temporärer Token"

msgid "Server Configuration"
msgstr "Server-Konfiguration"

msgid "Resolver name"
msgstr "Resolvername"

msgid "Server-URI"
msgstr "Server URI"

msgid "CA Certificate"
msgstr "CA Zertifikat"

msgid ""
"If you are using LDAPS you can enter the CA certificate in PEM format here."
msgstr ""
"Wenn Sie LDAPS verwenden, können Sie hier das CA Zertifikat im PEM Format "
"hineinkopieren."

msgid "BaseDN"
msgstr "Basis DN"

msgid "BindDN"
msgstr "Bind DN"

msgid "Bind Password"
msgstr "Bind Passwort"

msgid "Sizelimit"
msgstr "Größenlimit"

msgid "No anonymous referral chasing"
msgstr "Kein anonymes Verfolgen der Referrals"

msgid "Test LDAP Server connection"
msgstr "LDAP Server Verbindung testen"

msgid "Testing connection ..."
msgstr "Teste Verbindung..."

msgid "LDAP attributes"
msgstr "LDAP Attribute"

msgid "Mapping Attributes"
msgstr "Mapping Attribute"

msgid "LoginName Attribute"
msgstr "Attribut Loginname "

msgid "Searchfilter"
msgstr "Suchfilter"

msgid "Userfilter"
msgstr "Benutzerfilter"

msgid "Attribute mapping"
msgstr "Attributszuordnung"

msgid ""
"The UID (unique identifier) for your LDAP objects - could be DN, GUID or "
"entryUUID (LDAP) or objectGUID (Active Directory)"
msgstr ""
"Der UID (unique identifier) für die LDAP Objecte - könnte DN, GUID oder "
"entryUUID (LDAP) oder objectGUID (Active Directory) sein."

msgid "UID Type"
msgstr "UID Typ"

msgid "Preset Active Directory"
msgstr "Vorbelegen für Active Directory"

msgid "Preset LDAP"
msgstr "LDAP vorbelegen"

msgid "LDAP Resolver"
msgstr "LDAP Resolver"

msgid "Test LDAP connection"
msgstr "LDAP Verbindung testen"

msgid "Preset AD"
msgstr "AD vorbelegen"

msgid "Resolver name:"
msgstr "Resolvername:"

msgid "Server-URI:"
msgstr "Server URI"

msgid "CA Certificate:"
msgstr "CA Zertifikat"

msgid "Auth User:"
msgstr "Auth Benutzer"

msgid "Test HTTP Server connection"
msgstr "HTTP Server Verbindung testen"

msgid "Testing connection ... "
msgstr "Teste Verbindung..."

msgid "JSON Configuration"
msgstr "JSON Konfiguration"

msgid "UserId"
msgstr "Benutzer ID"

msgid "Userlist"
msgstr "Benutzerliste"

msgid "URL path:"
msgstr "URL Pfad:"

msgid "Parameters:"
msgstr "Parameter:"

msgid "Result path:"
msgstr "Zielpfad: "

msgid "Attribute mapping:"
msgstr "Attributszuordnung"

msgid "Server config"
msgstr "Serverkonfiguration"

msgid "Driver"
msgstr "Treiber"

msgid "Server"
msgstr "Server"

msgid "Port"
msgstr "Port"

msgid "Database"
msgstr "Datenbank"

msgid "Database table"
msgstr "Datenbanktabelle"

msgid "Limit"
msgstr "Limit"

msgid "Database encoding"
msgstr "Datenbank-Kodierung"

msgid "Additional connection parameters"
msgstr "Zusätzliche Verbindungsparameter"

msgid "Test SQL connection"
msgstr "SQL Verbindung testen"

msgid "Testing connections..."
msgstr "Teste LDAP Verbindung..."

msgid "SQL attributes"
msgstr "SQL Attribute"

msgid "Where statement"
msgstr "Where Anweisung"

msgid "SQL Resolver"
msgstr "SQL Resolver"

msgid "File configuration"
msgstr "Datei-Konfiguration"

msgid "filename"
msgstr "Dateiname"

msgid "File Resolver"
msgstr "Datei Resolver"

msgid "Resyncing of token failed"
msgstr "Die Resynchronisierung des Tokens ist fehlgeschlagen."

msgid "Resynced token successfully"
msgstr "Der Token wurde erfolgreich synchronisiert."

msgid "set PIN successfully"
msgstr "PIN erfolgreich gesetzt."

msgid "When displaying Token information you may only select one single Token."
msgstr ""
"Wenn Sie Tokeninformationen anzeigen wollen, dürfen Sie nur einen einzelnen "
"Token auswählen."

msgid "When retrieving the token type you may only select one single Token."
msgstr ""
"Wenn Sie den Tokentypus bestimmen wollen, dürfen Sie nur einen einzelnen "
"Token auswählen."

msgid "Error: unknown tokentype in function token_enroll()"
msgstr "Fehler: unbekannter Tokentyp in der Funktion <em>token_enroll()</em>."

msgid "Could not find a token for this OTP value."
msgstr "Zu diesem OTP-Wert konnte kein Token ermittelt werden."

msgid "Error finding a token to this OTP value."
msgstr "Fehler beim Ermitteln eines Tokens zu diesem OTP-Wert."

msgid "Failed to communicate to LinOTP server"
msgstr "Kommunikation mit dem LinOTP-Server fehlgeschlagen!"

msgid "unknown token type to load!"
msgstr "Unbekannter Tokentyp beim Import!"

msgid "You may only upload support subscription files ending with .pem"
msgstr ""
"Die Supportdatei, die Sie hochladen, muss die Dateiendung <em>.pem</em> "
"haben."

msgid ""
"Error saving SMS configuration. Please check your configuration and your "
"server"
msgstr ""
"Fehler beim Speichern der SMS Provider Konfiguration. Bitte überprüfen Sie "
"die Konfiguration auf dem Server."

msgid ""
"Error saving system configuration. Please check your configuration and your "
"server"
msgstr ""
"Fehler beim Speichern der Systemkonfiguration. Bitte überprüfen Sie die "
"Konfiguration auf dem Server."

msgid ""
"Error saving system checkboxes configuration. Please check your "
"configuration and your server"
msgstr ""
"Fehler beim Speichern der Systemcheckboxen. Bitte überprüfen Sie die "
"Konfiguration auf dem Server."

msgid ""
"Regexp error in realm. You need to select ONE realm to set it as default."
msgstr ""
"Fehler im regulären Ausdruck des Realms. Sie dürfen nur <em>einen</em> Realm "
"auswählen, um diesen zum Standard-Realm zu machen."

msgid "There is an error in the realm name!"
msgstr "Fehler im Realmnamen!"

msgid "Policy set."
msgstr "Richtlinie gespeichert."

msgid "Policy name is not defined!"
msgstr "Der Name der Richtlinie ist nicht definiert!"

msgid "Policy deleted."
msgstr "Richtlinie gelöscht."

msgid "Error fetching list!"
msgstr "Fehler beim Abrufen der Liste!"

msgid "created token with serial"
msgstr "Token erfolgreich erzeugt. Seriennummer:"

msgid "losttoken failed"
msgstr "Verlorener Token fehlgeschlagen"

msgid "set token PIN failed"
msgstr "Setzen der Token PIN fehlgeschlagen"

msgid "Error while fetching the tokentype"
msgstr "Fehler beim Bestimmen des Tokentyps"

msgid "Error creating token"
msgstr "Fehler beim Erzeugen des Tokens"

msgid "Failed"
msgstr "Fehlgeschlagen"

msgid "Failed to import token"
msgstr "Import der Token fehlgeschlagen"

msgid "Token import result"
msgstr "Ergebnis des Tokenimports"

msgid "Failed to import policies"
msgstr "Import der Richtlinien fehlgeschlagen"

msgid "Policy import result"
msgstr "Ergebnis des Richtlinienimports"

msgid "Failed to load support subscription"
msgstr "Die Registrierung der Supportdaten ist fehlgeschlagen"

msgid "Support subscription import result"
msgstr "Ergebnis des Support Registrierung"

msgid "Error saving ldap configuration."
msgstr "Fehler beim Speichern der LDAP Konfiguration."

msgid "Error saving realm configuration."
msgstr "Fehler beim Speichern der Realm Konfiguration"

msgid "Realm created"
msgstr "Realm angelegt"

msgid "Error setting Token realms"
msgstr "Fehler beim Setzen der Tokenrealms"

msgid "Error saving file configuration"
msgstr "Fehler beim Speichern der Datei Konfiguration"

msgid "Error saving sql configuration"
msgstr "Fehler beim Speichern der SQL Konfiguration"

msgid "Resolver deleted successfully"
msgstr "Der Resolver wurde erfolgreich gelöscht"

msgid "Failed deleting resolver"
msgstr "Löschen des Resolvers fehlgeschlagen"

msgid "Realm deleted"
msgstr "Realm gelöscht"

msgid "Failed deleting Realm"
msgstr "Löschen des Realms fehlgeschlagen"

msgid "Error in regular expression for"
msgstr "Fehler im regulären Ausdruck für"

msgid "LDAP Server configuration seems to be OK! Number of users found"
msgstr ""
"LDAP Server Konfiguration scheint OK!\n"
"Anzahl der gefundenen Benutzer "

msgid "Error loading LDAP resolver"
msgstr "Fehler beim Laden des LDAP Resolvers"

msgid "HTTP Server configuration seems to be OK! Number of users found"
msgstr "HTTP Server Konfiguration scheint OK! Anzahl der gefundenen Benutzer "

msgid "Error loading HTTP resolver"
msgstr "Fehler beim Laden des HTTP Resolvers"

msgid "Error loading SQL resolver"
msgstr "Fehler beim Laden des SQL Resolvers"

msgid "SQL config seems to be OK! Number of users found"
msgstr "SQL Konfiguration scheint OK! Anzahl der gefundenen Benutzer"

msgid "SQL config contains errors"
msgstr "SQL Konfiguration enthält Fehler"

msgid "Unknown PIN type"
msgstr "Unbekannter PIN Typ"

msgid "You entered invalid data. Please check all the Tabs!"
msgstr "Sie haben ungültige Daten eingegeben. Bitte prüfen Sie alle Reiter!"

msgid "Error occurred during processing"
msgstr "Fehler bei der Verarbeitung"

msgid ""
"You have defined UserIdResolvers. But you need to create at least one realm "
"that contains some of your UserIdResolvers. The realm Dialog will now open "
"to do this."
msgstr ""
"Sie haben UserIdResolver definiert. Sie müssen aber mindestens einen Realm "
"definieren, um Benutzern Token zuweisen zu können. Dazu wird nun der Realm-"
"Dialog geöffnet."

msgid "This realm is already the default realm."
msgstr "Dieser Realm ist bereits der Standard-Realm."

msgid "Incorrect or missing input at"
msgstr "Fehlerhafte oder fehlende Angaben in:"

msgid "Please have a look at each of the forms for more details."
msgstr ""
"Bitte überprüfen sie auf die einzelnen Konfigurations-Einstellungen für "
"weitere Details."

msgid "License reminder:"
msgstr "Lizenz Erinnerung:"

msgid "Support license installed successfully."
msgstr "Die Support Lizenz wurde erfolgreich installiert."

msgid "OATH Soft Token"
msgstr "OATH Softtoken"

msgid ""
"QR-Code for installing the token in OATH compatible Soft Tokens (FreeOTP, "
"Google Authenticator and other tokens using the 'otpauth:/' syntax)."
msgstr ""
"QR-Code zur Installation in verschiedenen OATH Softtoken Apps (FreeOTP, "
"Google Authenticator und andere Token welche die 'otpauth://' Syntax "
"unterstützen."

msgid "'OATH token' app"
msgstr "'OATH Token' App"

msgid "QR-Code for installing the token in the 'OATH Token' app for iOS."
msgstr "QR-Code zur Installation des Tokens in der 'OATH Token' App für iOS."

msgid "The OATH token seed for installing the token using manual input."
msgstr "Der OATH Token Seed zur manuellen Eingabe."

msgid "Communicating with LinOTP server..."
msgstr "Kommuniziere mit dem LinOTP Server..."

msgid "OTP values"
msgstr "OTP-Werte"

msgid "Your token"
msgstr "Ihr Token"

msgid "is of type"
msgstr "ist vom Typ"

msgid "Export policies"
msgstr "Richtlinien exportieren"

msgid "Policy name"
msgstr "Name der Richtlinie"

msgid "The name of the policy"
msgstr "Der Name der Richtlinie"

msgid "- Select scope -"
msgstr "- Bereich auswählen -"

msgid ""
"The action that should be allowed. These are actions like: enrollSMS, "
"enrollMOTP...The actions may be comma separated."
msgstr ""
"Die Aktion, die erlaubt sein sollen. Dies sind Aktionen wie 'enrollSMS', "
"'enrollMOTP'... Die Aktionen sind durch Kommata getrennt."

msgid "The user or usergroup the policy should apply to"
msgstr "Die Benutzer eine Gruppe für die die Richtlinie gelten soll"

msgid "The realm the policy applies to"
msgstr "Der Realm, für den die Richtlinie gelten soll"

msgid "Comma separated list of client IPs and Subnets."
msgstr "Durch Kommata getrennte Liste von Client-IP-Adressen oder Subnetzen."

msgid "The time on which the policy should be applied"
msgstr "Die Zeit, zu welcher die Richtlinie gültig sein soll"

msgid "Set Policy"
msgstr "Richtlinie speichern"

msgid "Delete Selected Policy"
msgstr "Ausgewählte Richtlinie löschen"

msgid "Clear Fields"
msgstr "Felder leeren"

msgid "hashlib"
msgstr "Hash Algorithmus"

msgid "count auth"
msgstr "Authentisierungszähler"

msgid "count auth max"
msgstr "Authentisierungszähler Maximum"

msgid "time window"
msgstr "Zeitfenster"

msgid "time shift"
msgstr "Zeitversatz"

msgid "mobile phone number"
msgstr "Mobiltelefonnummer"

msgid "Get OTP"
msgstr "OTP Werte anfragen"

msgid "Activate your OCRA Token"
msgstr "Aktivieren Sie Ihren OCRA Token"

msgid "Your OCRA Token :"
msgstr "Ihr OCRA Token:"

msgid "activate your OCRA Token"
msgstr "Aktivieren Sie Ihren OCRA Token"

msgid "finish your OCRA Token"
msgstr "OCRA Token fertigstellen"

msgid "Assign OTP Token"
msgstr "OTP Token zuweisen"

msgid ""
"You may either assign the token by entering the serial number or you can "
"enter an OTP value of the token and the system will try to identify the "
"token for you."
msgstr ""
"Sie können entweder einen Token zuweisen, indem Sie direkt die Seriennummer "
"eingeben, oder Sie können den Token über einen OTP-Wert bestimmen und dann "
"zuweisen."

msgid "The OTP value of the Token to assign"
msgstr "OTP-Wert des Tokens, der zugwiesen werden soll"

msgid "Determine Serial Number"
msgstr "Seriennummer bestimmen"

msgid "Serialnumber of new Token"
msgstr "Seriennummer des neuen OTP Tokens"

msgid "Assign Token"
msgstr "Token zuweisen"

msgid "LinOTP 2 User self service"
msgstr "LinOTP Selbstverwaltungsportal"

msgid "Selfservice Portal"
msgstr "Selbstverwaltungsportal"

msgid "Tokens for user:"
msgstr "Token des Benutzers:"

msgid "in realm"
msgstr "im Realm"

msgid "Activate your OCRA token"
msgstr "OCRA token aktivieren"

msgid "Enroll OATH token"
msgstr "OATH Token ausrollen"

msgid "Enroll OATH soft token"
msgstr "OATH Softtoken ausrollen"

msgid "Disable Token"
msgstr "Token deaktivieren"

msgid "Enable Token"
msgstr "Token aktivieren"

msgid "set PIN"
msgstr "PIN setzen"

msgid "set mOTP PIN"
msgstr "mOTP PIN setzen"

msgid "get OTP values"
msgstr "OTP Werte anfragen"

msgid "unassign Token"
msgstr "Tokenzuweisung aufheben"

msgid "delete Token"
msgstr "Token löschen"

msgid "History"
msgstr "Verlauf"

#, python-format
msgid ""
"Error enrolling token:\n"
" %s"
msgstr ""
"Fehler beim Ausrollen des Tokens:\n"
" %s"

#, python-format
msgid ""
"Token enrolled successfully:\n"
" %s"
msgstr ""
"Der Token wurde erfolgreich ausgerollt:\n"
" %s"

msgid "Delete OTP Token"
msgstr "OTP Token löschen"

msgid "selected Token"
msgstr "ausgewählter Token"

msgid "Disable OTP Token"
msgstr "OTP Token deaktivieren"

msgid "disable Token"
msgstr "Token deaktivieren"

msgid "Enable OTP Token"
msgstr "OTP Token aktivieren"

msgid "enable Token"
msgstr "Token aktivieren"

msgid "get OTP values from Token"
msgstr "OTP Werte vom Token anfragen"

msgid "Number of OTP values to retrieve"
msgstr "Anzahl der anzufragenden OTP-Werte"

msgid ""
"This is the LinOTP self service portal. You may login here with your "
"username and realm."
msgstr ""
"Dies ist das LinOTP Selbstverwaltungsportal. Sie können Sich hier mit Ihrem "
"Benutzernamen und Ihrem Realm anmelden."

msgid ""
"Within the self service portal you may reset the PINs of your tokens, assign "
"new tokens or resync your tokens."
msgstr ""
"Im Selbstverwaltungsportal können Sie bspw. die PIN Ihrer Token "
"zurücksetzen, neue Token ausrollen oder synchronisieren."

msgid "If you lost a token, you may also disable this token."
msgstr "Wenn Sie einen Token verloren haben, können Sie diesen deaktivieren."

msgid "Login to LinOTP self service"
msgstr "Anmeldung am LinOTP Selbstverwaltungsportal"

msgid "Failed to retrieve the OTP values of your token:"
msgstr "Das Anfordern der OTP-Werte ist fehlgeschlagen:"

msgid "reset Failcounter"
msgstr "Fehlzähler zurücksetzen"

msgid "Resync OTP Token"
msgstr "OTP Token synchronisieren"

msgid "resync OTP"
msgstr "OTP synchronisieren"

msgid "Reset mOTP PIN"
msgstr "mOTP PIN zurücksetzen"

msgid ""
"This resets the mOTP PIN, which is the PIN that is entered in the motp "
"application on your phone."
msgstr ""
"Dies setzt die mOTP PIN zurück. Diese PIN geben Sie in der motp App auf "
"Ihrem Telefon ein."

msgid "repeat mOTP PIN"
msgstr "mOTP PIN wiederholen"

msgid "The passwords do not match!"
msgstr "Die Passwörter sind nicht gleicht!"

msgid "Error setting mOTP PIN: "
msgstr "Fehler beim Setzen des mOTP PINs:"

msgid "mOTP PIN set successfully"
msgstr "mOTP PIN erfolgreich gesetzt."

msgid "Reset OTP PIN"
msgstr "OTP PIN zurücksetzen"

msgid "repeat PIN"
msgstr "PIN wiederholen"

msgid "Error setting PIN: "
msgstr "Fehler beim Setzen der PIN:"

msgid "PIN set successfully"
msgstr "PIN erfolgreich gesetzt"

msgid "Unassign OTP Token"
msgstr "OTP Tokenzuweisung aufheben"

msgid "Provision your OATH soft token"
msgstr "Rollen sie ihren OATH Token aus"

msgid ""
"You need an OATH compatible soft token app installed on your mobile device."
msgstr ""
"Sie müssen einen OATH kompatible Soft Token App auf ihrem Handy installiert "
"haben."

msgid "(FreeOTP, Google Authenticator or another OATH compatible soft token)"
msgstr ""
"(FreeOTP, Google Authenticator oder ein anderer OATH kompatibler Softtoken)"

msgid "Provision your soft token in LinOTP"
msgstr "Legen sie ihren Softtoken im LinOTP an"

msgid "Choose your token profile "
msgstr "Bitte wählen Sie ihren Token Type "

msgid "event based"
msgstr "ereignisbasiert"

msgid "time based"
msgstr "zeitbasiert"

msgid "and"
msgstr "und"

msgid "enroll your token"
msgstr "erstellen sie ihren Token"

msgid "enroll your event based token"
msgstr "erstellen sie ihren ereignis-basierten Token"

msgid "enroll your time based token"
msgstr "erstellen sie ihren zeit-basierten Token"

msgid "Install your soft token profile"
msgstr "Istallieren sie ihren Softtoken Typ"

msgid ""
"To install the token on your mobile device, scan the QR code below with your "
"soft token app or follow the link"
msgstr ""
"Um den Token in ihrem Mobilgerät zu installieren, scannen sie bitte den "
"unten stehenden QRCode ein oder folgen sie dem Link."

msgid "Provision your OATH Token"
msgstr "OATH Token registrieren"

msgid "1. You first need to install the oathtoken to your iPhone."
msgstr "1. Sie müssen zuerst die oathtoken App auf Ihrem iPhone installieren."

msgid "link for iPhone"
msgstr "Link für iPhone"

msgid ""
"Using the QR Code you can directly go to install the oath token on your "
"iPhone."
msgstr ""
"Mit dem QR Code können Sie direkt die oathtoken App auf Ihrem iPhone "
"installieren."

msgid "2. Then you may create a profile."
msgstr "2. Dann können Sie Ihren Token/das Profil erzeugen."

msgid "enroll OATH Token"
msgstr "OATH Token erzeugen"

msgid "3."
msgstr "3."

msgid "successfully created!"
msgstr "erfolgreich erzeugt!"

msgid "Click on this link to install the oathtoken profile to your iPhone:"
msgstr ""
"Klicken Sie ihn Ihrem Smartphone auf diesen Link, um das Profil auf Ihrem "
"iPhone zu installieren:"

msgid "install profile"
msgstr "Profil installieren"

msgid "Or you can scan the QR code below your iPhone to import the secret."
msgstr ""
"Alternativ scannen Sie den unten angezeigten QR Code mit Ihrem iPhone, um "
"das Profil zu importieren."

#~ msgid "Discard Changes"
#~ msgstr "Änderungen Verwerfen"

#~ msgid "activate your qr token"
#~ msgstr "Aktivieren Sie Ihren QRToken"

#~ msgid "Activate your QR token"
#~ msgstr "Aktivieren Sie Ihren QR Token"

#~ msgid "Replace"
#~ msgstr "Ersetzen"

#~ msgid "no"
#~ msgstr "Nein"

#~ msgid "E-mail OTP Token"
#~ msgstr "E-Mail OTP Token"

#~ msgid "Provider config"
#~ msgstr "Provider Konfiguration"

#~ msgid "Challenge validity (sec)"
#~ msgstr "E-Mail Challenge Gültigkeit (Sek.)"

#~ msgid "Time between e-mails (sec)"
#~ msgstr "Zeit zwischen E-Mails (Sek.)"

#~ msgid "SMS OTP Token"
#~ msgstr "SMS OTP Token"

#~ msgid "Time between SMS (sec.)"
#~ msgstr "Zeit zwischen SMS (Sek.)"

#~ msgid "Token defaults"
#~ msgstr "Token-Standardwerte"

#~ msgid "OCRA settings"
#~ msgstr "OCRA Einstellungen"

#~ msgid "Misc settings"
#~ msgstr "Diverse Einstellungen"

#~ msgid "Here you can upload your Vasco DPX file."
#~ msgstr "Hier können Sie Ihre VASCO DPX-Datei importieren."

#~ msgid "volume exceeded:"
#~ msgstr "Volumen überschritten:"

#~ msgid "System config"
#~ msgstr "System Konfiguration"

#~ msgid "OCRA Suite"
#~ msgstr "OCRA Suite"

#~ msgid "remote server"
#~ msgstr "Remote Server"

#~ msgid "remote otp len"
#~ msgstr "otp Länge des entfernten Tokens"

#~ msgid "Password Token"
#~ msgstr "Passwort Token"

#~ msgid "__undefined__"
#~ msgstr "__inaktiv__"

#~ msgid "Successful Action"
#~ msgstr "Erfolgreiche Aktion"

#~ msgid "in loginname"
#~ msgstr "in Loginname"

#~ msgid "realm"
#~ msgstr "Realm"

#~ msgid "Action detail"
#~ msgstr "Aktionen"

#~ msgid "Tokentype"
#~ msgstr "Token Typ"

#~ msgid "LinOTP server"
#~ msgstr "REMOTE Server"

#~ msgid "Max Fail Count"
#~ msgstr "Maximalwert für den Fehlzähler"

#~ msgid "Counter Login"
#~ msgstr "Zähler Login"

#~ msgid "RADIUS settings"
#~ msgstr "RADIUS Einstellungen"

#~ msgid "REMOTE token"
#~ msgstr "REMOTE token"

#~ msgid "TOTP settings"
#~ msgstr "TOTP Einstellungen"

#~ msgid "Selected tokens"
#~ msgstr "ausgewählte Token"

#~ msgid "Selected token"
#~ msgstr "ausgewählter Token"

#~ msgid "enroll"
#~ msgstr "ausrollen"

#~ msgid "unassign"
#~ msgstr "Zuweisung aufheben"

#~ msgid "reset failcounter"
#~ msgstr "Fehlzähler zurücksetzen"

#~ msgid "delete"
#~ msgstr "löschen"

#~ msgid "splitAtSign"
#~ msgstr "Trenne am @-Zeichen"

#~ msgid "scope"
#~ msgstr "Bereich"

#~ msgid "user"
#~ msgstr "Benutzer"

#~ msgid "client"
#~ msgstr "IP-Client"

#~ msgid "Export token information"
#~ msgstr "Tokeninformationen exportieren"

#~ msgid "Export audit information"
#~ msgstr "Audit exportieren"

#~ msgid "Hash Algorithm"
#~ msgstr "Hash Algorithmus"

#~ msgid "load token file"
#~ msgstr "Tokendatei laden"

#~ msgid ""
#~ "type (default hotp), otplen (default 6), timeStep (default 30) and "
#~ "ocrasuite are optional."
#~ msgstr ""
#~ "Die Spalten Typ (HOTP), OTP-Länge (6), Zeitschritt (30) und OCRA-Suite "
#~ "sind optional."

#~ msgid "realms"
#~ msgstr "Realms"

#~ msgid "Yubikey csv"
#~ msgstr "Yubikey CSV"

#~ msgid "Token info"
#~ msgstr "Tokeninfo"

#~ msgid "Lost token"
#~ msgstr "Verlorener Token"

#~ msgid "Sms token"
#~ msgstr "SMS Token"

#~ msgid "Enter the realm, the tokens should part of:"
#~ msgstr "Zu welchem Realm sollen die Token zugeordnet werden:"

#~ msgid "SMS Timeout"
#~ msgstr "SMS Timeout"

#~ msgid "TOTP time Step"
#~ msgstr "TOTP Zeitschritt"

#~ msgid "TOTP time Shift"
#~ msgstr "TOTP Zeitversatz"

#~ msgid "TOTP time window"
#~ msgstr "TOTP Zeitfenster"

#~ msgid ""
#~ "You are using the open source version with community support. For "
#~ "professional support, feel free to contact LSE by email or by phone."
#~ msgstr ""
#~ "Dies ist die LinOTP Open Source Version mit Community Support. Für "
#~ "dedizierten Support stehen wir Ihnen gerne über E-Mail oder per Telefon "
#~ "zur Verfügung."

#~ msgid "Setting OTP PIN failed: %s"
#~ msgstr "Setzen der Token PIN ist fehlgeschlagen: %s"

#~ msgid "License reminder: %r"
#~ msgstr "Lizenz Erinnerung: %r"

#~ msgid "License expired: %r"
#~ msgstr "Lizenz Erinnerung: %r"

#~ msgid "Comment"
#~ msgstr "Kommentar"

#~ msgid "Contact Name"
#~ msgstr "Kontakt"

#~ msgid "Contact Email"
#~ msgstr "Kontakt Email"

#~ msgid "Expire"
#~ msgstr "Ablaufdatum"

#~ msgid "LSE LinOTP Support"
#~ msgstr "LSE LinOTP Support"

#~ msgid "Set Subscription"
#~ msgstr "Subskription registrieren"

#~ msgid "For professional LinOTP support and enterprise subscription, "
#~ msgstr "Zum Erwerb von "

#~ msgid "for support agreement purchase."
#~ msgstr "können Sie und gerne kontaktieren"

#~ msgid "or generate new one"
#~ msgstr "oder einen neuen generieren"

#~ msgid "Preset attributes for LDAP"
#~ msgstr "Werte vorbelegen für LDAP"

#~ msgid "Enroll Google Authenticator"
#~ msgstr "Google Authenticator ausrollen"

#~ msgid "Provision your Google Authenticator"
#~ msgstr "Google Authenticator registrieren"

#~ msgid "which is available in the appropriate app stores."
#~ msgstr "den es in den entsprechenden App Stores gibt."

#~ msgid "Provision your "
#~ msgstr "Anlegen eines "

#~ msgid " Google Authenticator"
#~ msgstr "Google Authenticator"

#~ msgid " in LinOTP:"
#~ msgstr "in LinOTP"

#~ msgid "enroll it!"
#~ msgstr "rollen Sie ihn aus!"

#~ msgid "Google Authenticator token successfully created!"
#~ msgstr "Google Authenticator Token wurde erfolgreich angelegt!"

#~ msgid "Load your Google Authenticator profile:"
#~ msgstr "Laden des Google Authenticator Profils:"

#~ msgid "To install the profile on your mobil, click on the QR code image"
#~ msgstr ""
#~ "Um das angelegte Profil auf ihrem Handy zu aktivieren, klicken sie auf "
#~ "das QR Code Bild"

#~ msgid ""
#~ " or scan the QR code below with your Google Authenticator mobile app."
#~ msgstr ""
#~ " oder scannen den fogenden QR Code mit ihrer Google Authenticator App ein."

#~ msgid "PIN"
#~ msgstr "PIN"

#~ msgid ""
#~ "1. You first need to install the google authenticator to your Android or "
#~ "iPhone."
#~ msgstr ""
#~ "1. Sie müssen erst den Google Authenticator auf Ihrem Android oder iPhone "
#~ "installieren."

#~ msgid "link for Android"
#~ msgstr "Link für Android"

#~ msgid ""
#~ "Using the QR code you can directly go to install the google authenticator "
#~ "on your iPhone."
#~ msgstr ""
#~ "Indem Sie mit Ihrem iPhone den QR Code einscannen, können Sie direkt den "
#~ "Google Authenticator auf Ihrem iPhone installieren."

#~ msgid "enroll Google Authenticator"
#~ msgstr "Google Authenticator registrieren"

#~ msgid "Click on this link to install the profile to your Android or iPhone:"
#~ msgstr ""
#~ "Klicken Sie auf Ihrem Smartphone auf diesen Link, um das Profil auf Ihrem "
#~ "Android oder iPhone zu installieren:"

#~ msgid "Enroll your TOTP Token"
#~ msgstr "Rollen Sie Ihren HOTP Token aus"

#~ msgid "enroll TOTP Token"
#~ msgstr "TOTP Token ausrollen"

#~ msgid "OtpAuth Softtoken Url"
#~ msgstr "OtpAuth Softtoken Url"

#~ msgid "Generate HMAC key."
#~ msgstr "HMAC Seed vom Server generieren lassen."

#~ msgid "Seed for HOTP token"
#~ msgstr "Seed des HOTP Token"

#~ msgid "Register totp"
#~ msgstr "TOTP registrieren"

#~ msgid "Generate HMAC key"
#~ msgstr "Generiere HMAC Key"

#~ msgid "timeStep"
#~ msgstr "Zeitschritt"

#~ msgid "URL for google Authenticator"
#~ msgstr "URL für Google Authenticator"

#~ msgid "Please enter or copy the HMAC key."
#~ msgstr "Bitte geben Sie das HMAC Seed ein."

#~ msgid "HMAC key"
#~ msgstr "HMAC Seed"

#~ msgid "Here you can upload the data file that came with your eToken."
#~ msgstr ""
#~ "Hier können Sie die Datei importieren, die mit Ihren eToken ausgeliefert "
#~ "wurde."

#~ msgid "Pin"
#~ msgstr "PIN"

#~ msgid "LinOTP Support Info"
#~ msgstr "LinOTP Support Information"

#~ msgid "Credits to:"
#~ msgstr "Mit Unterstützung von:"

#~ msgid "About"
#~ msgstr "Über"

#~ msgid "Set License"
#~ msgstr "Lizenz setzen"

#~ msgid "Please choose the license file"
#~ msgstr "Bitte wählen Sie eine Lizenzdatei"

#~ msgid "Failed to import license"
#~ msgstr "Import der Lizenz fehlgeschlagen"

#~ msgid "License import result"
#~ msgstr "Ergebnis des Lizenzimports"

#~ msgid "check PIN locally"
#~ msgstr "Überprüfe PIN"

#~ msgid "Seed for TOTP token"
#~ msgstr "Seed des TOTP Token"

#~ msgid "You can only define a lost token for an assigned token."
#~ msgstr ""
#~ "Sie können einen \"lost token\" nur für einen zugewiesenen Token "
#~ "erstellen."

#~ msgid "mOTP"
#~ msgstr "mOTP"

#~ msgid "Enroll HOTP"
#~ msgstr "HOTP ausrollen"

#~ msgid "Enroll TOTP"
#~ msgstr "TOTP ausrollen"

#~ msgid ""
#~ "path of top level help file (index.html, default: /usr/share/doc/"
#~ "linotpdoc/html)"
#~ msgstr ""
#~ "Pfad zur Toplevel Hilfe-Datei (index.html, default: /usr/share/doc/"
#~ "linotpdoc/html)"

#~ msgid "This is the location of your index.html file on the LinOTP server."
#~ msgstr ""
#~ "Das ist der Ort, wo auf dem LinOTP-Server die index.html der Hilfe liegt."

#~ msgid "Hello Kay"
#~ msgstr "Hallo Kay"

#~ msgid ""
#~ "<p>Your managed tokens exceed the number of the licensed tokens."
#~ "<br>Please upgrade your license.<br></p>"
#~ msgstr ""
#~ "<p>Die Anzahl der Token, die Sie verwalten, überschreitet die Anzahl der "
#~ "lizensierte Token.<br>Bitte aktualisieren Sie Ihre Lizenz.<br></p>"

#~ msgid "Alert"
#~ msgstr "Achtung"

#~ msgid ""
#~ "You may resync the token <span id=tokenid_resync></span>. Therefor please "
#~ "enter two OTP values."
#~ msgstr ""
#~ "Sie können den Token <span id=tokenid_resync></span> synchronisieren. "
#~ "Hierzu geben Sie bitte zwei aufeinanderfolgende OTP-Werte ein."<|MERGE_RESOLUTION|>--- conflicted
+++ resolved
@@ -28,11 +28,7 @@
 msgstr ""
 "Project-Id-Version: LinOTP 2\n"
 "Report-Msgid-Bugs-To: EMAIL@ADDRESS\n"
-<<<<<<< HEAD
 "PO-Revision-Date: 2016-06-17 19:09+0200\n"
-=======
-"PO-Revision-Date: 2016-06-07 17:38+0200\n"
->>>>>>> 2c3e863e
 "Last-Translator: linotp@lsexperts.de\n"
 "Language-Team: Deutsch <>\n"
 "Language: de\n"
@@ -40,14 +36,10 @@
 "Content-Type: text/plain; charset=UTF-8\n"
 "Content-Transfer-Encoding: 8bit\n"
 "Plural-Forms: nplurals=2; plural=(n!=1);\n"
-<<<<<<< HEAD
-"X-Generator: Gtranslator 2.91.7\n"
-=======
 "X-Generator: Gtranslator 2.91.6\n"
 
 msgid "You do not have the rights to monitor these realms."
 msgstr "Sie haben keine Rechte die folgenden Realms zu monitoren."
->>>>>>> 2c3e863e
 
 msgid "Summary"
 msgstr "Übersicht"
@@ -61,10 +53,9 @@
 msgid "The name of the policy must not be empty"
 msgstr "Der Name der Richtlinie darf nicht leer sein."
 
-<<<<<<< HEAD
 msgid "<h1>contact support</h1>"
 msgstr "<h1>Support kontaktieren</h1>"
-=======
+
 msgid "Thank you for your interest in our products."
 msgstr "Danke für Ihr Interesse an unseren Produkten."
 
@@ -97,7 +88,6 @@
 
 msgid "+49 6151 86086 277"
 msgstr "+49 6151 86086 277"
->>>>>>> 2c3e863e
 
 msgid "You are not authenticated"
 msgstr "Sie sind nicht authentisiert"
@@ -374,13 +364,8 @@
 
 msgid "Due to license restrictions no more tokens could be enrolled!"
 msgstr ""
-<<<<<<< HEAD
 "Aufgrund von Lizenzeinschränkungen konnten keine weiteren Token ausgerollt "
 "werden!"
-=======
-"Aufgrund von Lizenzrestriktionen können keine weiteren Tokens ausgerollt "
-"werden."
->>>>>>> 2c3e863e
 
 #, python-format
 msgid "The tokentype '%s' could not be found."
@@ -679,8 +664,6 @@
 msgid "multiple tokens found - cannot determine tokentype!"
 msgstr "Mehrere Token gefunden - kann den Tokentyp nicht bestimmen!"
 
-<<<<<<< HEAD
-=======
 msgid "Support not available, your product is unlicensed"
 msgstr "Keine Support Unterstüzung"
 
@@ -755,7 +738,6 @@
 msgid "Time between e-mails (sec)"
 msgstr "Zeit zwischen E-Mails (Sek.)"
 
->>>>>>> 2c3e863e
 msgid "E-mail token"
 msgstr "E-Mail Token"
 
@@ -1610,11 +1592,7 @@
 "anfängt."
 
 msgid "Please enter a timeout like: 5.0; 5.0 "
-<<<<<<< HEAD
-msgstr "Bitte geben Sie das Format für den Timeout wie folgt an: 5.0; 5.0"
-=======
 msgstr "Bitte geben Sie einen Timeout wie folgt ein: 5.0; 5.0 "
->>>>>>> 2c3e863e
 
 msgid ""
 "Please enter a valid searchfilter like this: (sAMAccountName=*)"
@@ -1729,11 +1707,7 @@
 msgstr "Lizenz hochladen"
 
 msgid "License uploaded"
-<<<<<<< HEAD
-msgstr "Lizenz hochladen"
-=======
 msgstr "Lizenz hochgeladen"
->>>>>>> 2c3e863e
 
 msgid "Invalid License"
 msgstr "ungültige Lizenz"
@@ -1785,7 +1759,7 @@
 msgstr "Kein Resolver ausgewählt"
 
 msgid "Please select at least one resolver from the resolver list."
-msgstr "Bitte wählen Sie mindestens Einen Resolver aus der Liste."
+msgstr "Bitte wählen Sie mindestens einen Resolver aus der Liste aus."
 
 msgid "Close"
 msgstr "Schließen"
@@ -1874,19 +1848,11 @@
 msgid "already exists."
 msgstr "existiert bereits."
 
-<<<<<<< HEAD
 msgid "Do you want to overwrite the existing definition?"
 msgstr "Wollen Sie die vorhandene Definition überschreiben?"
-=======
-msgid "No resolver selected"
-msgstr "Kein Resolver ausgewählt"
-
-msgid "Please select at least one resolver from the resolver list."
-msgstr "Bitte wählen Sie mindestens einen Resolver aus der Resolverliste aus."
 
 msgid "Close"
 msgstr "Schließen"
->>>>>>> 2c3e863e
 
 msgid "Overwrite resolver definition"
 msgstr "Resolverdefinition überschreiben"
