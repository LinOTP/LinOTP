--- conflicted
+++ resolved
@@ -2389,15 +2389,9 @@
 msgid "Import tokens from Vasco DPX file"
 msgstr "Vasco DPX Tokendatei importieren"
 
-<<<<<<< HEAD
-msgid "OTP length"
-msgstr "OTP-Länge"
-
 msgid "Transport key:"
 msgstr "Transportschlüssel:"
 
-=======
->>>>>>> a31cb25b
 msgid "Vasco DPX File"
 msgstr "VASCO DPX-Datei"
 
@@ -3423,13 +3417,12 @@
 "Alternativ scannen Sie den unten angezeigten QR Code mit Ihrem iPhone, um "
 "das Profil zu importieren."
 
-<<<<<<< HEAD
 #~ msgid "System config"
 #~ msgstr "System Konfiguration"
 
 #~ msgid "Here you can upload your Vasco DPX file."
 #~ msgstr "Hier können Sie Ihre VASCO DPX-Datei importieren."
-=======
+
 #~ msgid "OCRA Suite"
 #~ msgstr "OCRA Suite"
 
@@ -3438,7 +3431,6 @@
 
 #~ msgid "remote otp len"
 #~ msgstr "otp Länge des entfernten Tokens"
->>>>>>> a31cb25b
 
 #~ msgid "Password Token"
 #~ msgstr "Passwort Token"
