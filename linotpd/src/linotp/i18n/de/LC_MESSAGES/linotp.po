# German translations for LinOTP package - German messages for LinOTP.
#
#    LinOTP - the open source solution for two factor authentication
#    Copyright (C) 2010 - 2015 LSE Leading Security Experts GmbH
#
#    This file is part of LinOTP admin clients.
#
#    This program is free software: you can redistribute it and/or
#    modify it under the terms of the GNU Affero General Public
#    License, version 3, as published by the Free Software Foundation.
#
#    This program is distributed in the hope that it will be useful,
#    but WITHOUT ANY WARRANTY; without even the implied warranty of
#    MERCHANTABILITY or FITNESS FOR A PARTICULAR PURPOSE.  See the
#    GNU Affero General Public License for more details.
#
#    You should have received a copy of the
#               GNU Affero General Public License
#    along with this program.  If not, see <http://www.gnu.org/licenses/>.
#
#
#    E-mail: linotp@lsexperts.de
#    Contact: www.linotp.org
#    Support: www.lsexperts.de
# linotp@lsexperts.de <>, 2015.
#
msgid ""
msgstr ""
"Project-Id-Version: LinOTP 2\n"
"Report-Msgid-Bugs-To: EMAIL@ADDRESS\n"
"PO-Revision-Date: 2015-07-03 12:03+0200\n"
"Last-Translator: linotp@lsexperts.de\n"
"Language-Team: Deutsch <>\n"
"Language: de\n"
"MIME-Version: 1.0\n"
"Content-Type: text/plain; charset=UTF-8\n"
"Content-Transfer-Encoding: 8bit\n"
"Plural-Forms: nplurals=2; plural=(n!=1);\n"

msgid "The name of the policy may only contain the characters a-zA-Z0-9_"
msgstr "Der Name der Richtlinie darf nur die Zeichen a-zA-Z0-9_ enthalten."

msgid "The name of the policy must not be empty"
msgstr "Der Name der Richtlinie darf nicht leer sein."

msgid "You are not authenticated"
msgstr "Sie sind nicht authentisiert"

#, python-format
msgid "No valid authentication session %r"
msgstr "Keine gültige Authentisierungs-Session %r"

msgid "No valid session"
msgstr "Keine gültige Session"

#, python-format
msgid "Error: %s"
msgstr "Fehler: %s"

msgid "The token you want to assign is  not contained in your realm!"
msgstr "Der Token den Sie zuweisen wollen, ist nicht in Ihrem Realm enthalten!"

msgid "The token is already assigned to another user."
msgstr "Der Token ist bereits einem anderen Benutzer zugewiesen."

#, python-format
msgid ""
"valid types are 'oathtoken' and 'googleauthenticator' and "
"'googleauthenticator_time'. You provided %s"
msgstr ""
"Gültige Typen sind 'oathtoken', 'googleauthenticator' oder "
"'googleauthenticator_time'. Angegeben wurde %s"

msgid "getotp is not activated."
msgstr "'getotp' ist nicht aktiv"

#, python-format
msgid "The serial %s does not belong to user %s@%s"
msgstr "Die Seriennummer %s gehört nicht zu dem Benutzer %s@%s"

msgid "see policy definition."
msgstr "siehe Richtliniendefinition."

#, python-format
msgid "selfservice/usergetmultiotp failed: %s"
msgstr "Fehler beim Zugriff auf selfservice/usergetmultiotp: %s"

#, python-format
msgid "audit/search failed: %s"
msgstr "Fehler bei der Suche im Audit Log: %s"

#, python-format
msgid "valid types are 'ocra' or 'ocra2'. You provided %s"
msgstr "Gültige Werte sind 'ocra' oder 'ocra2'. Sie gaben %s an"

#, python-format
msgid "The provided PIN is too short. It should be at least %i characters."
msgstr "Die angegebene PIN ist zu kurz. Es sollten mindestens %i Zeichen sein."

#, python-format
msgid ""
"The provided PIN is too long. It should not be longer than %i characters."
msgstr "Die angegebene PIN ist zu lang. Es sollten maximal %i Zeichen sein."

#, python-format
msgid ""
"The provided PIN does not contain characters of the group or it does "
"contains characters that are not in the group %s"
msgstr ""
"Die angegebene PIN besteht nicht aus Zeichen der Zeichendefinition oder "
"beinhaltet Zeichen die nicht in der Zeichendefinition sind: %s"

msgid ""
"The provided PIN does not contain any letters. Check policy otp_pin_contents."
msgstr ""
"Die angegebene Pin hat kein Buchstaben gemäß der Richtlinie "
"'otp_pin_content'."

msgid ""
"The provided PIN does not contain any numbers. Check policy otp_pin_contents."
msgstr ""
"Die angegebene Pin hat keine Zahlen gemäß der Richtlinie 'otp_pin_content'."

msgid ""
"The provided PIN does not contain any special characters. It should contain "
"some of these characters like .: ,;-_<>+*~!/()=?$. Check policy "
"otp_pin_contents."
msgstr ""
"Die angegebene Pin hat keine Sonderzeichen gemäß der Richtlinie "
"'otp_pin_content'. Sonderzeichen können sein .: ,;-_<>+*~!/()=?$."

msgid ""
"The provided PIN does not contain any other characters. It should contain "
"some of these characters that are not contained in letters, digits and the "
"defined special characters. Check policy otp_pin_contents."
msgstr ""
"Die angegebene Pin hat keine besonderen Zeichen gemäß der Richtlinie "
"'otp_pin_content'. Die Pin sollte einige dieser besonderen Zeichen "
"beinhalten, die weder Buchstaben noch Ziffern noch aus dem Bereich der "
"Sonderzeichen sind."

#, python-format
msgid "The PIN contains letters, although it should not! (%s)"
msgstr "Der Pin beinhaltet Buchstaben obwohl dies nicht so sein sollte (%s)"

#, python-format
msgid "The PIN contains digits, although it should not! (%s)"
msgstr "Der Pin beinhaltet Ziffern obwohl dies nicht so sein sollte (%s)"

#, python-format
msgid "The PIN contains special characters, although it should not! (%s)"
msgstr "Der Pin beinhaltet Sonderzeichen obwohl dies nicht so sein sollte (%s)"

#, python-format
msgid "The PIN contains other characters, although it should not! (%s)"
msgstr ""
"Der Pin beinhaltet besondere Zeichen, obwohl dies nicht so sein sollte (%s)"

#, python-format
msgid ""
"There is no policy selfservice/max_count definable for the token type %s."
msgstr ""
"Es gibt keine Richtlinie, die im seflservice den max_count für den Tokentyp "
"%s definiert."

#, python-format
msgid ""
"There is no policy selfservice/max_count defined for the tokentype %s in "
"realm %s."
msgstr ""
"Es gibt keine Richtlinie, die im seflservice den max_count für den Tokentyp "
"%s im Realm %s definiert."

msgid "The policy settings do not allow you to issue this request!"
msgstr "Die Richtlinieneinstellungen unterbinden diese Abfrage!"

msgid ""
"You may not enroll any more tokens. Your maximum token number is reached!"
msgstr ""
"Die Maximalzahl an Token wurde erreicht. Sie können keine weiteren Token "
"ausrollen."

msgid "The maximum number of allowed tokens is exceeded. Check the policies"
msgstr ""
"Die Maximalzahl der unterstützten Token wurde überschritten - prüfen Sie "
"ggf. die Richtlinien."

msgid "The policy settings do not allow you to request a serial by OTP!"
msgstr ""
"Die Richtlinien erlauben es nicht die Seriennummer über OTP zu erfragen!"

#, python-format
msgid "Unknown method in selfservice: %s"
msgstr "Unbekannte Methode im Selbstverwaltungsportal: %s"

msgid "You do not have any rights in any realm! Check the policies."
msgstr ""
"Sie haben keine Rechte in allen Realms: Überprüfen Sie die Richtlinien."

#, python-format
msgid ""
"You do not have the administrative right to remove token %s. Check the "
"policies."
msgstr ""
"Sie haben nicht die administrativen Rechte um den Token %s zu löschen - "
"überprüfen Sie ggf. die Richtlinien."

#, python-format
msgid ""
"You do not have the administrative right to enable token %s. Check the "
"policies."
msgstr ""
"Sie haben nicht die administrativen Rechte um den Token %s zu aktivieren - "
"überprüfen Sie ggf. die Richtlinien."

msgid ""
"You may not enable any more tokens. Your maximum token number is reached!"
msgstr ""
"Das Token Maximum wurde erreicht - es können keine weiteren Token aktiviert "
"werden."

#, python-format
msgid ""
"You may not enable any more tokens in realm %s. Check the policy 'tokencount'"
msgstr ""
"Es können keine weiteren Token in dem Realm %s aktiviert werden. Prüfen Sie "
"ggf. die Richtlinie 'tokencount'."

#, python-format
msgid ""
"You do not have the administrative right to disable token %s. Check the "
"policies."
msgstr ""
"Sie haben nicht die administrativen Rechte um den Token %s zu deaktivieren - "
"überprüfen Sie ggf. die Richtlinien."

#, python-format
msgid ""
"You do not have the administrative right to copy pin of token %s. Check the "
"policies."
msgstr ""
"Sie haben nicht die administrativen Rechte um den Pin des Tokens %s zu "
"kopieren - überprüfen Sie ggf. die Richtlinien."

#, python-format
msgid ""
"You do not have the administrative right to copy user of token %s. Check the "
"policies."
msgstr ""
"Sie haben nicht die administrativen Rechte um Benutzer des Tokens %s zu "
"kopieren - überprüfen Sie ggf. die Richtlinien."

#, python-format
msgid ""
"You do not have the administrative right to run the losttoken workflow for "
"token %s. Check the policies."
msgstr ""
"Sie haben nicht die administrativen Rechte um den 'Lost Token' Prozess für "
"den Token %s zu starten - überprüfen Sie ggf. die Richtlinien."

#, python-format
msgid ""
"You do not have the administrative right to run the getotp workflow for "
"token %s. Check the policies."
msgstr ""
"Sie haben nicht die administrativen Rechte um den 'getotp' Prozess für den "
"Token %s zu starten - überprüfen Sie ggf. die Richtlinien."

msgid ""
"You do not have the administrative right to get serials by OTPs in this "
"realm!"
msgstr ""
"Sie haben nicht die administrativen Rechte um in diesem Realm die "
"Seriennummer über die OTP's zu identifizieren - überprüfen Sie ggf. die "
"Richtlinien."

#, python-format
msgid "The tokentype '%s' could not be found."
msgstr "Der Tokentype '%s' konnte nich gefunden werden."

#, python-format
msgid ""
"You do not have the administrative right to init token %s of type %s to user "
"%s@%s. Check the policies."
msgstr ""
"Sie haben nicht die administrativen Rechte um den Token %s vom Typ %s für "
"den Benutzer %s@%s auszurollen - überprüfen Sie ggf. die Richtlinien."

msgid ""
"You do not have the administrative right to enroll tokens. Check the "
"policies."
msgstr ""
"Sie haben nicht die administrativen Rechte um Token auszurollen - überprüfen "
"Sie ggf. die Richtlinien."

#, python-format
msgid "You do not have the administrative right to init token %s of type %s."
msgstr ""
"Sie haben nicht die administrativen Rechte um den Token %s vom Typ %s "
"auszurollen."

#, python-format
msgid ""
"The maximum allowed number of tokens for the realm %s was reached. You can "
"not init any more tokens. Check the policies scope=enrollment, "
"action=tokencount."
msgstr ""
"Die maximale Anzahl an Token innerhalb des Realms %s wurde erreicht. Sie "
"koennen keine weiteren Token mehr in diesem Realm ausrollen. Bitte "
"ueberprüfen Sie die Richtlinie scope=enrollment, action=tokencount."

msgid ""
"The maximum number of allowed tokens per user is exceeded. Check the "
"policies scope=enrollment, action=maxtoken"
msgstr ""
"Die maximale Anzahl an Token pro Benutzer wurde erreicht. Bitte ueberprüfen "
"Sie die Richtlinie scope=enrollment, action=tokencount."

#, python-format
msgid ""
"You do not have the administrative right to unassign token %s. Check the "
"policies."
msgstr ""
"Sie haben nicht die administrativen Rechte um die Benutzerzuweisung für den "
"Token %s aufzuheben - überprüfen Sie ggf. die Richtlinien."

#, python-format
msgid ""
"You do not have the administrative right to assign token %s. Check the "
"policies."
msgstr ""
"Sie haben nicht die administrativen Rechte für die Benutzerzuweisung für den "
"Token %s - überprüfen Sie ggf. die Richtlinien."

#, python-format
msgid ""
"The maximum allowed number of tokens for the realm %s (%s) was reached. You "
"can not assign any more tokens. Check the policies."
msgstr ""
"Die maximale Anzahl an Token innerhalb des Realms %s (%s) wurde erreicht. "
"Sie koennen keine weiteren Token ausrollen. Bitte überprüfen Sie die "
"Richtlinie."

msgid "the maximum number of allowed tokens is exceeded. Check the policies"
msgstr ""
"Die Maimalzahl an lizensierten Token wurde überschritten - überprüfen Sie "
"ggf. die Richtlinien."

#, python-format
msgid ""
"You do not have the administrative right to set MOTP PIN/ SC UserPIN for "
"token %s. Check the policies."
msgstr ""
"Sie haben nicht die administrativen Rechte zum Setzen der MOTP PIN / SC "
"UserPIN für den Token %s - überprüfen Sie ggf. die Richtlinien."

#, python-format
msgid ""
"You do not have the administrative right to set Smartcard PIN for token %s. "
"Check the policies."
msgstr ""
"Sie haben nicht die administrativen Rechte zum Setzen der Smardcard PIN's "
"für den Token %s - überprüfen Sie ggf. die Richtlinien."

#, python-format
msgid ""
"You do not have the administrative right to set OTP PIN for token %s. Check "
"the policies."
msgstr ""
"Sie haben nicht die administrativen Rechte zum Setzen der OTP PIN für den "
"Token %s - überprüfen Sie ggf. die Richtlinien."

#, python-format
msgid ""
"You do not have the administrative right to set token properties for %s. "
"Check the policies."
msgstr ""
"Sie haben nicht die administrativen Rechte zum Setzen der Tokeneigenschaften "
"für den Token %s - überprüfen Sie ggf. die Richtlinien."

#, python-format
msgid ""
"You do not have the administrative right to resync token %s. Check the "
"policies."
msgstr ""
"Sie haben nicht die administrativen Rechte zum Synchronisieren des Tokens %s "
"- überprüfen Sie ggf. die Richtlinien."

#, python-format
msgid "You do not have the administrative right to list users in realm %s(%s)."
msgstr ""
"Sie haben nicht die administrativen Rechte zum Anzeigen der Benutzer im "
"Realm %s(%s)."

#, python-format
msgid ""
"You do not have the administrative right to get the token owner in realm "
"%s(%s)."
msgstr ""
"Sie haben nicht die administrativen Rechte zum Anzeigen der Token Besitzer "
"im Realm %s(%s)."

#, python-format
msgid ""
"You do not have the administrative right to show status of token challenges "
"in realm %s(%s)."
msgstr ""
"Sie haben nicht die administrativen Rechte zum Anzeigen des Status der Token "
"Challenges im Realm %s(%s)."

#, python-format
msgid ""
"You do not have the administrative right to remove tokens from realm %s. "
"Check the policies."
msgstr ""
"Sie haben nicht die administrativen Rechte zum Löschen von Token im Realm %s "
"- überprüfen Sie ggf. die Richtlinien."

#, python-format
msgid ""
"You do not have the administrative right to add tokens to realm %s. Check "
"the policies."
msgstr ""
"Sie haben nicht die administrativen Rechte zum Hinzufügen von Token im Realm "
"%s - überprüfen Sie ggf. die Richtlinien."

#, python-format
msgid ""
"You may not put any more tokens in realm %s. Check the policy 'tokencount'"
msgstr ""
"Es können keine weiteren Token im Realm %s hinzugefügt werden- überprüfen "
"Sie ggf. die Richtlinie 'tokencount'."

#, python-format
msgid ""
"You do not have the administrative right to reset token %s. Check the "
"policies."
msgstr ""
"Sie haben nicht die administrativen Rechte zum Zurücksetzen des Token %s - "
"überprüfen Sie ggf. die Richtlinien."

msgid ""
"You do not have the administrative right to import tokens. Check the "
"policies."
msgstr ""
"Es fehlen die administrativen Rechte zum Importieren von Token - überprüfen "
"Sie ggf. die Richtlinien."

#, python-format
msgid ""
"You do not have the administrative right to import token files to realm %s. "
"Check the policies."
msgstr ""
"Es fehlen die administrativen Rechte zum Importieren von Token für den Realm "
"%s - überprüfen Sie ggf. die Richtlinien."

#, python-format
msgid ""
"The maximum number of allowed tokens in realm %s is exceeded. Check policy "
"tokencount!"
msgstr ""
"Die Maximalzahl von Token für den Realm %s wurde erreicht - überprüfen Sie "
"ggf. die Richtlinie 'tokencount'!"

#, python-format
msgid "Failed to run checkPolicyPre. Unknown method: %s"
msgstr "Fehler bei der Richtlinie Überprüfung - unbekannte Methode: %s"

#, python-format
msgid "There is no policy gettoken/max_count definable for the tokentype %r"
msgstr "Ed gibt keine Richtlinie 'gettoken/maxcount' für den Tokentyp %r"

msgid ""
"You do not have the administrative right to view the audit trail. You are "
"missing a policy scope=audit, action=view"
msgstr ""
"Sie haben nicht die administrativen Rechte den Audit Log anzusehen. Es fehlt "
"dazu ein Richtlinie mit 'scope=audit' und 'action=view'."

#, python-format
msgid "Policy check failed. You are not allowed to %s system config."
msgstr ""
"Anfrage durch Richtlinie nicht erlaubt - es ist nicht möglich die System "
"Konfiguration anzusehen oder zu ändern (%s)."

#, python-format
msgid "You do not have the administrative right to do an ocra/%s"
msgstr ""
"Sie haben nicht die administrativen Rechte für die Ocra Anfrage: ocra/%s."

#, python-format
msgid "Failed to run getPolicyPre. Unknown controller: %s"
msgstr "Fehler bei der Richtlinie Überprüfung - unbekannter controller %s"

msgid ""
"You do not have the administrative right to get serials from this realm!"
msgstr ""
"Sie haben nicht die administrativen Rechte um die Seriennummern dieses "
"Realms zu erfragen!."

#, python-format
msgid "Failed to run getPolicyPost. Unknown method: %s"
msgstr "Fehler bei der Richtlinie Überprüfung - unbekannter methode %s"

msgid "You do not have system config read rights and not realm admin policies."
msgstr ""
"Sie haben nicht die Rechte um die System Konfiguration oder die Realm "
"Administrations Richtlinien zu lesen."

#, python-format
msgid "Failed to run getPolicyPost. Unknown controller: %s"
msgstr "Fehler bei der Richtlinie Überprüfung - unbekannter controller %s"

msgid "multiple tokens found - cannot determine tokentype!"
msgstr "Mehrere Token gefunden - kann den Tokentyp nicht bestimmen!"

msgid "signature could not be verified!"
msgstr "Die Signatur ist nicht gültig!"

msgid "volume exceeded:"
msgstr "Volumen überschritten:"

msgid "expired - valid till"
msgstr "abgelaufen - gültig bis"

msgid "tokens used"
msgstr "verwendete Token"

msgid "tokens supported"
msgstr "lizensierte Token"

#, python-format
msgid ""
"get_token_owner: The user %s/%s and the token %s is located in several "
"realms: %s!"
msgstr ""
"getTokenOwner: Der Benutzer %s/%s und der Token %s sind in mehreren Realms "
"enthalten: %s."

#, python-format
msgid ""
"get_token_owner: The user %s in the resolver %s for token %s could not be "
"found in any realm!"
msgstr ""
"getTokenOwner: Der Benutzer %s im Resolver %s zum Token %s konnte in keinem "
"Realm gefunden werden!"

msgid "OTP seed"
msgstr "OTP Seed"

msgid "URL for OCRA token"
msgstr "URL für OCRA-Token"

msgid "E-mail OTP token"
msgstr "E-Mail OTP Token"

msgid "E-mail provider config"
msgstr "E-Mail Konfiguration"

msgid "Provider"
msgstr "Provider"

msgid "Provider config"
msgstr "Provider Konfiguration"

msgid "Challenge validity (sec)"
msgstr "E-Mail Challenge Gültigkeit (Sek.)"

msgid "Time between e-mails (sec)"
msgstr "Zeit zwischen E-Mails (Sek.)"

msgid "E-mail token"
msgstr "E-Mail Token"

msgid "E-mail address"
msgstr "E-Mail-Adresse"

msgid "Description"
msgstr "Beschreibung"

msgid "Protect your token with a static pin"
msgstr "Schützen Sie ihren Token durch einen festen Pin:"

msgid "Token Pin:"
msgstr "Token Pin:"

msgid "enter PIN"
msgstr "PIN setzen"

msgid "confirm PIN"
msgstr "Pin bestätigen"

msgid "Enroll EMail Token"
msgstr "E-Mail Token ausrollen"

msgid "Input data is not valid!"
msgstr "Die Formulardaten sind ungültig."

msgid "Enroll your email token"
msgstr "Rollen Sie Ihren E-Mail Token aus"

msgid "Your email address"
msgstr "E-Mail Adresse"

msgid "enroll email token"
msgstr "E-Mail Token ausrollen"

msgid "HMAC Token Settings"
msgstr "HMAC Token Einstellungen"

msgid "HMAC eventbased"
msgstr "HMAC ereignisbasiert"

msgid "Create a new OATH token - HMAC event based"
msgstr "Einen neuen OATH Token anlegen - HMAC ereignisbasiert"

msgid ""
"The token seed is the secret that is used in the hmac algorithm to make your "
"token unique. So please take care!"
msgstr ""
"Der Token Schlüssel ist das Geheimnis, dass in dem hmac Algorithmus "
"verwendet wird und den Token einzigartig macht. Bitte darauf achten!"

msgid "Token Seed:"
msgstr "Token Schlüssel:"

msgid "generate random seed"
msgstr "ein zufälliges Seed generieren"

msgid "enter seed"
msgstr "Seed eingeben"

msgid ""
"The hmac algorithm could be controlled by the following settings. Make sure "
"that these settings match your hardware token or software token capabilities."
msgstr ""
"Der hmac Algorithmus kann durch die folgenden Einstellungen beeinflusst "
"werden. Bitte stellen Sie sicher, dass diese Einstellungen zu ihrem Hardware "
"Token bzw. zu den Fähigkeiten ihres Softtokens passen."

msgid "Token Settings:"
msgstr "Token Einstellungen:"

msgid "The Google Authenticator supports only 6 digits and SHA1 hashing."
msgstr ""
"Der Google Authenticator unterstützt nur 6 Ziffern und den SHA1 Hash "
"Algorithmus."

msgid "Google Authenticator compliant"
msgstr "Google Authenticator konform."

msgid "OTP Digits"
msgstr "Otp Ziffern"

msgid "Hash algorithm"
msgstr "Hash Algorithmus"

msgid "Enroll HOTP Token"
msgstr "HOTP Token ausrollen"

msgid "required input field"
msgstr "Benötigtes Eingabefeld"

msgid "minimum length must be greater than {0}"
msgstr "Die Länge muss größer als {0} sein."

msgid "maximum length must be lower than {0}"
msgstr "Die Länge muss kürzer als {0} sein."

msgid ""
"Please enter a valid init secret. It may only contain numbers and the "
"letters A-F."
msgstr ""
"Bitte geben Sie ein gültiges Initialisierungs-Seed ein. Es darf nur Nummern "
"und die Buchstaben A bis F enthalten."

msgid "Form data not valid."
msgstr "Die Formulardaten sind ungültig."

msgid "Enroll your HOTP token"
msgstr "Rollen Sie Ihren HOTP Token aus"

msgid "enter token seed"
msgstr "Token Seed eingeben"

msgid "self enrolled"
msgstr "selbst erstellt"

msgid "enroll hmac token"
msgstr "HMAC Token ausrollen"

msgid "Specify the hashlib to be used. Can be sha1 (1) or sha2-256 (2)."
msgstr ""
"Geben Sie die Hashlib, die benutzt werden soll, an. Dies kann SHA1 (1) oder "
"SHA2-256 (2) sein."

msgid "Specify the otplen to be used. Can be 6 or 8 digits."
msgstr ""
"Geben Sie die OTP-Länge an, die benutzt werden soll. Dies können 6 oder 8 "
"Zeichen sein."

msgid "OTPAuth Url"
msgstr "OTPAuth Url"

msgid "URL for OATH token"
msgstr "URL für OATH-Token"

msgid "mOTP Token Settings"
msgstr "mOTP Einstellungen"

msgid "mOTP - mobile otp"
msgstr "mOTP - Mobiler OTP"

msgid ""
"Please enter or copy the init-secret, that was generated by your app and the "
"PIN you are using on your phone."
msgstr ""
"Bitten geben Sie den Initialisierungsseed ein. Dieser wurde von der App auf "
"Ihrem Telefon erzeugt. Geben Sie außerdem die PIN ein, die Sie auf dem "
"Telefon verwendet haben."

msgid "Init secret"
msgstr "Init Seed"

msgid "(again)"
msgstr "(wiederholen)"

msgid "Register mOTP"
msgstr "mOTP Token registrieren"

msgid "Register your mOTP Token"
msgstr "mOTP Token registrieren"

msgid "Init Secret of motp-Token"
msgstr "Initialisierungs-Seed des mOTP-Token"

msgid "mOTP PIN"
msgstr "mOTP PIN"

msgid "mOTP PIN (again)"
msgstr "mOTP PIN (wiederholen)"

msgid "register mOTP Token"
msgstr "mOTP Token registrieren"

msgid "OCRA2 settings"
msgstr "OCRA2 Einstellungen"

msgid "maximum concurrent OCRA2 challenges"
msgstr "Maximale Anzahl an gleichzeitigen OCRA2 Challenges"

msgid "This is the maximum concurrent challenges per OCRA2 Token."
msgstr ""
"Das ist die maximale Anzahl an gleichzeitigen OCRA2 Challenges, die für "
"einen OCRA2 Token angefordert werden können."

msgid "OCRA2 challenge timeout"
msgstr "Timeout für OCRA2 Challenge"

msgid ""
"After this time a challenge can not be used anymore. Valid entries are like "
"1D, 2H or 5M where D=day, H=hour, M=minute."
msgstr ""
"Nach dieser Zeit wird eine OCRA Challenge verworfen. Gütige Einträge sind "
"bspw. 1D, 2H oder 5M. Dabei bedeutet D=Tag, H=Stunde, M=Minute."

msgid "OCRA2 - challenge/response Token"
msgstr "OCRA2 - Challenge/Response Token"

msgid "Please enter or copy the OCRA2 key."
msgstr "Bitte geben Sie den OCRA2 Key ein."

msgid "OCRA2 key"
msgstr "OCRA2 Key"

msgid "Generate OCRA2 key."
msgstr "OCRA2 Key vom Server generieren lassen."

msgid "Ocra suite"
msgstr "Ocrasuite"

msgid "Enroll your OCRA2 Token"
msgstr "Rollen Sie Ihren OCRA2 Token aus"

msgid "Enter seed for the new OCRA2 token:"
msgstr "Geben Sie das Seed für den neuen OCRA2 Token ein:"

msgid "Generate OCRA2 seed"
msgstr "OCRA2 Key vom Server generieren lassen."

msgid "Token description"
msgstr "Token-Beschreibung"

msgid "enroll ocra2 token"
msgstr "OCRA2 Token ausrollen"

msgid "Activate your OCRA2 Token"
msgstr "Aktivieren Sie Ihren OCRA2 Token"

msgid "Your OCRA2 Token :"
msgstr "Ihr OCRA2 Token:"

msgid "1. Enter the activation code :"
msgstr "1. Geben Sie bitte den Aktivierungscode ein:"

msgid "Failed to enroll token!"
msgstr "Ausrollen des Tokens fehlgeschlagen!"

msgid "activate your OCRA2 Token"
msgstr "Aktivieren Sie Ihren OCRA2 Token"

msgid "2. Enter your confirmation code:"
msgstr "2. Bitte geben Sie den Bestätigungscode ein:"

#, python-format
msgid "OCRA rollout for token %s completed!"
msgstr "Rollout des OCRA Tokens %s abgeschlossen!"

msgid "OCRA token rollout failed! Please retry"
msgstr "Rollout des OCRA-Tokens fehlgeschlagen. Bitte versuchen Sie es erneut!"

msgid "finish your OCRA2 Token"
msgstr "OCRA2 Token fertigstellen"

msgid "OCRA2 Token"
msgstr "OCRA2 Token"

msgid "ocra challenge-response token - hmac event based"
msgstr "OCRA Challenge Response Token - HMAC ereignisbasiert"

msgid "URL for OCRA2 token"
msgstr "URL für OCRA2 Token"

msgid "RADIUS Token"
msgstr "RADIUS Token"

msgid ""
"Please enter a valid RADIUS server specification. It needs to be of the form "
"<name_or_ip>:<port>"
msgstr ""
"Bitte geben Sie eine gültige RADIUS Server Spezifikation ein. Diese muss der "
"Form <Name_oder_IP>:<Port> genügen."

msgid "RADIUS settings"
msgstr "RADIUS Einstellungen"

msgid "You need to enter the server like myradius:1812"
msgstr "Sie müssen den Server mit Port im Format 'radiusserver:1812' angeben."

msgid "RADIUS server"
msgstr "RADIUS Server"

msgid ""
"The PIN can either be verified on this local LinOTP server or forwarded to "
"the RADIUS server"
msgstr ""
"Die PIN kann entweder hier auf dem lokalen LinOTP Server überprüft werden "
"oder an den RADIUS Server weitergeleitet werden."

msgid "check PIN"
msgstr "Überprüfe PIN"

msgid ""
"The PIN can either be verified on this local LinOTP server or on the RADIUS "
"server"
msgstr ""
"Die PIN kann entweder hier auf dem lokalen LinOTP Server überprüft werden "
"oder an den RADIUS Server weitergeleitet werden."

msgid "on RADIUS server"
msgstr "auf dem RADIUS Server"

msgid "locally"
msgstr "lokal"

msgid "RADIUS shared secret"
msgstr "RADIUS Shared Secret"

msgid "RADIUS token"
msgstr "RADIUS Token"

msgid ""
"Here you can define, to which RADIUS server the request should be forwarded."
msgstr ""
"Hier können Sie angeben, zu welchem RADIUS Server die "
"Authentisierungsanfrage weitergeleitet werden soll."

msgid "Please specify the server, the secret and the username"
msgstr ""
"Bitte geben Sie den Server, das RADIUS Secret und den Benutzernamen an."

msgid "RADIUS user"
msgstr "RADIUS Benutzer"

msgid "Remote Token"
msgstr "REMOTE Token"

msgid ""
"Please enter a valid remote server specification. It needs to be of the form "
"http://server or https://server"
msgstr ""
"Bitte geben Sie eine gültige Remote Server Spezifikation ein. Diese muss der "
"Form http://server oder https://server genügen."

msgid "You need to enter the remote LinOTP server like https://remotelinotp"
msgstr ""
"Sie müssen den remote LinOTP Server im Format 'https://linotp2."
"entfernterserver.local' angeben."

msgid "REMOTE server"
msgstr "REMOTE Server"

msgid ""
"The PIN can either be verified on this local LinOTP server or forwarded to "
"the remote server"
msgstr ""
"Die PIN kann entweder hier auf dem lokalen LinOTP Server überprüft werden "
"oder an den remote Server weitergeleitet werden."

msgid ""
"The PIN can either be verified on this local LinOTP server or on the remote "
"server"
msgstr ""
"Die PIN kann entweder auf diesem lokalen Server überprüft werden oder auf "
"dem entfernten LinOTP Server."

msgid "on REMOTE server"
msgstr "auf dem REMOTE Server"

msgid "Remote Realm"
msgstr "Remote Realm"

msgid "Remote Resolver"
msgstr "Remote Resolver"

msgid "REMOTE token"
msgstr "REMOTE token"

msgid ""
"Please enter a valid URL for the LinOTP server. It needs to start with "
"http:// or https://"
msgstr ""
"Bitte geben Sie eine gültige URL für den LinOTP server an. Diese muss mit "
"http:// oder https:// anfangen."

msgid ""
"Here you can define to which LinOTP Server the authentication request should "
"be forwarded."
msgstr ""
"Hier können Sie angeben, zu welchem LinOTP Server die "
"Authentisierungsanfrage weitergeleitet werden soll."

msgid ""
"You can either forward the OTP to a remote serial number or to a remote user."
msgstr ""
"Die Authentsierungsanfrage kann entweder an eine entfernte Seriennummer oder "
"an einen entfernten Benutzer weitergeleitet werden."

msgid ""
"If you do not enter a remote serial or a remote user, the request will be "
"forwarded to the remote user with the same username"
msgstr ""
"Wenn Sie keine entfernte Seriennumer und auch keinen entfernten "
"Benutzernamen angeben, dann wird die Authentisierungsanfrage an den Benutzer "
"mit dem gleichen Benutzernamen weitergeleitet."

msgid "You need to enter the server like 'https://linotp2.my.domain'"
msgstr ""
"Sie müssen den Server im Format 'https://linotp2.entfernterserver.local' "
"angeben."

msgid "remote server"
msgstr "Remote Server"

msgid ""
"The PIN can either be verified on this local LinOTP server or on the remote "
"LinOTP server"
msgstr ""
"Die PIN kann entweder auf diesem lokalen Server überprüft werden oder auf "
"dem entfernten LinOTP Server."

msgid "remotely"
msgstr "entfernt"

msgid "remote otp len"
msgstr "otp Länge des entfernten Tokens"

msgid "remote serial"
msgstr "entfernte Seriennummer"

msgid "remote user"
msgstr "entfernter Benutzer"

msgid "remote user realm"
msgstr "Realm des entfernten Benutzers"

msgid "remote user useridresolver"
msgstr "UserIdResolver des entfernten Benutzers"

msgid "SMS OTP Token"
msgstr "SMS OTP Token"

msgid "SMS Provider Config"
msgstr "SMS Konfiguration"

msgid "Provider Config"
msgstr "Provider Konfiguration"

msgid "Timeout"
msgstr "Timeout"

msgid "Time between SMS (sec.)"
msgstr "Zeit zwischen SMS (Sek.)"

msgid "SMS OTP"
msgstr "SMS OTP"

msgid "Please enter the mobile phone number for the SMS token"
msgstr "Bitten geben Sie die Mobiltelefonnummer für den SMS Token ein."

msgid "phone number"
msgstr "Mobiltelefonnummer"

msgid "Register SMS"
msgstr "SMS Token registrieren"

msgid "minimum length must be greater than 10"
msgstr "Die minimale Länge muss größer als 10 sein."

msgid ""
"Please enter a valid phone number. It may only contain numbers and + or /."
msgstr ""
"Bitten geben Sie eine gültige Telefonnummer ein. Diese darf nur Ziffer, das "
"+ und / enthalten."

msgid "Register your SMS OTP Token / mobileTAN"
msgstr "Registrieren Sie Ihren SMS OTP Token / mobileTAN"

msgid "Your mobile phone number"
msgstr "Ihre Mobiltelefonnummer"

msgid "register SMS Token"
msgstr "SMS Token registrieren"

msgid "SMS Token"
msgstr "SMS Token"

msgid "sms challenge-response token - hmac event based"
msgstr "SMS Challenge Response Token - HMAC ereignisbasiert"

msgid "Simple Pass Token"
msgstr "Simple Pass Token"

msgid "The Simple Pass token will not require any one time password component."
msgstr "Der Simple Pass Token beinhaltet keinen Einmal-Passwort-Anteil."

msgid ""
"Anyway, you can set an OTP PIN, so that using this token the user can "
"authenticate always and only with this fixed PIN."
msgstr ""
"Sie können aber dennoch eine OTP PIN setzen, so dass dieser Token aufgrund "
"der OTP PIN wie ein einfaches Passwort funktioniert."

msgid "Day OTP Token / Tagespasswort"
msgstr "Tagespasswort"

msgid "Here you can define the 'Tagespasswort' token, that changes every day."
msgstr ""
"Hier können Sie den 'Tagespasswort' Token definieren. Dieser ändert den OTP-"
"Wert nur einmal am Tag. Der OTP-Wert kann aber den ganzen Tag über verwendet "
"werden."

msgid "DPW key"
msgstr "DPW Seed"

msgid "TOTP Token Settings"
msgstr "TOTP Token Einstellungen"

msgid "TOTP settings"
msgstr "TOTP Einstellungen"

msgid "time step"
msgstr "Zeitschritt"

msgid "This is the time step for time based tokens. Usually this is 30 or 60."
msgstr ""
"Dies ist der Zeitschritt bei zeitbasierten Token. Dies sind gewöhnlich 30 "
"oder 60 Sekunden."

msgid "time offset"
msgstr "Zeitversatz"

msgid "This is the default time shift of the server. This should be 0."
msgstr ""
"Dies ist der standardmäßige Zeitversatz um den die Serveruhr und die "
"Tokenuhr verschoben sind. Dies sollte 0 sein."

msgid "time lookup window"
msgstr "Zeitfenster"

msgid ""
"This is the time LinOTP will calculate before and after the current time. A "
"reasonable value is 300."
msgstr ""
"LinOTP wird innerhalb dieses Zeitfensters vor und nach der aktuellen Zeit "
"versuchen den OTP-Wert bei einem zeitbasierten Token zu finden."

msgid "HMAC time based"
msgstr "HMAC zeitbasiert"

msgid "Create a new OATH token - HMAC time based"
msgstr "Einen neuen OATH token anlegen - HMAC Zeit basiert"

msgid ""
"The :timestep: defines the granularity of the time in seconds that is used "
"in the hmac algorithm."
msgstr ""
"Der :Zeitschritt: definiert die Granularität der Zeit in Sekunden die in dem "
"HMAC Algorithmus verwendet werden."

msgid "Time Step"
msgstr "Zeitschritt"

msgid "seconds"
msgstr "Sekunden"

msgid "Enroll TOTP Token"
msgstr "TOTP Token ausrollen"

msgid "Enroll your TOTP token"
msgstr "Rollen Sie Ihren TOTP Token aus"

msgid ""
"The Google Authenticator supports only 6 digits, SHA1 hashing and time step "
"30."
msgstr ""
"Der Google Authenticator unterstützt nur 6 Ziffern, den SHA1 Hash "
"Algorithmus und einen Zeitschritt von 30 Sekunden."

msgid "enroll totp token"
msgstr "TOTP Token ausrollen"

msgid "Enroll FIDO U2F Token"
msgstr "FIDO U2F Token ausrollen"

msgid "Enroll token"
msgstr "Token ausrollen"

msgid "Vasco Token"
msgstr "Vasco Token"

msgid "Vasco Digipass Token Class - proprietary timebased tokens"
msgstr "Vasco Digipass Token Klasse - Proprietäre zeitbasierte Token"

msgid "Yubico"
msgstr "Yubico"

msgid "Enroll Yubikey"
msgstr "Yubikey ausrollen"

msgid "You get your own API key from the yubico website "
msgstr "Sie können Ihren eigenen API Key auf der Yubico Webseite erhalten."

msgid ""
"If you do not use your own API key, the LinOTP demo API key will be used!"
msgstr ""
"Wenn Sie keinen eigenen API Key eingeben, wird ein LinOTP DEMO API Key "
"verwendet!"

msgid "You need to enter a valid API id"
msgstr "Sie müssen eine gültige API ID angeben."

msgid "Yubico ID"
msgstr "Yubico ID"

msgid "You need to enter a valid API key"
msgstr "Sie müssen einen gültigen API Key eingeben."

msgid "Yubico API key"
msgstr "Yubico API Key"

msgid "Yubikey"
msgstr "Yubikey"

msgid "Here you need to enter the token ID of the Yubikey."
msgstr "Hier müssen Sie die TokenID des Yubikeys eingeben."

msgid "You can do this by inserting the Yubikey and simply push the button."
msgstr ""
"Sie können dies tun, indem Sie einfach Ihren Yubikey einstecken und auf den "
"Knopf drücken."

msgid "You need to enter the Yubikey token ID"
msgstr "Sie müssen die Yubikey Token ID eingeben."

msgid "Token ID"
msgstr "Token ID"

msgid "Enroll your Yubikey"
msgstr "Rollen Sie Ihren Yubikey aus"

msgid ""
"Enter the TokenId of your Yubikey. Simply insert the Yubikey and press the "
"button."
msgstr ""
"Geben Sie die Token ID Ihres Yubikeys ein. Stecken Sie einfach Ihren Yubikey "
"ein und drücken Sie den Knopf."

msgid "Yubikey TokenId"
msgstr "Yubikey Token ID"

msgid "enroll yubico token"
msgstr "Yubikey ausrollen"

msgid "Not a valid json string!"
msgstr "Kein gültiger JSON Text!"

msgid ""
"Please enter a valid realm name. It may contain characters, numbers and "
"'_-.'."
msgstr ""
"Bitten geben Sie einen gültige Realmnamen ein. Dieser darf nur aus "
"Buchstaben, Ziffern und '_-.' bestehen."

msgid ""
"Please enter a valid resolver name. It may contain characters, numbers and "
"'_-'."
msgstr ""
"Bitten geben Sie eine gültige Resolvernamen ein. Diese darf aus Buchstaben, "
"Ziffern und '_-.' bestehen."

msgid ""
"Please enter a valid ldap uri. It needs to start with ldap:// or ldaps://"
msgstr ""
"Bitte geben Sie eine gültige LDAP URI ein, die mit ldap:// oder ldaps:// "
"anfängt."

msgid ""
"Please enter a valid searchfilter like this: (sAMAccountName=*)"
"(objectClass=user)"
msgstr ""
"Bitte geben sie einen gültigen LDAP Suchfilter ein, wie: (sAMAccountName=*)"
"(objectClass=user)"

#, python-format
msgid ""
"Please enter a valid user searchfilter like this: (&(sAMAccountName=%s)"
"(objectClass=user))"
msgstr ""
"Bitte geben sie einen gültigen LDAP Benutzer Suchfilter ein, wie: "
"(&(sAMAccountName=%s)(objectClass=user))"

msgid ""
"Please enter a valid searchfilter like this: \n"
"    { \"username\": \"sAMAccountName\", \"phone\" : \"telephoneNumber\", "
"\"mobile\" \n"
"    : \"mobile\", \"email\" : \"mail\", \"surname\" : \"sn\", \"givenname"
"\" : \"givenName\" }"
msgstr ""
"Bitte geben sie einen gültigen LDAP Suchfilter ein, wie:\n"
"    { \"username\": \"sAMAccountName\", \"phone\" : \"telephoneNumber\", "
"\"mobile\" \n"
"    : \"mobile\", \"email\" : \"mail\", \"surname\" : \"sn\", \"givenname"
"\" : \"givenName\" }"

msgid ""
"Please enter the UID of your LDAP server like DN, entryUUID, objectGUID or "
"GUID"
msgstr ""
"Bitte geben sie die UID (Uniq Identifier) des LDAP Servers z.B. DN, "
"entryUUID, objectGUID oder GUID"

msgid ""
"Please enter a valid driver specification like: mysql, postgres, mssql, "
"oracle or ibm_db_sa+pyodbc"
msgstr ""
"Bitte geben sie einen gültigen Treber an, wie: mysql, postgres, mssql, "
"oracle oder ibm_db_sa+pyodbc"

msgid ""
"Please enter a valid searchfilter like this: \n"
"    { \"username\": \"usercolumn\", \"password\":\"pw\", \"salt\": \"salt\", "
"\"phone\" : \"telephoneNumber\", \"mobile\" \n"
"    : \"mobile\", \"email\" : \"mail\", \"surname\" : \"sn\", \"givenname"
"\" : \"givenName\" }"
msgstr ""
"Bitte geben sie einen gültigen Suchfilter ein, wie z.B.: \n"
"    { \"username\": \"usercolumn\", \"password\":\"pw\", \"salt\": \"salt\", "
"\"phone\" : \"telephoneNumber\", \"mobile\" \n"
"    : \"mobile\", \"email\" : \"mail\", \"surname\" : \"sn\", \"givenname"
"\" : \"givenName\" }"

msgid "Issuer"
msgstr "Aussteller"

msgid "Number of tokens"
msgstr "Anzahl Tokens"

msgid "Licensee"
msgstr "Lizenznehmer"

msgid "Address"
msgstr "Adresse"

msgid "Contact name"
msgstr "Kontakt"

msgid "Contact EMail"
msgstr "Kontakt E-Mail"

msgid "Contact phone"
msgstr "Kontakt Telefon"

msgid "Date"
msgstr "Datum"

msgid "Expiration"
msgstr "Ablaufdatum"

msgid "Subscription"
msgstr "Subskription"

msgid "Version"
msgstr "Version"

msgid "User selection:"
msgstr "Benutzer Auswahl:"

msgid "Selection of more than one user is not supported!"
msgstr "Die Auswahl von mehr als einem Benutzer wird nicht unterstützt!"

msgid "Please select only one user."
msgstr "Bitte wählen Sie nur einen Benutzer aus."

msgid "The upload of your support and subscription license failed: "
msgstr "Das Laden der Support- und Subskriptions-Datei ist fehlgeschlagen: "

msgid "License upload"
msgstr "Lizenz hochladen"

msgid "Invalid License"
msgstr "ungültige Lizenz"

msgid "Professional LinOTP support and enterprise subscription"
msgstr "Professionellen LinOTP Support und Subskription für Unternehmen"

msgid ""
"For professional LinOTP support and enterprise subscription, feel free to "
"contact <p class=\"contact_info\"><a href=\"mailto:sales@lsexperts.de\">LSE "
"Leading Security Experts GmbH</a></p> for support agreement purchase."
msgstr ""
"Zum Erwerb von professionellen Support und Subskription für ihr Unternehmen "
"kontaktieren Sie uns unter: \n"
"<p class=\"contact_info\"><a href=\"mailto:sales@lsexperts.de\">LSE Leading "
"Security Experts GmbH</a></p>"

msgid "Your LinOTP support subscription"
msgstr "Ihr LinOTP Support und Subskription"

msgid "For support and subscription please contact us at"
msgstr "Für Support- und Subskriptions Fragen erreichen Sie uns"

msgid "by phone"
msgstr "über Telefon "

msgid "or email"
msgstr "oder E-Mail"

msgid "Get Temporary Token"
msgstr "Temporären Token erzeugen"

msgid "Cancel"
msgstr "Abbrechen"

msgid "Close"
msgstr "Schließen"

msgid ""
"LDAP Server, especially Active Directory, implement a default serverside "
"maximum size limit of 1000 objects."
msgstr ""
"LDAP Server, insbesondere Active Directoy, haben auf der Server Seite eine "
"standardmäßige Beschränkung in seiner Antwort von 1000 zurückgegebenen "
"Objekten (sizelimit)."

msgid ""
"This is independed of the local sizelimit and does not hinder the "
"functionality of LinOTP."
msgstr ""
"Diese Beschränkung ist unabhängig von der lokal anggebenen Beschränkung und "
"beeinträchtigt nicht die Funktionalität im Zusammenhang mit LinOTP."

#, python-format
msgid "Number of users found: %d"
msgstr "Anzahl der gefundene Benutzer: %d"

msgid "Connection Test: successful"
msgstr "Verbindungs Test: erfolgreich"

msgid "LDAP Connection Test"
msgstr "LDAP Verbindungs Test"

msgid "there is no linotp_selfservice cookie"
msgstr "Kein linotp_selfservice Cookie gesetzt"

msgid "Your session has expired!"
msgstr "Ihre Session ist abgelaufen!"

msgid "Error "
msgstr "Fehler"

msgid "You need to select a Token and enter two OTP values."
msgstr "Wählen Sie ein Token und geben sie 2 OTP Werte an."

msgid "Token resynced successfully"
msgstr "Der Token wurde erfolgreich synchronisiert"

msgid "Failed to resync Token"
msgstr "Fehler beim Synchronisieren des Tokens"

msgid "Error resyncing Token: "
msgstr "Fehler beim Synchronisieren des Tokens:"

msgid "You need to enter a serial number"
msgstr "Geben sie eine Seriennummer an"

msgid ""
"You are going to assign a new token to you. Is this the correct serial: "
msgstr ""
"Sie weisen sich gerade einen neuen Token zu. Ist dies die richtige "
"Seriennummer?"

msgid "Token assigned successfully"
msgstr "Der Token wurde erfolgreich zugewiesen"

msgid "Error assigning Token: "
msgstr "Fehler bei der Zuweisung des Tokens:"

msgid "You need to enter an OTP value"
msgstr "Sie müssen einen OTP Wert angeben"

msgid "No Token with this OTP value found!"
msgstr "Kein Token mit diesem OTP Wert gefunden"

msgid "Error getting serial: "
msgstr "Fehler beim ermitteln der Seriennummer"

msgid "Error calling token:"
msgstr "Fehler beim Token-Aufruf"

msgid "Token enrollment result"
msgstr "Token-Ausroll-Ergebnis"

msgid "Token enrolled successfully "
msgstr "Der Token wurde erfolgreich ausgerollt"

msgid "Failed to enroll token: "
msgstr "Ausrollen des Tokens fehlgeschlagen:"

msgid "Failcounter resetted successfully"
msgstr "Fehlzähler erfolgreich zurückgesetzt"

msgid "Failed to reset failcounter!\n"
msgstr "Fehler beim zurücksetzen des Fehlzählers\n"

msgid "Token disabled successfully"
msgstr "Token erfolgreich deaktiviert"

msgid "Error disabling Token!\n"
msgstr "Fehler bei Token-Deaktivierung\n"

msgid "Token enabled successfully"
msgstr "Token erfolgreich aktiviert"

msgid "Error enabling Token!\n"
msgstr "Fehler bei Token-Aktivierung\n"

msgid "OTP values for token "
msgstr "OTP Werte für Token"

msgid "Time"
msgstr "Zeit"

msgid "Counter"
msgstr "Zähler"

msgid "Otp Value"
msgstr "OTP Wert"

msgid "Error getting otp values"
msgstr "Fehler bei Abfrage des OTP Werts"

msgid "Token unassigned successfully"
msgstr "Tokenzuweisung erfolgreich aufgehoben"

msgid "Error unassigning Token!\n"
msgstr "Fehler beim Aufheben der Tokenzuweisung\n"

msgid "Token deleted successfully"
msgstr "Token erfolgreich gelöscht"

msgid "Failed to delete token!\n"
msgstr "Fehler beim Löschen des Tokens\n"

msgid "Failed to enroll token!\n"
msgstr "Fehler beim Ausrollen des Tokens\n"

msgid "Failed to activate token! \n"
msgstr "Fehler bei Tokenaktivierung\n"

msgid "Error loading history:\n"
msgstr "Fehler beim Laden der Historie:\n"

msgid "Authentication"
msgstr "Authentisierung"

msgid "You need to enable Javascript to use the authentication forms."
msgstr ""
"Sie müssen Javascript aktivieren, um die Authentisierungsformulare verwenden "
"zu können"

msgid "Here you may try to authenticate using your OCRA OTP token."
msgstr "Hier können Sie sich mit Ihrem OCRA OTP Token authentisieren."

msgid "Enter your username, the OTP PIN and the OTP value."
msgstr "Geben Sie Ihren Benutzernamen, die OTP PIN und den OTP Wert ein."

msgid "OCRA Login"
msgstr "OCRA Anmeldung"

msgid "Submit a challenge:"
msgstr "Challenge eingeben:"

msgid "username"
msgstr "Benutzername"

msgid "challenge"
msgstr "Challenge"

msgid "get challenge"
msgstr "Hole Challenge"

msgid "Scan your challenge and get your OTP:"
msgstr "Scannen Sie die Challenge ein und holen Sie Ihren OTP Wert:"

msgid "Login:"
msgstr "Login:"

msgid "OTP PIN and OTP value"
msgstr "OTP PIN und OTP-Wert"

msgid "login"
msgstr "Login"

msgid "Enter your username, the OTP PIN and the input for the challenge."
msgstr ""
"Geben Sie Ihren Benutzernamen, die OTP PIN und den Text für die Challenge "
"ein."

msgid ""
"By submitting this you will generate a QR image, that can be scaned with "
"your OCRA2 Token reader."
msgstr ""
"Hier wird ein QR Bild generiert, dieses können Sie mit Ihrem OCRA2-Token-"
"Scanner einscannen."

msgid "To verify your result enter the OTP value into the form below."
msgstr "Bitte geben Sie zur Prüfung unten den OTP-Wert ein."

msgid "OCRA2 Login"
msgstr "OCRA2 Anmeldung"

msgid "OTP PIN"
msgstr "OTP PIN"

msgid "Here you may try to authenticate using your OTP token."
msgstr "Hier können Sie die Authentisierung mit Ihrem OTP-Token testen."

msgid "Enter your username, the OTP PIN (Password) and the OTP value."
msgstr "Geben Sie Ihren Benutzernamen, die OTP PIN und den OTP Wert ein."

msgid "Login"
msgstr "Login"

msgid "OTP value"
msgstr "OTP-Wert"

msgid "LinOTP 2 Management"
msgstr "LinOTP Management"

msgid "LinOTP Config"
msgstr "LinOTP Konfiguration"

msgid "useridresolvers"
msgstr "UserIdResolver"

msgid "realms"
msgstr "Realms"

msgid "System Config"
msgstr "System-konfiguration"

msgid "Token Config"
msgstr "Token-konfiguration"

msgid "Policies"
msgstr "Richtlinien"

msgid "Tools"
msgstr "Werkzeuge"

msgid "Get Serial by OTP"
msgstr "Bestimme Seriennummer über OTP-Wert"

msgid "Copy Token PIN"
msgstr "Kopiere Token PIN"

msgid "Check Policy"
msgstr "Richtlinie testen"

msgid "Export Token information"
msgstr "Token-informationen exportieren"

msgid "Export Audit information"
msgstr "Audit exportieren"

msgid "Import Token File"
msgstr "Tokendatei importieren"

msgid "SafeNet/ Aladdin XML"
msgstr "SafeNet XML (Aladdin)"

msgid "OATH csv"
msgstr "OATH CSV"

msgid "Yubikey csv"
msgstr "Yubikey CSV"

msgid "Help"
msgstr "Hilfe"

msgid "Documentation"
msgstr "Dokumentation"

msgid "Support and Subscription"
msgstr "Support und Subskription"

msgid "About LinOTP"
msgstr "Über LinOTP"

msgid "Logged in as"
msgstr "Eingeloggt als"

msgid "Logout"
msgstr "Abmelden"

msgid "You need to enable Javascript to use the LinOTP Management Web UI."
msgstr ""
"Sie müssen Javascript aktivieren, um das LinOTP Management Web UI benutzen "
"zu können."

msgid "Communicating with LinOTP server..."
msgstr "Kommuniziere mit dem LinOTP Server..."

msgid "Selected user"
msgstr "ausgewählter Benutzer"

msgid "Selected tokens"
msgstr "ausgewählte Token"

msgid "Selected token"
msgstr "ausgewählter Token"

msgid "Realms"
msgstr "Realms"

msgid "enroll"
msgstr "ausrollen"

msgid "assign"
msgstr "zuweisen"

msgid "unassign"
msgstr "Zuweisung aufheben"

msgid "enable"
msgstr "aktivieren"

msgid "disable"
msgstr "deaktivieren"

msgid "set PIN"
msgstr "PIN setzen"

msgid "reset failcounter"
msgstr "Fehlzähler zurücksetzen"

msgid "delete"
msgstr "löschen"

msgid "Close all"
msgstr "Alle schließen"

msgid "Token View"
msgstr "Tokenansicht"

msgid "User View"
msgstr "Benutzeransicht"

msgid "Audit Trail"
msgstr "Audit"

msgid "Settings"
msgstr "Einstellungen"

msgid "Token defaults"
msgstr "Token-Standardwerte"

msgid "GUI settings"
msgstr "GUI Einstellungen"

msgid "Client Identification"
msgstr "Client Identifikation"

msgid "splitAtSign"
msgstr "Trenne am @-Zeichen"

msgid "This will use the part right of an @-sign as realm"
msgstr ""
"Der Teil rechts vom @-Zeichen wird als Realm, der Teil links vom @-Zeichen "
"als Benutzername interpretiert."

msgid "Return SAML Attributes"
msgstr "SAML Attribute zurückgeben"

msgid "The /validate/samlcheck controller will also return user attributes"
msgstr ""
"Der Controller /validate/samlcheck gibt zusätzliche Benutzer-Attribute "
"zurück."

msgid "FailCounterIncOnFalsePin"
msgstr "Fehlzähler bei falscher PIN hochzählen"

msgid "This will increase the failcounter, if the user provided a wrong PIN."
msgstr ""
"Hier wird der Fehlzählen hochgezählt, wenn der Benutzer eine falsche PIN "
"angibt und der Token nicht identifiziert werden kann."

msgid "PrependPin"
msgstr "PIN voranstellen"

msgid ""
"This will prepend the PIN to the OTP value. Otherwise the PIN will be "
"appended."
msgstr ""
"Die PIN wird vor den OTP-Wert gestellt. Ansonsten wird die PIN hinter dem "
"OTP-Wert angegegben."

msgid "Auto resync"
msgstr "Automatische Resynchronisation"

msgid "This will automatically resync OTP counter of HMAC based tokens."
msgstr ""
"Für HMAC-basierte Token wird eine automatische Resynchronisation versucht, "
"wenn der Benutzer hintereinander zwei flasche OTP-Werte eingibt."

msgid "Auto resync timeout"
msgstr "Timeout für automatische Synchronisation"

msgid ""
"The time in which the two successive OTP values need to be entered (in "
"seconds)"
msgstr ""
"Nach dieser Zeit (in Sekunden) wird der erste OTP-Wert wieder verworfen."

msgid "Pass on user not found"
msgstr "Zugriff erlauben, wenn Benutzer nicht existiert"

msgid ""
"If checked, users who are not found in the useridresolvers are authenticated "
"successfully. USE WITH CAUTION!"
msgstr ""
"Wenn der Benutzer nicht existiert, wird die Authentisierungsanfrage positiv "
"beantwortet. Alle Benutzernamen, die nicht existieren, werden also "
"erfolgreich authentisiert. VORSICHT BEI DER BENUTZUNG!"

msgid "Pass on user no token"
msgstr "Zugriff erlauben, wenn Benutzer keinen Token hat"

msgid ""
"If checked, users who have no token get authenticated automatically "
"successful. USE WITH CAUTION!"
msgstr ""
"Wenn der der Benutzer zwar existiert, aber keinen Token hat, wird der "
"Benutzer erfolgreich authentisiert. VORSICHT BEI DER BENUTZUNG!"

msgid "Authorization"
msgstr "Authorisierung"

msgid "Override Authentication client"
msgstr "Authentisierenden Client überschreiben"

msgid ""
"This is a comma separated list of clients, that may send another client IP "
"for authorization policies."
msgstr ""
"Dies ist eine Komma-separierte Liste an IP-Adressen, die eine die statt "
"ihrer eigenen IP-Adresse eine andere IP-Adresse für Authorisierungs-"
"Richtlinien mitschicken dürfen."

msgid "OCRA settings"
msgstr "OCRA Einstellungen"

msgid "maximum concurrent OCRA challenges"
msgstr "Maximale Anzahl an gleichzeitigen OCRA Challenges"

msgid "This is the maximum concurrent challenges per OCRA Token."
msgstr ""
"Das ist die maximale Anzahl an gleichzeitigen OCRA Challenges, die für einen "
"OCRA Token angefordert werden können."

msgid "OCRA challenge timeout"
msgstr "Timeout für OCRA Challenge"

msgid "Misc settings"
msgstr "Diverse Einstellungen"

msgid "DefaultResetFailCount"
msgstr "Standardmäßig Fehlzähler zurücksetzen"

msgid "Will reset the fail counter when the user authenticated successfully"
msgstr ""
"Setzt den Fehlzähler zurück, wenn der Benutzer sich mit diesem Token "
"erfolgreich angemeldet hat."

msgid "DefaultMaxFailCount"
msgstr "Standard Maximalwert für den Fehlzähler"

msgid "This is the maximum allowed failed logins for a new enrolled token."
msgstr ""
"Das ist die maximale Anzahl an fehlgeschlagene Anmeldeversuchen mit einem "
"Token. Danach ist der Token gesperrt bis der Fehlzähler wieder manuell "
"zurückgesetzt wird."

msgid "DefaultSyncWindow"
msgstr "Standard Resynchronisierungsfenster"

msgid ""
"A new token will have this windows to do the manual or automatic OTP sync."
msgstr ""
"Dies ist das Resynchronisierungsfenster für automatische und manuelle "
"Resynchronisation eines Tokens."

msgid "DefaultOtpLen"
msgstr "Standard OTP Länge"

msgid "A new token will be set to this OTP length."
msgstr "Der OTP-Wert eines neuen Tokens wird mit dieser Länge interpretiert."

msgid "DefaultCountWindow"
msgstr "Standard Zählerfenster"

msgid "This is the default look ahead window for counter based tokens."
msgstr ""
"In diesem Zählerfenster wird standardmäßig bei einem neuen Token der OTP "
"Wert gesucht."

msgid "DefaultChallengeValidityTime"
msgstr "Standard Gültigkeitszeitraum einer Challenge"

msgid "Default validity timeframe of a challenge."
msgstr "Standard Gültigkeits-Zeitfenster für eine Challenge"

msgid "default OCRA suite"
msgstr "Standard OCRA-Suite"

msgid ""
"This is the suite for newly enrolled OCRA tokens. Default is OCRA-1:HOTP-"
"SHA256-8:C-QA08"
msgstr ""
"Dies ist die standardmäßige OCRA-Suite für einen neu ausgerollten OCRA-"
"Token. Standard: OCRA-1:HOTP-SHA256-8:C-QA08"

msgid "default QR suite"
msgstr "Standard QR-Suite"

msgid ""
"This is the suite for newly enrolled QR tokens. Default is OCRA-1:HOTP-"
"SHA256-6:C-QA64"
msgstr ""
"Dies ist die standardmäßige QR-OCRA-Suite für einen neu ausgerollten QR-OCRA-"
"Token. Standard: OCRA-1:HOTP-SHA256-6:C-QA64"

msgid "Selfservice portal"
msgstr "Selbstverwaltungsportal"

msgid "display realm select box"
msgstr "Realm-Auswahlliste anzeigen"

msgid ""
"If checked a realm dropdown box will be displayed on the selfservice portal "
"logon page."
msgstr ""
"Eine Dropdown Liste wird angezeigt, aus der der Benutzer den Realm auswählen "
"kann, in dem er sich im Selbstverwaltungsportal anmelden will."

msgid "Client Identification with Proxy"
msgstr "Client Identifikation über Proxy"

msgid "Support for HTTP_X_FORWARDED_FOR"
msgstr "Unterstützung von HTTP_X_FORWARDED_FOR"

msgid "Support for HTTP_FORWARDED"
msgstr "Unterstützung von HTTP_FORWARDED"

msgid "Trusted Forwarding Proxy"
msgstr "Vertrauens Proxy"

msgid ""
"The ip address of the trusted forwarding proxy, which provides the "
"REMOTE_ADDR."
msgstr ""
"Die IP Adresse des weiterleitenden Proxies, der durch die REMOTE_ADDR "
"bestimmt ist."

msgid "System config"
msgstr "System Konfiguration"

msgid "Save config"
msgstr "Konfiguration speichern"

msgid "Tokentype Configuration"
msgstr "Konfiguration der Tokentypen"

msgid "LSE LinOTP Support and Subscription"
msgstr "LSE LinOTP Support und Subskription "

msgid "Set Support and Subscription"
msgstr "Support und Subskription registrieren"

msgid "Please choose your support and subscription file"
msgstr "Bitte wählen Sie eine Support- und Subskriptions-Datei"

msgid "LinOTP - the open source solution for two factor authentication."
msgstr "LinOTP - die Open Source Lösung für zwei Faktor Authentisierung."

msgid "Copyright (C) 2010 - 2015 LSE Leading Security Experts GmbH"
msgstr "Copyright (C) 2010 - 2015 LSE Leading Security Experts GmbH"

msgid "Licensed under AGPLv3"
msgstr "Lizensiert unter AGPLv3"

msgid "For more information please visit:"
msgstr "Weitere Informationen finden Sie unter:"

msgid "or"
msgstr "oder"

msgid "Authors:"
msgstr "Autoren:"

msgid "About LSE LinOTP"
msgstr "Über LSE LinOTP"

msgid "You may reset the PINs for the tokens"
msgstr "Sie können die PINs zurücksetzen für Token"

msgid "PIN type"
msgstr "PIN Typ"

msgid "PIN (again)"
msgstr "PIN (wiederholen)"

msgid "Set PIN"
msgstr "PIN setzen"

msgid "The token will be enrolled for user"
msgstr "Ausrollen des Tokens für Benutzer"

msgid "Currently this token will not be assigned to any users."
msgstr "Dieser Token wird gerade keinem Benutzer zugewiesen."

msgid "[?]"
msgstr "[?]"

msgid ""
"If you select one user, this token will be automatically assigned to this "
"user. Anyhow, you can assign this token to any user later on."
msgstr ""
"Wenn Sie aber einen Benutzer auswählen, wird dieser Token automatisch dem "
"Benutzer zugewiesen. Sie können den Token aber auch nachträglich einem "
"Benutzer zuweisen."

msgid ""
"You selected more than one user. If you want to assign the token to a user "
"during enrollment, you need to select only one user.  Anyhow, you can assign "
"this token to any user later on."
msgstr ""
"Sie haben mehr als einen Benutzer ausgewählt. Wenn Sie den Token einem "
"Benutzer zuweisen wollen, dürfen Sie nur einen einzelnen Benutzer auswählen. "
"Sie können aber auch immer noch nachträglich den Token einem Benutzer "
"zuweisen."

msgid "Token type"
msgstr "Token Typ"

msgid "OCRA - challenge/response Token"
msgstr "OCRA - Challenge/Response Token"

msgid "Please enter or copy the OCRA key."
msgstr "Bitte geben Sie den OCRA Key ein."

msgid "OCRA key"
msgstr "OCRA Key"

msgid "Generate OCRA key."
msgstr "OCRA Key vom Server generieren lassen."

msgid "Enroll"
msgstr "ausrollen"

msgid ""
"Here you can search for the serial of a token.You need to enter the current "
"OTP value, and choose where you want to search for this token."
msgstr ""
"Hier können Sie nach der Seriennummer eines Tokens suchen. Sie müssen den "
"aktuellen OTP-Wert des Tokens eingeben und auswählen, wo und mit welchen "
"Kriterien Sie nach dem Token suchen wollen."

msgid "Beware: This can be time consuming!"
msgstr "Achtung: Das kann sehr zeitaufwändig sein!"

msgid "Type"
msgstr "Typ"

msgid "Assigned Token"
msgstr "Zugewiesene Token"

msgid "assigned"
msgstr "zugewiesen"

msgid "not assigned"
msgstr "nicht zugewiesen"

msgid "Realm"
msgstr "Realm"

msgid "Get Serial by OTP value"
msgstr "Bestimme Seriennummer über OTP-Wert"

msgid "Get Serial"
msgstr "Bestimme Seriennummer"

msgid "Here you can check your policies."
msgstr "Hier können Sie Ihre Richtlinien testen."

msgid ""
"You can enter the corresponding values and the system will check, if there "
"is any matching policy for this scenario."
msgstr ""
"Sie können entsprechende Werte eingeben und das System testet, ob es hierzu "
"einen passende Richtlinie gibt."

msgid "scope"
msgstr "Bereich"

msgid "realm"
msgstr "Realm"

msgid "action"
msgstr "Aktion"

msgid "user"
msgstr "Benutzer"

msgid "client"
msgstr "IP-Client"

msgid "This action is allowed by the following policy:"
msgstr "Diese Aktion wird durch die folgende Richtlinie erlaubt:"

msgid "This action is not allowed by any policy!"
msgstr "Diese Aktion wird von keiner Richtlinie erlaubt!"

msgid ""
"Here you can export token information of the tokens you are allowed to view "
"to a CSV file."
msgstr ""
"Hier können Sie die Informationen der Token als CSV-Datei exportieren, die "
"Sie berechtigt sind einzusehen."

msgid ""
"You can enter additional attributes, you defined in the user mapping in the "
"UserIdResolver. These attributes will be added to the CSV file."
msgstr ""
"Sie können zusätzliche Attribute eingeben, die in den CSV-Export mit "
"aufgenommen werden sollen. Diese Attribute müssen im Attribute-Mapping im "
"UserIdResolver definiert sein."

msgid "Export token information"
msgstr "Tokeninformationen exportieren"

msgid "Export"
msgstr "Exportieren"

msgid "Here you can export the audit information to a CSV file."
msgstr "Hier können Sie die Auditinformationen als CSV-Datei exportieren."

msgid "Number of audit entries to export"
msgstr "Anzahl der zu exportierenden Auditeinträge"

msgid "Enter the number of audit entries you want to export."
msgstr ""
"Bitte geben Sie die Anzahl der Auditeinträge ein, die Sie exportieren wollen."

msgid "Page to export"
msgstr "Zu exportierende Seite"

msgid "Enter the page of the audit entries you want to export."
msgstr ""
"Bitte geben Sie die Audit-Seite mit den Auditeinträgen an, die Sie "
"exportieren wollen."

msgid "Export audit information"
msgstr "Audit exportieren"

msgid "Here you can copy the OTP PIN from one token to the other."
msgstr ""
"Hier können Sie die OTP PIN eines Tokens auf einen anderen Token übertragen, "
"ohne die PIN zu kennen."

msgid ""
"Please enter the serial number of the token with the existing PIN and the "
"serial number of the token, that should get the same PIN."
msgstr ""
"Bitte geben Sie die Seriennummer des Tokens mit der existierenden PIN und "
"die Seriennummer des Tokens, der die PIN neu bekommen soll, ein."

msgid "from token"
msgstr "vom Token"

msgid "to token"
msgstr "zum Token"

msgid "Copy PIN"
msgstr "Kopiere PIN"

msgid ""
"Here you can upload the XML file that came with your SafeNet eToken PASS."
msgstr ""
"Hier können Sie die XML-Datei für Ihre SafeNet eToken PASS importieren."

msgid "Please choose the token file"
msgstr "Bitte wählen Sie eine Tokendatei"

msgid "Hash Algorithm"
msgstr "Hash Algorithmus"

msgid "automatic detection"
msgstr "automatisch erkennen"

msgid "Target realm"
msgstr "Ziel Realm"

msgid "Aladdin XML Token file"
msgstr "Aladdin XML Tokendatei"

msgid "load token file"
msgstr "Tokendatei laden"

msgid ""
"Here you may upload the XML file of any OATH compliant OTP Token.The LinOTP "
"server will automatically recognize if the token is an HOTP (event based) or "
"a TOTP (time based) token. If the HMAC secrets are encrypted you either need "
"- depending on the encryption - the password or the encryption key."
msgstr ""
"Hier können Sie die XML-Datei für OATH kompatible Token importieren. LinOTP "
"erkennt automatisch, ob die Token ereignis (HOTP) oder zeitbasiert (TOTP) "
"sind. Wenn die HMAC Seeds verschlüsselt sind, müssen Sie - abhängig von der "
"Verschlüsselung - entweder ein Passwort oder den Verschlüsselungskey angeben."

msgid ""
"Check the serial numbers for OATH compliance (non-compliant serial numbers "
"will be ignored)"
msgstr ""
"Überprüfe die Seriennummern auf OATH Compliance. Token mit Seriennummern, "
"die nicht compliant sind, werden ignoriert."

msgid "plain value"
msgstr "Unverschlüsselte Werte"

msgid "preshared key"
msgstr "Mit Preshared Key verschlüsselt"

msgid "password protected"
msgstr "Mit Passwort verschlüsselt"

msgid "PSKC Key file"
msgstr "PSKC Datei"

msgid ""
"Here you can upload a csv file for your OATH token. The file is supposed to "
"contain one token per line"
msgstr ""
"Hier können Sie eine CSV Datei importieren, die OATH Token Definitionen "
"enthält. Diese Datei muss einen Token pro Zeile enthalten."

msgid "For HOTP and TOTP tokens:"
msgstr "Für HOTP und TOTP Token:"

msgid "serial number, seed, type, otplen, timeStep"
msgstr "Seriennummer, Seed, Typ, OTP-Länge, Zeitschritt"

msgid "For OCRA tokens:"
msgstr "Für OCRA Token:"

msgid "serial number, seed, type, ocrasuite"
msgstr "Seriennummer, Seed, Typ, OCRA-Suite"

msgid ""
"type (default hotp), otplen (default 6), timeStep (default 30) and ocrasuite "
"are optional."
msgstr ""
"Die Spalten Typ (HOTP), OTP-Länge (6), Zeitschritt (30) und OCRA-Suite sind "
"optional."

msgid "OATH csv Token file"
msgstr "OATH CSV Tokendatei"

msgid ""
"Here you can upload a csv file for your Yubikey token. The file is supposed "
"to contain one token per line"
msgstr ""
"Hier können Sie eine CSV Datei importieren, die Yubikey Token Definitionen "
"enthält. Diese Datei muss einen Token pro Zeile enthalten und wurde mit der "
"Yubikey Personalisierungs GUI erstellt."

msgid "Yubikey csv Token file"
msgstr "Yubikey CSV Tokendatei"

msgid ""
"Here you can upload the data file that came with your Tagespasswort tokens."
msgstr ""
"Hier können Sie die Datei importieren, die mit Ihren Tagespasswort-Token kam."

msgid "Tagespasswort Token file"
msgstr "Tagespasswort Tokendatei"

msgid "Upload the eToken data file:"
msgstr "eToken .dat Datei hochladen:"

msgid "eToken dat file"
msgstr "eToken .dat Datei"

msgid "Here you can upload the XML file that came with your Feitian tokens."
msgstr "Hier können Sie die XML-Datei für Ihre Feitian Token importieren."

msgid "Feitian XML Token file"
msgstr "Feitian XML Tokendatei"

msgid "Import tokens from VASCO DPX file"
msgstr "VASCO DPX Tokendatei importieren"

msgid "OTP length"
msgstr "OTP-Länge"

msgid "Transport key:"
msgstr "Transportschlüssel:"

msgid "Vasco dpx file"
msgstr "VASCO DPX-Datei"

msgid "Here you can import your policy file."
msgstr "Hier können Sie Ihre Richtlinien-Datei importieren."

msgid "Please choose the policy file"
msgstr "Bitte wählen Sie eine Richtlinien-Datei"

msgid "Import policies"
msgstr "Richtlinien importieren"

msgid "Import policy file"
msgstr "Richtlinien-Datei importieren"

msgid "Create a new realm or select one available realm"
msgstr ""
"Hier können Sie einen neuen Realm anlegen oder einen existierenden bearbeiten"

msgid "New"
msgstr "Neu"

msgid "Edit"
msgstr "Bearbeiten"

msgid "Delete"
msgstr "Löschen"

msgid "Set Default"
msgstr "Als Standard-Realm setzen"

msgid "Clear Default"
msgstr "Standard entfernen"

msgid "Create a new or select one available UserIdResolver"
msgstr ""
"Hier können Sie einen neuen Resolver anlegen oder einen existierenden "
"bearbeiten"

msgid "Resolver"
msgstr "IdResolver"

msgid "Which type of resolver do you want to create?"
msgstr "Welchen Typ UserIdResolver wollen Sie neu anlegen?"

msgid "Creating a new UserIdResolver"
msgstr "Einen neuen UserIdResolver anlegen"

msgid "LDAP"
msgstr "LDAP"

msgid "SQL"
msgstr "SQL"

msgid "Flatfile"
msgstr "Flatfile"

msgid "Here you can add or remove existing resolvers to the realm"
msgstr ""
"Hier können Sie existierende Resolver zu einem Realm hinzufügen oder von "
"einem Realm entfernen"

msgid "You are creating a new realm."
msgstr "Sie legen hier einen neuen Realm an."

msgid "You may add resolvers by holding down Ctrl-Key and left-clicking."
msgstr ""
"Sie können Resolver hinzufügen, indem Sie die Strg-Taste halten und links "
"klicken."

msgid "Realm name"
msgstr "Realmname"

msgid "Here you may define the resolvers belonging to the realm"
msgstr "Hier können Sie definieren, welche Resolver zu dem Realm gehören"

msgid "Edit Realm"
msgstr "Realm bearbeiten"

msgid "Save"
msgstr "Speichern"

msgid ""
"The following tokens will be permanently deleted and can not be recovered."
msgstr ""
"Die folgenden Token werden endgültig gelöscht und können nicht wieder "
"hergestellt werden."

msgid "Delete selected tokens?"
msgstr "Ausgewählte Token löschen?"

msgid "Delete tokens"
msgstr "Token löschen"

msgid "Enrolled the token"
msgstr "Der Token"

msgid "for user"
msgstr "wurde ausgerollt für Benutzer"

msgid "token enrollment"
msgstr "Token ausgerollt"

msgid "OK"
msgstr "OK"

msgid "Token serial: "
msgstr "Seriennummer: "

msgid ""
"The token was lost? You may enroll a temporary token and automatically "
"disable the lost token."
msgstr ""
"Der Token ging verloren? Sie können einen neuen temporären Token ausrollen. "
"Dabei wird der verlorene Token automatisch deaktiviert."

msgid "- Select Temporary Token Type -"
msgstr "- Temporären Token Typ wählen -"

msgid "Password Token"
msgstr "Passwort Token"

msgid "Email Token"
msgstr "E-Mail Token"

msgid "Lost Token"
msgstr "Verlorener Token"

msgid "Token info"
msgstr "Tokeninfo"

msgid "Hashlib"
msgstr "Hash Algorithmus"

msgid "Counter Window"
msgstr "Zählerfenster"

msgid "Max Fail Counter"
msgstr "Maximalwert für den Fehlzähler"

msgid "Max Auth Count"
msgstr "Maximale versuchte Authentisierungen"

msgid "Max Successful Auth Count"
msgstr "Maximale erfolgreiche Authentisierungen"

msgid "Validity start"
msgstr "Start Gültigkeitszeitraum"

msgid "Validity end"
msgstr "Ende Gültigkeitszeitraum"

msgid "Sync Window"
msgstr "Resynchronisierungsfenster"

msgid "Time Window"
msgstr "Zeitfenster"

msgid "Time Shift"
msgstr "Zeitversatz"

msgid "set Hashlib"
msgstr "setze Hash Algorithmus"

msgid "set OTP length"
msgstr "setze OTP-Länge"

msgid "set Counter Window"
msgstr "setze Zählerfenster"

msgid "set Max Failcount"
msgstr "setze Fehlzähler"

msgid "set Max Auth Count"
msgstr "setze maximal versuchte Authentisierungen"

msgid "set Max Successful Auth Count"
msgstr "setze maximal erfolgreiche Authentisierungen"

msgid "Mobile phone number"
msgstr "Mobiltelefonnummer"

msgid "set Sync Window"
msgstr "setze Resynchronisierungsfenster"

msgid "set Time Window"
msgstr "setze Zeitfenster"

msgid "set Time Shift"
msgstr "setze Zeitversatz"

msgid "set Time Step"
msgstr "setze Zeitschritt"

msgid "set Description"
msgstr "setze Beschreibung"

msgid "You may resync the token:"
msgstr "Resynchronisieren des Tokens:"

msgid "Therefor please enter two OTP values."
msgstr "Hierzu geben Sie bitte zwei aufeinanderfolgende OTP-Werte ein."

msgid "Resync Token"
msgstr "Token synchronisieren"

msgid "Resync"
msgstr "Synchronisieren"

msgid "Here you may define to which realms the token shall belong to:"
msgstr ""
"Hier können Sie definieren, zu welchen Realms dieser Token gehören soll:"

msgid "You may add realms by holding down Ctrl-Key and left-clicking."
msgstr ""
"Sie können Realms hinzufügen, indem Sie die Strg-Taste halten und links "
"klicken."

msgid "Edit Realms of Token"
msgstr "Realms des Tokens bearbeiten"

msgid "You may get OTP values for token:"
msgstr "Für diesen Token können Sie OTP-Werte anfragen:"

msgid "Enter the number, how many OTP values you want to retrieve:"
msgstr "Bitte geben Sie die Anzahl der anzufragenden OTP-Werte ein:"

msgid "Get OTP values"
msgstr "OTP Werte anfragen"

msgid "The following Tokens will be unassigned from the their users:"
msgstr "Die Zuweisungen der folgenden Token werden entfernt:"

msgid ""
"The users will not be able to authenticate with this token anymore. Are you "
"sure?"
msgstr ""
"Die Benutzer werden nicht mehr in der Lage sein, sich mit diesen Token zu "
"authentisieren. Sind Sie sicher?"

msgid "Unassign selected tokens?"
msgstr "Zuweisung der ausgewählten Token aufheben?"

msgid "Unassign"
msgstr "Zuweisung aufheben"

msgid "Do you want to delete the realm"
msgstr "Wollen Sie den Realm löschen "

msgid "Deleting realm"
msgstr "Realm löschen"

msgid "Do you want to delete the resolver?"
msgstr "Wollen Sie den Resolver löschen?"

msgid "Name"
msgstr "Name"

msgid "Deleting resolver"
msgstr "Resolver löschen"

msgid "Token enrolled. Use the old PIN with the new password."
msgstr ""
"Der temporärer Token wurde ausgerollt. Der Benutzer soll seine alte PIN "
"zusammen mit dem neuen Passwort verwenden."

msgid "The temporary token can be used till the end date."
msgstr "Der temporäre Token kann bis zum Ablaufdatum verwendet werden."

msgid "Serial"
msgstr "Seriennummer"

msgid "Password"
msgstr "Passwort"

msgid "End date"
msgstr "Ablaufdatum"

msgid "New Temporary Token"
msgstr "Neuer temporärer Token"

msgid "Server Configuration"
msgstr "Server-Konfiguration"

msgid "Resolver name"
msgstr "Resolver Name"

msgid "Server-URI"
msgstr "Server URI"

msgid "CA Certificate"
msgstr "CA Zertifikat"

msgid ""
"If you are using LDAPS you can enter the CA certificate in PEM format here."
msgstr ""
"Wenn Sie LDAPS verwenden, können Sie hier das CA Zertifikat im PEM Format "
"hineinkopieren."

msgid "BaseDN"
msgstr "Basis DN"

msgid "BindDN"
msgstr "Bind DN"

msgid "Bind Password"
msgstr "Bind Passwort"

msgid "Sizelimit"
msgstr "Größenlimit"

msgid "No anonymous referral chasing"
msgstr "Kein anonymes Verfolgen der Referrals"

msgid "Test LDAP Server connection"
msgstr "LDAP Server Verbindung testen"

msgid "Testing connection ..."
msgstr "Teste Verbindung..."

msgid "LDAP attributes"
msgstr "LDAP Attribute"

msgid "Mapping Attributes"
msgstr "Mapping Attribute"

msgid "LoginName Attribute"
msgstr "Attribut Loginname "

msgid "Searchfilter"
msgstr "Suchfilter"

msgid "Userfilter"
msgstr "Benutzerfilter"

msgid "Attribute mapping"
msgstr "Attributszuordnung"

msgid ""
"The UID (unique identifier) for your LDAP objects - could be DN, GUID or "
"entryUUID (LDAP) or objectGUID (Active Directory)"
msgstr ""
"Der UID (unique identifier) für die LDAP Objecte - könnte DN, GUID oder "
"entryUUID (LDAP) oder objectGUID (Active Directory) sein."

msgid "UID Type"
msgstr "UID Typ"

msgid "Preset Active Directory"
msgstr "Vorbelegen für Active Directory"

msgid "Preset LDAP"
msgstr "LDAP vorbelegen"

msgid "LDAP Resolver"
msgstr "LDAP Resolver"

msgid "Test LDAP connection"
msgstr "LDAP Verbindung testen"

msgid "Preset AD"
msgstr "AD vorbelegen"

msgid "Server config"
msgstr "Serverkonfiguration"

msgid "Driver"
msgstr "Treiber"

msgid "Server"
msgstr "Server"

msgid "Port"
msgstr "Port"

msgid "Database"
msgstr "Datenbank"

msgid "User"
msgstr "Benutzer"

msgid "Database table"
msgstr "Datenbanktabelle"

msgid "Limit"
msgstr "Limit"

msgid "Database encoding"
msgstr "Datenbank-Kodierung"

msgid "Additional connection parameters"
msgstr "Zusätzliche Verbindungsparameter"

msgid "Test SQL connection"
msgstr "SQL Verbindung testen"

msgid "Testing connections..."
msgstr "Teste LDAP Verbindung..."

msgid "SQL attributes"
msgstr "SQL Attribute"

msgid "Where statement"
msgstr "Where Anweisung"

msgid "SQL Resolver"
msgstr "SQL Resolver"

msgid "File configuration"
msgstr "Datei-Konfiguration"

msgid "filename"
msgstr "Dateiname"

msgid "File Resolver"
msgstr "Datei Resolver"

msgid "Resyncing of token failed"
msgstr "Die Resynchronisierung des Tokens ist fehlgeschlagen."

msgid "Resynced token successfully"
msgstr "Der Token wurde erfolgreich synchronisiert."

msgid "set PIN successfully"
msgstr "PIN erfolgreich gesetzt."

msgid "When displaying Token information you may only select one single Token."
msgstr ""
"Wenn Sie Tokeninformationen anzeigen wollen, dürfen Sie nur einen einzelnen "
"Token auswählen."

msgid "When retrieving the token type you may only select one single Token."
msgstr ""
"Wenn Sie den Tokentypus bestimmen wollen, dürfen Sie nur einen einzelnen "
"Token auswählen."

msgid "Error: unknown tokentype in function token_enroll()"
msgstr "Fehler: unbekannter Tokentyp in der Funktion <em>token_enroll()</em>."

msgid "Could not find a token for this OTP value."
msgstr "Zu diesem OTP-Wert konnte kein Token ermittelt werden."

msgid "Error finding a token to this OTP value."
msgstr "Fehler beim Ermitteln eines Tokens zu diesem OTP-Wert."

msgid "Failed to communicate to LinOTP server"
msgstr "Kommunikation mit dem LinOTP-Server fehlgeschlagen!"

msgid "unknown token type to load!"
msgstr "Unbekannter Tokentyp beim Import!"

msgid "You may only upload support subscription files ending with .pem"
msgstr ""
"Die Supportdatei, die Sie hochladen, muss die Dateiendung <em>.pem</em> "
"haben."

msgid ""
"Error saving SMS configuration. Please check your configuration and your "
"server"
msgstr ""
"Fehler beim Speichern der SMS Provider Konfiguration. Bitte überprüfen Sie "
"die Konfiguration auf dem Server."

msgid ""
"Error saving system configuration. Please check your configuration and your "
"server"
msgstr ""
"Fehler beim Speichern der Systemkonfiguration. Bitte überprüfen Sie die "
"Konfiguration auf dem Server."

msgid ""
"Error saving system checkboxes configuration. Please check your "
"configuration and your server"
msgstr ""
"Fehler beim Speichern der Systemcheckboxen. Bitte überprüfen Sie die "
"Konfiguration auf dem Server."

msgid ""
"Regexp error in realm. You need to select ONE realm to set it as default."
msgstr ""
"Fehler im regulären Ausdruck des Realms. Sie dürfen nur <em>einen</em> Realm "
"auswählen, um diesen zum Standard-Realm zu machen."

msgid "There is an error in the realm name!"
msgstr "Fehler im Realmnamen!"

msgid "Policy set."
msgstr "Richtlinie gespeichert."

msgid "Policy name is not defined!"
msgstr "Der Name der Richtlinie ist nicht definiert!"

msgid "Policy deleted."
msgstr "Richtlinie gelöscht."

msgid "Error fetching list!"
msgstr "Fehler beim Abrufen der Liste!"

msgid "created token with serial"
msgstr "Token erfolgreich erzeugt. Seriennummer:"

msgid "losttoken failed"
msgstr "Verlorener Token fehlgeschlagen"

msgid "set token PIN failed"
msgstr "Setzen der Token PIN fehlgeschlagen"

msgid "Error while fetching the tokentype"
msgstr "Fehler beim Bestimmen des Tokentyps"

msgid "Error creating token"
msgstr "Fehler beim Erzeugen des Tokens"

msgid "Failed"
msgstr "Fehlgeschlagen"

msgid "Failed to import token"
msgstr "Import der Token fehlgeschlagen"

msgid "Token import result"
msgstr "Ergebnis des Tokenimports"

msgid "Failed to import policies"
msgstr "Import der Richtlinien fehlgeschlagen"

msgid "Policy import result"
msgstr "Ergebnis des Richtlinienimports"

msgid "Failed to load support subscription"
msgstr "Die Registrierung der Supportdaten ist fehlgeschlagen"

msgid "Support subscription import result"
msgstr "Ergebnis des Support Registrierung"

msgid "Error saving ldap configuration."
msgstr "Fehler beim Speichern der LDAP Konfiguration."

msgid "Error saving realm configuration."
msgstr "Fehler beim Speichern der Realm Konfiguration"

msgid "Realm created"
msgstr "Realm angelegt"

msgid "Error setting Token realms"
msgstr "Fehler beim Setzen der Tokenrealms"

msgid "Error saving file configuration"
msgstr "Fehler beim Speichern der Datei Konfiguration"

msgid "Error saving sql configuration"
msgstr "Fehler beim Speichern der SQL Konfiguration"

msgid "Resolver deleted successfully"
msgstr "Der Resolver wurde erfolgreich gelöscht"

msgid "Failed deleting resolver"
msgstr "Löschen des Resolvers fehlgeschlagen"

msgid "Realm deleted"
msgstr "Realm gelöscht"

msgid "Failed deleting Realm"
msgstr "Löschen des Realms fehlgeschlagen"

msgid "Error in regular expression for"
msgstr "Fehler im regulären Ausdruck für"

msgid "LDAP Server configuration seems to be OK! Number of users found"
msgstr ""
"LDAP Server Konfiguration scheint OK!\n"
"Anzahl der gefundenen Benutzer "

msgid "Error loading LDAP resolver"
msgstr "Fehler beim Laden des LDAP Resolvers"

msgid "Error loading SQL resolver"
msgstr "Fehler beim Laden des SQL Resolvers"

msgid "SQL config seems to be OK! Number of users found"
msgstr "SQL Konfiguration scheint OK! Anzahl der gefundenen Benutzer"

msgid "SQL config contains errors"
msgstr "SQL Konfiguration enthält Fehler"

msgid "Unknown PIN type"
msgstr "Unbekannter PIN Typ"

msgid "You entered invalid data. Please check all the Tabs!"
msgstr "Sie haben ungültige Daten eingegeben. Bitte prüfen Sie alle Reiter!"

msgid "Error occurred during processing"
msgstr "Fehler bei der Verarbeitung"

msgid ""
"You have defined UserIdResolvers. But you need to create at least one realm "
"that contains some of your UserIdResolvers. The realm Dialog will now open "
"to do this."
msgstr ""
"Sie haben UserIdResolver definiert. Sie müssen aber mindestens einen Realm "
"definieren, um Benutzern Token zuweisen zu können. Dazu wird nun der Realm-"
"Dialog geöffnet."

msgid "This realm is already the default realm."
msgstr "Dieser Realm ist bereits der Standard-Realm."

msgid "Incorrect or missing input at"
msgstr "Fehlerhafte oder fehlende Angaben in:"

msgid "Please have a look at each of the forms for more details."
msgstr ""
"Bitte überprüfen sie auf die einzelnen Konfigurations-Einstellungen für "
"weitere Details."

msgid "Form Validation Error"
msgstr "Formular Eingabe Fehler"

msgid "License reminder:"
msgstr "Lizenz Erinnerung:"

msgid "Support license installed successfully."
msgstr "Die Support Lizenz wurde erfolgreich installiert."

msgid "OATH Soft Token"
msgstr "OATH Softtoken"

msgid ""
"QR-Code for installing the token in OATH compatible Soft Tokens (FreeOTP, "
"Google Authenticator and other tokens using the 'otpauth:/' syntax)."
msgstr ""
"QR-Code zur Installation in verschiedenen OATH Softtoken Apps (FreeOTP, "
"Google Authenticator und andere Token welche die 'otpauth://' Syntax "
"unterstützen."

msgid "'OATH token' app"
msgstr "'OATH Token' App"

msgid "QR-Code for installing the token in the 'OATH Token' app for iOS."
msgstr "QR-Code zur Installation des Tokens in der 'OATH Token' App für iOS."

msgid "The OATH token seed for installing the token using manual input."
msgstr "Der OATH Token Seed zur manuellen Eingabe."

msgid "OTP values"
msgstr "OTP-Werte"

msgid "Your token"
msgstr "Ihr Token"

msgid "is of type"
msgstr "ist vom Typ"

msgid "Export policies"
msgstr "Richtlinien exportieren"

msgid "Active"
msgstr "Aktiv"

msgid "Policy name"
msgstr "Name der Richtlinie"

msgid "The name of the policy"
msgstr "Der Name der Richtlinie"

msgid "Scope"
msgstr "Bereich"

msgid "__undefined__"
msgstr "__inaktiv__"

msgid "Action"
msgstr "Aktionen"

msgid ""
"The action that should be allowed. These are actions like: enrollSMS, "
"enrollMOTP...The actions may be comma separated."
msgstr ""
"Die Aktion, die erlaubt sein sollen. Dies sind Aktionen wie 'enrollSMS', "
"'enrollMOTP'... Die Aktionen sind durch Kommata getrennt."

msgid "The user or usergroup the policy should apply to"
msgstr "Die Benutzer eine Gruppe für die die Richtlinie gelten soll"

msgid "The realm the policy applies to"
msgstr "Der Realm, für den die Richtlinie gelten soll"

msgid "Client"
msgstr "Client"

msgid "Comma separated list of client IPs and Subnets."
msgstr "Durch Kommata getrennte Liste von Client-IP-Adressen oder Subnetzen."

msgid "The time on which the policy should be applied"
msgstr "Die Zeit, zu welcher die Richtlinie gültig sein soll"

msgid "set policy"
msgstr "Richtlinie speichern"

msgid "delete policy"
msgstr "Richtlinie löschen"

msgid "clear"
msgstr "löschen"

msgid "hashlib"
msgstr "Hash Algorithmus"

msgid "count auth"
msgstr "Authentisierungszähler"

msgid "count auth max"
msgstr "Authentisierungszähler Maximum"

msgid "time window"
msgstr "Zeitfenster"

msgid "time shift"
msgstr "Zeitversatz"

msgid "mobile phone number"
msgstr "Mobiltelefonnummer"

msgid "Lost token"
msgstr "Verlorener Token"

msgid "set token realm"
msgstr "Tokenrealm setzen"

msgid "get OTP"
msgstr "OTP Werte anfragen"

msgid "Activate your OCRA Token"
msgstr "Aktivieren Sie Ihren OCRA Token"

msgid "Your OCRA Token :"
msgstr "Ihr OCRA Token:"

msgid "activate your OCRA Token"
msgstr "Aktivieren Sie Ihren OCRA Token"

msgid "finish your OCRA Token"
msgstr "OCRA Token fertigstellen"

msgid "Assign OTP Token"
msgstr "OTP Token zuweisen"

msgid ""
"You may either assign the token by entering the serial number or you can "
"enter an OTP value of the token and the system will try to identify the "
"token for you."
msgstr ""
"Sie können entweder einen Token zuweisen, indem Sie direkt die Seriennummer "
"eingeben, oder Sie können den Token über einen OTP-Wert bestimmen und dann "
"zuweisen."

msgid "The OTP value of the Token to assign"
msgstr "OTP-Wert des Tokens, der zugwiesen werden soll"

msgid "determine serial number"
msgstr "Seriennummer bestimmen"

msgid "Serialnumber of new Token"
msgstr "Seriennummer des neuen OTP Tokens"

msgid "assign Token"
msgstr "Token zuweisen"

msgid "LinOTP 2 User self service"
msgstr "LinOTP Selbstverwaltungsportal"

msgid "Selfservice Portal"
msgstr "Selbstverwaltungsportal"

msgid "Tokens for user:"
msgstr "Token des Benutzers:"

msgid "in realm"
msgstr "im Realm"

msgid "Activate your QR token"
msgstr "QR Token aktivieren"

msgid "Activate your OCRA token"
msgstr "OCRA token aktivieren"

msgid "Enroll OATH token"
msgstr "OATH Token ausrollen"

msgid "Enroll OATH soft token"
msgstr "OATH Softtoken ausrollen"

msgid "Assign Token"
msgstr "Token zuweisen"

msgid "Disable Token"
msgstr "Token deaktivieren"

msgid "Enable Token"
msgstr "Token aktivieren"

msgid "Reset Failcounter"
msgstr "Fehlzähler zurücksetzen"

msgid "set mOTP PIN"
msgstr "mOTP PIN setzen"

msgid "get OTP values"
msgstr "OTP Werte anfragen"

msgid "unassign Token"
msgstr "Tokenzuweisung aufheben"

msgid "delete Token"
msgstr "Token löschen"

msgid "History"
msgstr "Verlauf"

#, python-format
msgid ""
"Error enrolling token:\n"
" %s"
msgstr ""
"Fehler beim Ausrollen des Tokens:\n"
" %s"

#, python-format
msgid ""
"Token enrolled successfully:\n"
" %s"
msgstr ""
"Der Token wurde erfolgreich ausgerollt:\n"
" %s"

msgid "Delete OTP Token"
msgstr "OTP Token löschen"

msgid "selected Token"
msgstr "ausgewählter Token"

msgid "Disable OTP Token"
msgstr "OTP Token deaktivieren"

msgid "disable Token"
msgstr "Token deaktivieren"

msgid "Enable OTP Token"
msgstr "OTP Token aktivieren"

msgid "enable Token"
msgstr "Token aktivieren"

msgid "get OTP values from Token"
msgstr "OTP Werte vom Token anfragen"

msgid "Number of OTP values to retrieve"
msgstr "Anzahl der anzufragenden OTP-Werte"

msgid ""
"This is the LinOTP self service portal. You may login here with your "
"username and realm."
msgstr ""
"Dies ist das LinOTP Selbstverwaltungsportal. Sie können Sich hier mit Ihrem "
"Benutzernamen und Ihrem Realm anmelden."

msgid ""
"Within the self service portal you may reset the PINs of your tokens, assign "
"new tokens or resync your tokens."
msgstr ""
"Im Selbstverwaltungsportal können Sie bspw. die PIN Ihrer Token "
"zurücksetzen, neue Token ausrollen oder synchronisieren."

msgid "If you lost a token, you may also disable this token."
msgstr "Wenn Sie einen Token verloren haben, können Sie diesen deaktivieren."

msgid "Login to LinOTP self service"
msgstr "Anmeldung am LinOTP Selbstverwaltungsportal"

msgid "Username"
msgstr "Benutzername"

msgid "Failed to retrieve the OTP values of your token:"
msgstr "Das Anfordern der OTP-Werte ist fehlgeschlagen:"

msgid "reset Failcounter"
msgstr "Fehlzähler zurücksetzen"

msgid "Resync OTP Token"
msgstr "OTP Token synchronisieren"

msgid "resync OTP"
msgstr "OTP synchronisieren"

msgid "Reset mOTP PIN"
msgstr "mOTP PIN zurücksetzen"

msgid ""
"This resets the mOTP PIN, which is the PIN that is entered in the motp "
"application on your phone."
msgstr ""
"Dies setzt die mOTP PIN zurück. Diese PIN geben Sie in der motp App auf "
"Ihrem Telefon ein."

msgid "repeat mOTP PIN"
msgstr "mOTP PIN wiederholen"

msgid "The passwords do not match!"
msgstr "Die Passwörter sind nicht gleicht!"

msgid "Error setting mOTP PIN: "
msgstr "Fehler beim Setzen des mOTP PINs:"

msgid "mOTP PIN set successfully"
msgstr "mOTP PIN erfolgreich gesetzt."

msgid "Reset OTP PIN"
msgstr "OTP PIN zurücksetzen"

msgid "repeat PIN"
msgstr "PIN wiederholen"

msgid "Error setting PIN: "
msgstr "Fehler beim Setzen der PIN:"

msgid "PIN set successfully"
msgstr "PIN erfolgreich gesetzt"

msgid "Unassign OTP Token"
msgstr "OTP Tokenzuweisung aufheben"

msgid "Provision your OATH soft token"
msgstr "Rollen sie ihren OATH Token aus"

msgid ""
"You need an OATH compatible soft token app installed on your mobile device."
msgstr ""
"Sie müssen einen OATH kompatible Soft Token App auf ihrem Handy installiert "
"haben."

msgid "(FreeOTP, Google Authenticator or another OATH compatible soft token)"
msgstr ""
"(FreeOTP, Google Authenticator oder ein anderer OATH kompatibler Softtoken)"

msgid "Provision your soft token in LinOTP"
msgstr "Legen sie ihren Softtoken im LinOTP an"

msgid "Choose your token profile "
msgstr "Bitte wählen Sie ihren Token Type "

msgid "event based"
msgstr "ereignisbasiert"

msgid "time based"
msgstr "zeitbasiert"

msgid "and"
msgstr "und"

msgid "enroll your token"
msgstr "erstellen sie ihren Token"

msgid "enroll your event based token"
msgstr "erstellen sie ihren ereignis-basierten Token"

msgid "enroll your time based token"
msgstr "erstellen sie ihren zeit-basierten Token"

msgid "Install your soft token profile"
msgstr "Istallieren sie ihren Softtoken Typ"

msgid ""
"To install the token on your mobile device, scan the QR code below with your "
"soft token app or follow the link"
msgstr ""
"Um den Token in ihrem Mobilgerät zu installieren, scannen sie bitte den "
"unten stehenden QRCode ein oder folgen sie dem Link."

msgid "Provision your OATH Token"
msgstr "OATH Token registrieren"

msgid "1. You first need to install the oathtoken to your iPhone."
msgstr "1. Sie müssen zuerst die oathtoken App auf Ihrem iPhone installieren."

msgid "link for iPhone"
msgstr "Link für iPhone"

msgid ""
"Using the QR Code you can directly go to install the oath token on your "
"iPhone."
msgstr ""
"Mit dem QR Code können Sie direkt die oathtoken App auf Ihrem iPhone "
"installieren."

msgid "2. Then you may create a profile."
msgstr "2. Dann können Sie Ihren Token/das Profil erzeugen."

msgid "enroll OATH Token"
msgstr "OATH Token erzeugen"

msgid "3."
msgstr "3."

msgid "successfully created!"
msgstr "erfolgreich erzeugt!"

msgid "Click on this link to install the oathtoken profile to your iPhone:"
msgstr ""
"Klicken Sie ihn Ihrem Smartphone auf diesen Link, um das Profil auf Ihrem "
"iPhone zu installieren:"

msgid "install profile"
msgstr "Profil installieren"

msgid "Or you can scan the QR code below your iPhone to import the secret."
msgstr ""
"Alternativ scannen Sie den unten angezeigten QR Code mit Ihrem iPhone, um "
"das Profil zu importieren."

<<<<<<< HEAD
#~ msgid "Enter the realm, the tokens should part of:"
#~ msgstr "Zu welchem Realm sollen die Token zugeordnet werden:"

#~ msgid "Here you can upload your Vasco dpx file."
#~ msgstr "Hier können Sie Ihre VASCO DPX-Datei importieren."

=======
#~ msgid "Sms token"
#~ msgstr "SMS Token"

#~ msgid "Client Identification"
#~ msgstr "Client Identifikation"

#~ msgid "Client Identification with Proxy"
#~ msgstr "Client Identifikation über Proxy"

#~ msgid "Support for HTTP_X_FORWARDED_FOR"
#~ msgstr "Unterstützung von HTTP_X_FORWARDED_FOR"

#~ msgid "Support for HTTP_FORWARDED"
#~ msgstr "Unterstützung von HTTP_FORWARDED"

#~ msgid "Trusted Forwarding Proxy"
#~ msgstr "Vertrauens Proxy"

#~ msgid ""
#~ "The ip address of the trusted forwarding proxy, which provides the "
#~ "REMOTE_ADDR."
#~ msgstr ""
#~ "Die IP Adresse des weiterleitenden Proxies, der durch die REMOTE_ADDR "
#~ "bestimmt ist."

#~ msgid "Import tokens from VASCO DPX file"
#~ msgstr "VASCO DPX Tokendatei importieren"

#~ msgid "Transport key:"
#~ msgstr "Transportschlüssel:"

#~ msgid "Enter the realm, the tokens should part of:"
#~ msgstr "Zu welchem Realm sollen die Token zugeordnet werden:"

>>>>>>> 533e9fe3
#~ msgid "Please enter a valid email address!"
#~ msgstr "Bitte eine gültige E-Mail Adresse eingeben!"

#~ msgid "E-mail provider"
#~ msgstr "E-Mail Provider"

#~ msgid "SMS Timeout"
#~ msgstr "SMS Timeout"

#~ msgid "TOTP time Step"
#~ msgstr "TOTP Zeitschritt"

#~ msgid "TOTP time Shift"
#~ msgstr "TOTP Zeitversatz"

#~ msgid "TOTP time window"
#~ msgstr "TOTP Zeitfenster"

#~ msgid ""
#~ "You are using the open source version with community support. For "
#~ "professional support, feel free to contact LSE by email or by phone."
#~ msgstr ""
#~ "Dies ist die LinOTP Open Source Version mit Community Support. Für "
#~ "dedizierten Support stehen wir Ihnen gerne über E-Mail oder per Telefon "
#~ "zur Verfügung."

#~ msgid "Setting OTP PIN failed: %s"
#~ msgstr "Setzen der Token PIN ist fehlgeschlagen: %s"

#~ msgid "License is not valid!"
#~ msgstr "Keine gültige Lizenz!"

#~ msgid "License reminder: %r"
#~ msgstr "Lizenz Erinnerung: %r"

#~ msgid "License expired: %r"
#~ msgstr "Lizenz Erinnerung: %r"

#~ msgid "Comment"
#~ msgstr "Kommentar"

#~ msgid "Token #"
#~ msgstr "Tokenanzahl"

#~ msgid "Contact Name"
#~ msgstr "Kontakt"

#~ msgid "Contact Email"
#~ msgstr "Kontakt Email"

#~ msgid "Expire"
#~ msgstr "Ablaufdatum"

#~ msgid "Support"
#~ msgstr "Support"

#~ msgid "LSE LinOTP Support"
#~ msgstr "LSE LinOTP Support"

#~ msgid "Set Subscription"
#~ msgstr "Subskription registrieren"

#~ msgid "For professional LinOTP support and enterprise subscription, "
#~ msgstr "Zum Erwerb von "

#~ msgid "feel free to contact "
#~ msgstr "professionellen LinOTP Support und Subskription für Unternehmen"

#~ msgid "for support agreement purchase."
#~ msgstr "können Sie und gerne kontaktieren"

#~ msgid "or generate new one"
#~ msgstr "oder einen neuen generieren"

#~ msgid "Preset attributes for LDAP"
#~ msgstr "Werte vorbelegen für LDAP"

#~ msgid "Enroll Google Authenticator"
#~ msgstr "Google Authenticator ausrollen"

#~ msgid "Provision your Google Authenticator"
#~ msgstr "Google Authenticator registrieren"

#~ msgid "which is available in the appropriate app stores."
#~ msgstr "den es in den entsprechenden App Stores gibt."

#~ msgid "Provision your "
#~ msgstr "Anlegen eines "

#~ msgid " Google Authenticator"
#~ msgstr "Google Authenticator"

#~ msgid " in LinOTP:"
#~ msgstr "in LinOTP"

#~ msgid "enroll it!"
#~ msgstr "rollen Sie ihn aus!"

#~ msgid "Google Authenticator token successfully created!"
#~ msgstr "Google Authenticator Token wurde erfolgreich angelegt!"

#~ msgid "Load your Google Authenticator profile:"
#~ msgstr "Laden des Google Authenticator Profils:"

#~ msgid "To install the profile on your mobil, click on the QR code image"
#~ msgstr ""
#~ "Um das angelegte Profil auf ihrem Handy zu aktivieren, klicken sie auf "
#~ "das QR Code Bild"

#~ msgid ""
#~ " or scan the QR code below with your Google Authenticator mobile app."
#~ msgstr ""
#~ " oder scannen den fogenden QR Code mit ihrer Google Authenticator App ein."

#~ msgid "PIN"
#~ msgstr "PIN"

#~ msgid ""
#~ "1. You first need to install the google authenticator to your Android or "
#~ "iPhone."
#~ msgstr ""
#~ "1. Sie müssen erst den Google Authenticator auf Ihrem Android oder iPhone "
#~ "installieren."

#~ msgid "link for Android"
#~ msgstr "Link für Android"

#~ msgid ""
#~ "Using the QR code you can directly go to install the google authenticator "
#~ "on your iPhone."
#~ msgstr ""
#~ "Indem Sie mit Ihrem iPhone den QR Code einscannen, können Sie direkt den "
#~ "Google Authenticator auf Ihrem iPhone installieren."

#~ msgid "enroll Google Authenticator"
#~ msgstr "Google Authenticator registrieren"

#~ msgid "Click on this link to install the profile to your Android or iPhone:"
#~ msgstr ""
#~ "Klicken Sie auf Ihrem Smartphone auf diesen Link, um das Profil auf Ihrem "
#~ "Android oder iPhone zu installieren:"

#~ msgid "Enroll your TOTP Token"
#~ msgstr "Rollen Sie Ihren HOTP Token aus"

#~ msgid "digits"
#~ msgstr "Ziffern"

#~ msgid "enroll TOTP Token"
#~ msgstr "TOTP Token ausrollen"

#~ msgid "OtpAuth Softtoken Url"
#~ msgstr "OtpAuth Softtoken Url"

#~ msgid "Generate HMAC key."
#~ msgstr "HMAC Seed vom Server generieren lassen."

#~ msgid "Seed for HOTP token"
#~ msgstr "Seed des HOTP Token"

#~ msgid "Register totp"
#~ msgstr "TOTP registrieren"

#~ msgid "Generate HMAC key"
#~ msgstr "Generiere HMAC Key"

#~ msgid "timeStep"
#~ msgstr "Zeitschritt"

#~ msgid "URL for google Authenticator"
#~ msgstr "URL für Google Authenticator"

#~ msgid "Please enter or copy the HMAC key."
#~ msgstr "Bitte geben Sie das HMAC Seed ein."

#~ msgid "HMAC key"
#~ msgstr "HMAC Seed"

#~ msgid "OTP Length"
#~ msgstr "OTP-Länge"

#~ msgid "Here you can upload the data file that came with your eToken."
#~ msgstr ""
#~ "Hier können Sie die Datei importieren, die mit Ihren eToken ausgeliefert "
#~ "wurde."

#~ msgid "Pin"
#~ msgstr "PIN"

#~ msgid "LinOTP Support Info"
#~ msgstr "LinOTP Support Information"

#~ msgid "Credits to:"
#~ msgstr "Mit Unterstützung von:"

#~ msgid "About"
#~ msgstr "Über"

#~ msgid "Set License"
#~ msgstr "Lizenz setzen"

#~ msgid "LinOTP License"
#~ msgstr "LinOTP Lizenz"

#~ msgid "Please choose the license file"
#~ msgstr "Bitte wählen Sie eine Lizenzdatei"

#~ msgid "Failed to import license"
#~ msgstr "Import der Lizenz fehlgeschlagen"

#~ msgid "License import result"
#~ msgstr "Ergebnis des Lizenzimports"

#~ msgid "check PIN locally"
#~ msgstr "Überprüfe PIN"

#~ msgid "Seed for TOTP token"
#~ msgstr "Seed des TOTP Token"

#~ msgid "You can only define a lost token for an assigned token."
#~ msgstr ""
#~ "Sie können einen \"lost token\" nur für einen zugewiesenen Token "
#~ "erstellen."

#~ msgid "mOTP"
#~ msgstr "mOTP"

#~ msgid "Enroll HOTP"
#~ msgstr "HOTP ausrollen"

#~ msgid "Enroll TOTP"
#~ msgstr "TOTP ausrollen"

#~ msgid ""
#~ "path of top level help file (index.html, default: /usr/share/doc/"
#~ "linotpdoc/html)"
#~ msgstr ""
#~ "Pfad zur Toplevel Hilfe-Datei (index.html, default: /usr/share/doc/"
#~ "linotpdoc/html)"

#~ msgid "This is the location of your index.html file on the LinOTP server."
#~ msgstr ""
#~ "Das ist der Ort, wo auf dem LinOTP-Server die index.html der Hilfe liegt."

#~ msgid "Hello Kay"
#~ msgstr "Hallo Kay"

#~ msgid ""
#~ "<p>Your managed tokens exceed the number of the licensed tokens."
#~ "<br>Please upgrade your license.<br></p>"
#~ msgstr ""
#~ "<p>Die Anzahl der Token, die Sie verwalten, überschreitet die Anzahl der "
#~ "lizensierte Token.<br>Bitte aktualisieren Sie Ihre Lizenz.<br></p>"

#~ msgid "Alert"
#~ msgstr "Achtung"

#~ msgid ""
#~ "You may resync the token <span id=tokenid_resync></span>. Therefor please "
#~ "enter two OTP values."
#~ msgstr ""
#~ "Sie können den Token <span id=tokenid_resync></span> synchronisieren. "
#~ "Hierzu geben Sie bitte zwei aufeinanderfolgende OTP-Werte ein."

#~ msgid "elected Token"
#~ msgstr "ausgewählter Token"<|MERGE_RESOLUTION|>--- conflicted
+++ resolved
@@ -3284,14 +3284,6 @@
 "Alternativ scannen Sie den unten angezeigten QR Code mit Ihrem iPhone, um "
 "das Profil zu importieren."
 
-<<<<<<< HEAD
-#~ msgid "Enter the realm, the tokens should part of:"
-#~ msgstr "Zu welchem Realm sollen die Token zugeordnet werden:"
-
-#~ msgid "Here you can upload your Vasco dpx file."
-#~ msgstr "Hier können Sie Ihre VASCO DPX-Datei importieren."
-
-=======
 #~ msgid "Sms token"
 #~ msgstr "SMS Token"
 
@@ -3326,7 +3318,6 @@
 #~ msgid "Enter the realm, the tokens should part of:"
 #~ msgstr "Zu welchem Realm sollen die Token zugeordnet werden:"
 
->>>>>>> 533e9fe3
 #~ msgid "Please enter a valid email address!"
 #~ msgstr "Bitte eine gültige E-Mail Adresse eingeben!"
 
