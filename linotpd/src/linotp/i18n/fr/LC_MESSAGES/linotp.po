# French translations for LinOTP package - French messages for LinOTP.
#
#    LinOTP - the open source solution for two factor authentication
#    Copyright (C) 2010 - 2018 KeyIdentity GmbH
#
#    This file is part of LinOTP admin clients.
#
#    This program is free software: you can redistribute it and/or
#    modify it under the terms of the GNU Affero General Public
#    License, version 3, as published by the Free Software Foundation.
#
#    This program is distributed in the hope that it will be useful,
#    but WITHOUT ANY WARRANTY; without even the implied warranty of
#    MERCHANTABILITY or FITNESS FOR A PARTICULAR PURPOSE.  See the
#    GNU Affero General Public License for more details.
#
#    You should have received a copy of the
#               GNU Affero General Public License
#    along with this program.  If not, see <http://www.gnu.org/licenses/>.
#
#
#    E-mail: linotp@keyidentity.com
#    Contact: www.linotp.org
#    Support: www.keyidentity.com
#
msgid ""
msgstr ""
"Project-Id-Version: LinOTP 2\n"
"Report-Msgid-Bugs-To: EMAIL@ADDRESS\n"
"PO-Revision-Date: 2017-02-14 15:01+0100\n"
"Last-Translator: linotp@keyidentity.com\n"
"Language-Team: French <>\n"
"Language: fr\n"
"MIME-Version: 1.0\n"
"Content-Type: text/plain; charset=UTF-8\n"
"Content-Transfer-Encoding: 8bit\n"
"Plural-Forms: nplurals=2; plural=(n!=1);\n"
"X-Generator: Poedit 1.8.11\n"

#, python-format
msgid "Missing parameter: %r"
msgstr "Paramètre manquant : %r"

#, fuzzy
msgid "LinOTP Self Service"
msgstr "Portail d'auto-gestion LinOTP"

#, fuzzy
msgid "LinOTP Self Service Login"
msgstr "Portail d'auto-gestion LinOTP"

#, python-format
msgid ""
"Unable to instantiate the resolver %r.Please verify configuration or "
"connection!"
msgstr ""
"Impossible d'initier le résolveur %r. Vérifiez la configuration ou la "
"connexion !"

msgid "The name of the policy must not be empty"
msgstr "Le nom de la directive ne doit  pas être vide"

msgid "Thank you for your interest in our products."
msgstr "Merci de votre intérêt pour nos produits."

msgid ""
"Your current LinOTP Smart Virtual Appliancedemo license is about to expire "
"in a few days. For licenses for productive use or an extended evaluation "
"period, "
msgstr ""
"Votre licence actuelle  de demo LinOTP Smart Virtual Appliance expirera "
"d'ici quelques jours. Pour obtenir des licences destinées à un usage "
"productif ou pour prolonger votre période d'essai, "

msgid "please contact us"
msgstr "veuillez nous contacter"

msgid ""
"If you have questions about our products or your evaluation we are happy to "
"answer your inquiry. We would also like to learn about your feedback "
"concerning our products and your evaluation."
msgstr ""
"Nous serons heureux de répondre à toutes vos questions sur nos produits ou "
"votre évaluation. Nous souhaiterions également recevoir vos commentaires sur "
"nos produits et votre évaluation."

msgid "Sales hotline: "
msgstr " Assistance téléphonique commerciale"

msgid "+49 6151 86086 277"
msgstr "+49 6151 86086 277"

msgid "No valid session"
msgstr "Pas de session valide"

#, python-format
msgid "Error: %s"
msgstr "Erreur : %s"

msgid "The token you want to assign is  not contained in your realm!"
msgstr ""
"Le token que vous souhaitez attribuer ne se trouve pas dans votre domaine !"

msgid "The token is already assigned to another user."
msgstr "Le token est déjà attribué à un autre utilisateur."

#, python-format
msgid ""
"valid types are 'oathtoken' and 'googleauthenticator' and "
"'googleauthenticator_time'. You provided %s"
msgstr ""
"Les types valides sont \"oathtoken\", \"googleauthenticator\" et "
"\"googleauthenticator_time\". Il a été entré %s"

msgid "getotp is not activated."
msgstr "'getotp' n'est pas actif"

#, python-format
msgid "The serial %s does not belong to user %s@%s"
msgstr "Le numéro de série %s n'appartient pas à l'utilisateur %s@%s"

msgid "see policy definition."
msgstr "voir la définition de la directive."

#, python-format
msgid "selfservice/usergetmultiotp failed: %r"
msgstr "self-service/utilisateursemultioptéchoué:% r"

#, python-format
msgid "audit/search failed: %s"
msgstr "Erreur de recherche dans le journal d'audit : %s"

#, python-format
msgid "valid types are 'ocra' or 'ocra2'. You provided %s"
msgstr "Les valeurs valides sont \"ocra\" ou \"ocra2\". Vous avez entré %s"

msgid "Missing required parameter \"state\" or \"transactionid\"!"
msgstr ""
"Le paramètre requis « statut » ou « numéro de transaction » est manquant !"

msgid "Missing required parameter \"serial\" or \"user\"!"
msgstr "Le paramètre requis « série » ou « utilisateur » est manquant !"

msgid "Missing required parameter \"pass\"!"
msgstr "Le paramètre requis « réussi »  est manquant !"

#, python-format
msgid "You do not have the rights to see these realms: %r. Check the policies!"
msgstr ""
"Vous n'avez pas le droit de consulter les domaines suivants %r. Vérifiez les "
"règles !"

msgid "Support not available, your product is unlicensed"
msgstr "Aucun soutien par le support"

msgid "License already installed!"
msgstr " Licence déjà installée"

msgid "license file is empty!"
msgstr "Le fichier de licence est vide !"

msgid "signature could not be verified!"
msgstr "La signature n'est pas valide !"

msgid "no license expiration information in license "
msgstr "Aucune information concernant la date d'expiration de la licence"

msgid "no license subscription information in license"
msgstr "Aucune information concernant l'abonnement dans la licence"

msgid "invalid license (old license style)"
msgstr "Licence non valable (format de licence ultérieur)"

msgid "tokens used"
msgstr "token utilisé"

msgid "tokens supported"
msgstr "token sous license"

#, python-format
msgid "unsupported date format date %r"
msgstr "Format de date non pris en charge %r"

msgid "expired - valid till"
msgstr "expiré - valable jusqu'au"

#, python-format
msgid ""
"get_token_owner: The user %s/%s and the token %s is located in several "
"realms: %s!"
msgstr ""
"getTokenOwner : l'utilisateur %s/%s et le token %s sont contenus dans "
"plusieurs domaines : %s."

#, python-format
msgid ""
"get_token_owner: The user %s in the resolver %s for token %s could not be "
"found in any realm!"
msgstr ""
"getTokenOwner : l'utilisateur %s du résolveur %s concernant le token %s n'a "
"pu être trouvé dans aucun domaine !"

#, python-format
msgid ""
"You do not have the administrative right to do this. You are missing a "
"policy scope=%s, action=%s"
msgstr ""
"Vous ne disposez pas des droits d'administration pour exécuter cette tâche."
"ll vous manque un champ d'application de la politique=%s\" et \"action=%s\"."

#, python-format
msgid ""
"The maximum allowed number of tokens for the realm %s was reached. You can "
"not init any more tokens. Check the policies scope=enrollment, "
"action=tokencount."
msgstr ""
"Le nombre maximum de token dans le domaine %s a été atteint. Vous ne pouvez "
"plus déployer de token dans ce domaine. Veuillez vérifier la directive "
"scope=enrollment, action=tokencount."

#, python-format
msgid ""
"The maximum number of allowed tokens in realm %s is exceeded. Check policy "
"tokencount!"
msgstr ""
"Le nombre maximum de token pour le domaine %s a été atteint - Si nécessaire, "
"vérifiez les directives 'tokencount' !"

msgid ""
"You do not have the administrative right to get serials from this realm!"
msgstr ""
"Vous ne disposez pas de droits d'administration pour demander les numéros de "
"série de ce domaine !"

#, python-format
msgid "Failed to run getPolicyPost. Unknown method: %s"
msgstr "Erreur lors de la vérification de la directive - méthode inconnue %s"

msgid "You do not have system config read rights and not realm admin policies."
msgstr ""
"Vous ne disposez pas des droits pour lire la configuration du système ou les "
"directives d'administration du domaine."

msgid "You do not have any rights in any realm! Check the policies."
msgstr ""
"Vous avez pas de droit dans tous les domaines : vérifiez les directives."

#, python-format
msgid ""
"You do not have the administrative right to remove token %s. Check the "
"policies."
msgstr ""
"Vous ne disposez pas de droits d'administration afin de supprimer le token "
"%s - si nécessaire, vérifiez les directives."

#, python-format
msgid ""
"You do not have the administrative right to enable token %s. Check the "
"policies."
msgstr ""
"Vous ne disposez pas de droits d'administration afin d'activer le token %s - "
"si nécessaire, vérifiez les directives."

msgid ""
"You may not enable any more tokens. Your maximum token number is reached!"
msgstr ""
"Le maximum de token a été atteint - aucun autre token ne peut être activé."

#, python-format
msgid ""
"You may not enable any more tokens in realm %s. Check the policy 'tokencount'"
msgstr ""
"Aucun autre token ne peut être activé dans le domaine %s . Si nécessaire, "
"vérifiez la directive 'tokencount'."

#, python-format
msgid ""
"You do not have the administrative right to disable token %s. Check the "
"policies."
msgstr ""
"Vous ne disposez pas de droits d'administration afin de désactiver le token "
"%s - si nécessaire, vérifiez les directives."

#, python-format
msgid ""
"You do not have the administrative right to copy PIN of token %s. Check the "
"policies."
msgstr ""
"Vous ne disposez pas de droits d'administration afin de copier le code PIN "
"du token %s - Si nécessaire, vérifiez les directives."

#, python-format
msgid ""
"You do not have the administrative right to copy user of token %s. Check the "
"policies."
msgstr ""
"Vous ne disposez pas de droits d'administration afin de copier l'utilisateur "
"du token %s - Si nécessaire, vérifiez les directives."

#, python-format
msgid ""
"You do not have the administrative right to run the losttoken workflow for "
"token %s. Check the policies."
msgstr ""
"Vous ne disposez pas de droits d'administration afin de lancer le processus "
"'Lost token' pour le token %s - Si nécessaire, vérifiez les directives."

#, python-format
msgid ""
"You do not have the administrative right to run the getotp workflow for "
"token %s. Check the policies."
msgstr ""
"Vous ne disposez pas de droits d'administration afin de lancer le processus "
"'getotp' pour le token %s - Si nécessaire, vérifiez les directives."

msgid ""
"You do not have the administrative right to get serials by OTPs in this "
"realm!"
msgstr ""
"Vous ne disposez pas de droits d'administration pour identifier le numéro de "
"série dans ce domaine via OTP - Si nécessaire, vérifiez les directives."

msgid "Due to license restrictions no more tokens could be enrolled!"
msgstr ""
"Aucun token supplémentaire n'a pu être déployé à cause des restrictions de "
"licences !"

#, python-format
msgid "The tokentype '%s' could not be found."
msgstr "Le type de token '%s' n'a pas été trouvé."

#, python-format
msgid ""
"You do not have the administrative right to init token %s of type %s to user "
"%s@%s. Check the policies."
msgstr ""
"Vous ne disposez pas de droits d'administration pour déployer le token %s de "
"type %s pour l'utilisateur %s@%s - Si nécessaire, vérifiez les directives.."

msgid ""
"You do not have the administrative right to enroll tokens. Check the "
"policies."
msgstr ""
"Vous ne disposez pas de droits d'administration afin de déployer le token - "
"Si nécessaire, vérifiez les directives."

#, python-format
msgid "You do not have the administrative right to init token %s of type %s."
msgstr ""
"Vous ne disposez pas de droits d'administration afin de déployer le token %s "
"de type %s ."

msgid ""
"You may not enroll any more tokens. Your maximum token number is reached!"
msgstr ""
"Le nombre maximum de token a été atteint. Vous ne pouvez plus déployer des "
"token supplémentaires."

#, python-format
msgid ""
"You do not have the administrative right to unassign token %s. Check the "
"policies."
msgstr ""
"Vous ne disposez pas de droits d'administration afin de supprimer "
"l'attribution de l'utilisateur pour le token %s - Si nécessaire, vérifiez "
"les directives."

#, python-format
msgid ""
"You do not have the administrative right to assign token %s. Check the "
"policies."
msgstr ""
"Vous ne disposez pas de droits d'administration pour l'attribution de "
"l'utilisateur pour le token %s - Si nécessaire, vérifiez les directives."

#, python-format
msgid ""
"You do not have the administrative right to set MOTP PIN/ SC UserPIN for "
"token %s. Check the policies."
msgstr ""
"Vous ne disposez pas de droits d'administration pour définir le code UserPIN "
"MOTP PIN / S pour le token %s - Si nécessaire, vérifiez les directives."

#, python-format
msgid ""
"You do not have the administrative right to set Smartcard PIN for token %s. "
"Check the policies."
msgstr ""
"Vous ne disposez pas de droits d'administration pour définir le code PIN "
"Smardcard pour le token %s - Si nécessaire, vérifiez les directives."

#, python-format
msgid ""
"You do not have the administrative right to set OTP PIN for token %s. Check "
"the policies."
msgstr ""
"Vous ne disposez pas de droits d'administration pour définir le code PIN OTP "
"pour le token %s - Si nécessaire, vérifiez les directives."

#, python-format
msgid ""
"You do not have the administrative right to set token properties for %s. "
"Check the policies."
msgstr ""
"Vous ne disposez pas de droits d'administration pour définir les "
"caractéristiques du token %s - Si nécessaire, vérifiez les directives."

#, python-format
msgid ""
"You do not have the administrative right to resync token %s. Check the "
"policies."
msgstr ""
"Vous ne disposez pas de droits d'administration pour synchroniser le token "
"%s - Si nécessaire, vérifiez les directives."

#, python-format
msgid "You do not have the administrative right to list users in realm %s(%s)."
msgstr ""
"Vous ne disposez pas de droits d'administration afin d'afficher "
"l'utilisateur dans le domaine %s(%s)."

#, python-format
msgid ""
"You do not have the administrative right to get the token owner in realm "
"%s(%s)."
msgstr ""
"Vous ne disposez pas de droits d'administration pour afficher le "
"propriétaire du token dans le domaine %s(%s)."

#, python-format
msgid ""
"You do not have the administrative right to show status of token challenges "
"in realm %s(%s)."
msgstr ""
"Vous ne disposez pas de droits d'administration pour afficher l'état des "
"défis de token dans le domaine %s(%s)."

#, python-format
msgid ""
"You do not have the administrative right to remove tokens from realm %s. "
"Check the policies."
msgstr ""
"Vous ne disposez pas de droits d'administration pour supprimer les token "
"dans le domaine %s - Si nécessaire, vérifiez les directives."

#, python-format
msgid ""
"You do not have the administrative right to add tokens to realm %s. Check "
"the policies."
msgstr ""
"Vous ne disposez pas de droits d'administration pour ajouter des token dans "
"le domaine %s - Si nécessaire, vérifiez les directives."

#, python-format
msgid ""
"You may not put any more tokens in realm %s. Check the policy 'tokencount'"
msgstr ""
"Aucun autre token ne peut être ajouté dans le domaine %s - Si nécessaire, "
"vérifiez les directives 'tokencount'."

#, python-format
msgid ""
"You do not have the administrative right to reset token %s. Check the "
"policies."
msgstr ""
"Vous ne disposez pas de droits d'administration pour réinitialiser le token "
"%s - Si nécessaire, vérifiez les directives."

msgid ""
"You do not have the administrative right to import tokens. Check the "
"policies."
msgstr ""
"Il manque les droits d'administration pour l'import de token - Si "
"nécessaire, vérifiez les directives."

#, python-format
msgid ""
"You do not have the administrative right to import token files to realm %s. "
"Check the policies."
msgstr ""
"Il manque les droits d'administration pour importer des token pour le "
"domaine %s - Si nécessaire, vérifiez les directives."

#, fuzzy, python-format
msgid ""
"You do not have the administrative right to unpair token %s. Check the "
"policies."
msgstr ""
"Vous ne disposez pas de droits d'administration afin de supprimer "
"l'attribution de l'utilisateur pour le token %s - Si nécessaire, vérifiez "
"les directives."

#, python-format
msgid "Failed to run checkPolicyPre. Unknown method: %s"
msgstr "Erreur lors de la vérification de la directive - méthode inconnue : %s"

#, python-format
msgid "There is no policy gettoken/max_count definable for the tokentype %r"
msgstr "Il n'y a pas de directive 'gettoken/maxcount' pour le type de token %r"

msgid ""
"You do not have the administrative right to view the audit trail. You are "
"missing a policy scope=audit, action=view"
msgstr ""
"Vous ne disposez pas de droits d'administration afin d'afficher le journal "
"d'audit. À cet effet, il manque une directive 'scope=audit' et 'action=view'."

#, python-format
msgid "You do not have the administrative right to do an ocra/%s"
msgstr ""
"Vous ne disposez pas de droits d'administration pour la requête Ocra : ocra/"
"%s."

#, python-format
msgid ""
"You do not have the administrative right to manage tools. You are missing a "
"policy scope=tools, action=%s"
msgstr ""
"Vous n'avez pas les droits d'administration pour exécuter les outils. Pour "
"cela, il manque une directive avec \"scope=tools\" et \"action=%s\"."

#, python-format
msgid ""
"There is no policy selfservice/max_count definable for the token type %s."
msgstr ""
"Il n'y a pas de directive qui définit le max_count dans le Self-service pour "
"le type de token %s ."

#, python-format
msgid ""
"There is no policy selfservice/max_count defined for the tokentype %s in "
"realm %s."
msgstr ""
"Il n'y a pas de directive qui définit le max_count dans le selfservice pour "
"le type de token %s dans le domaine %s ."

msgid "The policy settings do not allow you to issue this request!"
msgstr "Les paramètres de directive empêchent cette requête !"

msgid "The policy settings do not allow you to request a serial by OTP!"
msgstr ""
"Les directives ne permettent pas de vérifier le numéro de série sur OTP !"

#, python-format
msgid "Unknown method in selfservice: %s"
msgstr "Méthode inconnue dans le portail d'auto-gestion : %s"

#, python-format
msgid "Policy check failed. You are not allowed to %s system config."
msgstr ""
"Requête non autorisée par la directive - il est impossible d'afficher ou de "
"modifier la configuration du système (%s)."

msgid ""
"The maximum number of allowed tokens per user is exceeded. Check the "
"policies scope=enrollment, action=maxtoken"
msgstr ""
"Le nombre maximum de token par utilisateur a été atteint. Veuillez vérifier "
"la directive scope=enrollment, action=tokencount."

#, fuzzy, python-format
msgid ""
"The maximum number of allowed tokens of type %s per user is exceeded. Check "
"the policies scope=enrollment, action=maxtoken%s"
msgstr ""
"Le nombre maximum de token par utilisateur a été atteint. Veuillez vérifier "
"la directive scope=enrollment, action=tokencount."

#, python-format
msgid "The provided PIN is too short. It should be at least %i characters."
msgstr ""
"Le code PIN entré est trop court. Il devrait avoir au moins %i caractères."

#, python-format
msgid ""
"The provided PIN is too long. It should not be longer than %i characters."
msgstr ""
"Le code PIN entré est trop long. Il devrait avoir au maximum %i caractères."

#, python-format
msgid ""
"The provided PIN does not contain characters of the group or it does "
"contains characters that are not in the group %s"
msgstr ""
"Le code PIN entré ne se compose pas de caractères de la définition des "
"caractères ou contient des caractères qui ne sont pas dans la définition des "
"caractères : %s"

msgid ""
"The provided PIN does not contain any letters. Check policy otp_pin_contents."
msgstr ""
"Le code PIN entré ne contient pas de lettres conformément à la directive "
"\"otp_pin_content\"."

msgid ""
"The provided PIN does not contain any numbers. Check policy otp_pin_contents."
msgstr ""
"Le code PIN entré ne contient pas de chiffres conformément à la directive "
"\"otp_pin_content\"."

msgid ""
"The provided PIN does not contain any special characters. It should contain "
"some of these characters like .: ,;-_<>+*~!/()=?$. Check policy "
"otp_pin_contents."
msgstr ""
"Le code PIN entré ne contient pas de caractères spéciaux conformément à la "
"directive \"otp_pin_content\". Les caractères spéciaux peuvent être .: ,;-_<>"
"+*~!/()=?$."

msgid ""
"The provided PIN does not contain any other characters. It should contain "
"some of these characters that are not contained in letters, digits and the "
"defined special characters. Check policy otp_pin_contents."
msgstr ""
"Le code PIN entré ne contient pas de caractères spéciaux conformément à la "
"directive \"otp_pin_content\". Le code PIN doit inclure certains de ces "
"caractères spéciaux qui ne sont ni des lettres ni des chiffres, mais du "
"domaine des caractères spéciaux."

#, python-format
msgid "The PIN contains letters, although it should not! (%s)"
msgstr ""
"Le code PIN contient des lettres, bien que cela ne devrait pas être le cas "
"(%s)"

#, python-format
msgid "The PIN contains digits, although it should not! (%s)"
msgstr ""
"Le code PIN contient des chiffres, bien que cela ne devrait pas être le cas "
"(%s)"

#, python-format
msgid "The PIN contains special characters, although it should not! (%s)"
msgstr ""
"Le code PIN contient des caractères spéciaux, bien que cela ne devrait pas "
"être le cas (%s)"

#, python-format
msgid "The PIN contains other characters, although it should not! (%s)"
msgstr ""
"Le code PIN contient des caractères particuliers, bien que cela ne devrait "
"pas être le cas (%s)"

#, python-format
msgid "Failed to run getPolicyPre. Unknown controller: %s"
msgstr "Erreur lors de la vérification de la directive - contrôleur inconnu %s"

#, python-format
msgid "Failed to run getPolicyPost. Unknown controller: %s"
msgstr "Erreur lors de la vérification de la directive - contrôleur inconnu %s"

msgid "multiple tokens found - cannot determine tokentype!"
msgstr "Plusieurs token trouvés - ne peut pas déterminer le type de token !"

msgid "The name of the policy may only contain the characters  a-zA-Z0-9_."
msgstr "Le nom de la directive ne peut contenir que les caractères a-zA-Z0-9_."

#, python-format
msgid "%d tokens of %d migrated"
msgstr "%d Token migré de %d"

msgid "Default provider could not be deleted!"
msgstr "L'opérateur  par défaut ne peut pas être supprimé !"

#, python-format
msgid ""
"Unable to delete - provider used in policies!\n"
"[%s]"
msgstr ""
"Impossible de supprimer - opérateur utilisé dans les directives !\n"
"[%s]"

#, python-format
msgid "Unknown provider! %r"
msgstr "Opérateur inconnu ! %r"

msgid "password required"
msgstr "mot de passe exigé"

msgid "not changed"
msgstr "non modifié"

msgid "Description"
msgstr "Description"

msgid "Issuer"
msgstr "Émetteur"

msgid "Number of tokens"
msgstr "Nombre de token"

msgid "Licensee"
msgstr "Licencié"

msgid "Address"
msgstr "Adresse"

msgid "Contact name"
msgstr "Contact"

msgid "Contact EMail"
msgstr " e-mail du contact"

msgid "Contact phone"
msgstr "Numéro de téléphone"

msgid "Date"
msgstr "Date"

msgid "Expiration"
msgstr "Date d'expiration"

msgid "Subscription"
msgstr "Abonnement"

msgid "Version"
msgstr "Version"

msgid "User selection:"
msgstr "Sélection de l'utilisateur :"

msgid "Selection of more than one user is not supported!"
msgstr "La sélection de plus d'un utilisateur ne sera pas supportée !"

msgid "Please select only one user."
msgstr "Veuillez ne sélectionner qu'un seul utilisateur."

msgid "unknown token type"
msgstr "type de token inconnu"

msgid "Error during token type change processing for type \"\".<br><pre></pre>"
msgstr ""
"Erreur lors du traitement de la modification du type de token pour le type  "
"\"\".<br><pre></pre>"

msgid "Found the token: "
msgstr "Token trouvé : "

msgid "The token belongs to "
msgstr "Le token appartient à "

msgid "The upload of your support and subscription license failed: "
msgstr "Échec du chargement du fichier de support et d'abonnement : "

msgid "License upload"
msgstr "Télécharger la licence"

msgid "License uploaded"
msgstr "Licence téléchargée"

msgid "Invalid License"
msgstr "Licence non valide"

msgid "Professional LinOTP support and enterprise subscription"
msgstr "Support LinOTP professionnel et abonnement pour les entreprises"

#, python-format
msgid ""
"For professional LinOTP support and enterprise subscription, feel free to "
"contact %s for support agreement purchase."
msgstr ""
"Pour acheter une assistance professionnelle à LinOTP et un abonnement "
"d'entreprise, contactez %s pour l'achat d'un contrat d'assistance."

msgid "Your LinOTP support subscription"
msgstr "Votre support et abonnement LinOTP"

msgid "For support and subscription please contact us at"
msgstr ""
"En cas de question concernant le support et l'abonnement, vous pouvez nous "
"contacter"

msgid "by phone"
msgstr "par téléphone "

msgid "or email"
msgstr "ou par e-mail"

msgid "Welcome to LinOTP"
msgstr "Bienvenue à LinOTP"

msgid "Welcome to your fresh LinOTP installation."
msgstr "Bienvenue à votre nouvelle installoation LinOTP."

msgid ""
"If you have questions about the setup or installation of LinOTP, please <a "
"href='https://linotp.org/doc' target='_blank'>refer to our documentation</a>."
msgstr ""
"Pour toute question sur la configuration ou l'installation de LinOTP, <a "
"href='https://linotp.org/doc' target='_blank'consultez notre documentation</"
"a>."

msgid ""
"<a href='https://keyidentity.com'>KeyIdentity</a> provides LinOTP as an "
"enterprise 2FA solution."
msgstr ""
"<a href='https://keyidentity.com'>KeyIdentity</a> fournit LinOTP comme "
"solution d'entreprise 2FA."

msgid ""
"If you are interested in the 2FA platform of KeyIdentity, and want to be "
"informed about:"
msgstr ""
"Si vous êtes intéressé par la plate-forme 2FA de KeyIdentity, et que vous "
"souhaitez des informations :"

msgid "updates of our products,"
msgstr "mises à jour de nos produits, "

msgid "upcoming hackathons,"
msgstr "hackathons à venir,"

msgid "user and developer conferences,"
msgstr "conférences utilisateurs et développeurs,"

msgid "upcoming features in LinOTP"
msgstr "fonctionnalités de LinOTP prévues"

msgid "consider subscribing to our quarterly newsletter."
msgstr "envisagez de vous abonner à notre lettre d'informations trimestrielle."

msgid "Subscribe to newsletter"
msgstr "Abonnez-vous à la lettre d'informations"

msgid "OK"
msgstr "OK"

msgid "Changelog"
msgstr "Journal de modifications"

#, python-format
msgid ""
"Your installation of LinOTP was updated to version %s. You can find the "
"changelog and further information about this release at:"
msgstr ""
"Votre installation de LinOTP à été mise à jour à la version %s. Vous pouvez "
"trouver le journal des modifications et d'autres informations sur cette "
"version à :"

msgid "Our newsletter covers:"
msgstr "Notre lettre d'informations présente :"

msgid "product updates,"
msgstr "les mises à jour de produits,"

msgid "We would be happy to receive your feedback about LinOTP."
msgstr "Nous serions heurues de recevoir votre avis sur LinOTP."

msgid "Subscribe"
msgstr "Abonnez-vous"

msgid "Feedback"
msgstr "Commentaire"

msgid "Close"
msgstr "Fermer"

msgid "Thank you for using LinOTP"
msgstr "Merci d'utiliser LinOTP"

msgid ""
"We are pleased that you are using LinOTP by KeyIdentity as your 2FA solution."
msgstr ""
"Nous nous félicitons que vous utilisiez  LinOTP by KeyIdentitypour solution "
"2FA."

msgid ""
"If you are interested in the 2FA platform of KeyIdentity using LinOTP at its "
"core, and would like further information about:"
msgstr ""
"Si vous êtes intéressé par la plate-forme de KeyIdentity basée sur LinOTP, "
"et si vous voulez en savoir davantage :"

msgid "please consider subscribing to our quarterly newsletter."
msgstr "envisagez de vous abonner à notre lettre d'informations trimestrielle."

msgid "Do not show this reminder again"
msgstr "Ne plus afficher ce rappel"

msgid "managed"
msgstr ""

msgid "Get Temporary Token"
msgstr "Générer un token temporaire"

msgid "Cancel"
msgstr "Annuler"

msgid "Set Token Realm"
msgstr "Définir le domaine du token"

msgid "Please select the token first."
msgstr "Veuillez d'abord sélectionner un token."

msgid "Cannot save realm"
msgstr "Ne peut pas enregistrer le domaine"

msgid "Please select at least one UserIdResolver from the list"
msgstr "Veuillez sélectionner au moins un utilisateur ! Résolveur de la liste."

msgid "No resolver selected"
msgstr "Aucun résolveur sélectionné"

msgid "Please select at least one resolver from the resolver list."
msgstr ""
"Veuillez sélectionner au moins un résolveur dans la liste des résolveurs."

#, python-format
msgid "Number of users found: %d"
msgstr "Nombre d'utilisateurs trouvés : %d"

msgid "Connection Test: successful"
msgstr "Test de connexion : succès"

msgid "HTTP Connection Test"
msgstr "Test de connexion HTTP"

msgid "HTTP Test"
msgstr "Test HTTP"

msgid "Form Validation Error"
msgstr "Formulaire erreurs de saisie"

msgid "Token Config"
msgstr "Configuration token"

msgid "Failed to enroll token"
msgstr "Impossible d'inscrire le token  !"

msgid "The entered PINs do not match!"
msgstr "Les PIN entrés ne sont pas identiques !"

msgid "Failed to set PIN"
msgstr "Impossible de définir le PIN"

#, fuzzy
msgid "Change password"
msgstr "Bind mot de passe"

msgid "Save"
msgstr "Enregistrer"

#, fuzzy
msgid "Set Token Expiration"
msgstr "Date d'expiration"

#, fuzzy
msgid "Expiration set successfully"
msgstr "Le code PIN a été défini avec succès"

#, fuzzy
msgid "An error occurred during saving expiration."
msgstr "Erreurs dans le traitement"

#, fuzzy
msgid "Error saving expiration"
msgstr "Erreur lors de la sauvegarde de la configuration du fichier"

#, fuzzy
msgid "An error occurred during token processing."
msgstr "Erreurs dans le traitement"

#, fuzzy
msgid "Error loading token info"
msgstr "Erreur lors de l'appel du token"

#, fuzzy
msgid "Invalid time period"
msgstr "Licence non valide"

#, fuzzy
msgid "Password was successfully changed"
msgstr "créé avec succès !"

#, fuzzy
msgid "An error occurred during password change."
msgstr "Erreurs dans le traitement"

#, fuzzy
msgid "Error changing password"
msgstr "Erreur lors de l'enregistrement du fournisseur"

msgid "Failed to save provider"
msgstr "Impossible d'enregistrer le fournisseur"

#, python-format
msgid "Failed to save provider %s"
msgstr "Impossible d'enregistrer le fournisseur%s"

msgid "Error saving provider"
msgstr "Erreur lors de l'enregistrement du fournisseur"

#, python-format
msgid "Provider %s deleted"
msgstr "Fournisseur%s supprimé."

msgid "Unknown server error occured"
msgstr "Une erreur de serveur inconnue a eu lieu"

msgid "Failed to delete provider"
msgstr "Echec de la suppression du fournisseur"

#, python-format
msgid "Failed to delete provider %s"
msgstr "Echec lors de la suppression du fournisseur%s"

msgid "Error deleting provider"
msgstr "Erreur lors de la suppression du fournisseur"

#, python-format
msgid "Provider %s set as default"
msgstr "Fournisseur %s défini par défaut"

msgid "Failed to set default provider"
msgstr "Impossible de définir le fournisseur par défaut"

#, python-format
msgid "Failed to set default provider %s"
msgstr "Impossible de définir le fournisseur par défaut% s"

msgid "Error setting default provider"
msgstr "Erreur lors de l'initialisation du fournisseur par défaut"

#, python-format
msgid "The %s dialog contains unsaved changes."
msgstr "Le dialogue %s contient des modifications non enregistrées."

msgid "Do you really want to close the dialog and discard the changes?"
msgstr ""
"Voulez-vous vraiment fermer la boîte de dialogue et annuler les "
"modifications ?"

msgid "Close Dialog"
msgstr "Fermer le dialogue"

msgid "Discard"
msgstr "Renoncer "

msgid "Active"
msgstr "Actif"

msgid "Name"
msgstr "Name"

msgid "User"
msgstr "Utilisateur"

msgid "Scope"
msgstr "Domaine"

msgid "Action"
msgstr "Action"

msgid "Realm"
msgstr "Domaine"

msgid "Client"
msgstr "Client"

msgid "Time"
msgstr "Heure"

msgid "Serial Number"
msgstr "Numéro de série"

msgid "Username"
msgstr "Nom d'utilisateur"

msgid "Type"
msgstr "Type"

msgid "Login Attempts Failed"
msgstr "Échecs de la connexion"

msgid "Max Login Attempts"
msgstr "Échecs de connexion max"

msgid "OTP Length"
msgstr "Longueur OTP"

msgid "Count Window"
msgstr "Fenêtre du compteur"

msgid "Sync Window"
msgstr "Fenêtre de resynchronisation"

msgid "User ID"
msgstr "ID utilisateur"

msgid "Resolver"
msgstr "Résolveur"

msgid "Login Name"
msgstr "Nom de connexion"

msgid "All other columns"
msgstr "Toutes les autres colonnes"

msgid "UserIdResolver"
msgstr "UserIdResolver"

msgid "Surname"
msgstr "Nom"

msgid "Given Name"
msgstr "Prénom"

msgid "Email"
msgstr "E-Mail"

msgid "Mobile"
msgstr "Téléphone mobile"

msgid "Phone"
msgstr "Téléphone"

msgid "Number"
msgstr "Numéro"

msgid "Signature"
msgstr "Signature"

msgid "Missing Lines"
msgstr "Lignes manquantes"

msgid "Success"
msgstr "Réussi"

msgid "Serial"
msgstr "Numéro de série"

msgid "Token Type"
msgstr "Type de token"

msgid "Administrator"
msgstr "Administrateur"

msgid "Action Detail"
msgstr "Détails de l'action"

msgid "Info"
msgstr "Info"

msgid "LinOTP Server"
msgstr "Serveur LinOTP"

msgid "Log Level"
msgstr "Niveau de journalisation"

msgid "Clearance Level"
msgstr "Niveau de confiance"

msgid "Successful"
msgstr "Réussi"

msgid "Extended Search"
msgstr "Recherche avancée"

#, fuzzy
msgid "there is no user_selfservice cookie"
msgstr "Aucun cookie linotp_selfservice défini"

msgid "Your session has expired!"
msgstr "Votre session a expiré !"

msgid "Error "
msgstr "Erreur"

msgid "You need to select a Token and enter two OTP values."
msgstr "Sélectionnez un token et entrez deux valeurs OTP."

msgid "Token resynced successfully"
msgstr "Le token a été synchronisé avec succès"

msgid "Failed to resync Token"
msgstr "Erreur lors de la synchronisation du token"

msgid "Error resyncing Token: "
msgstr "Erreur lors de la synchronisation du token : "

msgid "You need to enter a serial number"
msgstr "Entrez un numéro de série"

msgid ""
"You are going to assign a new token to you. Is this the correct serial: "
msgstr "Vous vous attribuez un nouveau token. Est-ce le bon numéro de série ?"

msgid "Token assigned successfully"
msgstr "Le token a été attribué avec succès"

msgid "Error assigning Token: "
msgstr "Erreur dans l'attribution du token : "

msgid "You need to enter an OTP value"
msgstr "Vous devez spécifier une valeur OTP"

msgid "No Token with this OTP value found!"
msgstr "Aucun token trouvé avec cette valeur OTP"

msgid "Error getting serial: "
msgstr "Erreur lors de la détermination du numéro de série"

msgid "Error calling token:"
msgstr "Erreur lors de l'appel du token"

msgid "Form data not valid."
msgstr "Les données du formulaire sont invalides."

msgid "Token enrollment result"
msgstr "Résultat-Déploiement-Token"

msgid "Token enrolled successfully "
msgstr "Le token a été déployé avec succès"

msgid "Failed to enroll token: "
msgstr "Échec du déploiement du token : "

msgid "Failcounter resetted successfully"
msgstr "Compteur d'erreurs réinitialisé avec succès"

msgid "Failed to reset failcounter!\n"
msgstr "Erreur lors de la réinitialisation du compteur d'erreurs\n"

msgid "Token disabled successfully"
msgstr "Token désactivé avec succès"

msgid "Error disabling Token!\n"
msgstr "Erreur lors de la désactivation du token\n"

msgid "Token enabled successfully"
msgstr "Token activé avec succès"

msgid "Error enabling Token!\n"
msgstr "Erreur lors de l'activation du token\n"

msgid "OTP values for token "
msgstr "Valeurs OTP pour le token"

msgid "Counter"
msgstr "Compteur"

msgid "Otp Value"
msgstr "Valeur OTP"

msgid "Error getting otp values"
msgstr "Erreur lors de la demande de la valeur OTP"

msgid "Token unassigned successfully"
msgstr "Attribution du token supprimée avec succès"

msgid "Error unassigning Token!\n"
msgstr "Erreur lors de la suppression de l'attribution du token\n"

msgid "Token deleted successfully"
msgstr "Token supprimé avec succès"

msgid "Failed to delete token!\n"
msgstr "Erreur lors de la suppression du token\n"

msgid "Failed to enroll token!\n"
msgstr "Erreur lors du déploiement du token\n"

msgid "Failed to activate token! \n"
msgstr "Erreur lors de l'activation du token\n"

msgid "Error loading history:\n"
msgstr "Erreur lors du chargement de l'historique :\n"

#, fuzzy
msgid "Import Users"
msgstr "Importer les directives"

#, fuzzy
msgid "Import"
msgstr "Exporter"

msgid "Resolver name"
msgstr "Nom du résolveur"

#, fuzzy
msgid "Create a new resolver"
msgstr "Créer un nouveau UserIdResolver"

msgid "Create"
msgstr ""

#, fuzzy
msgid "Select resolver"
msgstr "Supprimer le résolveur"

#, fuzzy
msgid "Confirm changes"
msgstr "Confirmer le code PIN"

#, fuzzy
msgid "Confirm"
msgstr "Confirmer le code PIN"

#, fuzzy
msgid "Connection error"
msgstr "Test de connexion LDAP"

msgid "Error during import users request."
msgstr ""

#, fuzzy
msgid "LinOTP error "
msgstr "Serveur LinOTP"

msgid "Error during import users request: "
msgstr ""

#, fuzzy
msgid "Import successful"
msgstr "Le code PIN a été défini avec succès"

#, fuzzy
msgid "The resolver  was successfully updated."
msgstr "Le token a été déployé avec succès"

#, fuzzy
msgid "No users will be created!"
msgstr "créé avec succès !"

msgid "No existing users will be modified!"
msgstr ""

msgid "No users will be deleted!"
msgstr ""

msgid "No user stays unchanged!"
msgstr ""

#, python-format
msgid "%s new users"
msgstr ""

#, python-format
msgid "%s modified users"
msgstr ""

#, python-format
msgid "%s users will be deleted"
msgstr ""

#, python-format
msgid "%s users are identical and therefor unchanged"
msgstr ""

msgid ""
"Could not migrate tokens!\n"
"\n"
msgstr ""
"Impossible de migrer le token !\n"
"\n"

msgid "You need to enable Javascript to use the authentication forms."
msgstr ""
"Vous devez activer JavaScript pour pouvoir utiliser les formulaires "
"d'authentification"

msgid "Authentication"
msgstr "Authentification"

#, fuzzy
msgid ""
"Here you may try to authenticate using a token in challenge response mode."
msgstr "Ici, vous pouvez tester l'authentification avec votre token OTP."

#, fuzzy
msgid ""
"Enter your username and OTP PIN to trigger a challenge and submit the OTP "
"value after you recieved it."
msgstr "Entrez votre nom d'utilisateur, le code PIN OTP et la valeur OTP."

#, fuzzy
msgid "Challenge Response Login"
msgstr "OCRA - Token défi/réponse"

msgid "Create challenge:"
msgstr "Créer le défi"

msgid "username"
msgstr "Nom d'utilisateur"

msgid "OTP PIN"
msgstr "PIN OTP"

msgid "trigger"
msgstr ""

msgid "Submit response:"
msgstr "Soumettre la réponse :"

msgid "Transaction-ID"
msgstr "Identifiant de transaction"

msgid "OTP value"
msgstr "Valeur OTP"

msgid "submit"
msgstr "Soumettre"

msgid "Here you may try to authenticate using your OCRA OTP token."
msgstr "Ici, vous pouvez vous authentifier avec votre token OCRA OTP."

msgid "Enter your username, the OTP PIN and the OTP value."
msgstr "Entrez votre nom d'utilisateur, le code PIN OTP et la valeur OTP."

msgid "OCRA Login"
msgstr "Connexion OCRA"

msgid "Submit a challenge:"
msgstr "Entrez un défi :"

msgid "challenge"
msgstr "Défi"

msgid "get challenge"
msgstr "Trouvé le défi"

msgid "Scan your challenge and get your OTP:"
msgstr "Numérisez un défi et cherchez votre valeur OTP :"

msgid "Login:"
msgstr "Identifiant :"

msgid "OTP PIN and OTP value"
msgstr "Code PIN OTP et valeur OTP"

msgid "login"
msgstr "Connexion"

msgid "Enter your username, the OTP PIN and the input for the challenge."
msgstr ""
"Entrez votre nom d'utilisateur, le code PIN OTP et le texte pour le défi."

msgid ""
"By submitting this you will generate a QR image, that can be scaned with "
"your OCRA2 Token reader."
msgstr ""
"Ici, une image QR est générée, ce qui vous permet de la numériser avec votre "
"scanner token OCRA2."

msgid "To verify your result enter the OTP value into the form below."
msgstr "Pour vérification, veuillez entrer ci-dessous la valeur OTP."

msgid "OCRA2 Login"
msgstr "Connexion OCRA2"

msgid "message / data"
msgstr "message/donnée"

#, fuzzy
msgid "Here you may try to authenticate using your KeyIdentity Push Token."
msgstr "Ici, vous pouvez tester l'authentification avec votre token OTP."

#, fuzzy
msgid ""
"Enter your username, the OTP PIN and the data you want to display to verify "
"the authentication."
msgstr ""
"Entrez votre nom d'utilisateur, le code PIN OTP et le texte pour le défi."

#, fuzzy
msgid "KeyIdentity Push Token Login"
msgstr "Sélectionner PushToken"

msgid "Check the status of your challenge:"
msgstr "Vérifiez le statut de votre défi :"

msgid "check status"
msgstr "vérifier le statut"

#, fuzzy
msgid "Here you may try to authenticate using your KeyIdentity QR Token."
msgstr "Ici, vous pouvez essayer d'authentifier en utilisant votre QR Token."

#, fuzzy
msgid "KeyIdentity QR Token Login"
msgstr "Connexion QRToken"

#, fuzzy
msgid "Scan the challenge and get your OTP:"
msgstr "Numérisez un défi et cherchez votre valeur OTP :"

msgid "Here you may try to authenticate using your OTP token."
msgstr "Ici, vous pouvez tester l'authentification avec votre token OTP."

msgid "Enter your username, the OTP PIN (Password) and the OTP value."
msgstr "Entrez votre nom d'utilisateur, le code PIN OTP et la valeur OTP."

msgid "Login"
msgstr "Connexion"

msgid "LinOTP 2 Management"
msgstr "Gestion LinOTP"

msgid "You need to enable Javascript to use the LinOTP Management Web UI."
msgstr ""
"Vous devez activer JavaScript afin de pouvoir utiliser l'interface Web de "
"gestion LinOTP."

msgid "LinOTP Config"
msgstr "Configuration LinOTP"

msgid "UserIdResolvers"
msgstr "UserIdResolvers"

msgid "Realms"
msgstr "Domaines"

msgid "System Config"
msgstr "Configuration système"

msgid "Provider Config"
msgstr "Configuration du fournisseur d'accès"

msgid "SMS Provider Config"
msgstr "Configuration de l'opérateur SMS"

msgid "Email Provider Config"
msgstr "Configuration de l'opérateur d'email "

msgid "Push Provider Config"
msgstr "Pousser la configuration du fournisseur"

#, fuzzy
msgid "Voice Provider Config"
msgstr "Configuration du fournisseur d'accès"

msgid "Policies"
msgstr "Directives"

msgid "Tools"
msgstr "Outils"

msgid "Get Serial by OTP"
msgstr "Déterminez le numéro de série via la valeur OTP"

msgid "Copy Token PIN"
msgstr "Copiez le code PIN du token"

msgid "Check Policy"
msgstr "Tester la directive"

msgid "Export Token Info"
msgstr "Exporter les informations du token"

msgid "Export Audit Trail"
msgstr "Exporter l'Audit-Trail"

msgid "Migrate Resolver"
msgstr "Migration du résolveur"

msgid "Import Token File"
msgstr "Importer le fichier du token"

msgid "SafeNet/ Aladdin XML"
msgstr "SafeNet XML (Aladdin)"

msgid "OATH CSV"
msgstr "OATH CSV"

msgid "YubiKey CSV"
msgstr "YubiKey CSV"

msgid "Help"
msgstr "Aide"

msgid "Documentation"
msgstr "Documentation"

msgid "Support and Subscription"
msgstr "Support et abonnement"

msgid "About LinOTP"
msgstr "À propos de LinOTP"

msgid "Logout"
msgstr "Fermer la session"

msgid "Selected User"
msgstr "Utilisateur sélectionné"

msgid "Selected Token"
msgstr "Token sélectionné"

msgid "Enroll"
msgstr "Déployer"

msgid "Assign"
msgstr "Attribuer"

msgid "Unassign"
msgstr "Supprimer l'attribution"

msgid "Enable"
msgstr "Activer"

msgid "Disable"
msgstr "Désactiver"

msgid "Set PIN"
msgstr "Définir le code PIN"

msgid "Reset Failcounter"
msgstr "Réinitialiser le compteur d'erreurs"

#, fuzzy
msgid "Set Expiration"
msgstr "Date d'expiration"

msgid "Delete"
msgstr "Supprimer"

msgid "Close all"
msgstr "Tout fermer"

msgid "Token View"
msgstr "Aperçu token"

msgid "User View"
msgstr "Aperçu utilisateur"

msgid "Audit Trail"
msgstr "Audit Trail"

msgid "Settings"
msgstr "Paramètres"

msgid "Caching"
msgstr "Mise en cache"

msgid "GUI settings"
msgstr "Paramètres GUI"

msgid "Client Identification"
msgstr "Identification du client"

msgid "Certificates"
msgstr "Certificats"

msgid "Split at @ sign (splitAtSign)"
msgstr "Séparer au signe @ (splitAtSign)"

msgid "This will use the part right of an @-sign as realm"
msgstr "La partie à droite du signe @ sera utilisée."

msgid "Return SAML attributes"
msgstr "Retourner les attributs SAML"

msgid "The /validate/samlcheck controller will also return user attributes"
msgstr ""
"Le Controller/validate/samlcheck renvoie les attributs d'utilisateurs "
"supplémentaires."

msgid "FailCounterIncOnFalsePin"
msgstr "Incrémenter le compteur d'erreurs en cas de code PIN erroné"

msgid "This will increase the failcounter, if the user provided a wrong PIN."
msgstr ""
"Ici, le nombre d'erreurs est incrémenté lorsque l'utilisateur spécifie un "
"code PIN erroné et que le token ne peut pas être identifié."

msgid "PrependPin"
msgstr "Préréglage du code PIN"

msgid ""
"This will prepend the PIN to the OTP value. Otherwise the PIN will be "
"appended."
msgstr ""
"Le code PIN est placé avant la valeur OTP. Sinon, le code PIN est indiqué "
"derrière la valeur OTP."

msgid "Auto resync"
msgstr "Resynchronisation automatique"

msgid "This will automatically resync OTP counter of HMAC based tokens."
msgstr ""
"Pour les token basés sur HMAC, une resynchronisation automatique est tentée "
"si l'utilisateur entre deux valeurs OTP erronées consécutivement."

msgid "Auto resync timeout"
msgstr "Délai d'attente pour la synchronisation automatique"

msgid ""
"The time in which the two successive OTP values need to be entered (in "
"seconds)"
msgstr "Après ce délai (en secondes), la première valeur OTP sera rejetée."

msgid "Pass on user not found"
msgstr "Autoriser l'accès si utilisateur n'existe pas"

msgid ""
"If checked, users who are not found in the useridresolvers are authenticated "
"successfully. USE WITH CAUTION!"
msgstr ""
"Si l'utilisateur n'existe pas, la demande d'authentification obtiendra une "
"réponse positive. Tous les noms d'utilisateur qui n'existent pas sont donc "
"authentifiés avec succès. ATTENTION LORS DE L'UTILISATION !"

msgid "Pass on user no token"
msgstr "Autoriser l'accès si l'utilisateur n'a pas de token"

msgid ""
"If checked, users who have no token get authenticated automatically "
"successful. USE WITH CAUTION!"
msgstr ""
"Si l'utilisateur existe certes, mais s'il n'a pas de token, l'utilisateur "
"sera authentifié avec succès. ATTENTION LORS DE L'UTILISATION !"

msgid "Authorization"
msgstr "Autorisation"

msgid "Override authentication client"
msgstr "Écraser le client authentifié"

msgid ""
"This is a comma separated list of clients, that may send another client IP "
"for authorization policies."
msgstr ""
"C'est une liste d'adresses IP séparées par des virgules qui sont autorisées "
"à envoyer une adresse IP différente de la leur pour les directives "
"d'autorisation."

msgid "Resolver Lookup Caching"
msgstr "Mise en cache de la recherche du résolveur"

msgid "Enable caching of the realm to user id resolver lookup"
msgstr ""
"Activer la mise en cache du domaine pour la recherche du résolveur de l'id "
"utilisateur"

#, fuzzy
msgid ""
"The expiration of the resolver lookup caching in seconds or as duration "
"format for days, hours and minutes: >1d 3h 4m<"
msgstr ""
"L'expiration de la mise en cache de la recherche du résolveur en secondes"

msgid "User Lookup Caching"
msgstr "Mise en cache de la recherche utilisateur"

msgid "Enable the caching of user lookup in a resolver"
msgstr "Activer la mise en cache de la recherche utilisateur dans un résolveur"

#, fuzzy
msgid ""
"The expiration of the user lookup caching in seconds or as duration format "
"for days, hours and minutes: >1d 3h 4m<"
msgstr ""
"L'expiration de la mise en cache de la recherche utilisateur en secondes"

msgid "Selfservice portal"
msgstr "Utilisez un certificat système"

msgid "Display realm select box"
msgstr "Afficher la liste de sélection des domaines"

msgid ""
"If checked a realm dropdown box will be displayed on the selfservice portal "
"logon page."
msgstr ""
"Une liste déroulante apparaît, à partir de laquelle l'utilisateur peut "
"choisir le domaine dans lequel il veut se connecter via le portail d'auto-"
"gestion."

msgid "Client Identification with Proxy"
msgstr "Identification du client avec Proxy"

msgid "Support for HTTP_X_FORWARDED_FOR"
msgstr "Support pour HTTP_X_FORWARDED_FOR"

msgid "Support for HTTP_FORWARDED"
msgstr "Support pour HTTP_FORWARDED"

msgid "Trusted Forwarding Proxy"
msgstr "Proxy de transfert de confiance"

msgid ""
"The ip address of the trusted forwarding proxy, which provides the "
"REMOTE_ADDR."
msgstr ""
"L'adresse IP du proxy de transfert de confiance, qui fournit la REMOTE_ADDR."

msgid "Use system certificate"
msgstr "Utiliser un certificat système"

msgid "If checked the linotp server will use system certificates"
msgstr "Si coché, le serveur linotp utilisera des certificats système"

msgid "Save Config"
msgstr "Enregistrer la configuration"

msgid "Set as default"
msgstr "Réglage par défaut. "

msgid "SMS Provider: create and edit"
msgstr "Configuration du fournisseur d'accès SMS "

msgid "New"
msgstr "Nouveau"

msgid "Edit"
msgstr "Éditer"

msgid "Class"
msgstr "Classe"

msgid "Config"
msgstr "Configuration"

msgid "Timeout"
msgstr "Délai d'attente"

msgid "SMS Provider"
msgstr "Opérateur SMS"

msgid "Do you want to delete the provider?"
msgstr "Souhaitez-vous supprimer l'opéraeur ?"

msgid "Deleting provider"
msgstr "Supprimer l'opérateur"

msgid "Email Provider: create and edit"
msgstr "Fournisseur email : créer et modifier"

msgid "Timeout (sec)"
msgstr "Arrêt (sec) "

msgid "Email Provider"
msgstr "Fournisseur d'email"

msgid "Do you want to delete the Provider?"
msgstr "Souhaitez-vous supprimer le fournisseur ?"

msgid "Email Provider Configuration"
msgstr "Configuration fournisseur e-mail"

msgid "Push Provider: create and edit"
msgstr "Fournisseur push : créer et modifier"

msgid "Push Provider"
msgstr "Fournisseur push"

msgid "Push Provider Configuration"
msgstr "Configuration fournisseur push"

#, fuzzy
msgid "Voice Provider: create and edit"
msgstr "Fournisseur email : créer et modifier"

#, fuzzy
msgid "voice Provider"
msgstr "Fournisseur d'email"

#, fuzzy
msgid "Do you want to delete the voice provider?"
msgstr "Souhaitez-vous supprimer l'opéraeur ?"

#, fuzzy
msgid "Voice provider configuration"
msgstr "Configuration fournisseur e-mail"

#, fuzzy
msgid "Save config"
msgstr "Enregistrer la configuration"

msgid "OCRA Token"
msgstr "Token OCRA"

msgid "Default Settings"
msgstr "Paramètres par défaut "

msgid "OCRA token settings"
msgstr "Paramètres du token OCRA"

msgid "Maximum concurrent OCRA challenges"
msgstr "Nombre maximal de défis OCRA simultanés"

msgid "This is the maximum concurrent challenges per OCRA Token."
msgstr ""
"C'est le nombre maximum de défis OCRA simultanés, qui peuvent être demandés "
"pour un token OCRA."

msgid "OCRA challenge timeout"
msgstr "Délai d'attente pour le défi OCRA"

msgid ""
"After this time a challenge can not be used anymore. Valid entries are like "
"1D, 2H or 5M where D=day, H=hour, M=minute."
msgstr ""
"Passé ce délai, un défi OCRA est jeté. Les saisies valables sont, par "
"exemple, 1D, 2H ou 5M. Cela signifie D = jour, H = heure, M = minute."

msgid "Default OCRA suite"
msgstr "Suite OCRA standard"

msgid ""
"This is the suite for newly enrolled OCRA tokens. Default is OCRA-1:HOTP-"
"SHA256-8:C-QA08"
msgstr ""
"C'est la suite OCRA par défaut pour un token OCRA nouvellement déployé. "
"Standard : OCRA-1:HOTP-SHA256-8:C-QA08"

msgid "Default QR suite"
msgstr "Suite QR standard"

msgid ""
"This is the suite for newly enrolled OCRA tokens. Default is OCRA-1:HOTP-"
"SHA256-6:C-QA64"
msgstr ""
"Ceci est la suite pour les tokens OCRA nouvellement inscrits. Par défaut est "
"OCRA-1: HOTP-SHA256-6: C-QA64"

msgid "Default token settings"
msgstr "Paramètres par défaut du token"

msgid "DefaultResetFailCount"
msgstr "Réinitialiser le compteur d'erreurs par défaut"

msgid "Will reset the fail counter when the user authenticated successfully"
msgstr ""
"Réinitialise le compteur d'erreurs lorsque l'utilisateur s'est connecté avec "
"succès avec ce token."

msgid "DefaultMaxFailCount"
msgstr "Valeur maximale standard pour le compteur d'erreurs"

msgid "This is the maximum allowed failed logins for a new enrolled token."
msgstr ""
"Ceci est le nombre maximum de tentatives de connexion infructueuses avec un "
"token. Ensuite, le token est bloqué jusqu'à ce que le compteur d'erreurs ait "
"été réinitialisé manuellement."

msgid "DefaultCountWindow"
msgstr "Fenêtre du compteur standard"

msgid "This is the default look ahead window for counter based tokens."
msgstr ""
"Dans cette fenêtre du compteur, la valeur OTP d'un nouveau token est "
"recherchée par défaut."

msgid "DefaultSyncWindow"
msgstr "Fenêtre de resynchronisation standard"

msgid ""
"A new token will have this window to do the manual or automatic OTP sync."
msgstr ""
"C'est la fenêtre de resynchronisation pour la resynchronisation automatique "
"et manuelle d'un token. "

msgid "DefaultOtpLen"
msgstr "Longueur standard OTP"

msgid "A new token will be set to this OTP length."
msgstr "La valeur OTP d'un nouveau token est interprétée avec cette longueur."

msgid "6 digits"
msgstr "6 chiffres"

msgid "8 digits"
msgstr "8 chiffres"

msgid "10 digits"
msgstr "10 chiffres"

msgid "DefaultChallengeValidityTime"
msgstr "Période de validité standard d'un défi"

msgid "Default validity timeframe of a challenge."
msgstr "Fenêtre temporelle de validité pour un défi"

msgid "Tokentype Configuration"
msgstr "Configuration du type de token"

msgid "Support Contact"
msgstr "Contact support"

msgid "Ok"
msgstr "OK"

msgid "KeyIdentity LinOTP Support and Subscription"
msgstr "Assistance et abonnement KeyIdentity LinOTP"

msgid "Set Support and Subscription"
msgstr "Enregistrer le support et l'abonnement"

msgid "Please choose your support and subscription file"
msgstr "Veuillez sélectionner un fichier de support et d'abonnement"

msgid ""
"If LinOTP is setup to manage its administration users, you can change your "
"LinOTP management password now."
msgstr ""

#, fuzzy
msgid "User:"
msgstr "Utilisateur"

#, fuzzy
msgid "Old password"
msgstr "Bind mot de passe"

#, fuzzy
msgid "New password"
msgstr "Mot de passe"

#, fuzzy
msgid "Confirm new password"
msgstr "Bind mot de passe"

msgid "LinOTP - the open source solution for two factor authentication."
msgstr ""
"LinOTP - la solution Open Source pour l'authentification à deux facteurs."

msgid "Copyright (C) 2010 - 2017 KeyIdentity GmbH"
msgstr "Copyright (C) 2010-2017 KeyIdentity GmbH"

msgid "Licensed under AGPLv3"
msgstr "Distribué sous licence AGPLv3"

msgid "For more information please visit:"
msgstr "Pour plus d'informations, consultez :"

msgid "or"
msgstr "ou"

msgid "View latest changelog"
msgstr "Afficher le dernier journal de modifications"

msgid "Authors:"
msgstr "Auteurs :"

msgid "About KeyIdentity LinOTP"
msgstr "À propos de KeyIdentity LinOTP"

#, fuzzy
msgid "Selected Tokens"
msgstr "Token sélectionné"

#, python-format
msgid "Changes will affect all %s tokens"
msgstr ""

msgid "Usage Count"
msgstr ""

msgid "Set maximum usage limits for the entire token lifetime."
msgstr ""

#, fuzzy
msgid "Max. authentication attempts"
msgstr "Écraser le client authentifié"

msgid "unlimited"
msgstr ""

#, fuzzy
msgid "Max. successful authentications"
msgstr "Authentifications réussies maximales"

#, fuzzy
msgid "Validity Period"
msgstr "Fin de la période de validité"

msgid "Set the period of time where the token is enabled."
msgstr ""

msgid "Valid from"
msgstr ""

#, fuzzy
msgid "Valid until"
msgstr "Fin de la période de validité"

msgid "You may reset the PINs for the tokens"
msgstr "Vous pouvez réinitialiser les codes PIN pour le token"

msgid "PIN type"
msgstr "Type de code PIN"

msgid "PIN (again)"
msgstr "Code PIN (répéter)"

msgid "The token will be enrolled for user"
msgstr "Déployer le token pour l'utilisateur"

msgid "Currently this token will not be assigned to any users."
msgstr "Ce token n'est actuellement attribué à aucun utilisateur."

msgid "[?]"
msgstr "[?]"

msgid ""
"If you select one user, this token will be automatically assigned to this "
"user. Anyhow, you can assign this token to any user later on."
msgstr ""
"Si vous sélectionnez un utilisateur, le token est automatiquement attribué à "
"l'utilisateur. Vous pouvez également attribuer un token à un utilisateur "
"ultérieurement."

msgid ""
"You selected more than one user. If you want to assign the token to a user "
"during enrollment, you need to select only one user.  Anyhow, you can assign "
"this token to any user later on."
msgstr ""
"Vous avez sélectionné plus d'un utilisateur. Si vous voulez attribuer le "
"token à un utilisateur, veuillez ne sélectionnez qu'un seul utilisateur. "
"Mais vous pouvez également attribuer un token à un utilisateur "
"ultérieurement."

msgid "Token type"
msgstr "Type de token"

msgid "OCRA - challenge/response Token"
msgstr "OCRA - Token défi/réponse"

msgid "Please enter or copy the OCRA key."
msgstr "Veuillez entrer la clé OCRA."

msgid "OCRA key"
msgstr "Clé OCRA"

msgid "Generate OCRA key."
msgstr "Faire générer la clé OCRA par le serveur."

msgid "Protect your token with a static PIN"
msgstr "Protégez vos tokens avec un code PIN fixe"

msgid "Token PIN:"
msgstr "Code PIN du token :"

msgid "enter PIN"
msgstr "Définir le code PIN"

msgid "confirm PIN"
msgstr "Confirmer le code PIN"

msgid "Enroll Token"
msgstr "Déployer le token"

msgid ""
"Here you can search for the serial of a token.You need to enter the current "
"OTP value, and choose where you want to search for this token."
msgstr ""
"Ici, vous pouvez rechercher le numéro de série d'un token. Vous devez saisir "
"la valeur OTP actuelle du token et sélectionner où et avec quels critères "
"vous souhaitez rechercher le token."

msgid "Beware: This can be time consuming!"
msgstr "Attention : cela peut prendre beaucoup de temps !"

msgid "Assigned token"
msgstr "Token attribués"

msgid "assigned"
msgstr "attribué"

msgid "not assigned"
msgstr "non attribué"

msgid "Get Serial by OTP value"
msgstr "Déterminer le numéro de série par l'intermédiaire de la valeur OTP"

msgid "Get Serial"
msgstr "Déterminer le numéro de série"

msgid "Here you can check your policies."
msgstr "Ici, vous pouvez tester vos directives."

msgid ""
"You can enter the corresponding values and the system will check, if there "
"is any matching policy for this scenario."
msgstr ""
"Vous pouvez entrer des valeurs respectives et le système vérifie s'il existe "
"une directive correspondante."

msgid "This action is allowed by the following policy:"
msgstr "Cette action est autorisée par la directive suivante :"

msgid "This action is not allowed by any policy!"
msgstr "Cette action n'est autorisée par aucune directive !"

msgid ""
"Here you can export token information of the tokens you are allowed to view "
"to a CSV file."
msgstr ""
"Ici, vous pouvez exporter les informations du token dans un fichier CSV, que "
"vous êtes autorisé à voir."

msgid ""
"You can enter additional attributes, you defined in the user mapping in the "
"UserIdResolver. These attributes will be added to the CSV file."
msgstr ""
"Vous pouvez entrer des attributs supplémentaires à inclure dans "
"l'exportation CSV. Ces attributs doivent être définis dans le Attribute-"
"Mapping dans le UserIdResolver."

msgid "Export"
msgstr "Exporter"

msgid "Here you can export the audit information to a CSV file."
msgstr "Vous pouvez exporter les informations d'audit dans un fichier CSV."

msgid "Number of audit entries to export"
msgstr "Nombre d'entrées d'audit à exporter"

msgid "Enter the number of audit entries you want to export."
msgstr ""
"Veuillez entrer le nombre d'entrées d'audit que vous souhaitez exporter."

msgid "Page to export"
msgstr "Page à exporter"

msgid "Enter the page of the audit entries you want to export."
msgstr ""
"Veuillez entrer la page d'audit avec les entrées d'audit que vous souhaitez "
"exporter."

msgid ""
"With this dialog you can import users to create an internally managed user "
"resolver."
msgstr ""

msgid "You can upload csv files with the following column order:"
msgstr ""

msgid "Please choose the csv file containing the users to import"
msgstr ""

#, fuzzy
msgid "CSV Configuration"
msgstr "Configuration JSON"

msgid "Field delimiter:"
msgstr ""

msgid "Text delimiter:"
msgstr ""

#, fuzzy
msgid "Password format:"
msgstr "Mot de passe"

msgid "plaintext (will be hashed during import)"
msgstr ""

msgid "Permitted formats are bcrypt, SHA256crypt and SHA512crypt"
msgstr ""

msgid "secure hash"
msgstr ""

msgid "Skip first line (header information)"
msgstr ""

msgid ""
"The users of the csv file will update an existing or populate a new managed "
"resolver. The target resolver has to be added to a realm after the import."
msgstr ""

#, fuzzy
msgid "Resolver:"
msgstr "Résolveur"

msgid "create new..."
msgstr ""

msgid ""
"The user import from the selected file would result in the     following "
"changes. If results are as expected, you have to complete     the import by "
"confirming the changes."
msgstr ""

msgid "Summary"
msgstr "Sommaire"

#, fuzzy
msgid "Details"
msgstr "Détails de l'action"

msgid "Here you can copy the OTP PIN from one token to the other."
msgstr ""
"Ici, vous pouvez transférer le code PIN OTP d'un token à un autre token sans "
"connaître le code PIN."

msgid ""
"Please enter the serial number of the token with the existing PIN and the "
"serial number of the token, that should get the same PIN."
msgstr ""
"Veuillez entrer le numéro de série du token avec le code PIN existant et le "
"numéro de série du token que le nouveau code PIN doit obtenir."

msgid "From token"
msgstr "Du token"

msgid "To token"
msgstr "Vers le token"

msgid "Copy PIN"
msgstr "Copie le code PIN"

msgid "Migrate assigned tokens to a new resolver"
msgstr "Migre le token attribué vers un nouveau résolveur"

msgid "From resolver"
msgstr "Du résolveur"

msgid "To resolver"
msgstr "vers le résolveur"

msgid "Migrate tokens"
msgstr "Migre le token"

msgid ""
"Here you can upload the XML file that came with your SafeNet eToken PASS."
msgstr ""
"Ici, vous pouvez importer le fichier XML pour votre SafeNet eToken PASS."

msgid "Please choose the token file"
msgstr "Veuillez sélectionner un fichier token"

msgid "Hash algorithm"
msgstr "Algorithme Hash"

msgid "automatic detection"
msgstr "Reconnaissance automatique"

msgid "Target realm"
msgstr "Domaine cible"

msgid "Aladdin XML Token File"
msgstr "Fichier token XML Aladdin"

msgid "Load Token File"
msgstr "Charger le fichier token"

msgid ""
"Here you may upload the XML file of any OATH compliant OTP Token.The LinOTP "
"server will automatically recognize if the token is an HOTP (event based) or "
"a TOTP (time based) token. If the HMAC secrets are encrypted you either need "
"- depending on the encryption - the password or the encryption key."
msgstr ""
"Ici, vous pouvez importer le fichier XML pour OATH conforme au token. LinOTP "
"détecte automatiquement si les token sont basés sur un évènement token "
"(HOTP) ou sur le temps (TOTP). Si les seeds HMAC sont cryptées, vous devez - "
"en fonction du cryptage - spécifier un mot de passe ou la clé de cryptage."

msgid ""
"Check the serial numbers for OATH compliance (non-compliant serial numbers "
"will be ignored)"
msgstr ""
"Vérification les numéros de série sur OATH Compliance. Les token dont les "
"numéros de série ne sont pas conformes seront ignorés."

msgid "plain value"
msgstr "Valeurs non cryptées"

msgid "preshared key"
msgstr "Crypté par Preshared Key"

msgid "password protected"
msgstr "Crypté par mot de passe"

msgid "PSKC Key File"
msgstr "Fichier PSKC"

msgid ""
"Here you can upload a CSV file for your OATH token. The file is supposed to "
"contain one token per line"
msgstr ""
"Vous pouvez importer un fichier CSV, qui contient des définitions OATH. Ce "
"fichier doit contenir un token par ligne."

msgid "For HOTP and TOTP tokens:"
msgstr "Pour les token HOTP et TOTP :"

msgid "Serial number, Seed, Type, OTP length, Time step"
msgstr "Numéro de série, seed, type, longueur OTP, incrément de temps"

msgid "For OCRA tokens:"
msgstr "Pour les token OCRA :"

msgid "Serial Number, Seed, Type, Ocra Suite"
msgstr "Numéro de série, seed, type, suite OCRA"

msgid "Default Values:"
msgstr "Valeurs par défaut :"

msgid "HOTP"
msgstr "HOTP"

msgid "OTP length"
msgstr "Longueur OTP"

msgid "Time step"
msgstr "Incrément de temps"

msgid "OCRA suite"
msgstr "Suite OCRA"

msgid "optional"
msgstr "Facultatif"

msgid ""
"Here you can upload a CSV file for your YubiKey token. The file is supposed "
"to contain one token per line"
msgstr ""
"Ici, vous pouvez importer un fichier CSV qui contient des définitions de "
"token YubiKey. Ce fichier doit contenir un token par ligne et peut être créé "
"en utilisant le 'Yubikey-personalization-gui'."

msgid "YubiKey CSV Token File"
msgstr "YubiKey CSV fichier de token"

msgid ""
"Here you can upload the data file that came with your Tagespasswort tokens."
msgstr ""
"Ici, vous pouvez importer le fichier fourni avec votre token avec mot de "
"passe quotidien."

msgid "Tagespasswort Token File"
msgstr "Fichier token mot de passe quotidien"

msgid "Upload the eToken data file:"
msgstr "Charger le fichier eToken .dat :"

msgid "Timebased eToken can use a different start date"
msgstr "L'eToken basé sur un temps peut utiliser une date de début différente"

msgid "eToken DAT File"
msgstr "Fichier eToken .dat"

msgid "Here you can upload the XML file that came with your Feitian tokens."
msgstr "Ici, vous pouvez importer le fichier XML pour votre token Feitian."

msgid "Feitian XML Token file"
msgstr "Fichier de token XML Feitian"

msgid "Import tokens from Vasco DPX file"
msgstr "Importation de token du fichier Vasco DPX"

msgid "Transport key:"
msgstr "Clé de transport :"

msgid "Vasco DPX File"
msgstr "Fichier VASCO DPX"

msgid "Here you can import your policy file."
msgstr "Ici, vous pouvez importer votre fichier de directive."

msgid "Please choose the policy file"
msgstr "Veuillez sélectionner un fichier de directive"

msgid "Import policies"
msgstr "Importer les directives"

msgid "Import policy file"
msgstr "Importer le fichier des directives"

msgid "Create a new realm or select one available realm"
msgstr ""
"Ici, vous pouvez créer un nouveau domaine ou éditer un domaine existant"

msgid "Set Default"
msgstr "Définir comme domaine par défaut"

msgid "Clear Default"
msgstr "Supprimer le standard"

msgid "Create a new or select one available UserIdResolver"
msgstr ""
"Ici, vous pouvez créer un nouveau résolveur ou éditer un résolveur existant"

msgid "Duplicate"
msgstr "Doublon"

msgid "Which type of resolver do you want to create?"
msgstr "Quel type de UserIdResolver souhaitez-vous créer ?"

msgid "Creating a new UserIdResolver"
msgstr "Créer un nouveau UserIdResolver"

msgid "LDAP"
msgstr "LDAP"

msgid "SQL"
msgstr "SQL"

msgid "Flatfile"
msgstr "Flatfile"

msgid "Here you can add or remove existing resolvers to the realm"
msgstr ""
"Ici, vous pouvez ajouter un résolveur existant à un domaine ou le supprimer "
"d'un domaine"

msgid "You are creating a new realm."
msgstr "Créez ici à un nouveau domaine."

msgid "You may add resolvers by holding down Ctrl-Key and left-clicking."
msgstr ""
"Vous pouvez ajouter résolveur, en maintenant enfoncée la touche Ctrl et en "
"effectuant un clic gauche."

msgid "Realm name"
msgstr "Nom du domaine"

msgid "Here you may define the resolvers belonging to the realm"
msgstr "Ici, vous pouvez définir quels résolveurs appartiennent au domaine"

msgid "Edit Realm"
msgstr "Éditer le domaine"

msgid ""
"The following tokens will be permanently deleted and can not be recovered."
msgstr ""
"Les token suivants sont définitivement supprimés et ne peuvent pas être "
"restaurés."

msgid "Delete selected tokens?"
msgstr "Supprimer le token sélectionné ?"

msgid "Delete tokens"
msgstr "Supprimer le token"

msgid "Enrolled the token"
msgstr "Le token"

msgid "for user"
msgstr "a été déployé pour l'utilisateur"

msgid "token enrollment"
msgstr "Token déployé"

msgid "Token serial: "
msgstr "Numéro de série : "

msgid ""
"The token was lost? You may enroll a temporary token and automatically "
"disable the lost token."
msgstr ""
"Le token a été perdu ? Vous pouvez déployer un nouveau token temporaire. "
"Dans ce cas, le token perdu est automatiquement désactivé."

msgid "- Select Temporary Token Type -"
msgstr "- Sélectionner le type de token temporaire -"

msgid "Simple Password Token"
msgstr "Token avec mot de passe simple"

msgid "Email Token"
msgstr "Token e-mail"

msgid "SMS Token"
msgstr "SMS token"

msgid "Lost Token"
msgstr "Token perdu"

msgid "Token Info"
msgstr "Infos token"

msgid "Hashlib"
msgstr "Algorithme Hash"

msgid "Counter Window"
msgstr "Fenêtre du compteur"

msgid "Max Fail Counter"
msgstr "Valeur maximale pour le compteur d'erreurs"

msgid "Max Auth Count"
msgstr "Tentatives d'authentification maximales"

msgid "Max Successful Auth Count"
msgstr "Authentifications réussies maximales"

msgid "Validity start"
msgstr "Début de la période de validité"

msgid "Validity end"
msgstr "Fin de la période de validité"

msgid "Time Window"
msgstr "Fenêtre temporelle"

msgid "Time Shift"
msgstr "Décalage temporel"

msgid "Time Step"
msgstr "Incrément de temps"

msgid "set Hashlib"
msgstr "Définir l'algorithme Hash"

msgid "set OTP length"
msgstr "Définir la longueur OTP"

msgid "set Counter Window"
msgstr "Définir la fenêtre du compteur"

msgid "set Max Failcount"
msgstr "Définir le compteur d'erreurs"

msgid "set Max Auth Count"
msgstr "Définir les tentatives d'authentification maximales"

msgid "set Max Successful Auth Count"
msgstr "Définir les authentifications réussies maximales"

msgid "Mobile phone number"
msgstr "Numéro de téléphone mobile"

msgid "set Sync Window"
msgstr "Définir la fenêtre de resynchronisation"

msgid "set Time Window"
msgstr "Définir la fenêtre temporelle"

msgid "set Time Shift"
msgstr "Définir le décalage temporel"

msgid "set Time Step"
msgstr "Définir l'incrément de temps"

msgid "set Description"
msgstr "Définir la description"

msgid "You may resync the token:"
msgstr "Resynchronisation du token :"

msgid "Therefor please enter two OTP values."
msgstr "Pour cela, veuillez entrer deux valeurs OTP consécutives."

msgid "Resync Token"
msgstr "Synchroniser le token"

msgid "Resync"
msgstr "Synchroniser"

msgid "Define to which realms the token(s) shall belong to:"
msgstr "Définissez à quel domaine ce token doit appartenir :"

msgid "You may add realms by holding down Ctrl-Key and left-clicking."
msgstr ""
"Vous pouvez ajouter des domaines, en maintenant enfoncée la touche Ctrl et "
"en effectuant un clic gauche."

msgid "Edit Realms of Token"
msgstr "Éditer des domaines du token"

msgid "Set Realm"
msgstr "Définir le domaine du token"

msgid "You may get OTP values for token:"
msgstr "Pour ce token, vous pouvez demander les valeurs OTP :"

msgid "Enter the number, how many OTP values you want to retrieve:"
msgstr "Veuillez entrer le nombre de valeurs OTP requises :"

msgid "Get OTP values"
msgstr "Demander les valeurs OTP"

msgid "The following Tokens will be unassigned from the their users:"
msgstr "Les attributions des token suivants seront supprimées :"

msgid ""
"The users will not be able to authenticate with this token anymore. Are you "
"sure?"
msgstr ""
"Les utilisateurs ne seront plus en mesure de s'authentifier en utilisant ce "
"token. Êtes-vous sûr ?"

msgid "Unassign selected tokens?"
msgstr "Annuler l'attribution des token sélectionnés ?"

msgid "Do you want to delete the realm"
msgstr "Souhaitez-vous supprimer le domaine ? "

msgid "Deleting realm"
msgstr "Supprimer le domaine"

msgid "Do you want to delete the resolver?"
msgstr "Souhaitez-vous supprimer le résolveur ?"

msgid "Deleting resolver"
msgstr "Supprimer le résolveur"

msgid "Token enrolled. Use the old PIN with the new password."
msgstr ""
"Le token temporaire a été déployé. L'utilisateur doit utiliser son ancien "
"code PIN avec le nouveau mot de passe."

msgid "The temporary token can be used till the end date."
msgstr "Le token temporaire peut être utilisé jusqu'à la date d'expiration."

msgid "Password"
msgstr "Mot de passe"

msgid "End date"
msgstr "Date d'expiration"

msgid "New Temporary Token"
msgstr "Nouveaux token temporaires"

msgid "Server Configuration"
msgstr "Configuration du serveur"

msgid "Server-URI"
msgstr "Serveur URI"

#, fuzzy
msgid "Enforce STARTTLS"
msgstr "Appliquer TLS"

msgid "CA Certificate"
msgstr "Certificat CA"

#, fuzzy
msgid ""
"If you are using STARTTLS or LDAPS you can enter the CA certificate in PEM "
"format here."
msgstr ""
"Si vous utilisez LDAPS, vous pouvez copier le certificat CA au format PEM "
"ici."

msgid "BaseDN"
msgstr "DN de base"

msgid "BindDN"
msgstr "Bind DN"

msgid "Bind Password"
msgstr "Bind mot de passe"

msgid ""
"If security relevant information is changed, for example the URL, the "
"password has to be provided to avoid unprivileged exposure of the password."
msgstr ""
"Si une information de sécurité est modifiée, par exemple, l'URL, le mot de "
"passe doit être fourni pour éviter l'exposition non protégée du mot de "
"passe. "

msgid "Sizelimit"
msgstr "Limite de taille"

msgid "No anonymous referral chasing"
msgstr "Pas de suivi anonyme des Referrals"

msgid "Test LDAP Server connection"
msgstr "Serveur LDAP tester la connexion"

msgid "Testing connection ..."
msgstr "Test de la connexion..."

msgid "Mapping Attributes"
msgstr "Mapping Attribute"

msgid "LoginName Attribute"
msgstr "Attribut nom de connexion"

msgid "Searchfilter"
msgstr "Filtre de recherche"

msgid "Userfilter"
msgstr "Filtre utilisateur"

msgid "Attribute mapping"
msgstr "Association des attributs"

msgid ""
"The UID (unique identifier) for your LDAP objects - could be DN, GUID or "
"entryUUID (LDAP) or objectGUID (Active Directory)"
msgstr ""
"L'UID (unique identifier) pour les objets LDAP pourrait être DN, GUID ou "
"entryUUID (LDAP) ou objectGUID (Active Directory)."

msgid "UID Type"
msgstr "Type UID"

msgid "Preset Active Directory"
msgstr "Prédéfinir pour Active Directory"

msgid "Preset LDAP"
msgstr "Prédéfinir LDAP"

msgid "LDAP Resolver"
msgstr "Résolveur LDAP"

msgid "Test LDAP connection"
msgstr "Tester la connexion LDAP"

msgid "Preset AD"
msgstr "Prédéfinir AD"

msgid "Resolver name:"
msgstr "Nom du résolveur "

msgid "Server-URI:"
msgstr "Serveur URI "

msgid "CA Certificate:"
msgstr "Certificat CA "

msgid "Auth User:"
msgstr "Auth utilisateur "

msgid "Test HTTP Server connection"
msgstr "Tester la connexion serveur HTTP"

msgid "Testing connection ... "
msgstr "Test de la connexion... "

msgid "JSON Configuration"
msgstr "Configuration JSON"

msgid "UserId"
msgstr "Identifiant utilisateur"

msgid "Userlist"
msgstr "Liste utilisateur"

msgid "URL path:"
msgstr "Chemin URL"

msgid "Parameters:"
msgstr "Paramètres : "

msgid "Result path:"
msgstr "Chemin du résultat :"

msgid "Attribute mapping:"
msgstr "Configuration des attributs"

msgid "Driver"
msgstr "Pilote"

msgid "Server"
msgstr "Serveur"

msgid "Port"
msgstr "Port"

msgid "Database"
msgstr "Base de données"

msgid "Database table"
msgstr "Table de base de données"

msgid "Limit"
msgstr "Limite"

msgid "Database encoding"
msgstr "Codage de la base de données"

msgid "Additional connection parameters"
msgstr "Autres paramètres de connexion"

msgid "Test SQL connection"
msgstr "Tester la connexion SQL"

msgid "Testing connections..."
msgstr "Tester la connexion LDAP..."

msgid "Where statement"
msgstr "Déclaration where"

msgid "SQL Resolver"
msgstr "Résolveur SQL"

msgid "filename"
msgstr "Nom du fichier"

msgid "File Resolver"
msgstr "Résolveur du fichier"

msgid "Resyncing of token failed"
msgstr "Échec de la resynchronisation du token."

msgid "Resynced token successfully"
msgstr "Le token a été synchronisé avec succès"

msgid "set PIN successfully"
msgstr "Le code PIN a été défini avec succès."

msgid "When displaying Token information you may only select one single Token."
msgstr ""
"Si vous souhaitez afficher les informations du token, veuillez ne "
"sélectionner qu'un seul token."

msgid "When retrieving the token type you may only select one single Token."
msgstr ""
"Si vous souhaitez déterminer le type de token, veuillez ne sélectionner "
"qu'un seul token."

msgid "Error: unknown tokentype in function token_enroll()"
msgstr "Erreur : type de token inconnu dans la fonction token_enroll()."

msgid "Could not find a token for this OTP value."
msgstr "Aucun token n'a pu être déterminé pour cette valeur OTP."

msgid "Error finding a token to this OTP value."
msgstr "Erreur lors de la détection d'un token pour cette valeur OTP."

msgid "Failed to communicate to LinOTP server"
msgstr "Impossible de communiquer avec le serveur LinOTP !"

msgid "unknown token type to load!"
msgstr "Type de token inconnu lors de l'import !"

msgid "You may only upload support subscription files ending with .pem"
msgstr ""
"Le fichiers de support que vous téléchargez doit avoir l'extension de "
"fichier .pem"

msgid ""
"Error saving SMS configuration. Please check your configuration and your "
"server"
msgstr ""
"Erreur lors de l'enregistrement de la configuration du fournisseur d'accès "
"SMS. Veuillez vérifier la configuration sur le serveur."

msgid ""
"Error saving system configuration. Please check your configuration and your "
"server"
msgstr ""
"Erreur lors de l'enregistrement de la configuration du système. Veuillez "
"vérifier la configuration sur le serveur."

msgid ""
"Error saving system checkboxes configuration. Please check your "
"configuration and your server"
msgstr ""
"Erreur lors de l'enregistrement des cases du système. Veuillez vérifier la "
"configuration sur le serveur."

msgid ""
"Regexp error in realm. You need to select ONE realm to set it as default."
msgstr ""
"Erreur dans l'impression normale du domaine. Vous ne devez sélectionner qu' "
"un domaine pour le définir comme domaine par défaut."

msgid "There is an error in the realm name!"
msgstr "Erreur dans le nom de domaine !"

msgid "Policy set."
msgstr "Directive enregistrée."

msgid "Policy name is not defined!"
msgstr "Le nom de la directive n'est pas défini !"

msgid "Policy deleted."
msgstr "Directive supprimée."

msgid "Error fetching list!"
msgstr "Erreur lors de la récupération de la liste !"

msgid "created token with serial"
msgstr "Token généré avec succès. Numéro de série :"

msgid "losttoken failed"
msgstr "Échec du token perdu"

msgid "set token PIN failed"
msgstr "Échec du réglage du code PIN"

msgid "Error while fetching the tokentype"
msgstr "Erreur lors de la détermination du type de token"

msgid "Error creating token"
msgstr "Erreur lors de la création du token"

msgid "Failed"
msgstr "Échoué"

msgid "Failed to import token"
msgstr "Échec de l'import du token"

msgid "Token import result"
msgstr "Résultat de l'import du token"

msgid "Failed to import policies"
msgstr "Échec de l'import des directives"

msgid "Policy import result"
msgstr "Résultat de l'import des directives"

msgid "Failed to load support subscription"
msgstr "Échec de l'enregistrement des données de support"

msgid "Support subscription import result"
msgstr "Résultat de l'enregistrement du support"

msgid "Error saving ldap configuration."
msgstr "Erreur lors de la sauvegarde de la configuration LDAP."

msgid "Error saving realm configuration."
msgstr "Erreur lors de la sauvegarde de la configuration du domaine"

msgid "Realm created"
msgstr "Domaine créé"

msgid "Error setting Token realms"
msgstr "Erreur lors du réglage du token du domaine"

msgid "Error saving file configuration"
msgstr "Erreur lors de la sauvegarde de la configuration du fichier"

msgid "Error saving sql configuration"
msgstr "Erreur lors de la sauvegarde de la configuration SQL"

msgid "Resolver deleted successfully"
msgstr "Le résolveur a été supprimé avec succès"

msgid "Failed deleting resolver"
msgstr "Échec de la suppression du résolveur"

msgid "Realm deleted"
msgstr "Domaine supprimé"

msgid "Failed deleting Realm"
msgstr "Échec de la suppression du domaine"

msgid "Error in regular expression for"
msgstr "Erreur lors de l'impression normale pour"

msgid "LDAP Server configuration seems to be OK! Number of users found"
msgstr ""
"La configuration du serveur LDAP semble OK !\n"
"Nombre des utilisateurs trouvés "

msgid "Error loading LDAP resolver"
msgstr "Erreur lors du chargement du résolveur LDAP"

msgid "HTTP Server configuration seems to be OK! Number of users found"
msgstr ""
"La configuration du serveur HTTP semble OK ! Nombre d'utilisateurs trouvés "

<<<<<<< HEAD
msgid "Copyright (C) 2010 - 2018 KeyIdentity GmbH"
msgstr "Copyright (C) 2010 - 2018 KeyIdentity GmbH"
=======
msgid "Error loading HTTP resolver"
msgstr "Erreur lors du chargement du résolveur HTTP"
>>>>>>> 29a92717

msgid "Error loading SQL resolver"
msgstr "Erreur lors du chargement du résolveur SQL"

msgid "SQL config seems to be OK! Number of users found"
msgstr "La configuration SQL semble OK ! Nombre d'utilisateurs trouvés"

msgid "SQL config contains errors"
msgstr "La configuration SQL contient des erreurs"

msgid "Unknown PIN type"
msgstr "Type de code PIN inconnu"

msgid "You entered invalid data. Please check all the Tabs!"
msgstr ""
"Vous avez saisi des données invalides. Veuillez vérifier tous les onglets !"

msgid "Error occurred during processing"
msgstr "Erreurs dans le traitement"

msgid ""
"You have defined UserIdResolvers. But you need to create at least one realm "
"that contains some of your UserIdResolvers. The realm Dialog will now open "
"to do this."
msgstr ""
"Vous avez défini UserIdResolver. Cependant, vous devez définir au moins un "
"domaine, afin de pouvoir attribuer des token aux utilisateurs. À cet effet, "
"la boîte de dialogue du domaine va s'ouvrir."

msgid "This realm is already the default realm."
msgstr "Ce domaine est déjà le domaine par défaut."

msgid "Incorrect or missing input at"
msgstr "Indications incorrectes ou manquantes dans :"

msgid "Please have a look at each of the forms for more details."
msgstr ""
"Veuillez vérifier les paramètres de configuration individuels pour plus de "
"détails."

msgid "License reminder:"
msgstr "Rappel de licence :"

msgid "Support license installed successfully."
msgstr "La licence de support a été installée avec succès."

msgid "OATH Soft Token"
msgstr "Softtoken OATH"

msgid ""
"QR-Code for installing the token in OATH compatible Soft Tokens (FreeOTP, "
"Google Authenticator and other tokens using the 'otpauth:/' syntax)."
msgstr ""
"QR code pour l'installation dans différentes applications OATH Softtoken "
"(FreeOTP, Google Authenticator et autres token qui soutiennent la syntaxe "
"'otpauth://'."

msgid "'OATH token' app"
msgstr "Application 'OATH Token'"

msgid "QR-Code for installing the token in the 'OATH Token' app for iOS."
msgstr ""
"QR code pour l'installation du token dans l'application 'OATH Token' pour "
"iOS."

msgid "OTP seed"
msgstr "OTP Seed"

msgid "The OATH token seed for installing the token using manual input."
msgstr "OATH Token Seed pour la saisie manuelle."

msgid "Communicating with LinOTP server..."
msgstr "Communication avec le serveur LinOTP..."

msgid "OTP values"
msgstr "Valeurs OTP"

msgid "Your token"
msgstr "Votre token"

msgid "is of type"
msgstr "est de type"

msgid "Export policies"
msgstr "Exporter les directives"

msgid "Policy name"
msgstr "Nom de la directive"

msgid "The name of the policy"
msgstr "Le nom de la directive"

msgid "- Select scope -"
msgstr "- Sélectionner une plage -"

msgid ""
"The action that should be allowed. These are actions like: enrollSMS, "
"enrollMOTP...The actions may be comma separated."
msgstr ""
"L'action qui devrait être autorisée. Ce sont des actions telles que "
"'enrollSMS','enrollMOTP'... Les actions sont séparées par des virgules."

msgid "The user or usergroup the policy should apply to"
msgstr "Les utilisateurs d'un groupe auquel la directive s'applique"

msgid "The realm the policy applies to"
msgstr "Le domaine auquel la directive s'applique"

msgid "Comma separated list of client IPs and Subnets."
msgstr ""
"Par liste séparée par des virgules des adresses IP des clients ou des sous-"
"réseaux."

msgid "The time on which the policy should be applied"
msgstr "Heure à laquelle la directive doit être valable"

msgid "Set Policy"
msgstr "Enregistrer la directive"

msgid "Delete Selected Policy"
msgstr "Supprimer la directive sélectionnée"

msgid "Clear Fields"
msgstr "Vider les champs"

msgid "hashlib"
msgstr "Algorithme Hash"

msgid "time window"
msgstr "fenêtre temporelle"

msgid "time step"
msgstr "Incrément de temps"

msgid "time shift"
msgstr "décalage temporel"

msgid "mobile phone number"
msgstr "numéro de téléphone mobile"

msgid "Get OTP"
msgstr "Demander les valeurs OTP"

msgid "Activate your OCRA Token"
msgstr "Activez votre token OCRA"

msgid "Your OCRA Token :"
msgstr "Votre token OCRA :"

msgid "1. Enter the activation code :"
msgstr "1. Entrez le code d'activation :"

msgid "Failed to enroll token!"
msgstr "Échec du déploiement du token !"

msgid "activate your OCRA Token"
msgstr "Activez votre token OCRA"

msgid "2. Enter your confirmation code:"
msgstr "2. Veuillez entrer le code de vérification :"

#, python-format
msgid "OCRA rollout for token %s completed!"
msgstr "Déploiement du token OCRA %s terminé !"

msgid "OCRA token rollout failed! Please retry"
msgstr "Échec du déploiement du token OCRA. Veuillez réessayer !"

msgid "finish your OCRA Token"
msgstr "Terminer le token OCRA"

msgid "Assign OTP Token"
msgstr "Attribuer le token OTP"

msgid ""
"You may either assign the token by entering the serial number or you can "
"enter an OTP value of the token and the system will try to identify the "
"token for you."
msgstr ""
"Vous pouvez soit attribuer un token en entrant directement le numéro de "
"série, soit vous pouvez déterminer le token via une valeur OTP puis "
"l'attribuer."

msgid "The OTP value of the Token to assign"
msgstr "Valeur OTP du token qui doit être attribué"

msgid "Determine Serial Number"
msgstr "Déterminer le numéro de série"

msgid "Serialnumber of new Token"
msgstr "Numéro de série du nouveau token OTP"

msgid "Assign Token"
msgstr "Attribuer le token"

msgid "LinOTP 2 User self service"
msgstr "Portail d'auto-gestion LinOTP"

msgid "Selfservice Portal"
msgstr "Portail d'auto-gestion"

msgid "Tokens for user:"
msgstr "Token de l'utilisateur :"

msgid "in realm"
msgstr "dans le domaine"

msgid "Logged in as"
msgstr "Connecté en tant que"

msgid "Activate your OCRA token"
msgstr "Activer le token OCRA"

msgid "Enroll OATH token"
msgstr "Déployer le token OATH"

msgid "Enroll OATH soft token"
msgstr "Déployer le Softoken OATH"

msgid "Disable Token"
msgstr "Désactiver le token"

msgid "Enable Token"
msgstr "Activer le token"

msgid "set PIN"
msgstr "Définir le code PIN"

msgid "set mOTP PIN"
msgstr "Définir le code PIN mOTP"

msgid "get OTP values"
msgstr "Demander les valeurs OTP"

msgid "unassign Token"
msgstr "Annuler l'attribution du token"

msgid "delete Token"
msgstr "Supprimer le token"

msgid "History"
msgstr "Historique"

#, python-format
msgid ""
"Error enrolling token:\n"
" %s"
msgstr ""
"Erreur lors du déploiement du token :\n"
" %s"

#, python-format
msgid ""
"Token enrolled successfully:\n"
" %s"
msgstr ""
"Le token a été déployé avec succès :\n"
" %s"

msgid "Delete OTP Token"
msgstr "Supprimer le token OTP"

msgid "selected Token"
msgstr "Token sélectionné"

msgid "Disable OTP Token"
msgstr "Désactiver le token OTP"

msgid "disable Token"
msgstr "Désactiver le token"

msgid "Enable OTP Token"
msgstr "Activer le token OTP"

msgid "enable Token"
msgstr "Activer le token"

msgid "get OTP values from Token"
msgstr "Interroger les valeurs OTP du token"

msgid "Number of OTP values to retrieve"
msgstr "Nombre des valeurs OTP à interroger"

msgid ""
"This is the LinOTP self service portal. You may login here with your "
"username and realm."
msgstr ""
"C'est le portail d'auto-gestion LinOTP. Ici, vous pouvez vous connecter avec "
"votre nom d'utilisateur et votre domaine."

msgid ""
"Within the self service portal you may reset the PINs of your tokens, assign "
"new tokens or resync your tokens."
msgstr ""
"Dans ce portail d'auto-gestion, vous pouvez par exemple réinitialiser le "
"code PIN de votre token, déployer ou synchroniser de nouveaux token."

msgid "If you lost a token, you may also disable this token."
msgstr "Si vous avez perdu un token, vous pouvez le désactiver."

msgid "Login to LinOTP self service"
msgstr "Connexion au portail d'auto-gestion LinOTP"

#, fuzzy
msgid "OTP"
msgstr "HOTP"

#, fuzzy
msgid "No active token found"
msgstr "activer le token"

msgid ""
"If there is a problem with your current token please contact the help desk."
msgstr ""

#, fuzzy
msgid "Choose your preferred method to authenticate"
msgstr "Vous n'êtes pas authentifié"

#, fuzzy
msgid "Enter the otp value"
msgstr "Erreur lors de la demande de la valeur OTP"

msgid "Check your mobile and confirm the login"
msgstr ""

msgid "Scan the QR code and comfirm on your mobile or submit below"
msgstr ""

msgid "Compare this value to the transaction id shown on your mobile."
msgstr ""

#, fuzzy
msgid "Waiting for confirmation..."
msgstr "Erreur lors de la sauvegarde de la configuration du domaine"

msgid "Login timed out. Please try again."
msgstr ""

msgid "Failed to retrieve the OTP values of your token:"
msgstr "Échec de la demande des valeurs OTP :"

msgid "Register your SMS OTP Token / mobileTAN"
msgstr "Enregistrez votre SMS OTP token / mobileTAN"

msgid "Your mobile phone number"
msgstr "Votre numéro de téléphone mobile"

msgid "register SMS Token"
msgstr "Enregistrer le token SMS"

msgid "reset Failcounter"
msgstr "Réinitialiser le compteur d'erreurs"

msgid "Resync OTP Token"
msgstr "Synchroniser le token OTP"

msgid "resync OTP"
msgstr "Synchroniser OTP"

msgid "Reset mOTP PIN"
msgstr "Réinitialiser le code PIN mOTP"

msgid ""
"This resets the mOTP PIN, which is the PIN that is entered in the motp "
"application on your phone."
msgstr ""
"Cela réinitialise le code PIN mOTP. Vous entrez ce code PIN dans "
"l'application motp sur votre téléphone."

msgid "repeat mOTP PIN"
msgstr "Code PIN mOTP (répéter)"

msgid "The passwords do not match!"
msgstr "Les mots de passe ne sont pas identiques !"

msgid "Error setting mOTP PIN: "
msgstr "Erreur lors du réglage du code PIN mOTP :"

msgid "mOTP PIN set successfully"
msgstr "Le code PIN a été défini avec succès."

msgid "Reset OTP PIN"
msgstr "Réinitialiser le code PIN OTP"

msgid "repeat PIN"
msgstr "Répéter le code PIN"

msgid "Error setting PIN: "
msgstr "Erreur lors du réglage du code PIN :"

msgid "PIN set successfully"
msgstr "Le code PIN a été défini avec succès"

msgid "Unassign OTP Token"
msgstr "Annuler l'attribution de token OTP"

msgid "Provision your OATH soft token"
msgstr "Déployez votre token OATH"

msgid ""
"You need an OATH compatible soft token app installed on your mobile device."
msgstr ""
"Vous devez avoir installé l'application Soft Token, compatible avec OATH, "
"sur votre téléphone."

msgid "(FreeOTP, Google Authenticator or another OATH compatible soft token)"
msgstr ""
"(FreeOTP, Google Authenticator ou un autre Softtoken compatible avec OATH)"

msgid "Provision your soft token in LinOTP"
msgstr "Enregistrez votre SoftToken dans LinOTP"

msgid "Choose your token profile "
msgstr "Veuillez sélectionner votre type de token "

msgid "event based"
msgstr "basé sur un évènement"

msgid "time based"
msgstr "basé sur le temps"

msgid "and"
msgstr "et"

msgid "enroll your token"
msgstr "créez votre token"

msgid "enroll your event based token"
msgstr "créez un token basé sur un évènement"

msgid "enroll your time based token"
msgstr "créez un token basé sur le temps"

msgid "Install your soft token profile"
msgstr "Installer votre type de Softtoken"

msgid ""
"To install the token on your mobile device, scan the QR code below with your "
"soft token app or follow the link"
msgstr ""
"Pour installer le token sur votre appareil mobile, veuillez numériser le QR "
"Code ci-dessous ou suivez le lien."

msgid "Provision your OATH Token"
msgstr "Enregistrer le token OATH"

msgid "1. You first need to install the oathtoken to your iPhone."
msgstr ""
"1. Tout d'abord, vous devez installer l'application oathtoken sur votre "
"iPhone."

msgid "link for iPhone"
msgstr "Lien pour iPhone"

msgid ""
"Using the QR Code you can directly go to install the oath token on your "
"iPhone."
msgstr ""
"Avec le QR Code, vous pouvez directement installer l'application oathtoken "
"sur votre iPhone."

msgid "2. Then you may create a profile."
msgstr "2. Ensuite, vous pouvez créer votre token/profil."

msgid "enroll OATH Token"
msgstr "Générer un token OATH"

msgid "3."
msgstr "3."

msgid "successfully created!"
msgstr "créé avec succès !"

msgid "Click on this link to install the oathtoken profile to your iPhone:"
msgstr ""
"Sur votre smartphone, cliquez sur ce lien pour installer le profil sur votre "
"iPhone :"

msgid "install profile"
msgstr "Installer un profil"

msgid "Or you can scan the QR code below your iPhone to import the secret."
msgstr ""
"Sinon, numérisez le code QR affiché ci-dessous avec votre iPhone pour "
"importer le profil."

msgid "E-mail token"
msgstr "Token e-mail"

msgid "E-mail address"
msgstr "Adresse e-mail"

msgid "Enter PIN"
msgstr "Définir le code PIN"

msgid "Confirm PIN"
msgstr "Confirmer le code PIN"

msgid "Enroll EMail Token"
msgstr "Déployer token e-mail"

msgid "Input data is not valid!"
msgstr "Les données du formulaire sont invalides."

msgid "Enroll your email token"
msgstr "Déployez votre token e-mail"

msgid "Your email address"
msgstr "Adresse e-mail"

msgid "enroll email token"
msgstr "Déployer token e-mail"

msgid "define if the user should be allowed to define the email address"
msgstr ""
"indique si l'utilisateur est autorisé à définir ou à modifier l'adresse e-"
"mail lui-même."

msgid ""
"The text that will be send via email for an email token. Use <otp> and "
"<serial> as parameters."
msgstr ""
"Texte de l'e-mail qui est envoyé via e-mail pour un token e-mail. Les "
"paramètres sont <opt> et <serial>."

msgid ""
"The subject that will be send via email for an email token. Use <otp> and "
"<serial> as parameters."
msgstr ""
"Texte de l'e-mail qui est envoyé via e-mail pour un token e-mail. Les "
"paramètres sont <opt> et <serial>."

msgid "User is not allowed to set email address"
msgstr "L'utilisateur n'est pas autorisé à définir l'adresse e-mail !"

msgid "Forwarding Token"
msgstr "Transmission de token"

msgid ""
"Here you can define to which token the authentication request should be "
"forwarded."
msgstr ""
"Ici, vous pouvez définir à quel token la demande d'authentification doit "
"être transmise."

msgid "You can forward the OTP to a target serial number."
msgstr "Vous pouvez transférer le OTP à un numéro de série cible."

msgid "forward serial"
msgstr "transférer le numéro de série"

msgid "Protect your token with a static pin"
msgstr "Protégez vos tokens avec un code PIN fixe  :"

msgid "Token Pin:"
msgstr "Code PIN du token :"

msgid ""
"Specify if the target token fail counter should be incremented / resets or "
"not"
msgstr ""
"Spécifiez si le compteur de défaillances du token cible doit être incrémenté/"
"réinitialisé ou non"

msgid "HMAC Token Settings"
msgstr "Paramètres du token HMAC"

msgid "HMAC eventbased"
msgstr "HMAC basé sur les événements"

msgid "Create a new OATH token - HMAC event based"
msgstr "Générer un nouveau token OATH - HMAC basé sur un événement"

msgid ""
"The token seed is the secret that is used in the hmac algorithm to make your "
"token unique. So please take care!"
msgstr ""
"La clé du token est le secret utilisé dans l'algorithme hmac et rend le "
"token unique. Veuillez faire attention !"

msgid "Token seed:"
msgstr "Token seed :"

msgid "generate random seed"
msgstr "Générer un seed aléatoire"

msgid "Enter seed"
msgstr "Entrer seed"

msgid ""
"The hmac algorithm could be controlled by the following settings. Make sure "
"that these settings match your hardware token or software token capabilities."
msgstr ""
"L'algorithme hmac peut être influencé par les paramètres suivants. Veuillez "
"faire en sorte que ces paramètres correspondent à leur token matériel ou aux "
"capacités de leur Softtoken."

msgid "Token settings:"
msgstr "Paramètres du token :"

msgid "The Google Authenticator supports only 6 digits and SHA1 hashing."
msgstr ""
"Google Authenticator supporte seulement 6 chiffres et l'algorithme SHA1 Hash."

msgid "Google Authenticator compliant"
msgstr "Conforme à Google Authenticator."

msgid "OTP Digits"
msgstr "Chiffres OTP"

msgid "Enroll HOTP Token"
msgstr "Déployer le token HOTP"

msgid "required input field"
msgstr "Champ d'entrée requis"

msgid "minimum length must be greater than {0}"
msgstr "La longueur doit être supérieure à {0} ."

msgid "maximum length must be lower than {0}"
msgstr "La longueur doit être inférieure à {0} ."

msgid ""
"Please enter a valid init secret. It may only contain numbers and the "
"letters A-F."
msgstr ""
"Veuillez entrer un seed d'initialisation valide. Il ne doit contenir que des "
"chiffres et les lettres de A à F."

msgid "Enroll your HOTP token"
msgstr "Déployez votre token HOTP"

msgid "Token Seed:"
msgstr "Clé du token :"

msgid "Generate random seed"
msgstr "Générer un seed aléatoire"

msgid "Enter token seed"
msgstr "Entrer le token seed"

msgid "Token Settings:"
msgstr "Paramètres du token :"

msgid "OTP digits"
msgstr "Chiffres OTP"

msgid "self enrolled"
msgstr "créé vous-même"

msgid "enroll hmac token"
msgstr "Déployer le token HMAC"

msgid "Specify the hashlib to be used. Can be sha1 (1) or sha2-256 (2)."
msgstr ""
"Entrez le hashlib qui doit être utilisé. Cela peut être SHA1 (1) ou SHA2-256 "
"(2)."

msgid "Specify the otplen to be used. Can be 6 or 8 digits."
msgstr ""
"Spécifiez la longueur OTP qui doit être utilisée. Cela peut être 6 ou 8 "
"caractères."

msgid "OTPAuth Url"
msgstr "OTPAuth Url"

msgid "URL for OATH token"
msgstr "URL pour le token OATH"

msgid "OCRA2 Token"
msgstr "Token OCRA2"

msgid "OCRA2 token settings"
msgstr "Paramètres du token OCRA2"

msgid "Maximum concurrent OCRA2 challenges"
msgstr "Nombre maximum de défis simultanés OCRA2"

msgid "This is the maximum concurrent challenges per OCRA2 Token."
msgstr ""
"C'est le nombre maximum de défis OCRA2 simultanés, qui peuvent être demandés "
"pour un token OCRA2."

msgid "OCRA2 challenge timeout"
msgstr "Délai d'attente pour le défi OCRA2"

msgid "OCRA2 - challenge/response Token"
msgstr "OCRA2 - Challenge / Response Token"

msgid "Please enter or copy the OCRA2 key."
msgstr "Entrez la clé OCRA2."

msgid "OCRA2 key"
msgstr "Clé OCRA2"

msgid "Generate OCRA2 key."
msgstr "Faire générer la clé OCRA2 par le serveur."

msgid "Enroll your OCRA2 Token"
msgstr "Déployez votre token OCRA2"

msgid "Token description"
msgstr "Description du token"

msgid "Generate OCRA2 seed"
msgstr "Faire générer la clé OCRA2 par le serveur."

msgid "Enter seed for the new OCRA2 token:"
msgstr "Entrez le seed pour le nouveau token OCRA2 :"

msgid "enroll ocra2 token"
msgstr "Déployer le token OCRA2"

msgid "Activate your OCRA2 Token"
msgstr "Activez votre token OCRA2"

msgid "Your OCRA2 Token :"
msgstr "Votre token OCRA2 :"

msgid "activate your OCRA2 Token"
msgstr "Activez votre token OCRA2"

msgid "finish your OCRA2 Token"
msgstr "Terminer le token OCRA2"

msgid "ocra challenge-response token - hmac event based"
msgstr "OCRA Challenge Response Token - HMAC basé sur un événement"

msgid "URL for OCRA2 token"
msgstr "URL pour le token OCRA2"

#, fuzzy
msgid "Static Password Token Settings"
msgstr "Token avec mot de passe simple"

#, fuzzy
msgid "Static Password Token"
msgstr "Token avec mot de passe simple"

#, fuzzy
msgid "Create Static Password Token"
msgstr "Token avec mot de passe simple"

msgid "The token seed is the password"
msgstr ""

#, fuzzy
msgid "Token Password:"
msgstr "Bind mot de passe"

#, fuzzy
msgid "Token settings"
msgstr "Paramètres du token :"

#, fuzzy
msgid "Enroll Password Token"
msgstr "Inscrire PushToken"

#, fuzzy
msgid "Enroll static password token"
msgstr "Déployer le token TOTP"

msgid "Enter static password:"
msgstr ""

#, fuzzy
msgid "enroll password token"
msgstr "créez votre token"

msgid "RADIUS Token"
msgstr "Token RADIUS"

msgid ""
"Please enter a valid RADIUS server specification. It needs to be of the form "
"<name_or_ip>:<port>"
msgstr ""
"Veuillez entrer une spécification de serveur RADIUS valide, sous la forme "
"<Nom_ou_IP>:<Port>."

msgid "RADIUS token settings"
msgstr "Paramètres du token RADIUS :"

msgid "You need to enter the server like myradius:1812"
msgstr ""
"Vous devez entrer le port du serveur dans le format 'radiusserver:1812'."

msgid "RADIUS server"
msgstr "Serveur RADIUS"

msgid ""
"The PIN can either be verified on this local LinOTP server or forwarded to "
"the RADIUS server"
msgstr ""
"Le code PIN peut être vérifié soit ici sur le serveur local LinOTP ou être "
"transmis au serveur RADIUS."

msgid "Check PIN"
msgstr "Vérifiez le code PIN"

msgid ""
"The PIN can either be verified on this local LinOTP server or on the RADIUS "
"server"
msgstr ""
"Le code PIN peut être vérifié soit ici sur le serveur local LinOTP ou être "
"transmis au serveur RADIUS."

msgid "on RADIUS server"
msgstr "sur le serveur RADIUS"

msgid "locally"
msgstr "en local"

msgid "RADIUS shared secret"
msgstr "Secret RADIUS partagé"

msgid "RADIUS token"
msgstr "Token RADIUS"

msgid ""
"Here you can define, to which RADIUS server the request should be forwarded."
msgstr ""
"Ici, vous pouvez spécifier à quel serveur RADIUS la demande "
"d'authentification doit être transmise."

msgid "Please specify the server, the secret and the username"
msgstr ""
"Veuillez spécifier le serveur, le secret RADIUS et le nom d'utilisateur."

msgid "RADIUS user"
msgstr "Utilisateur RADIUS"

msgid "Remote Token"
msgstr "Remote Token"

msgid ""
"Please enter a valid remote server specification. It needs to be of the form "
"http://server or https://server"
msgstr ""
"Entrez une spécification de serveur distant valide, sous la forme http://"
"serveur ou https://serveur."

msgid "Remote token settings"
msgstr "Paramètres de token distant"

msgid "You need to enter the remote LinOTP server like https://remotelinotp"
msgstr ""
"Vous devez entrer le serveur LinOTP distant au format \"https://linotp2."
"remoteserver.local\"."

msgid "Remote server"
msgstr "Serveur distant"

msgid ""
"The PIN can either be verified on this local LinOTP server or forwarded to "
"the remote server"
msgstr ""
"Le code PIN peut être vérifié soit sur ce serveur local LinOTP ou être "
"transmis au serveur RADIUS."

msgid ""
"The PIN can either be verified on this local LinOTP server or on the remote "
"server"
msgstr ""
"Le code PIN peut être soit vérifié sur ce serveur local ou sur le serveur "
"LinOTP distant."

msgid "on remote server"
msgstr " sur le serveur distant"

msgid "Remote realm"
msgstr "Domaine distant"

msgid "Remote resolver"
msgstr "Résolveur distant"

msgid "Remote token"
msgstr "Token distant"

msgid ""
"Please enter a valid URL for the LinOTP server. It needs to start with "
"http:// or https://"
msgstr ""
"Veuillez entrer une URL valide pour le serveur LinOTP. Elle doit commencer "
"par http:// ou https://."

msgid ""
"Here you can define to which LinOTP Server the authentication request should "
"be forwarded."
msgstr ""
"Ici, vous pouvez spécifier à quel serveur LinOTP la demande "
"d'authentification doit être transmise."

msgid ""
"You can either forward the OTP to a remote serial number or to a remote user."
msgstr ""
"La demande d'authentification peut soit être transférée à un numéro de série "
"distant ou à un utilisateur distant."

msgid ""
"If you do not enter a remote serial or a remote user, the request will be "
"forwarded to the remote user with the same username."
msgstr ""
"Si vous ne spécifiez pas un numéro de série distant et un nom d'utilisateur "
"distant, la demande d'authentification sera transmise à l'utilisateur avec "
"le même nom d'utilisateur."

msgid "You need to enter the server like 'https://linotp2.my.domain'"
msgstr ""
"Vous devez entrer le serveur au format \"https://linotp2.remoteserver.local"
"\"."

msgid ""
"The PIN can either be verified on this local LinOTP server or on the remote "
"LinOTP server"
msgstr ""
"Le code PIN peut être soit vérifié sur ce serveur local ou sur le serveur "
"LinOTP distant."

msgid "remotely"
msgstr "distant"

msgid "Remote OTP len"
msgstr "Longueur remote OTP"

msgid "Remote serial"
msgstr "Numéro de série remote"

msgid "Remote user"
msgstr "Utilisateur remote"

msgid "Remote user realm"
msgstr "Domaine de l'utilisateur remote"

msgid "Remote user UserIdResolver"
msgstr "UserIdResolver de l'utilisateur remote"

msgid "SMS OTP"
msgstr "SMS OTP"

msgid "Please enter the mobile phone number for the SMS token"
msgstr "Entrez le numéro de téléphone mobile pour le SMS Token."

msgid "Phone number"
msgstr "Numéro de téléphone mobile"

msgid "Register SMS"
msgstr "Enregistrer le token SMS"

msgid "minimum length must be greater than 10"
msgstr "La longueur minimale doit être supérieure à 10."

msgid ""
"Please enter a valid phone number. It may only contain numbers and + or /."
msgstr ""
"Veuillez entrer un numéro de téléphone valide. Il ne peut contenir que des "
"chiffres + et /."

msgid "sms challenge-response token - hmac event based"
msgstr "OCRA Challenge Response Token - HMAC basé sur un événement"

msgid "define if the user should be allowed to define the sms"
msgstr ""
"indique si l'utilisateur est autorisé ou non à modifier son propre numéro de "
"SMS."

msgid ""
"if set, a new mobile number will be retrieved from the user info instead of "
"the token"
msgstr ""

msgid "User is not allowed to set phone number"
msgstr "L'utilisateur n'est pas autorisé à définir le numéro de téléphone !"

msgid "sending sms failed"
msgstr "L'envoi du SMS a échoué."

msgid "Simple Pass Token"
msgstr "Simple Pass Token"

msgid "The Simple Pass token will not require any one time password component."
msgstr "Le Simple Pass Token ne comprend de partie du mot de passe unique."

msgid ""
"Anyway, you can set an OTP PIN, so that using this token the user can "
"authenticate always and only with this fixed PIN."
msgstr ""
"Cependant, vous pouvez définir un code PIN OTP, afin que ce token fonctionne "
"comme un simple mot de passe grâce au code PIN OTP ."

msgid "Day OTP Token / Tagespasswort"
msgstr "Mot de passe quotidien"

msgid "Here you can define the 'Tagespasswort' token, that changes every day."
msgstr ""
"Ici, vous pouvez définir le token 'Tagespasswort' (mot de passe quotidien). "
"Il modifie la valeur OTP une seule fois par jour. La valeur OTP peut être "
"utilisée tout au long de la journée."

msgid "DPW key"
msgstr "DPW Seed"

msgid "TOTP Token"
msgstr "Token TOTP"

msgid "TOTP token settings"
msgstr "Paramètres du token TOTP"

msgid "This is the time step for time based tokens. Usually this is 30 or 60."
msgstr ""
"C'est l'incrément de temps pour les token basés sur le temps. Ce sont "
"habituellement 30 ou 60 secondes."

msgid "time offset"
msgstr "Décalage temporel"

msgid "This is the default time shift of the server. This should be 0."
msgstr ""
"C'est le temps de décalage standard de l'horloge du serveur et du token. Il "
"devrait être 0."

msgid "time lookup window"
msgstr "Fenêtre temporelle"

msgid ""
"This is the time LinOTP will calculate before and after the current time. A "
"reasonable value is 300."
msgstr ""
"Dans cette fenêtre temporelle, LinOTP essaiera de trouver la valeur OTP pour "
"un token basé sur le temps, avant et après l'heure actuelle."

msgid "HMAC time based"
msgstr "HMAC basé sur le temps"

msgid "Create a new OATH token - HMAC time based"
msgstr "Générer un nouveau token OATH - HMAC basé sur le temps"

msgid ""
"The :time step: defines the granularity of the time in seconds that is used "
"in the HMAC algorithm."
msgstr ""
"L':incrément de temps: définit la granularité du temps en secondes, utilisée "
"dans l'algorithme HMAC."

msgid "seconds"
msgstr "secondes"

msgid "Enroll TOTP Token"
msgstr "Déployer le token TOTP"

msgid "Enroll your TOTP token"
msgstr "Déployez votre token TOTP"

msgid "enter token seed"
msgstr "Entrer le token seed"

msgid ""
"The Google Authenticator supports only 6 digits, SHA1 hashing and time step "
"30."
msgstr ""
"Google Authenticator supporte seulement 6 chiffres, l'algorithme SHA1 Hash "
"et un incrément de temps de 30 secondes."

msgid "enroll TOTP token"
msgstr "Inscrivez le token TOTP"

msgid "Enroll FIDO U2F Token"
msgstr "Déployer le token FIDO U2F"

msgid "Enroll token"
msgstr "Déployer le token"

msgid "Vasco Token"
msgstr "Token Vasco"

msgid "Vasco Digipass Token Class - proprietary timebased tokens"
msgstr ""
"Catégorie Token Vasco Digipass - Token propriétaires basés sur le temps"

msgid "Yubico"
msgstr "Yubico"

msgid "Enroll YubiKey"
msgstr "Déployer YubiKey"

msgid "Yubico settings"
msgstr "Paramètres Yubico"

msgid "You get your own API key from the yubico website "
msgstr "Vous pouvez obtenir votre propre clé API sur le site Yubico."

msgid ""
"If you do not use your own API key, the LinOTP demo API key will be used!"
msgstr ""
"Si vous n'entrez pas de propre clé API, la clé LinOTP DEMO API sera "
"utilisée !"

msgid "You need to enter a valid API id"
msgstr "Vous devez entrer une API ID valide."

msgid "Yubico ID"
msgstr "Yubico ID"

msgid "You need to enter a valid API key"
msgstr "Vous devez entrer une clé API valide."

msgid "Yubico API key"
msgstr "Clé Yubico API"

msgid "YubiKey"
msgstr "YubiKey"

msgid "Here you need to enter the token ID of the YubiKey."
msgstr "Ici, vous devez entrer le token ID de YubiKey."

msgid "You can do this by inserting the YubiKey and simply push the button."
msgstr ""
"Vous pouvez le faire simplement en branchant votre YubiKey et en appuyant "
"sur le bouton."

msgid "You need to enter the YubiKey token ID"
msgstr "Vous devez entrer le YubiKey Token ID."

msgid "Token ID"
msgstr "Token ID"

msgid "Enroll your YubiKey"
msgstr "Déployez votre YubiKey"

msgid ""
"Enter the Token ID of your YubiKey. Simply insert the YubiKey and press the "
"button."
msgstr ""
"Entrez le Token ID de votre YubiKey. Il suffit de brancher votre Yubikey et "
"d'appuyer sur le bouton."

msgid "YubiKey TokenId"
msgstr "YubiKey TokenID"

msgid "enroll yubico token"
msgstr "Déployer YubiKey"

msgid "mOTP Token Settings"
msgstr "Paramètres mOTP"

msgid "mOTP - mobile otp"
msgstr "mOTP - Mobiler OTP"

msgid ""
"Please enter or copy the init-secret, that was generated by your app and the "
"PIN you are using on your phone."
msgstr ""
"Veuillez entrer le seed d'initialisation. Il a été généré par l'application "
"sur votre téléphone. En outre, saisissez le code PIN que vous avez utilisé "
"sur le téléphone."

msgid "Init secret"
msgstr "Init Seed"

msgid "(again)"
msgstr "(répéter)"

msgid "Register mOTP"
msgstr "Enregistrer le token mOTP"

msgid "Register your mOTP Token"
msgstr "Enregistrer le token mOTP"

msgid "Init Secret of motp-Token"
msgstr "Seed d'initialisation du token mOTP"

msgid "mOTP PIN"
msgstr "Code PIN mOTP"

msgid "mOTP PIN (again)"
msgstr "Code PIN mOTP (répéter)"

msgid "register mOTP Token"
msgstr "Enregistrer le token mOTP"

msgid "URL for OCRA token"
msgstr "URL pour le token OCRA"

msgid "PushToken"
msgstr "PushToken"

msgid "PushToken Settings"
msgstr "Paramètres PushToken"

msgid "Maximum concurrent challenges"
msgstr "Nombre maximum de défis simultanés"

msgid "Challenge Timeout"
msgstr "Délai défi"

msgid "Public key certificate"
msgstr "Certificat de clé publique"

msgid "certificate id"
msgstr "Identifiant certificat"

msgid "PushToken - challenge/response Token"
msgstr "PushToken - token défi/réponse"

msgid "web ui generated"
msgstr "ui web générée"

msgid "Enroll Push Token"
msgstr "Inscrire PushToken"

msgid "enroll pushtoken"
msgstr "inscrire pushtoken"

msgid "Activate Push Token"
msgstr "Activer PushToken"

msgid "Select Push Token: "
msgstr "Sélectionner PushToken"

#, fuzzy
msgid "Enter activation credentials: "
msgstr "1. Entrez le code d'activation :"

msgid "Activate token"
msgstr "Activez le token"

msgid "Challenge sent"
msgstr "Défi envoyé"

msgid "A push notification has been sent. Please check your mobile phone."
msgstr "Une notification de push a été envoyée. Vérifiez votre téléphone."

msgid "activate your PushToken"
msgstr "Activez votre PushToken"

msgid "Policy pushtoken_challenge_callback_url must have a value"
msgstr "La directive pushtoken_challenge_callback_url doit avoir une valeur"

msgid "Policy pushtoken_pairing_callback_url must have a value"
msgstr "La directive pushtoken_pairing_callback_url doit avoir une valeur"

msgid "Pairing URL"
msgstr "Appariement URL"

msgid "QRToken"
msgstr "Token QR"

msgid "QRToken Settings"
msgstr "Paramètres du token QR"

msgid "QRToken - challenge/response Token"
msgstr "Token QR défi/réponse"

msgid "Enroll your QRToken"
msgstr "Inscrivez votre token QR"

msgid "enroll qrtoken"
msgstr "inscrire le QRToken"

msgid "Activate your QRToken"
msgstr "Activez votre QRToken"

msgid "Select QRToken: "
msgstr "Sélectionnez QRToken :"

msgid "activate token"
msgstr "activer le token"

msgid "Challenge triggered successfully"
msgstr "Défi déclenché avec succès"

msgid ""
"Please scan the qr code and submit your response or enter the otp value in "
"the form below."
msgstr ""
"Scannez le code qr et envoyez votre réponse ou entrez la valeur OTP dans le "
"formulaire ci-dessous."

msgid "OTP Value: "
msgstr "Valeur OTP "

msgid "finalize activation"
msgstr "finaliser l'activation"

msgid "activate your QRToken"
msgstr "Activer le token QR "

#, python-format
msgid "Policy %s must have a value"
msgstr "La directive %s doit avoir une valeur"

msgid " or "
msgstr "ou"

msgid "QRToken Pairing Url"
msgstr "Appariement url token QR"

msgid "QRToken Certificate"
msgstr "Certificat Token QR"

#, fuzzy
msgid "Voice Token"
msgstr "Token Vasco"

#, fuzzy
msgid "Please enter the mobile phone number for the Voice token"
msgstr "Entrez le numéro de téléphone mobile pour le SMS Token."

#, fuzzy
msgid "Define the language which should be usedto render the voice message."
msgstr ""
"indique si l'utilisateur est autorisé ou non à modifier son propre numéro de "
"SMS."

msgid ""
"Define the message which will be sendto the voice service for the phonecall."
msgstr ""

msgid ""
"If set, a new mobile number will be retrieved from the user info instead of "
"the token"
msgstr ""

#~ msgid "No valid authentication session %r"
#~ msgstr "Aucune session d'identification valide %r"

#~ msgid "the maximum number of allowed tokens is exceeded. Check the policies"
#~ msgstr ""
#~ "Le nombre maximum de token sous licence a été dépassé - Si nécessaire, "
#~ "vérifiez les directives."

#~ msgid "The maximum number of allowed tokens is exceeded. Check the policies"
#~ msgstr ""
#~ "Le nombre maximum de token pris en charge a été dépassé - vérifier si "
#~ "nécessaire les directives."

#~ msgid "Enter pin: "
#~ msgstr "Entrez votre PIN"

#~ msgid "Not a valid json string!"
#~ msgstr "Aucun texte JSON valide !"

#~ msgid ""
#~ "Please enter a valid realm name. It may contain characters, numbers and "
#~ "'_-.'."
#~ msgstr ""
#~ "Veuillez entrer un nom de domaine valide. Il ne peut être constitué que "
#~ "de lettres, de chiffres et de « _-. »."

#~ msgid "Resolver name is already in use"
#~ msgstr "Le nom du résolveur est déjà en utilisation"

#~ msgid ""
#~ "Please enter a valid resolver name. It may contain characters, numbers "
#~ "and '_-'."
#~ msgstr ""
#~ "Veuillez entrer un nom de résolveur valide. Il ne peut être constitué que "
#~ "de lettres, de chiffres et de « _-. »."

#~ msgid ""
#~ "Please enter a valid provider name. It may contain characters, numbers "
#~ "and '_-'."
#~ msgstr ""
#~ "Veuillez entrer un nom valide d'opérateur. Il ne peut être constitué que "
#~ "de lettres, de chiffres et de « _-. »."

#~ msgid ""
#~ "Please enter a valid ldap uri. It needs to start with ldap:// or ldaps://"
#~ msgstr ""
#~ "Veuillez entrer une LDAP URI valide, qui commence par ldap:// ou ldaps://."

#~ msgid ""
#~ "Please enter a valid http uri. It needs to start with http:// or https://"
#~ msgstr ""
#~ "Veuillez entrer une LDAP URI valide, qui commence par http:// ou https://."

#~ msgid "Please enter a timeout like: 5.0; 5.0 "
#~ msgstr "Veuillez entrer un délai d'attente comme : 5.0 ; 5.0 "

#~ msgid ""
#~ "Please enter a valid searchfilter like this: (sAMAccountName=*)"
#~ "(objectClass=user)"
#~ msgstr ""
#~ "Veuillez entrer un filtre de recherche LDAP valide, tel que "
#~ "(sAMAccountName=*)(objectClass=user)"

#~ msgid ""
#~ "Please enter a valid user searchfilter like this: (&(sAMAccountName=%s)"
#~ "(objectClass=user))"
#~ msgstr ""
#~ "Veuillez entrer un filtre de recherche utilisateur LDAP valide, tel que : "
#~ "(&(sAMAccountName=%s)(objectClass=user))"

#~ msgid "Please enter a valid searchfilter like this: %s"
#~ msgstr "Entrez un filtre de recherche LDAP valide, tel que : %s"

#~ msgid ""
#~ "Please enter the UID of your LDAP server like DN, entryUUID, objectGUID "
#~ "or GUID"
#~ msgstr ""
#~ "Veuillez entrer l'UID (Uniq Identifier) ​​du serveur LDAP, par exemple, DN, "
#~ "entryUUID, objectGUID ou GUID"

#~ msgid ""
#~ "Please enter a valid driver specification like: mysql, postgres, mssql, "
#~ "oracle, ibm_db_sa or ibm_db_sa+pyodbc"
#~ msgstr ""
#~ "Veuillez entrer un pilote valide : mysql, postgres, mssql, oracle, "
#~ "ibm_db_sa ou ibm_db_sa+pyodbc"

#~ msgid ""
#~ "LDAP Server, especially Active Directory, implement a default serverside "
#~ "maximum size limit of 1000 objects."
#~ msgstr ""
#~ "Le serveur LDAP, notamment Active Directory, ont du côté du serveur, une "
#~ "restriction standard dans sa réponse de 1000 objets retournés (limite de "
#~ "taille)."

#~ msgid ""
#~ "This is independed of the local sizelimit and does not hinder the "
#~ "functionality of LinOTP."
#~ msgstr ""
#~ "Cette restriction est indépendante de la restriction entrée localement et "
#~ "n'a aucune incidence sur la fonctionnalité associée à LinOTP."

#~ msgid "OATH CSV Token File"
#~ msgstr "Fichier token OATH CSV"

#~ msgid "count auth max"
#~ msgstr "compteur d'authentifications maximum"

#~ msgid "count auth success max"
#~ msgstr "compteur d'authentifications réussies maximum"

#~ msgid "validity start"
#~ msgstr "début de la validité"

#~ msgid "validity end"
#~ msgstr "fin de validité"

#~ msgid "sales@lsexperts.de"
#~ msgstr "sales@lsexperts.de"

#~ msgid ""
#~ "The maximum allowed number of tokens for the realm %s (%s) was reached. "
#~ "You can not assign any more tokens. Check the policies."
#~ msgstr ""
#~ "Le nombre maximum de token dans un domaine %s (%s) a été atteint. Vous ne "
#~ "pouvez plus déployer de token supplémentaires. Veuillez vérifier la "
#~ "directive."

#~ msgid ""
#~ "Please enter a valid searchfilter like this: \n"
#~ "    { \"username\": \"sAMAccountName\", \"phone\" : \"telephoneNumber\", "
#~ "\"mobile\" \n"
#~ "    : \"mobile\", \"email\" : \"mail\", \"surname\" : \"sn\", \"givenname"
#~ "\" : \"givenName\" }"
#~ msgstr ""
#~ "Veuillez entrer un filtre de recherche LDAP valide, tel que :\n"
#~ " { \"username\": \"sAMAccountName\", \"phone\" : \"telephoneNumber\", "
#~ "\"mobile\" \n"
#~ "  : \"mobile\", \"email\" : \"mail\", \"surname\" : \"sn\", \"givenname"
#~ "\" : \"givenName\" }"

#~ msgid ""
#~ "Please enter a valid searchfilter like this: \n"
#~ "    { \"username\": \"usercolumn\", \"password\":\"pw\", \"salt\": \"salt"
#~ "\", \"phone\" : \"telephoneNumber\", \"mobile\" \n"
#~ "    : \"mobile\", \"email\" : \"mail\", \"surname\" : \"sn\", \"givenname"
#~ "\" : \"givenName\" }"
#~ msgstr ""
#~ "Veuillez entrer un filtre de recherche valide, tel que : \n"
#~ " { \"username\": \"usercolumn\", \"password\":\"pw\", \"salt\": \"salt\", "
#~ "\"phone\" : \"telephoneNumber\", \"mobile\" \n"
#~ "  : \"mobile\", \"email\" : \"mail\", \"surname\" : \"sn\", \"givenname"
#~ "\" : \"givenName\" }"

#~ msgid "A resolver with name"
#~ msgstr "Nom du résolveur "

#~ msgid "already exists."
#~ msgstr "existe déjà."

#~ msgid "Do you want to overwrite the existing definition?"
#~ msgstr "Voulez-vous remplacer la définition existante ?"

#~ msgid "Overwrite resolver definition"
#~ msgstr "Redéfinir la définition du résolveur"

#~ msgid "Overwrite"
#~ msgstr "Remplacer"

#~ msgid "About LSE LinOTP"
#~ msgstr "À propos de LSE LinOTP"

#~ msgid "LDAP attributes"
#~ msgstr "Attributs LDAP"

#~ msgid "Server config"
#~ msgstr "Configuration du serveur"

#~ msgid "SQL attributes"
#~ msgstr "Attributs SQL"

#~ msgid "File configuration"
#~ msgstr "Configuration du fichier"

#~ msgid "count auth"
#~ msgstr "Compteur d'authentification"

#~ msgid "You do not have the rights to monitor these realms."
#~ msgstr "Vous n'êtes pas autorisé à surveiller ces domaines."

#~ msgid ""
#~ "You do not have the administrative right to do monitoring.You are missing "
#~ "a policyscope=monitoring, action=%s"
#~ msgstr ""
#~ "Vous ne disposez pas de droits d'administration sur le suivi. À cet "
#~ "effet, il manque une directive avec \"scope=monitoring\" et \"action=%s\"."

#~ msgid "E-mail OTP Token"
#~ msgstr "E-mail token OTP"

#~ msgid "E-mail provider config"
#~ msgstr "Configuration e-mail"

#~ msgid "Provider config"
#~ msgstr "Configuration du fournisseur d'accès"

#~ msgid "Challenge validity (sec)"
#~ msgstr "Email validité du défi (sec.)"

#~ msgid "Time between e-mails (sec)"
#~ msgstr "Temps entre les e-mails (sec.)"

#~ msgid "SMS OTP Token"
#~ msgstr "SMS OTP Token"

#~ msgid "SMS provider config"
#~ msgstr "Configuration du fournisseur d'accès SMS"

#~ msgid "Time between SMS (sec.)"
#~ msgstr "Temps entre SMS (sec.)"

#, fuzzy
#~ msgid "activate your qr token"
#~ msgstr "Activer le token QR"

#~ msgid "Activate your QR token"
#~ msgstr "Activer le token QR"

#, fuzzy
#~ msgid "no"
#~ msgstr "Info"

#~ msgid "Token defaults"
#~ msgstr "Valeurs par défaut du token"

#~ msgid "OCRA settings"
#~ msgstr "Paramètres OCRA"

#~ msgid "Misc settings"
#~ msgstr "Paramètres divers"

#~ msgid "Here you can upload your Vasco DPX file."
#~ msgstr "Ici, vous pouvez importer votre fichier VASCO DPX."<|MERGE_RESOLUTION|>--- conflicted
+++ resolved
@@ -3039,13 +3039,11 @@
 msgstr ""
 "La configuration du serveur HTTP semble OK ! Nombre d'utilisateurs trouvés "
 
-<<<<<<< HEAD
 msgid "Copyright (C) 2010 - 2018 KeyIdentity GmbH"
 msgstr "Copyright (C) 2010 - 2018 KeyIdentity GmbH"
-=======
+
 msgid "Error loading HTTP resolver"
 msgstr "Erreur lors du chargement du résolveur HTTP"
->>>>>>> 29a92717
 
 msgid "Error loading SQL resolver"
 msgstr "Erreur lors du chargement du résolveur SQL"
