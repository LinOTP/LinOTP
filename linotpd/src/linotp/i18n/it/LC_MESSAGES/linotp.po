--- conflicted
+++ resolved
@@ -2996,13 +2996,11 @@
 msgid "Error loading HTTP resolver"
 msgstr "Errore durante il caricamento del Resolver HTTP"
 
-<<<<<<< HEAD
 msgid "Copyright (C) 2010 - 2018 KeyIdentity GmbH"
 msgstr "Copyright (C) 2010 - 2018 KeyIdentity GmbH"
-=======
+
 msgid "Error loading SQL resolver"
 msgstr "Errore durante il caricamento del Resolver SQL"
->>>>>>> 29a92717
 
 msgid "SQL config seems to be OK! Number of users found"
 msgstr "Configurazione SQL sembra OK! Numero di utenti trovati"
