# Italian translations for LinOTP package - Italian messages for LinOTP.
#
#    LinOTP - the open source solution for two factor authentication
#    Copyright (C) 2010 - 2016 LSE Leading Security Experts GmbH
#
#    This file is part of LinOTP admin clients.
#
#    This program is free software: you can redistribute it and/or
#    modify it under the terms of the GNU Affero General Public
#    License, version 3, as published by the Free Software Foundation.
#
#    This program is distributed in the hope that it will be useful,
#    but WITHOUT ANY WARRANTY; without even the implied warranty of
#    MERCHANTABILITY or FITNESS FOR A PARTICULAR PURPOSE.  See the
#    GNU Affero General Public License for more details.
#
#    You should have received a copy of the
#               GNU Affero General Public License
#    along with this program.  If not, see <http://www.gnu.org/licenses/>.
#
#
#    E-mail: linotp@lsexperts.de
#    Contact: www.linotp.org
#    Support: www.lsexperts.de
# linotp@lsexperts.de <>, 2015, 2016.
#
msgid ""
msgstr ""
"Project-Id-Version: LinOTP 2\n"
"Report-Msgid-Bugs-To: EMAIL@ADDRESS\n"
"PO-Revision-Date: 2016-06-07 14:19+0200\n"
"Last-Translator: linotp@lsexperts.de\n"
"Language-Team: Italian <>\n"
"Language: it\n"
"MIME-Version: 1.0\n"
"Content-Type: text/plain; charset=UTF-8\n"
"Content-Transfer-Encoding: 8bit\n"
"Plural-Forms: nplurals=2; plural=(n!=1);\n"

<<<<<<< HEAD
=======
msgid "You do not have the rights to monitor these realms."
msgstr "Non hai diritto a tenere sotto osservazione questi regni"

>>>>>>> 2c3e863e
msgid "Summary"
msgstr "Sommario"

msgid "Realms"
msgstr "Regni"

msgid "The name of the policy may only contain the characters a-zA-Z0-9_"
msgstr "Il nome del criterio può contenere solo i caratteri a-zA-Z0-9_."

msgid "The name of the policy must not be empty"
msgstr "Il nome del criterio non può essere vuoto."

<<<<<<< HEAD
msgid "<h1>contact support</h1>"
msgstr ""
=======
msgid "Thank you for your interest in our products."
msgstr "Grazie per l'interesse mostrato per i nostri prodotti"

msgid ""
"Your current LinOTP Smart Virtual Appliancedemo license is about to expire in "
"a few days. For licenses for productive use or an extended evaluation period, "
msgstr ""
"La vostra attuale LinOTP Licenza Smart Virtual Appliancedemo scadrà tra pochi "
"giorni. Per licenze per uso produttivo o per un periodo di valutazione più "
"esteso, "

msgid "please contact us"
msgstr "per favore contattateci"

msgid ""
"If you have questions about our products or your evaluation we are happy to "
"answer your inquiry. We would also like to learn about your feedback "
"concerning our products and your evaluation."
msgstr ""
"Se avete domande sui nostri prodotti o sulla vostra valutazione saremo lieti "
"di rispondervi. Vorremmo anche conoscere la vostra opinione relativamente ai "
"nostri prodotti ed alla vostra valutazione."

msgid "sales@lsexperts.de"
msgstr "Sales@lsexperts.de"

msgid "Sales hotline: "
msgstr "Hotline vendite:"

msgid "+49 6151 86086 277"
msgstr "+49 6151 86086 277"
>>>>>>> 2c3e863e

msgid "You are not authenticated"
msgstr "Non sei autenticato"

#, python-format
msgid "No valid authentication session %r"
msgstr "Sessione di autenticazione non valida % r"

msgid "No valid session"
msgstr "Nessuna sessione valida"

#, python-format
msgid "Error: %s"
msgstr "Errore: %s"

msgid "The token you want to assign is  not contained in your realm!"
msgstr "Il token che desideri assegnare non è nel tuo Realm!"

msgid "The token is already assigned to another user."
msgstr "Il token è già assegnato a un altro utente."

#, python-format
msgid ""
"valid types are 'oathtoken' and 'googleauthenticator' and "
"'googleauthenticator_time'. You provided %s"
msgstr ""
"I tipi validi sono 'oathtoken', 'googleauthenticator' o "
"'googleauthenticator_time'. %s"

msgid "getotp is not activated."
msgstr "'getotp' non è attivo"

#, python-format
msgid "The serial %s does not belong to user %s@%s"
msgstr "Il numero di serie %s non appartiene all'utente %s@%s"

msgid "see policy definition."
msgstr "vedi definizione criteri."

#, fuzzy, python-format
msgid "selfservice/usergetmultiotp failed: %r"
msgstr "Errore durante l'accesso a selfservice/usergetmultiotp: %s"

#, python-format
msgid "audit/search failed: %s"
msgstr "Errore durante la ricerca nell'Audit Log: %s"

#, python-format
msgid "valid types are 'ocra' or 'ocra2'. You provided %s"
msgstr "I valori validi sono 'ocra' o 'ocra2'. E' stato indicato %s"

msgid "Missing required parameter \"state\" or \"transactionid\"!"
msgstr ""

msgid "Missing required parameter \"serial\" or \"user\"!"
msgstr ""

msgid "Missing required parameter \"pass\"!"
msgstr ""

#, fuzzy, python-format
msgid "You do not have the rights to see these realms: %r. Check the policies!"
msgstr "Non hai diritto a monitorare i seguenti Realm% r. Controlla i criteri!"

msgid "Support not available, your product is unlicensed"
msgstr "Nessun supporto di assistenza"

#, fuzzy
msgid "License already installed!"
msgstr "Promemoria licenza:"

msgid "license file is empty!"
msgstr "Il file di licenza è vuoto!"

msgid "signature could not be verified!"
msgstr "La firma non è valida!"

msgid "no license expiration information in license "
msgstr ""
"Non sono disponibili informazioni circa la data di scadenza della licenza"

msgid "no license subscription information in license"
msgstr "Nessuna informazione relativa all'abbonamento nella licenza"

msgid "invalid license (old license style)"
msgstr "licenza non valida (vecchio formato licenza)"

msgid "tokens used"
msgstr "token utilizzati"

msgid "tokens supported"
msgstr "token su licenza"

#, python-format
msgid "unsupported date format date %r"
msgstr "Formato data non supportato % r"

msgid "expired - valid till"
msgstr "scaduto - valido fino al"

#, python-format
msgid ""
"get_token_owner: The user %s/%s and the token %s is located in several "
"realms: %s!"
msgstr ""
"getTokenOwner: l'utente %s/%s e il token %s sono contenuti in diversi Realm: "
"%s."

#, python-format
msgid ""
"get_token_owner: The user %s in the resolver %s for token %s could not be "
"found in any realm!"
msgstr ""
"getTokenOwner: l'utente %s nel resolver %s per il token %s non è stato "
"trovato in nessun Realm!"

msgid "OTP seed"
msgstr "Seme OTP"

msgid "URL for OCRA token"
msgstr "URL per token OCRA"

#, python-format
msgid ""
"You do not have the administrative right to do monitoring.You are missing a "
"policyscope=monitoring, action=%s"
msgstr ""
"Non disponi dei diritti amministrativi per il monitoraggio. Manca a tale fine "
"un criterio con 'scope=monitoring' e 'action=%s'."

#, python-format
msgid "The provided PIN is too short. It should be at least %i characters."
msgstr "Il PIN inserito è troppo breve. Deve contenere almeno %i caratteri."

#, python-format
msgid ""
"The provided PIN is too long. It should not be longer than %i characters."
msgstr "Il PIN inserito è troppo lungo. Deve contenere al massimo %i caratteri."

#, python-format
msgid ""
"The provided PIN does not contain characters of the group or it does contains "
"characters that are not in the group %s"
msgstr ""
"Il PIN inserito non è costituito da caratteri della definizione caratteri o "
"contiene caratteri che non sono presenti nella definizione caratteri: %s"

msgid ""
"The provided PIN does not contain any letters. Check policy otp_pin_contents."
msgstr ""
"Il PIN inserito non contiene lettere in conformità al criterio "
"'otp_pin_content'."

msgid ""
"The provided PIN does not contain any numbers. Check policy otp_pin_contents."
msgstr ""
"Il PIN inserito non contiene numeri secondo il criterio 'otp_pin_content'."

msgid ""
"The provided PIN does not contain any special characters. It should contain "
"some of these characters like .: ,;-_<>+*~!/()=?$. Check policy "
"otp_pin_contents."
msgstr ""
"Il PIN inserito non contiene alcun carattere speciale secondo il criterio "
"'otp_pin_content'. I caratteri speciali possono essere:,; -_ <>   * ~ / () = "
"$.!?."

msgid ""
"The provided PIN does not contain any other characters. It should contain "
"some of these characters that are not contained in letters, digits and the "
"defined special characters. Check policy otp_pin_contents."
msgstr ""
"Il PIN inserito non contiene alcun carattere particolare secondo il criterio "
"'otp_pin_content'. Il PIN dovrebbe includere alcuni di questi caratteri "
"particolari che non sono né lettere, né cifre né provengono dal campo dei "
"caratteri speciali."

#, python-format
msgid "The PIN contains letters, although it should not! (%s)"
msgstr "Il PIN contiene lettere, anche se non dovrebbe essere così (%s)"

#, python-format
msgid "The PIN contains digits, although it should not! (%s)"
msgstr "Il PIN contiene cifre, anche se non dovrebbe essere così (%s)"

#, python-format
msgid "The PIN contains special characters, although it should not! (%s)"
msgstr ""
"Il PIN contiene caratteri speciali, anche se non dovrebbe essere così (%s)"

#, python-format
msgid "The PIN contains other characters, although it should not! (%s)"
msgstr ""
"Il PIN contiene caratteri particolari, anche se non dovrebbe essere così (%s)"

msgid "You do not have any rights in any realm! Check the policies."
msgstr "Non disponi di diritti in tutti i Realm: controlla i criteri."

#, python-format
msgid ""
"You do not have the administrative right to remove token %s. Check the "
"policies."
msgstr ""
"Non disponi dei diritti amministrativi per eliminare il token %s - Controlla "
"eventualmente i criteri."

#, python-format
msgid ""
"You do not have the administrative right to enable token %s. Check the "
"policies."
msgstr ""
"Non disponi dei diritti amministrativi per attivare il token %s - Controlla "
"eventualmente i criteri."

msgid ""
"You may not enable any more tokens. Your maximum token number is reached!"
msgstr ""
"E' stato raggiunto il massimo dei token - non si possono attivare ulteriori "
"token."

#, python-format
msgid ""
"You may not enable any more tokens in realm %s. Check the policy 'tokencount'"
msgstr ""
"Non si possono attivare ulteriori token nel Realm %s . Controllare "
"eventualmente il criterio 'tokencount'."

#, python-format
msgid ""
"You do not have the administrative right to disable token %s. Check the "
"policies."
msgstr ""
"Non disponi dei diritti amministrativi per disattivare il token %s - "
"Controlla eventualmente i criteri."

#, python-format
msgid ""
"You do not have the administrative right to copy PIN of token %s. Check the "
"policies."
msgstr ""
"Non disponi dei diritti amministrativi per copiare il PIN del token %s - "
"Controlla eventualmente i criteri."

#, python-format
msgid ""
"You do not have the administrative right to copy user of token %s. Check the "
"policies."
msgstr ""
"Non disponi dei diritti amministrativi per copiare l'utente del token %s - "
"Controlla eventualmente i criteri."

#, python-format
msgid ""
"You do not have the administrative right to run the losttoken workflow for "
"token %s. Check the policies."
msgstr ""
"Non disponi dei diritti amministrativi per avviare il processo di 'Lost "
"token' per il token %s - Controlla eventualmente i criteri."

#, python-format
msgid ""
"You do not have the administrative right to run the getotp workflow for token "
"%s. Check the policies."
msgstr ""
"Non disponi dei diritti amministrativi per avviare il processo di 'getotp' "
"per il token %s - Controlla eventualmente i criteri."

msgid ""
"You do not have the administrative right to get serials by OTPs in this realm!"
msgstr ""
"Non disponi dei diritti amministrativi per individuare in questo Realm il "
"numero di serie tramite OTP - Controlla eventualmente i criteri."

msgid "Due to license restrictions no more tokens could be enrolled!"
msgstr ""
<<<<<<< HEAD
=======
"In ragione delle restrizioni della licenza non possono essere aggiunti altri "
"tokens"
>>>>>>> 2c3e863e

#, python-format
msgid "The tokentype '%s' could not be found."
msgstr "Il tipo di token '%s'non è stato trovato."

#, python-format
msgid ""
"You do not have the administrative right to init token %s of type %s to user "
"%s@%s. Check the policies."
msgstr ""
"Non disponi dei diritti amministrativi per srotolare il token %s di tipo %s "
"per l'utente %s@%s - Controlla eventualmente i criteri."

msgid ""
"You do not have the administrative right to enroll tokens. Check the policies."
msgstr ""
"Non disponi dei diritti amministrativi per srotolare token - Controlla "
"eventualmente i criteri."

#, python-format
msgid "You do not have the administrative right to init token %s of type %s."
msgstr ""
"Non disponi dei diritti amministrativi per srotolare il token %s di tipo %s ."

msgid ""
"You may not enroll any more tokens. Your maximum token number is reached!"
msgstr ""
"È stato raggiunto il numero massimo di token. Non è possibile ottenere altri "
"token."

#, python-format
msgid ""
"The maximum allowed number of tokens for the realm %s was reached. You can "
"not init any more tokens. Check the policies scope=enrollment, "
"action=tokencount."
msgstr ""
"Il numero massimo di token all'interno del Realm %s è stato raggiunto. Non è "
"più possibile srotolare altri token in questo Realm. Verifica il criterio "
"scope=enrollment, action=tokencount."

msgid ""
"The maximum number of allowed tokens per user is exceeded. Check the policies "
"scope=enrollment, action=maxtoken"
msgstr ""
"Il numero massimo di token per utente è stato raggiunto. Verifica il criterio "
"scope=enrollment, action=tokencount."

#, python-format
msgid ""
"You do not have the administrative right to unassign token %s. Check the "
"policies."
msgstr ""
"Non disponi dei diritti amministrativi per cancellare l'assegnazione utente "
"per il token %s - Controlla eventualmente i criteri."

#, python-format
msgid ""
"You do not have the administrative right to assign token %s. Check the "
"policies."
msgstr ""
"Non disponi dei diritti amministrativi per l'assegnazione utente per il token "
"%s - Controlla eventualmente i criteri."

#, python-format
msgid ""
"The maximum allowed number of tokens for the realm %s (%s) was reached. You "
"can not assign any more tokens. Check the policies."
msgstr ""
"Il numero massimo di token all'interno del Realm %s (%s) è stato raggiunto. "
"Non è possibile srotolare ulteriori token. Controlla il criterio."

msgid "the maximum number of allowed tokens is exceeded. Check the policies"
msgstr ""
"Il numero massimo di token su licenza è stato superato - Controlla "
"eventualmente i criteri."

#, python-format
msgid "Missing parameter: %r"
msgstr ""

#, python-format
msgid ""
"You do not have the administrative right to set MOTP PIN/ SC UserPIN for "
"token %s. Check the policies."
msgstr ""
"Non disponi dei diritti amministrativi per impostare il PIN MOTP / SC UserPIN "
"per il token %s - Controlla eventualmente i criteri."

#, python-format
msgid ""
"You do not have the administrative right to set Smartcard PIN for token %s. "
"Check the policies."
msgstr ""
"Non disponi dei diritti amministrativi per impostare i PIN smart card per il "
"token %s - Controlla eventualmente i criteri."

#, python-format
msgid ""
"You do not have the administrative right to set OTP PIN for token %s. Check "
"the policies."
msgstr ""
"Non disponi dei diritti amministrativi per impostare il PIN OTP per il token "
"%s - Controlla eventualmente i criteri."

#, python-format
msgid ""
"You do not have the administrative right to set token properties for %s. "
"Check the policies."
msgstr ""
"Non disponi dei diritti amministrativi per impostare le caratteristiche token "
"per il token %s - Controlla eventualmente i criteri."

#, python-format
msgid ""
"You do not have the administrative right to resync token %s. Check the "
"policies."
msgstr ""
"Non disponi dei diritti amministrativi per sincronizzare il token %s - "
"Controlla eventualmente i criteri."

#, python-format
msgid "You do not have the administrative right to list users in realm %s(%s)."
msgstr ""
"Non disponi dei diritti amministrativi per visualizzare l'utente nel Realm "
"%s(%s)."

#, python-format
msgid ""
"You do not have the administrative right to get the token owner in realm "
"%s(%s)."
msgstr ""
"Non disponi dei diritti amministrativi per visualizzare il possessore di "
"token nel Realm %s(%s)."

#, python-format
msgid ""
"You do not have the administrative right to show status of token challenges "
"in realm %s(%s)."
msgstr ""
"Non disponi dei diritti amministrativi per visualizzare lo stato delle Token "
"Challenge nel Realm %s(%s)."

#, python-format
msgid ""
"You do not have the administrative right to remove tokens from realm %s. "
"Check the policies."
msgstr ""
"Non disponi dei diritti amministrativi per eliminare i token nel Realm %s - "
"Controlla eventualmente i criteri."

#, python-format
msgid ""
"You do not have the administrative right to add tokens to realm %s. Check the "
"policies."
msgstr ""
"Non disponi dei diritti amministrativi per aggiungere token nel Realm %s - "
"Controlla eventualmente i criteri."

#, python-format
msgid ""
"You may not put any more tokens in realm %s. Check the policy 'tokencount'"
msgstr ""
"Non si possono aggiungere altri token nel Realm %s - Controlla eventualmente "
"il criterio 'tokencount'."

#, python-format
msgid ""
"You do not have the administrative right to reset token %s. Check the "
"policies."
msgstr ""
"Non disponi dei diritti amministrativi per resettare il token %s - Controlla "
"eventualmente i criteri."

msgid ""
"You do not have the administrative right to import tokens. Check the policies."
msgstr ""
"Mancano i diritti amministrativi per l'importazione di token - Controlla "
"eventualmente i criteri."

#, python-format
msgid ""
"You do not have the administrative right to import token files to realm %s. "
"Check the policies."
msgstr ""
"Mancano i diritti amministrativi per importare i token per il Realm %s - "
"Controlla eventualmente i criteri."

#, python-format
msgid ""
"The maximum number of allowed tokens in realm %s is exceeded. Check policy "
"tokencount!"
msgstr ""
"Il numero massimo di token per il Realm %s è stato raggiunto - controlla "
"eventualmente il criterio 'tokencount'!"

#, python-format
msgid "Failed to run checkPolicyPre. Unknown method: %s"
msgstr "Errore durante la verifica del criterio - metodo sconosciuto: %s"

#, fuzzy, python-format
msgid ""
"You do not have the administrative right to do this. You are missing a "
"policy scope=%s, action=%s"
msgstr ""
"Non sei in possesso dei diritti amministrativi per eseguire i Tool. Manca un "
"criterio con \"scope=tools' e 'action=%s'."

#, python-format
msgid "There is no policy gettoken/max_count definable for the tokentype %r"
msgstr "Non esiste alcun criterio 'gettoken/maxcount' per il tipo di token% r"

msgid ""
"You do not have the administrative right to view the audit trail. You are "
"missing a policy scope=audit, action=view"
msgstr ""
"Non disponi dei diritti amministrativi per visionare l'Audit Log. Manca a "
"tale scopo un criterio con  'scope=audit' e 'action=view'."

#, python-format
msgid ""
"You do not have the administrative right to manage tools. You are missing a "
"policy scope=tools, action=%s"
msgstr ""
"Non sei in possesso dei diritti amministrativi per eseguire i Tool. Manca un "
"criterio con \"scope=tools' e 'action=%s'."

#, python-format
msgid ""
"There is no policy selfservice/max_count definable for the token type %s."
msgstr ""
"Non esiste alcun criterio che definisca il max_count nel selfservice per il "
"tipo di token %s ."

#, python-format
msgid ""
"There is no policy selfservice/max_count defined for the tokentype %s in "
"realm %s."
msgstr ""
"Non esiste alcun criterio che definisca nel selfservice il max_count per il "
"tipo di token %s nel Realm %s ."

msgid "The policy settings do not allow you to issue this request!"
msgstr "Le impostazioni dei criteri impediscono questa query!"

msgid "The maximum number of allowed tokens is exceeded. Check the policies"
msgstr ""
"Il numero massimo di token supportati è stato superato - Controllare "
"eventualmente i criteri."

msgid "The policy settings do not allow you to request a serial by OTP!"
msgstr "I criteri non consentono di chiedere il numero di serie tramite OTP!"

#, python-format
msgid "Unknown method in selfservice: %s"
msgstr "Metodo sconosciuto nel portale di autogestione: %s"

#, python-format
msgid "Policy check failed. You are not allowed to %s system config."
msgstr ""
"Richiesta non consentita per criterio - non è possibile visualizzare o "
"variare la configurazione del sistema (%s)."

#, python-format
msgid "You do not have the administrative right to do an ocra/%s"
msgstr "Non disponi dei diritti amministrativi per la richiesta Ocra: ocra/%s."

#, python-format
msgid "Failed to run getPolicyPre. Unknown controller: %s"
msgstr "Errore durante la verifica dei criteri - controller sconosciuto %s"

msgid "You do not have the administrative right to get serials from this realm!"
msgstr ""
"Non disponi dei diritti amministrativi per richiedere i numeri di serie di "
"questo Realm!."

#, python-format
msgid "Failed to run getPolicyPost. Unknown method: %s"
msgstr "Errore durante la verifica dei criteri - metodo sconosciuto %s"

msgid "You do not have system config read rights and not realm admin policies."
msgstr ""
"Non disponi dei diritti per leggere la configurazione del sistema o i criteri "
"dell'amministrazione Realm."

#, python-format
msgid "Failed to run getPolicyPost. Unknown controller: %s"
msgstr "Errore durante la verifica dei criteri - controller sconosciuto %s"

msgid "multiple tokens found - cannot determine tokentype!"
msgstr "Trovati più token - impossibile determinare il tipo di token!"

<<<<<<< HEAD
=======
msgid "Support not available, your product is unlicensed"
msgstr "Nessun supporto di assistenza"

msgid "License already installed!"
msgstr "Licenza già installata!"

msgid "license file is empty!"
msgstr "Il file di licenza è vuoto!"

msgid "signature could not be verified!"
msgstr "La firma non è valida!"

msgid "no license expiration information in license "
msgstr ""
"Non sono disponibili informazioni circa la data di scadenza della licenza"

msgid "no license subscription information in license"
msgstr "Nessuna informazione relativa all'abbonamento nella licenza"

msgid "invalid license (old license style)"
msgstr "licenza non valida (vecchio formato licenza)"

msgid "tokens used"
msgstr "token utilizzati"

msgid "tokens supported"
msgstr "token su licenza"

#, python-format
msgid "unsupported date format date %r"
msgstr "Formato data non supportato % r"

msgid "expired - valid till"
msgstr "scaduto - valido fino al"

#, python-format
msgid ""
"get_token_owner: The user %s/%s and the token %s is located in several "
"realms: %s!"
msgstr ""
"getTokenOwner: l'utente %s/%s e il token %s sono contenuti in diversi Realm: "
"%s."

#, python-format
msgid ""
"get_token_owner: The user %s in the resolver %s for token %s could not be "
"found in any realm!"
msgstr ""
"getTokenOwner: l'utente %s nel resolver %s per il token %s non è stato "
"trovato in nessun Realm!"

msgid "OTP seed"
msgstr "Seme OTP"

msgid "URL for OCRA token"
msgstr "URL per token OCRA"

msgid "E-mail OTP Token"
msgstr "E-mail token OTP"

msgid "E-mail provider config"
msgstr "Configurazione E-mail"

msgid "Provider"
msgstr "Provider"

msgid "Provider config"
msgstr "Configurazione provider"

msgid "Challenge validity (sec)"
msgstr "Validità Email Challenge (sec.)"

msgid "Time between e-mails (sec)"
msgstr "Tempo tra messaggi e-mail (sec.)"

>>>>>>> 2c3e863e
msgid "E-mail token"
msgstr "e-mail Token"

msgid "E-mail address"
msgstr "Indirizzo e-mail"

msgid "Description"
msgstr "Descrizione"

msgid "Protect your token with a static PIN"
msgstr "Proteggi i tuoi token tramite un PIN fisso:"

msgid "Token PIN:"
msgstr "PIN del token:"

msgid "Enter PIN"
msgstr "Impostare il PIN"

msgid "Confirm PIN"
msgstr "Confermare il PIN"

msgid "Enroll EMail Token"
msgstr "Srotolare token e-mail"

msgid "Input data is not valid!"
msgstr "I dati del modulo non sono validi."

msgid "Enroll your email token"
msgstr "Srotola il token e-mail"

msgid "Your email address"
msgstr "Indirizzo e-mail"

msgid "enroll email token"
msgstr "Srotolare token e-mail"

msgid "define if the user should be allowed to define the email address"
msgstr ""
"descrive se l'utente è autorizzato a definire o modificare in proprio "
"l'indirizzo e-mail."

msgid ""
"The text that will be send via email for an email token. Use <otp> and "
"<serial> as parameters."
msgstr ""
"Testo e-mail che viene inviato tramite e-mail per un token e-mail. Parametri "
"<opt> e <serial>."

msgid ""
"The subject that will be send via email for an email token. Use <otp> and "
"<serial> as parameters."
msgstr ""
"Testo e-mail che viene inviato tramite e-mail per un token e-mail. Parametri "
"<opt> e <serial>."

msgid "User is not allowed to set email address"
msgstr "L'utente non può impostare l'indirizzo e-mail!"

#, fuzzy
msgid "Forwarding Token"
msgstr "Errore durante l'attivazione del token\n"

#, fuzzy
msgid ""
"Here you can define to which token the authentication request should be "
"forwarded."
msgstr ""
"Qui è possibile specificare a quale server LinOTP deve essere inoltrata la "
"richiesta di autenticazione."

#, fuzzy
msgid "You can forward the OTP to a target serial number."
msgstr ""
"La richiesta di autenticazione può essere trasmessa ad un numero di serie "
"remoto o ad un utente remoto."

msgid "forward serial"
msgstr ""

#, fuzzy
msgid "Protect your token with a static pin"
msgstr "Proteggi i tuoi token tramite un PIN fisso:"

#, fuzzy
msgid "Token Pin:"
msgstr "PIN del token:"

msgid "enter PIN"
msgstr "Impostare il PIN"

msgid "confirm PIN"
msgstr "Confermare il PIN"

msgid ""
"Specify if the target token fail counter should be incremented / resets or "
"not"
msgstr ""

msgid "HMAC Token Settings"
msgstr "Impostazioni del token HMAC"

msgid "HMAC eventbased"
msgstr "HMAC in base agli eventi"

msgid "Create a new OATH token - HMAC event based"
msgstr "Creare un nuovo token OATH - HMAC in base agli eventi"

msgid ""
"The token seed is the secret that is used in the hmac algorithm to make your "
"token unique. So please take care!"
msgstr ""
"La chiave token è il segreto che viene utilizzato nell'algoritmo hmac e rende "
"unico il token. Prestare attenzione!"

msgid "Token seed:"
msgstr "Seme token:"

msgid "generate random seed"
msgstr "generare un seme casuale"

msgid "Enter seed"
msgstr "Immettere seme"

msgid ""
"The hmac algorithm could be controlled by the following settings. Make sure "
"that these settings match your hardware token or software token capabilities."
msgstr ""
"L'algoritmo hmac può essere influenzato dalle seguenti impostazioni. "
"Assicurarsi che queste impostazioni corrispondano ai token hardware o alle "
"capacità dei softtoken."

msgid "Token settings:"
msgstr "Impostazioni token:"

msgid "The Google Authenticator supports only 6 digits and SHA1 hashing."
msgstr "Il Google Authenticator supporta solo 6 cifre e l'algoritmo SHA1 Hash."

msgid "Google Authenticator compliant"
msgstr "Google Authenticator conforme."

msgid "OTP Digits"
msgstr "Cifre OTP"

msgid "Hash algorithm"
msgstr "Algoritmo Hash"

msgid "Enroll HOTP Token"
msgstr "Srotolare il token HOTP"

msgid "required input field"
msgstr "Campo di immissione necessario"

msgid "minimum length must be greater than {0}"
msgstr "La lunghezza deve essere maggiore di {0} ."

msgid "maximum length must be lower than {0}"
msgstr "La lunghezza deve essere minore di {0} ."

msgid ""
"Please enter a valid init secret. It may only contain numbers and the letters "
"A-F."
msgstr ""
"Inserire un seme di inizializzazione valido. Deve contenere solo numeri e "
"lettere da A a F."

msgid "Form data not valid."
msgstr "I dati del modulo non sono validi."

msgid "Enroll your HOTP token"
msgstr "Srotolare il token HOTP"

msgid "Token Seed:"
msgstr "Chiave Token:"

msgid "Generate random seed"
msgstr "Generare un seed casuale"

msgid "Enter token seed"
msgstr "Inserire un seme token"

msgid "Token Settings:"
msgstr "Impostazioni token:"

msgid "OTP digits"
msgstr "Cifre OTP"

msgid "self enrolled"
msgstr "autogenerato"

msgid "enroll hmac token"
msgstr "Srotolare token HMAC"

msgid "Specify the hashlib to be used. Can be sha1 (1) or sha2-256 (2)."
msgstr ""
"Inserisci l'hashlib da utilizzare che può essere SHA1 (1) o SHA2-256 (2)."

msgid "Specify the otplen to be used. Can be 6 or 8 digits."
msgstr ""
"Specifica la lunghezza OTP da utilizzare che può essere di 6 o 8 caratteri."

msgid "OTPAuth Url"
msgstr "OTPAuth Url"

msgid "URL for OATH token"
msgstr "URL per token OATH"

msgid "mOTP Token Settings"
msgstr "Impostazioni mOTP"

msgid "mOTP - mobile otp"
msgstr "mOTP - OTP mobile"

msgid ""
"Please enter or copy the init-secret, that was generated by your app and the "
"PIN you are using on your phone."
msgstr ""
"Inserisci il seed di inizializzazione generato dall'app sul telefono. "
"Inoltre, inserisci il PIN utilizzato sul telefono."

msgid "Init secret"
msgstr "Init Seed"

msgid "(again)"
msgstr "(ripetere)"

msgid "Register mOTP"
msgstr "Registrare token mOTP"

msgid "Register your mOTP Token"
msgstr "Registrare token mOTP"

msgid "Init Secret of motp-Token"
msgstr "Seed di inizializzazione del token mOTP"

msgid "mOTP PIN"
msgstr "mOTP PIN"

msgid "mOTP PIN (again)"
msgstr "mOTP PIN (ripetere)"

msgid "register mOTP Token"
msgstr "Registrare token mOTP"

msgid "OCRA2 Token"
msgstr "Token OCRA2"

msgid "OCRA2 token settings"
msgstr "Impostazioni token OCRA2"

msgid "Maximum concurrent OCRA2 challenges"
msgstr "Numero massimo di challenge simultanee OCRA2"

msgid "This is the maximum concurrent challenges per OCRA2 Token."
msgstr ""
"Questo è il numero massimo di challenge simultanee OCRA2, che possono essere "
"richieste per un token OCRA2."

msgid "OCRA2 challenge timeout"
msgstr "Timeout per challenge OCRA2"

msgid ""
"After this time a challenge can not be used anymore. Valid entries are like "
"1D, 2H or 5M where D=day, H=hour, M=minute."
msgstr ""
"Trascorso questo tempo verrà scartata una challenge OCRA. Immissioni valide "
"sono, ad esempio. 1D, 2H o 5M, in cui D = giorno, H = ora, M = minuto."

msgid "OCRA2 - challenge/response Token"
msgstr "OCRA2 - token Challenge / Response"

msgid "Please enter or copy the OCRA2 key."
msgstr "Inserisci la chiave OCRA2."

msgid "OCRA2 key"
msgstr "Chiave OCRA2"

msgid "Generate OCRA2 key."
msgstr "Far generare la chiave OCRA2 dal server."

msgid "OCRA suite"
msgstr "Suite OCRA"

msgid "Enroll your OCRA2 Token"
msgstr "Srotola il token OCRA2"

msgid "Token description"
msgstr "Descrizione token"

msgid "Generate OCRA2 seed"
msgstr "Far generare la chiave OCRA2 dal server."

msgid "Enter seed for the new OCRA2 token:"
msgstr "Inserire il seed per il nuovo token OCRA2:"

msgid "enroll ocra2 token"
msgstr "Srotolare il token OCRA2"

msgid "Activate your OCRA2 Token"
msgstr "Attiva il token OCRA2"

msgid "Your OCRA2 Token :"
msgstr "Il tuo Token OCRA2:"

msgid "1. Enter the activation code :"
msgstr "1. Inserisci il codice di attivazione:"

msgid "Failed to enroll token!"
msgstr "Srotolamento del token fallito!"

msgid "activate your OCRA2 Token"
msgstr "Attiva il token OCRA2"

msgid "2. Enter your confirmation code:"
msgstr "2. Inserisci il codice di conferma:"

#, python-format
msgid "OCRA rollout for token %s completed!"
msgstr "Srotolamento del token OCRA %s concluso!"

msgid "OCRA token rollout failed! Please retry"
msgstr "Srotolamento del token OCRA fallito. Riprova!"

msgid "finish your OCRA2 Token"
msgstr "Terminare token OCRA2"

msgid "ocra challenge-response token - hmac event based"
msgstr "OCRA Challenge Response Token - HMAC basato sugli eventi"

msgid "URL for OCRA2 token"
msgstr "URL per token OCRA2"

#, fuzzy
msgid "QRToken"
msgstr "Token OCRA2"

#, fuzzy
msgid "QRToken Settings"
msgstr "Impostazioni token:"

#, fuzzy
msgid "Maximum concurrent challenges"
msgstr "Numero massimo di challenge simultanee OCRA"

#, fuzzy
msgid "Challenge Timeout"
msgstr "Timeout per challenge OCRA"

msgid "OTP length"
msgstr "Lunghezza OTP"

#, fuzzy
msgid "6 digits"
msgstr "Cifre OTP"

#, fuzzy
msgid "8 digits"
msgstr "Cifre OTP"

#, fuzzy
msgid "10 digits"
msgstr "Cifre OTP"

#, fuzzy
msgid "Public key certificate"
msgstr "Certificato CA"

#, fuzzy
msgid "certificate id"
msgstr "Certificato CA"

#, fuzzy
msgid "QRToken - challenge/response Token"
msgstr "OCRA - Challenge/Response Token"

msgid "web ui generated"
msgstr ""

#, fuzzy
msgid "Enroll your QRToken"
msgstr "Srotola il token OCRA2"

#, fuzzy
msgid "enroll qrtoken"
msgstr "Srotolare il token"

#, fuzzy
msgid "Activate your QRToken"
msgstr "Attivare token QR"

#, fuzzy
msgid "Select QRToken: "
msgstr "Token selezionato"

#, fuzzy
msgid "Enter pin: "
msgstr "Impostare il PIN"

#, fuzzy
msgid "activate token"
msgstr "Attivare token QR"

#, fuzzy
msgid "Challenge triggered successfully"
msgstr "Il token è stato sincronizzato con successo"

#, fuzzy
msgid ""
"Please scan the qr code and submit your response or enter the otp value in "
"the form below."
msgstr "Inserire il valore OTP per la verifica."

#, fuzzy
msgid "OTP Value: "
msgstr "Valore OTP"

msgid "finalize activation"
msgstr ""

#, fuzzy
msgid "activate your QRToken"
msgstr "Attivare token QR"

#, python-format
msgid "Policy %s must have a value"
msgstr ""

msgid " or "
msgstr ""

#, fuzzy
msgid "QRToken Pairing Url"
msgstr "Impostazioni token:"

#, fuzzy
msgid "QRToken Certificate"
msgstr "Certificato CA"

msgid "RADIUS Token"
msgstr "Token RADIUS"

msgid ""
"Please enter a valid RADIUS server specification. It needs to be of the form "
"<name_or_ip>:<port>"
msgstr ""
"Inserisci una specifica server RADIUS valida che soddisfi la forma "
"<Nome_o_IP>: <Port>."

msgid "RADIUS token settings"
msgstr "Impostazioni token RADIUS:"

msgid "You need to enter the server like myradius:1812"
msgstr ""
"È necessario specificare il server con Porta nel formato 'radiusserver:1812'."

msgid "RADIUS server"
msgstr "Server RADIUS"

msgid ""
"The PIN can either be verified on this local LinOTP server or forwarded to "
"the RADIUS server"
msgstr ""
"Il PIN può essere verificato qui sul server locale LinOTP o trasmesso al "
"server RADIUS."

msgid "Check PIN"
msgstr "Verifica PIN"

msgid ""
"The PIN can either be verified on this local LinOTP server or on the RADIUS "
"server"
msgstr ""
"Il PIN può essere verificato qui sul server locale LinOTP o trasmesso al "
"server RADIUS."

msgid "on RADIUS server"
msgstr "sul server RADIUS"

msgid "locally"
msgstr "locale"

msgid "RADIUS shared secret"
msgstr "RADIUS Shared Secret"

msgid "RADIUS token"
msgstr "Token RADIUS"

msgid ""
"Here you can define, to which RADIUS server the request should be forwarded."
msgstr ""
"Qui è possibile specificare a quale server RADIUS deve essere inoltrata la "
"richiesta di autenticazione."

msgid "Please specify the server, the secret and the username"
msgstr "Specifica il server, il secret RADIUS e il nome utente."

msgid "RADIUS user"
msgstr "Utente RADIUS"

msgid "Remote Token"
msgstr "Remote Token"

msgid ""
"Please enter a valid remote server specification. It needs to be of the form "
"http://server or https://server"
msgstr ""
"Inserisci una specifica Remote Server valida che soddisfi la forma http://"
"server o https://server."

msgid "Remote token settings"
msgstr "Impostazioni Remote Token"

msgid "You need to enter the remote LinOTP server like https://remotelinotp"
msgstr ""
"È necessario specificare il server remoto LinOTP nel formato 'https://linotp2."
"remoteserver.local."

msgid "Remote server"
msgstr "Remote Server"

msgid ""
"The PIN can either be verified on this local LinOTP server or forwarded to "
"the remote server"
msgstr ""
"Il PIN può essere verificato qui sul server locale LinOTP o trasmesso al "
"server remoto."

msgid ""
"The PIN can either be verified on this local LinOTP server or on the remote "
"server"
msgstr ""
"Il PIN può essere verificato su questo server locale o sul server remoto "
"LinOTP."

msgid "on remote server"
msgstr "sul server remoto"

msgid "Remote realm"
msgstr "Remote Realm"

msgid "Remote resolver"
msgstr "Remote Resolver"

msgid "Remote token"
msgstr "Remote Token"

msgid ""
"Please enter a valid URL for the LinOTP server. It needs to start with "
"http:// or https://"
msgstr ""
"Inserisci un URL valido per il server LinOTP. Deve iniziare con http:// o "
"https://."

msgid ""
"Here you can define to which LinOTP Server the authentication request should "
"be forwarded."
msgstr ""
"Qui è possibile specificare a quale server LinOTP deve essere inoltrata la "
"richiesta di autenticazione."

msgid ""
"You can either forward the OTP to a remote serial number or to a remote user."
msgstr ""
"La richiesta di autenticazione può essere trasmessa ad un numero di serie "
"remoto o ad un utente remoto."

msgid ""
"If you do not enter a remote serial or a remote user, the request will be "
"forwarded to the remote user with the same username."
msgstr ""
"Se non si specificano un numero di serie remoto o un nome utente remoto, la "
"richiesta di autenticazione verrà inoltrata all'utente con lo stesso nome "
"utente."

msgid "You need to enter the server like 'https://linotp2.my.domain'"
msgstr ""
"È necessario specificare il server nel formato 'https://linotp2.remoteserver."
"local'."

msgid ""
"The PIN can either be verified on this local LinOTP server or on the remote "
"LinOTP server"
msgstr ""
"Il PIN può essere verificato su questo server locale o sul server remoto "
"LinOTP."

msgid "remotely"
msgstr "remoto"

msgid "Remote OTP len"
msgstr "Lunghezza OTP remoto"

msgid "Remote serial"
msgstr "Numero seriale remoto"

msgid "Remote user"
msgstr "Utente remoto"

msgid "Remote user realm"
msgstr "Realm dell'utente remoto"

msgid "Remote user UserIdResolver"
msgstr "UserIdResolver dell'utente remoto"

msgid "SMS OTP"
msgstr "SMS OTP"

msgid "Please enter the mobile phone number for the SMS token"
msgstr "Inserisci il numero di cellulare per il token SMS."

msgid "Phone number"
msgstr "Numero di cellulare"

msgid "Register SMS"
msgstr "Registrare il token SMS"

msgid "minimum length must be greater than 10"
msgstr "La lunghezza minima deve essere maggiore di 10."

msgid ""
"Please enter a valid phone number. It may only contain numbers and + or /."
msgstr ""
"Inserisci un numero di telefono valido. Può contenere solo cifre con  +  e /."

msgid "Register your SMS OTP Token / mobileTAN"
msgstr "Registra il token SMS OTP / mobileTAN"

msgid "Your mobile phone number"
msgstr "Numero di cellulare"

msgid "register SMS Token"
msgstr "Registrare il token SMS"

msgid "SMS Token"
msgstr "Token SMS"

msgid "sms challenge-response token - hmac event based"
msgstr "SMS Challenge Response Token - HMAC basato sugli eventi"

msgid "define if the user should be allowed to define the sms"
msgstr "descrive se l'utente stesso può modificare il proprio numero SMS o no."

msgid "User is not allowed to set phone number"
msgstr "L'utente non può impostare il numero di telefono!"

msgid "sending sms failed"
msgstr "L'invio del messaggio SMS non ha avuto successo."

msgid "Simple Pass Token"
msgstr "Simple Pass Token"

msgid "The Simple Pass token will not require any one time password component."
msgstr ""
"Il Simple Pass Token non comprende alcuna parte della password usa e getta."

msgid ""
"Anyway, you can set an OTP PIN, so that using this token the user can "
"authenticate always and only with this fixed PIN."
msgstr ""
"È possibile però impostare un PIN OTP in modo tale che questo token funzioni "
"come una semplice password per effetto dell'OTP PIN."

msgid "Day OTP Token / Tagespasswort"
msgstr "Password giornaliera"

msgid "Here you can define the 'Tagespasswort' token, that changes every day."
msgstr ""
"Qui è possibile definire il token 'password giornaliera'. Questo token cambia "
"il valore OTP sola una volta al giorno. Il valore OTP può essere utilizzato "
"per tutta la giornata."

msgid "DPW key"
msgstr "Seed DPW"

msgid "TOTP Token"
msgstr "Token TOTP"

msgid "TOTP token settings"
msgstr "Impostazioni token TOTP:"

msgid "time step"
msgstr "Step temporale"

msgid "This is the time step for time based tokens. Usually this is 30 or 60."
msgstr ""
"Corrisponde allo step temporale con token basati sul tempo. Si tratta "
"solitamente di 30 o 60 secondi."

msgid "time offset"
msgstr "Ritardo temporale"

msgid "This is the default time shift of the server. This should be 0."
msgstr ""
"Corrisponde al normale ritardo temporale con cui vengono spostati l'orologio "
"del server e l'orologio del token. Deve essere 0."

msgid "time lookup window"
msgstr "Finestra temporale"

msgid ""
"This is the time LinOTP will calculate before and after the current time. A "
"reasonable value is 300."
msgstr ""
"LinOTP cercherà in questa finestra temporale prima e dopo l'ora attuale di "
"trovare il valore OTP con un token basato sul tempo."

msgid "HMAC time based"
msgstr "HMAC basato sul tempo"

msgid "Create a new OATH token - HMAC time based"
msgstr "Impostare un nuovo token OATH - HMAC basato sul tempo"

msgid ""
"The :time step: defines the granularity of the time in seconds that is used "
"in the HMAC algorithm."
msgstr ""
"Lo :step temporale: definisce la granularità del tempo in secondi utilizzati "
"nell'algoritmo HMAC."

msgid "Time step"
msgstr "Step temporale"

msgid "seconds"
msgstr "Secondi"

msgid "Enroll TOTP Token"
msgstr "Srotolare il token TOTP"

msgid "Enroll your TOTP token"
msgstr "Srotola il tuo token TOTP"

msgid "enter token seed"
msgstr "Inserire un seme token"

msgid ""
"The Google Authenticator supports only 6 digits, SHA1 hashing and time step "
"30."
msgstr ""
"Il Google Authenticator supporta solo 6 cifre, l'algoritmo hash SHA1 e uno "
"step temporale di 30 secondi."

#, fuzzy
msgid "enroll TOTP token"
msgstr "Srotolare il token TOTP"

msgid "Enroll FIDO U2F Token"
msgstr "Srotolare il token FIDO U2F"

msgid "Enroll token"
msgstr "Srotolare il token"

msgid "Vasco Token"
msgstr "Vasco Token"

msgid "Vasco Digipass Token Class - proprietary timebased tokens"
msgstr "Classe Vasco Digipass token - token proprietari basati sul tempo"

msgid "Yubico"
msgstr "Yubico"

msgid "Enroll YubiKey"
msgstr "Srotolare YubiKey"

msgid "Yubico settings"
msgstr "Impostazioni Yubico"

msgid "You get your own API key from the yubico website "
msgstr "È possibile ottenere la chiave API sul sito Yubico."

msgid ""
"If you do not use your own API key, the LinOTP demo API key will be used!"
msgstr ""
"Se non si immette alcuna chiave API proprietaria, verrà utilizzata una chiave "
"LinOTP DEMO API!"

msgid "You need to enter a valid API id"
msgstr "È necessario immettere un ID API valido."

msgid "Yubico ID"
msgstr "Yubico ID"

msgid "You need to enter a valid API key"
msgstr "È necessario immettere una chiave API valida."

msgid "Yubico API key"
msgstr "Yubico API Key"

msgid "YubiKey"
msgstr "YubiKey"

msgid "Here you need to enter the token ID of the YubiKey."
msgstr "Qui è necessario inserire l'ID token della YubiKey."

msgid "You can do this by inserting the YubiKey and simply push the button."
msgstr "È sufficiente collegare la YubiKey e premere il pulsante."

msgid "You need to enter the YubiKey token ID"
msgstr "È necessario immettere l'ID del token YubiKey."

msgid "Token ID"
msgstr "ID Token"

msgid "Enroll your YubiKey"
msgstr "Srotola la YubiKey"

msgid ""
"Enter the Token ID of your YubiKey. Simply insert the YubiKey and press the "
"button."
msgstr ""
"Inserisci il token ID della tua YubiKey. È sufficiente collegare la Yubikey e "
"premere il pulsante."

msgid "YubiKey TokenId"
msgstr "YubiKey TokenId"

msgid "enroll yubico token"
msgstr "Srotolare YubiKey"

#, python-format
msgid "%d tokens of %d migrated"
msgstr "%d Token migrato da %d"

#, fuzzy
msgid "Default provider could not be deleted!"
msgstr "La firma non è valida!"

#, python-format
msgid ""
"Unable to delete - provider used in policies!\n"
"[%s]"
msgstr ""

#, python-format
msgid "Unknown provider! %r"
msgstr ""

msgid "Not a valid json string!"
msgstr "Nessun testo JSON valido!"

msgid ""
"Please enter a valid realm name. It may contain characters, numbers and '_-.'."
msgstr ""
"Inserisci un nome Realm valido. Questo può essere costituito solo da lettere, "
"numeri e '_-.'."

msgid ""
"Please enter a valid resolver name. It may contain characters, numbers and "
"'_-'."
msgstr ""
"Inserisci un nome Resolver valido. Questo può essere costituito da lettere, "
"numeri e '_-.'."

#, fuzzy
msgid ""
"Please enter a valid provider name. It may contain characters, numbers and "
"'_-'."
msgstr ""
"Inserisci un nome Resolver valido. Questo può essere costituito da lettere, "
"numeri e '_-.'."

msgid ""
"Please enter a valid ldap uri. It needs to start with ldap:// or ldaps://"
msgstr "Inserisci un LDAP URI valido che inizia con Idap:// o Idaps://."

msgid ""
"Please enter a valid http uri. It needs to start with http:// or https://"
msgstr "Inserisci un LDAP URI valido che inizia con http:// o https://."

msgid "Please enter a timeout like: 5.0; 5.0 "
<<<<<<< HEAD
msgstr ""
=======
msgstr "Per favore inserisci un timeout come: 5.0; 5.0 "
>>>>>>> 2c3e863e

msgid ""
"Please enter a valid searchfilter like this: (sAMAccountName=*)"
"(objectClass=user)"
msgstr ""
"Inserisci un filtro di ricerca LDAP valido, come: (sAMAccountName=*)"
"(objectClass=user)"

#, python-format
msgid ""
"Please enter a valid user searchfilter like this: (&(sAMAccountName=%s)"
"(objectClass=user))"
msgstr ""
"Inserisci un filtro di ricerca utente LDAP valido, come: (&(sAMAccountName=%s)"
"(objectClass=user))"

msgid ""
"Please enter a valid searchfilter like this: \n"
"    { \"username\": \"sAMAccountName\", \"phone\" : \"telephoneNumber\", "
"\"mobile\" \n"
"    : \"mobile\", \"email\" : \"mail\", \"surname\" : \"sn\", \"givenname\" : "
"\"givenName\" }"
msgstr ""
"Inserisci un filtro di ricerca LDAP valido, come:\n"
" {\"username\": \"sAMAccountName\", \"phone\" : \"telephoneNumber\", \"mobile"
"\" \n"
" : \"mobile\", \"e-mail\": \"mail\", \"surname\": \"sn\", \"givenname\": "
"\"givenName\"}"

msgid ""
"Please enter the UID of your LDAP server like DN, entryUUID, objectGUID or "
"GUID"
msgstr ""
"Inserisci l'identificativo UID (Uniq Identifier) ​​del server LDAP ad esempio "
"DN, entryUUID, objectGUID o GUID"

msgid ""
"Please enter a valid driver specification like: mysql, postgres, mssql, "
"oracle, ibm_db_sa or ibm_db_sa+pyodbc"
msgstr ""
"Inserisci un driver valido come: mysql, postgres, mssql, oracle, ibm_db_sa o "
"ibm_db_sa+pyodbc"

msgid ""
"Please enter a valid searchfilter like this: \n"
"    { \"username\": \"usercolumn\", \"password\":\"pw\", \"salt\": \"salt\", "
"\"phone\" : \"telephoneNumber\", \"mobile\" \n"
"    : \"mobile\", \"email\" : \"mail\", \"surname\" : \"sn\", \"givenname\" : "
"\"givenName\" }"
msgstr ""
"Inserisci un filtro di ricerca valido come ad esempio: \n"
"    { \"username\": \"usercolumn\", \"password\":\"pw\", \"salt\": \"salt\", "
"\"phone\" : \"telephoneNumber\", \"mobile\" \n"
"    : \"mobile\", \"email\" : \"mail\", \"surname\" : \"sn\", \"givenname\" : "
"\"givenName\" }"

msgid "Issuer"
msgstr "Fornitore"

msgid "Number of tokens"
msgstr "Numero token"

msgid "Licensee"
msgstr "Licenziatario"

msgid "Address"
msgstr "Indirizzo"

msgid "Contact name"
msgstr "Contatto"

msgid "Contact EMail"
msgstr "Contatto e-mail"

msgid "Contact phone"
msgstr "Contatto telefonico"

msgid "Date"
msgstr "Data"

msgid "Expiration"
msgstr "Data di scadenza"

msgid "Subscription"
msgstr "Abbonamento"

msgid "Version"
msgstr "Versione"

msgid "User selection:"
msgstr "Selezione utente:"

msgid "Selection of more than one user is not supported!"
msgstr "La selezione di più di un utente non è supportata!"

msgid "Please select only one user."
msgstr "Selezionare solo un utente."

msgid "Support Contact"
msgstr ""

msgid "Found the token: "
msgstr "Token trovato:"

msgid "The token belongs to "
msgstr "Il token appartiene a "

msgid "The upload of your support and subscription license failed: "
msgstr "Il caricamento del file di supporto e abbonamento è fallito: "

msgid "License upload"
msgstr "Caricare la licenza"

<<<<<<< HEAD
#, fuzzy
msgid "License uploaded"
msgstr "Caricare la licenza"
=======
msgid "License uploaded"
msgstr "Licenza caricata"
>>>>>>> 2c3e863e

msgid "Invalid License"
msgstr "licenza non valida"

msgid "Professional LinOTP support and enterprise subscription"
msgstr "Supporto e abbonamento LinOTP professionale per le aziende"

msgid ""
"For professional LinOTP support and enterprise subscription, feel free to "
"contact <p class=\"contact_info\"><a href=\"mailto:sales@lsexperts.de\">LSE "
"Leading Security Experts GmbH</a></p> for support agreement purchase."
msgstr ""
"Per acquistare un supporto e abbonamento professionale per la vostra azienda, "
"contattateci all'indirizzo: \n"
"<p class=\"contact_info\"><a href=\"mailto:sales@lsexperts.de\">LSE Leading "
"Security Experts GmbH</a></p>"

msgid "Your LinOTP support subscription"
msgstr "Il supporto e abbonamento LinOTP"

msgid "For support and subscription please contact us at"
msgstr "Per domande sul supporto e sull'abbonamento potete contattarci"

msgid "by phone"
msgstr "per telefono "

msgid "or email"
msgstr "o via e-mail"

msgid "Get Temporary Token"
msgstr "Generare token temporanei"

msgid "Cancel"
msgstr "Annulla"

msgid "Set Token Realm"
msgstr "Impostare Tokenrealm"

msgid "Please select the token first."
msgstr "Seleziona inizialmente un token."

<<<<<<< HEAD
#, fuzzy
msgid "Cannot save realm"
msgstr "Realm dell'utente remoto"

msgid "Please select at least one UserIdResolver from the list"
msgstr ""

#, fuzzy
msgid "No resolver selected"
msgstr "al resolver"

msgid "Please select at least one resolver from the resolver list."
msgstr ""
=======
msgid "No resolver selected"
msgstr "Nessun resolver selezionato"

msgid "Please select at least one resolver from the resolver list."
msgstr "Per favora seleziona almeno un resolver dalla lista dei resolver"
>>>>>>> 2c3e863e

msgid "Close"
msgstr "Chiudi"

msgid ""
"LDAP Server, especially Active Directory, implement a default serverside "
"maximum size limit of 1000 objects."
msgstr ""
"Server LDAP, in particolare Active Directory, hanno sul lato server una "
"restrizione standard nella risposta di 1.000 oggetti restituiti (sizelimit)."

msgid ""
"This is independed of the local sizelimit and does not hinder the "
"functionality of LinOTP."
msgstr ""
"Questa restrizione è indipendente dalla restrizione indicata localmente e non "
"influisce sulla funzionalità in relazione al LinOTP."

#, python-format
msgid "Number of users found: %d"
msgstr "Numero di utenti trovati: %d"

msgid "Connection Test: successful"
msgstr "Test di connessione: superato"

msgid "LDAP Connection Test"
msgstr "Test di connessione LDAP"

#, fuzzy
msgid "HTTP Connection Test"
msgstr "Test di connessione LDAP"

#, fuzzy
msgid "HTTP Test"
msgstr "Token TOTP"

msgid "Form Validation Error"
msgstr "Errore immissione modulo"

msgid "Token Config"
msgstr "Configurazione Token"

#, fuzzy
msgid "Failed to save provider"
msgstr "Errore durante l'attivazione del token\n"

#, fuzzy, python-format
msgid "Failed to save provider %s"
msgstr "Errore durante l'attivazione del token\n"

#, fuzzy
msgid "Error saving provider"
msgstr "Errore durante il caricamento del Resolver SQL"

#, fuzzy, python-format
msgid "Provider %s deleted"
msgstr "Criterio eliminato."

msgid "Unknown server error occured"
msgstr ""

#, fuzzy
msgid "Failed to delete provider"
msgstr "Errore durante l'eliminazione del token\n"

#, fuzzy, python-format
msgid "Failed to delete provider %s"
msgstr "Errore durante l'eliminazione del token\n"

#, fuzzy
msgid "Error deleting provider"
msgstr "Errore durante il caricamento del Resolver SQL"

#, python-format
msgid "Provider %s set as default"
msgstr ""

#, fuzzy
msgid "Failed to set default provider"
msgstr "Errore durante il reset del contatore errori\n"

#, fuzzy, python-format
msgid "Failed to set default provider %s"
msgstr "Errore durante il reset del contatore errori\n"

#, fuzzy
msgid "Error setting default provider"
msgstr "Errore durante la determinazione del numero di serie"

#, fuzzy
msgid "A resolver with name"
msgstr "Nome resolver"

msgid "already exists."
msgstr ""

#, fuzzy
msgid "Do you want to overwrite the existing definition?"
msgstr "Si vuole eliminare il resolver?"

#, fuzzy
msgid "Overwrite resolver definition"
msgstr "vedi definizione criteri."

msgid "Overwrite"
msgstr ""

#, python-format
msgid "The %s dialog contains unsaved changes."
msgstr ""

#, fuzzy
msgid "Do you really want to close the dialog and discard the changes?"
msgstr "Si vuole eliminare il Realm "

#, fuzzy
msgid "Close Dialog"
msgstr "Chiudi tutto"

msgid "Discard"
msgstr ""

msgid "Active"
msgstr "Attivo"

msgid "Name"
msgstr "Nome"

msgid "User"
msgstr "Utente"

msgid "Scope"
msgstr "Area"

msgid "Action"
msgstr "Azione"

msgid "Realm"
msgstr "Realm"

msgid "Client"
msgstr "Client"

msgid "Time"
msgstr "Tempo"

msgid "All other columns"
msgstr "Tutte le altre colonne"

msgid "Serial Number"
msgstr "Numero di serie"

msgid "Username"
msgstr "Nome utente"

msgid "Type"
msgstr "Tipo"

msgid "Login Attempts Failed"
msgstr "Tentativi falliti di login"

msgid "Max Login Attempts"
msgstr "Max. tentativi falliti di login"

msgid "OTP Length"
msgstr "Lunghezza OTP"

msgid "Count Window"
msgstr "Finestra contatore"

msgid "Sync Window"
msgstr "Finestra risincronizzazione"

msgid "User ID"
msgstr "ID Utente"

msgid "Resolver"
msgstr "Resolver"

msgid "Login Name"
msgstr "Nome Login"

msgid "UserIdResolver"
msgstr "UserIdResolver"

msgid "Surname"
msgstr "Cognome"

msgid "Given Name"
msgstr "Nome"

msgid "Email"
msgstr "e-mail"

msgid "Mobile"
msgstr "Cellulare"

msgid "Phone"
msgstr "Telefono"

msgid "Number"
msgstr "Numero"

msgid "Signature"
msgstr "Firma"

msgid "Missing Lines"
msgstr "Righe mancanti"

msgid "Success"
msgstr "Completato con successo"

msgid "Serial"
msgstr "Numero di serie"

msgid "Token Type"
msgstr "Tipo di token"

msgid "Administrator"
msgstr "Amministratore"

msgid "Action Detail"
msgstr "Dettagli azione"

msgid "Info"
msgstr "Info"

msgid "LinOTP Server"
msgstr "LinOTP Server"

msgid "Log Level"
msgstr "Livello di log"

msgid "Clearance Level"
msgstr "Livello di confidenza"

msgid "Successful"
msgstr "Completato con successo"

msgid "Extended Search"
msgstr "Ricerca Avanzata"

msgid "there is no linotp_selfservice cookie"
msgstr "Non è stato impostato alcun cookie linotp_selfservice"

msgid "Your session has expired!"
msgstr "La sessione è scaduta!"

msgid "Error "
msgstr "Errore"

msgid "You need to select a Token and enter two OTP values."
msgstr "Seleziona un token e assegna due valori OTP."

msgid "Token resynced successfully"
msgstr "Il token è stato sincronizzato con successo"

msgid "Failed to resync Token"
msgstr "Errore durante la sincronizzazione del token"

msgid "Error resyncing Token: "
msgstr "Errore durante la sincronizzazione del token:"

msgid "You need to enter a serial number"
msgstr "Inserisci un numero di serie"

msgid "You are going to assign a new token to you. Is this the correct serial: "
msgstr "Assegna un nuovo token. Il numero di serie è corretto?"

msgid "Token assigned successfully"
msgstr "Il token è stato assegnato con successo"

msgid "Error assigning Token: "
msgstr "Errore durante l'assegnazione del token:"

msgid "You need to enter an OTP value"
msgstr "Occorre specificare un valore OTP"

msgid "No Token with this OTP value found!"
msgstr "Nessun token trovato con questo valore OTP"

msgid "Error getting serial: "
msgstr "Errore durante la determinazione del numero di serie"

msgid "Error calling token:"
msgstr "Errore durante il richiamo Token"

msgid "Token enrollment result"
msgstr "Risultato srotolamento token"

msgid "Token enrolled successfully "
msgstr "Il token è stato srotolato con successo"

msgid "Failed to enroll token: "
msgstr "Srotolamento del token fallito:"

msgid "Failcounter resetted successfully"
msgstr "Contatore errori resettato con successo"

msgid "Failed to reset failcounter!\n"
msgstr "Errore durante il reset del contatore errori\n"

msgid "Token disabled successfully"
msgstr "Token disattivato con successo"

msgid "Error disabling Token!\n"
msgstr "Errore durante la disattivazione del token\n"

msgid "Token enabled successfully"
msgstr "Token attivato con successo"

msgid "Error enabling Token!\n"
msgstr "Errore durante l'attivazione del token\n"

msgid "OTP values for token "
msgstr "Valori OTP per token"

msgid "Counter"
msgstr "Contatore"

msgid "Otp Value"
msgstr "Valore OTP"

msgid "Error getting otp values"
msgstr "Errore di query del valore OTP"

msgid "Token unassigned successfully"
msgstr "Assegnazione token cancellata con successo"

msgid "Error unassigning Token!\n"
msgstr "Errore durante la cancellazione dell'assegnazione token\n"

msgid "Token deleted successfully"
msgstr "Token eliminato con successo"

msgid "Failed to delete token!\n"
msgstr "Errore durante l'eliminazione del token\n"

msgid "Failed to enroll token!\n"
msgstr "Errore durante lo srotolamento del token\n"

msgid "Failed to activate token! \n"
msgstr "Errore durante l'attivazione del token\n"

msgid "Error loading history:\n"
msgstr "Errore durante il caricamento della cronologia:\n"

msgid ""
"Could not migrate tokens!\n"
"\n"
msgstr ""
"Impossibile migrare il token!\n"
"\n"

msgid "Authentication"
msgstr "Autenticazione"

msgid "You need to enable Javascript to use the authentication forms."
msgstr ""
"Occorre attivare gli JavaScript per poter utilizzare i moduli di "
"autenticazione"

msgid "Here you may try to authenticate using your OCRA OTP token."
msgstr "Qui è possibile autenticare token con OCRA OTP."

msgid "Enter your username, the OTP PIN and the OTP value."
msgstr "Inserisci il nome utente, il PIN OTP e il valore OTP."

msgid "OCRA Login"
msgstr "Registrazione OCRA"

msgid "Submit a challenge:"
msgstr "Inserire challenge:"

msgid "username"
msgstr "Nome utente"

msgid "challenge"
msgstr "Challenge"

msgid "get challenge"
msgstr "Hole Challenge"

msgid "Scan your challenge and get your OTP:"
msgstr "Effettuare la scansione del challenge e ottenere il valore OTP:"

msgid "Login:"
msgstr "Login:"

msgid "OTP PIN and OTP value"
msgstr "OTP PIN e valore OTP"

msgid "login"
msgstr "Login"

msgid "Enter your username, the OTP PIN and the input for the challenge."
msgstr "Inserisci il nome utente, il PIN OTP e il testo per challenge."

msgid ""
"By submitting this you will generate a QR image, that can be scaned with your "
"OCRA2 Token reader."
msgstr ""
"Viene generata un'immagine QR che permette di eseguire la scansione con lo "
"scanner token OCRA2."

msgid "To verify your result enter the OTP value into the form below."
msgstr "Inserire il valore OTP per la verifica."

msgid "OCRA2 Login"
msgstr "Registrazione OCRA2"

msgid "OTP PIN"
msgstr "PIN OTP"

msgid "message / data"
msgstr ""

#, fuzzy
msgid "Here you may try to authenticate using your QRToken."
msgstr "Qui è possibile verificare l'autenticazione con il token OTP."

#, fuzzy
msgid "QRToken Login"
msgstr "Token OCRA2"

#, fuzzy
msgid "Create challenge:"
msgstr "Hole Challenge"

msgid "Check the status of your challenge:"
msgstr ""

msgid "check status"
msgstr ""

#, fuzzy
msgid "Submit response:"
msgstr "Inserire challenge:"

msgid "Transaction-ID"
msgstr ""

msgid "OTP value"
msgstr "Valore OTP"

msgid "submit"
msgstr ""

msgid "Here you may try to authenticate using your OTP token."
msgstr "Qui è possibile verificare l'autenticazione con il token OTP."

msgid "Enter your username, the OTP PIN (Password) and the OTP value."
msgstr "Inserisci il nome utente, il PIN OTP e il valore OTP."

msgid "Login"
msgstr "Login"

msgid "LinOTP 2 Management"
msgstr "Gestione LinOTP"

msgid "LinOTP Config"
msgstr "Configurazione LinOTP"

msgid "UserIdResolvers"
msgstr "UserIdResolvers"

msgid "System Config"
msgstr "Configurazione di sistema"

msgid "Provider Config"
msgstr "Configurazione provider"

#, fuzzy
msgid "SMS Provider Config"
msgstr "Configurazione provider SMS"

#, fuzzy
msgid "Email Provider Config"
msgstr "Configurazione E-mail"

msgid "Policies"
msgstr "Criteri"

msgid "Tools"
msgstr "Strumenti"

msgid "Get Serial by OTP"
msgstr "Determina il numero di serie tramite il valore OTP"

msgid "Copy Token PIN"
msgstr "Copia il PIN del token"

msgid "Check Policy"
msgstr "Testare i criteri"

msgid "Export Token Info"
msgstr "Esportare le informazioni sul token"

msgid "Export Audit Trail"
msgstr "Esportare Audit-Trail"

msgid "Migrate Resolver"
msgstr "Migrazione resolver"

msgid "Import Token File"
msgstr "Importare file token"

msgid "SafeNet/ Aladdin XML"
msgstr "SafeNet XML (Aladdin)"

msgid "OATH CSV"
msgstr "OATH CSV"

msgid "YubiKey CSV"
msgstr "YubiKey CSV"

msgid "Help"
msgstr "Guida"

msgid "Documentation"
msgstr "Documentazione"

msgid "Support and Subscription"
msgstr "Supporto e abbonamento"

msgid "About LinOTP"
msgstr "Info su LinOTP"

msgid "Logged in as"
msgstr "Collegato come"

msgid "Logout"
msgstr "Disconnetti"

msgid "You need to enable Javascript to use the LinOTP Management Web UI."
msgstr ""
"Occorre attivare gli Javascript per poter utilizzare LinOTP Management Web UI."

msgid "Selected User"
msgstr "Utente selezionato"

msgid "Selected Token"
msgstr "Token selezionato"

msgid "Enroll"
msgstr "Srotola"

msgid "Assign"
msgstr "Assegna"

msgid "Unassign"
msgstr "Annullare l'assegnazione"

msgid "Enable"
msgstr "Attiva"

msgid "Disable"
msgstr "Disattiva"

msgid "Set PIN"
msgstr "Impostare il PIN"

msgid "Reset Failcounter"
msgstr "Resettare contatore errori"

msgid "Delete"
msgstr "Elimina"

msgid "Close all"
msgstr "Chiudi tutto"

msgid "Token View"
msgstr "Visualizzazione Token"

msgid "User View"
msgstr "Visualizzazione utente"

msgid "Audit Trail"
msgstr "Audit Trail"

msgid "Settings"
msgstr "Impostazioni"

msgid "GUI settings"
msgstr "Impostazioni GUI"

#, fuzzy
msgid "Client Identification"
msgstr "Autenticazione"

msgid "Split at @ sign (splitAtSign)"
msgstr "Separazione nel carattere @"

<<<<<<< HEAD
#, fuzzy
msgid "This will use the part right of an @-sign as realm"
msgstr ""
"La parte a destra del carattere @ viene interpretata come Realm, la parte a "
"sinistra del carattere @ viene interpretata come nome utente."
=======
msgid "This will use the part right of an @-sign as realm"
msgstr "Questo utilizzerà la parte destra di un @-sign come regno"
>>>>>>> 2c3e863e

msgid "Return SAML attributes"
msgstr "Restituire attributi SAML"

msgid "The /validate/samlcheck controller will also return user attributes"
msgstr ""
"Il controller /validate/samlcheck restituisce gli attributi utente aggiuntivi."

msgid "FailCounterIncOnFalsePin"
msgstr "Incrementare il contatore errori in caso di PIN errato"

msgid "This will increase the failcounter, if the user provided a wrong PIN."
msgstr ""
"Qui viene incrementato il contatore errori quando l'utente specifica un PIN "
"errato e il token non può essere identificato."

msgid "PrependPin"
msgstr "Anteporre il PIN"

msgid ""
"This will prepend the PIN to the OTP value. Otherwise the PIN will be "
"appended."
msgstr ""
"Il PIN viene inserito prima del valore OTP. Diversamente il PIN viene "
"indicato dopo il valore OTP."

msgid "Auto resync"
msgstr "Risincronizzazione automatica"

msgid "This will automatically resync OTP counter of HMAC based tokens."
msgstr ""
"Per token a base HMAC si tenta una risincronizzazione automatica se l'utente "
"inserisce due valori OTP errati in successione."

msgid "Auto resync timeout"
msgstr "Timeout per la sincronizzazione automatica"

msgid ""
"The time in which the two successive OTP values need to be entered (in "
"seconds)"
msgstr ""
"Trascorso questo tempo (in secondi) il primo valore OTP viene nuovamente "
"scartato."

msgid "Pass on user not found"
msgstr "Consentire l'accesso se l'utente non esiste"

msgid ""
"If checked, users who are not found in the useridresolvers are authenticated "
"successfully. USE WITH CAUTION!"
msgstr ""
"Se l'utente non esiste, la richiesta di autenticazione ottiene una risposta "
"positiva. Tutti i nomi utenti che non esistono vengono quindi autenticati con "
"successo. ATTENZIONE DURANTE L'USO!"

msgid "Pass on user no token"
msgstr "Consentire l'accesso se l'utente non dispone di token"

msgid ""
"If checked, users who have no token get authenticated automatically "
"successful. USE WITH CAUTION!"
msgstr ""
"Se l'utente esiste, ma non dispone di token, l'utente viene autenticato con "
"successo. ATTENZIONE DURANTE L'USO!"

msgid "Authorization"
msgstr "Autorizzazione"

msgid "Override authentication client"
msgstr "Sovrascrivere client di autenticazione"

msgid ""
"This is a comma separated list of clients, that may send another client IP "
"for authorization policies."
msgstr ""
"Si tratta di un elenco separato da virgole di indirizzi IP che possono "
"inviare un indirizzo IP diverso per i criteri di autorizzazione al posto del "
"proprio indirizzo IP."

msgid "Selfservice portal"
msgstr "Portale auto-gestione"

msgid "Display realm select box"
msgstr "Visualizzare elenco di selezione Realm"

msgid ""
"If checked a realm dropdown box will be displayed on the selfservice portal "
"logon page."
msgstr ""
"Viene visualizzato un elenco a discesa, da cui l'utente può selezionare il "
"Realm in cui vuole registrarsi nel portale di auto-gestione."

msgid "Client Identification with Proxy"
msgstr ""

msgid "Support for HTTP_X_FORWARDED_FOR"
msgstr ""

msgid "Support for HTTP_FORWARDED"
msgstr ""

msgid "Trusted Forwarding Proxy"
msgstr ""

msgid ""
"The ip address of the trusted forwarding proxy, which provides the "
"REMOTE_ADDR."
msgstr ""

msgid "Save Config"
msgstr "Salvataggio configurazione"

#, fuzzy
msgid "Set as default"
msgstr "Impostare come Realm predefinito"

#, fuzzy
msgid "SMS Provider: create and edit"
msgstr "Configurazione provider SMS"

msgid "New"
msgstr "Nuovo"

msgid "Edit"
msgstr "Modifica"

msgid "Class"
msgstr ""

#, fuzzy
msgid "Config"
msgstr "Salvataggio configurazione"

msgid "Timeout"
msgstr "Timeout"

#, fuzzy
msgid "SMS Provider"
msgstr "Provider"

msgid "Save"
msgstr "Salva"

#, fuzzy
msgid "Do you want to delete the provider?"
msgstr "Si vuole eliminare il resolver?"

#, fuzzy
msgid "Deleting provider"
msgstr "Eliminazione il resolver"

#, fuzzy
msgid "Email Provider: create and edit"
msgstr "Configurazione E-mail"

#, fuzzy
msgid "Timeout (sec)"
msgstr "Timeout"

#, fuzzy
msgid "Email Provider"
msgstr "Provider"

#, fuzzy
msgid "Do you want to delete the Provider?"
msgstr "Si vuole eliminare il resolver?"

#, fuzzy
msgid "Email Provider Configuration"
msgstr "Configurazione E-mail"

#, fuzzy
msgid "OCRA Token"
msgstr "Token OCRA2"

#, fuzzy
msgid "Default Settings"
msgstr "Impostazioni"

#, fuzzy
msgid "OCRA token settings"
msgstr "Impostazioni token OCRA2"

msgid "Maximum concurrent OCRA challenges"
msgstr "Numero massimo di challenge simultanee OCRA"

msgid "This is the maximum concurrent challenges per OCRA Token."
msgstr ""
"Questo è il numero massimo di challenge OCRA simultanee, che possono essere "
"richieste per un token OCRA."

msgid "OCRA challenge timeout"
msgstr "Timeout per challenge OCRA"

msgid "Default OCRA suite"
msgstr "Suite OCRA standard"

msgid ""
"This is the suite for newly enrolled OCRA tokens. Default is OCRA-1:HOTP-"
"SHA256-8:C-QA08"
msgstr ""
"Questa è la suite OCRA di default per un token OCRA appena srotolato. "
"Standard: OCRA-1:HOTP-SHA256-8:C-QA08"

msgid "Default QR suite"
msgstr "Suite QR standard"

#, fuzzy
msgid ""
"This is the suite for newly enrolled OCRA tokens. Default is OCRA-1:HOTP-"
"SHA256-6:C-QA64"
msgstr ""
"Questa è la suite QR-OCRA di default per un token QR-OCRA appena srotolato. "
"Standard: OCRA-1:HOTP-SHA256-6:C-QA64"

#, fuzzy
msgid "Default token settings"
msgstr "Impostazioni Remote Token"

msgid "DefaultResetFailCount"
msgstr "Resettare di default contatore errori"

msgid "Will reset the fail counter when the user authenticated successfully"
msgstr ""
"Azzera il contatore errori dopo che l'utente si è collegato con successo con "
"questo token."

msgid "DefaultMaxFailCount"
msgstr "Valore massimo standard per il contatore errori"

msgid "This is the maximum allowed failed logins for a new enrolled token."
msgstr ""
"Questo è il numero massimo di tentativi di accesso non riusciti con un token. "
"Il token viene successivamente bloccato fino a quando il contatore errori non "
"viene nuovamente resettato manualmente."

msgid "DefaultCountWindow"
msgstr "Finestra contatore standard"

msgid "This is the default look ahead window for counter based tokens."
msgstr ""
"In questa finestra contatore viene cercato di default il valore OTP in "
"presenza di un nuovo token."

msgid "DefaultSyncWindow"
msgstr "Finestra di risincronizzazione standard"

#, fuzzy
msgid ""
"A new token will have this window to do the manual or automatic OTP sync."
msgstr ""
"Questa è la finestra di risincronizzazione per la risincronizzazione "
"automatica e manuale di un token."

msgid "DefaultOtpLen"
msgstr "Lunghezza OTP standard"

msgid "A new token will be set to this OTP length."
msgstr ""
"Il valore OTP di un nuovo token viene interpretato con questa lunghezza."

msgid "DefaultChallengeValidityTime"
msgstr "Periodo di validità standard di una challenge"

msgid "Default validity timeframe of a challenge."
msgstr "Finestra temporale standard di validità per una challenge"

msgid "Tokentype Configuration"
msgstr "Configurazione dei tipi di token"

msgid "Support Contact"
msgstr "Contatto di supporto"

msgid "Ok"
msgstr "Ok"

msgid "LSE LinOTP Support and Subscription"
msgstr "Supporto e abbonamento LSE LinOTP "

msgid "Set Support and Subscription"
msgstr "Registrazione supporto e abbonamento"

msgid "Please choose your support and subscription file"
msgstr "Selezionare un file di supporto e abbonamento"

msgid "LinOTP - the open source solution for two factor authentication."
msgstr "LinOTP - la soluzione Open Source per l'autenticazione a due fattori."

msgid "Copyright (C) 2010 - 2016 LSE Leading Security Experts GmbH"
msgstr "Copyright (C) 2010 - 2016 LSE Leading Security Experts GmbH"

msgid "Licensed under AGPLv3"
msgstr "Autorizzato da AGPLv3"

msgid "For more information please visit:"
msgstr "Per ulteriori informazioni, consultare:"

msgid "or"
msgstr "o"

msgid "Authors:"
msgstr "Autori:"

msgid "About LSE LinOTP"
msgstr "Info su LinOTP"

msgid "You may reset the PINs for the tokens"
msgstr "È possibile resettare i PIN dei token"

msgid "PIN type"
msgstr "Tipo di PIN"

msgid "PIN (again)"
msgstr "PIN (ripetere)"

msgid "The token will be enrolled for user"
msgstr "Srotolamento del token per l'utente"

msgid "Currently this token will not be assigned to any users."
msgstr "Questo token non viene assegnato a nessun utente."

msgid "[?]"
msgstr "[?]"

msgid ""
"If you select one user, this token will be automatically assigned to this "
"user. Anyhow, you can assign this token to any user later on."
msgstr ""
"Se si seleziona un utente, il token viene assegnato automaticamente "
"all'utente. È anche possibile assegnare il token ad un utente in un secondo "
"momento."

msgid ""
"You selected more than one user. If you want to assign the token to a user "
"during enrollment, you need to select only one user.  Anyhow, you can assign "
"this token to any user later on."
msgstr ""
"È stato selezionato più di un utente. Se si desidera assegnare il token ad un "
"utente, selezionare un singolo utente. E' sempre possibile assegnare il token "
"ad un utente anche in un secondo momento."

msgid "Token type"
msgstr "Tipo di token"

msgid "OCRA - challenge/response Token"
msgstr "OCRA - Challenge/Response Token"

msgid "Please enter or copy the OCRA key."
msgstr "Inserisci la chiave OCRA."

msgid "OCRA key"
msgstr "Chiave OCRA"

msgid "Generate OCRA key."
msgstr "Far generare la chiave OCRA dal server."

msgid "Enroll Token"
msgstr "Srotolare il token"

msgid ""
"Here you can search for the serial of a token.You need to enter the current "
"OTP value, and choose where you want to search for this token."
msgstr ""
"Qui è possibile cercare il numero di serie di un token. È necessario "
"immettere il valore OTP corrente del token e scegliere dove e con quali "
"criteri si intende cercare il token."

msgid "Beware: This can be time consuming!"
msgstr "Attenzione: questa operazione può richiedere molto tempo!"

msgid "Assigned token"
msgstr "Token assegnati"

msgid "assigned"
msgstr "assegnato"

msgid "not assigned"
msgstr "non assegnato"

msgid "Get Serial by OTP value"
msgstr "Determinazione del numero di serie tramite valore OTP"

msgid "Get Serial"
msgstr "Determinazione del numero di serie"

msgid "Here you can check your policies."
msgstr "Qui è possibile testare i criteri."

msgid ""
"You can enter the corresponding values and the system will check, if there is "
"any matching policy for this scenario."
msgstr ""
"È possibile immettere i relativi valori ed il sistema verifica se esiste un "
"criterio adatto."

msgid "This action is allowed by the following policy:"
msgstr "Questa azione è consentita dal seguente criterio:"

msgid "This action is not allowed by any policy!"
msgstr "Questa azione non è consentita da nessun criterio!"

msgid ""
"Here you can export token information of the tokens you are allowed to view "
"to a CSV file."
msgstr ""
"Qui è possibile esportare le informazioni del token come file CSV che si è "
"autorizzati a vedere."

msgid ""
"You can enter additional attributes, you defined in the user mapping in the "
"UserIdResolver. These attributes will be added to the CSV file."
msgstr ""
"È possibile inserire attributi aggiuntivi da includere nell'esportazione CSV. "
"Questi attributi devono essere definiti nel mapping degli attributi in "
"UserIdResolver."

msgid "Export"
msgstr "Esporta"

msgid "Here you can export the audit information to a CSV file."
msgstr "Qui è possibile esportare le informazioni Audit come file CSV."

msgid "Number of audit entries to export"
msgstr "Numero di voci di Audit da esportare"

msgid "Enter the number of audit entries you want to export."
msgstr "Inserisci il numero di voci di Audit che desideri esportare."

msgid "Page to export"
msgstr "Pagina da esportare"

msgid "Enter the page of the audit entries you want to export."
msgstr "Specifica la pagina Audit con le relative voci che desideri esportare."

msgid "Here you can copy the OTP PIN from one token to the other."
msgstr ""
"Qui è possibile trasferire il PIN OTP di un token ad un altro token senza "
"conoscere il PIN."

msgid ""
"Please enter the serial number of the token with the existing PIN and the "
"serial number of the token, that should get the same PIN."
msgstr ""
"Inserisci il numero di serie del token con il PIN esistente e il numero di "
"serie del token a cui deve essere trasferito il nuovo PIN."

msgid "From token"
msgstr "Dal Token"

msgid "To token"
msgstr "al Token"

msgid "Copy PIN"
msgstr "Copia PIN"

msgid "Migrate assigned tokens to a new resolver"
msgstr "Migrazione dei token assegnati ad un nuovo resolver"

msgid "From resolver"
msgstr "Dal resolver"

msgid "To resolver"
msgstr "al resolver"

msgid "Migrate tokens"
msgstr "Migrazione del token"

msgid ""
"Here you can upload the XML file that came with your SafeNet eToken PASS."
msgstr "Qui è possibile importare il file XML per il SafeNet eToken PASS."

msgid "Please choose the token file"
msgstr "Seleziona un file token"

msgid "automatic detection"
msgstr "riconoscimento automatico"

msgid "Target realm"
msgstr "Realm di destinazione"

msgid "Aladdin XML Token File"
msgstr "File token Aladdin XML"

msgid "Load Token File"
msgstr "Caricare file token"

msgid ""
"Here you may upload the XML file of any OATH compliant OTP Token.The LinOTP "
"server will automatically recognize if the token is an HOTP (event based) or "
"a TOTP (time based) token. If the HMAC secrets are encrypted you either need "
"- depending on the encryption - the password or the encryption key."
msgstr ""
"Qui è possibile importare il file XML per token compatibile con OATH. LinOTP "
"rileva automaticamente se i token sono basati sugli eventi (HOTP) o sul tempo "
"(TOTP). Se i seed HMAC sono crittografati, è necessario, a seconda della "
"cifratura, specificare una password o la chiave di crittografia."

msgid ""
"Check the serial numbers for OATH compliance (non-compliant serial numbers "
"will be ignored)"
msgstr ""
"Verifica dei numeri di serie affinché siano compatibili con OATH. I token con "
"numeri di serie non conformi vengono ignorati."

msgid "plain value"
msgstr "Valori non crittografati"

msgid "preshared key"
msgstr "Crittografati con Preshared Key"

msgid "password protected"
msgstr "Crittografati con password"

msgid "PSKC Key File"
msgstr "File PSKC"

msgid ""
"Here you can upload a CSV file for your OATH token. The file is supposed to "
"contain one token per line"
msgstr ""
"Qui è possibile importare un file CSV contenente le definizioni token OATH. "
"Questo file deve contenere un token per riga."

msgid "For HOTP and TOTP tokens:"
msgstr "Per token HOTP e TOTP:"

msgid "Serial number, Seed, Type, OTP length, Time step"
msgstr "Numero di serie, seed, tipo, lunghezza OTP, step temporale"

msgid "For OCRA tokens:"
msgstr "Per token OCRA:"

msgid "Serial Number, Seed, Type, Ocra Suite"
msgstr "Numero di serie, seed, tipo, Suite OCRA"

msgid "Default Values:"
msgstr "Valori di default:"

msgid "HOTP"
msgstr "HOTP"

msgid "optional"
msgstr "Opzionale"

msgid "OATH CSV Token File"
msgstr "File token OATH CSV"

msgid ""
"Here you can upload a CSV file for your YubiKey token. The file is supposed "
"to contain one token per line"
msgstr ""
"Qui è possibile importare un file CSV contenente le definizioni YubiKey "
"token. Questo file deve contenere un token per riga e può essere creato con "
"'Yubikey-personalization-gui'."

msgid "YubiKey CSV Token File"
msgstr "File token YubiKey CSV"

msgid ""
"Here you can upload the data file that came with your Tagespasswort tokens."
msgstr "È possibile importare il file insieme al token password giornaliera."

msgid "Tagespasswort Token File"
msgstr "File token password giornaliera"

msgid "Upload the eToken data file:"
msgstr "caricare file eToken .dat:"

msgid "eToken DAT File"
msgstr "File eToken .dat"

msgid "Here you can upload the XML file that came with your Feitian tokens."
msgstr "Qui è possibile importare il file XML per il token Feitian."

msgid "Feitian XML Token file"
msgstr "File token Feitian XML"

#, fuzzy
msgid "Import tokens from Vasco DPX file"
msgstr "Importare file token"

msgid "Transport key:"
msgstr ""

msgid "Vasco DPX File"
msgstr "File DPX VASCO"

msgid "Here you can import your policy file."
msgstr "Qui è possibile importare il file criteri."

msgid "Please choose the policy file"
msgstr "Seleziona un file di criteri"

msgid "Import policies"
msgstr "Importare criteri"

msgid "Import policy file"
msgstr "Importare file criteri"

msgid "Create a new realm or select one available realm"
msgstr "Qui è possibile creare un nuovo Realm o modificarne uno esistente"

msgid "Set Default"
msgstr "Impostare come Realm predefinito"

msgid "Clear Default"
msgstr "Rimuovere predefinito"

msgid "Create a new or select one available UserIdResolver"
msgstr "Qui è possibile creare un nuovo resolver o modificarne uno esistente"

msgid "Which type of resolver do you want to create?"
msgstr "Che tipo di UserIdResolver si desidera inserire?"

msgid "Creating a new UserIdResolver"
msgstr "Creare un nuovo UserIdResolver"

msgid "LDAP"
msgstr "LDAP"

msgid "SQL"
msgstr "SQL"

msgid "Flatfile"
msgstr "Flatfile"

msgid "Here you can add or remove existing resolvers to the realm"
msgstr ""
"Qui è possibile aggiungere resolver esistenti a un Realm o rimuoverli da un "
"Realm"

msgid "You are creating a new realm."
msgstr "Creare qui un nuovo Realm."

msgid "You may add resolvers by holding down Ctrl-Key and left-clicking."
msgstr ""
"È possibile aggiungere resolver tenendo premuto il tasto Ctrl e cliccando a "
"sinistra."

msgid "Realm name"
msgstr "nome Realm"

msgid "Here you may define the resolvers belonging to the realm"
msgstr "Qui è possibile definire quali Resolver appartengono al Realm"

msgid "Edit Realm"
msgstr "Modificare Realm"

msgid ""
"The following tokens will be permanently deleted and can not be recovered."
msgstr ""
"I seguenti token vengono eliminati in modo permanente e non possono essere "
"ripristinati."

msgid "Delete selected tokens?"
msgstr "Eliminare i token selezionati?"

msgid "Delete tokens"
msgstr "Elimina token"

msgid "Enrolled the token"
msgstr "Il token"

msgid "for user"
msgstr "è stato srotolato per l'utente"

msgid "token enrollment"
msgstr "Token srotolato"

msgid "OK"
msgstr "OK"

msgid "Token serial: "
msgstr "Numero di serie: "

msgid ""
"The token was lost? You may enroll a temporary token and automatically "
"disable the lost token."
msgstr ""
"Il token è stato perso? È possibile srotolare un nuovo token temporaneo. Il "
"token perduto viene disattivato automaticamente."

msgid "- Select Temporary Token Type -"
msgstr "- Selezionare tipo di token temporaneo -"

msgid "Simple Password Token"
msgstr "Token password semplice"

msgid "Email Token"
msgstr "e-mail Token"

msgid "Lost Token"
msgstr "Token perso"

msgid "Token Info"
msgstr "Info Token"

msgid "Hashlib"
msgstr "Algoritmo Hash"

msgid "Counter Window"
msgstr "Finestra contatore"

msgid "Max Fail Counter"
msgstr "Valore massimo per il contatore errori"

msgid "Max Auth Count"
msgstr "Tentativi massimi di autenticazione"

msgid "Max Successful Auth Count"
msgstr "Autenticazioni massime riuscite"

msgid "Validity start"
msgstr "Inizio del periodo di validità"

msgid "Validity end"
msgstr "Fine del periodo di validità"

msgid "Time Window"
msgstr "Finestra temporale"

msgid "Time Shift"
msgstr "Ritardo temporale"

msgid "Time Step"
msgstr "Step temporale"

msgid "set Hashlib"
msgstr "Impostazione dell'algoritmo Hash"

msgid "set OTP length"
msgstr "Impostazione della lunghezza OTP"

msgid "set Counter Window"
msgstr "Impostazione della finestra contatore"

msgid "set Max Failcount"
msgstr "Impostazione del contatore errori"

msgid "set Max Auth Count"
msgstr "Impostazione dei tentativi massimi di autenticazione"

msgid "set Max Successful Auth Count"
msgstr "Impostazione delle autenticazioni massime riuscite"

msgid "Mobile phone number"
msgstr "Numero di cellulare"

msgid "set Sync Window"
msgstr "Impostazione della finestra di risincronizzazione"

msgid "set Time Window"
msgstr "Impostazione della finestra temporale"

msgid "set Time Shift"
msgstr "Impostazione del ritardo temporale"

msgid "set Time Step"
msgstr "Impostazione dello step temporale"

msgid "set Description"
msgstr "Impostazione della descrizione"

msgid "You may resync the token:"
msgstr "Risincronizzazione del token:"

msgid "Therefor please enter two OTP values."
msgstr "Immetti due valori OTP consecutivi."

msgid "Resync Token"
msgstr "Sincronizzare Token"

msgid "Resync"
msgstr "Sincronizza"

msgid "Define to which realms the token(s) shall belong to:"
msgstr "Definisci a quale Realm deve appartenere questo token:"

msgid "You may add realms by holding down Ctrl-Key and left-clicking."
msgstr ""
"È possibile aggiungere dei Realm tenendo premuto il tasto Ctrl e cliccando a "
"sinistra."

msgid "Edit Realms of Token"
msgstr "Modificare i Realm del token"

msgid "Set Realm"
msgstr "Impostare Tokenrealm"

msgid "You may get OTP values for token:"
msgstr "Per questo token è possibile richiedere i valori OTP:"

msgid "Enter the number, how many OTP values you want to retrieve:"
msgstr "Inserisci il numero dei valori OTP da richiedere:"

msgid "Get OTP values"
msgstr "Richiedere valori OTP"

msgid "The following Tokens will be unassigned from the their users:"
msgstr "Le assegnazioni dei seguenti token vengono rimosse:"

msgid ""
"The users will not be able to authenticate with this token anymore. Are you "
"sure?"
msgstr ""
"Gli utenti non saranno più in grado di effettuare l'autenticazione usando "
"questo token. Procedere?"

msgid "Unassign selected tokens?"
msgstr "Cancellare l'assegnazione del token selezionato?"

msgid "Do you want to delete the realm"
msgstr "Si vuole eliminare il Realm "

msgid "Deleting realm"
msgstr "Eliminazione Realm"

msgid "Do you want to delete the resolver?"
msgstr "Si vuole eliminare il resolver?"

msgid "Deleting resolver"
msgstr "Eliminazione il resolver"

msgid "Token enrolled. Use the old PIN with the new password."
msgstr ""
"Il token temporaneo è stato srotolato. L'utente deve utilizzare il vecchio "
"codice PIN insieme alla nuova password."

msgid "The temporary token can be used till the end date."
msgstr "Il token temporaneo può essere utilizzato fino alla data di scadenza."

msgid "Password"
msgstr "Password"

msgid "End date"
msgstr "Data di scadenza"

msgid "New Temporary Token"
msgstr "Nuovo token temporaneo"

msgid "Server Configuration"
msgstr "Configurazione del server"

msgid "Resolver name"
msgstr "Nome resolver"

msgid "Server-URI"
msgstr "URI Server"

msgid "CA Certificate"
msgstr "Certificato CA"

msgid ""
"If you are using LDAPS you can enter the CA certificate in PEM format here."
msgstr ""
"Se si utilizza LDAPS, è possibile copiare qui il certificato CA in formato "
"PEM."

msgid "BaseDN"
msgstr "Basis DN"

msgid "BindDN"
msgstr "Bind DN"

msgid "Bind Password"
msgstr "Password Bind"

msgid "Sizelimit"
msgstr "Limite di dimensione"

msgid "No anonymous referral chasing"
msgstr "Nessuna tracciatura anonima del referral"

msgid "Test LDAP Server connection"
msgstr "Testare la connessione LDAP Server"

msgid "Testing connection ..."
msgstr "Test di connessione ..."

msgid "LDAP attributes"
msgstr "Attributi LDAP"

msgid "Mapping Attributes"
msgstr "Attributi di mappatura"

msgid "LoginName Attribute"
msgstr "Attributo Nome Login "

msgid "Searchfilter"
msgstr "Filtro di ricerca"

msgid "Userfilter"
msgstr "Filtro utenti"

msgid "Attribute mapping"
msgstr "Associazione attributi"

msgid ""
"The UID (unique identifier) for your LDAP objects - could be DN, GUID or "
"entryUUID (LDAP) or objectGUID (Active Directory)"
msgstr ""
"L'UID (identificatore unico) per gli oggetti LDAP, potrebbe essere DN, GUID o "
"entryUUID (LDAP) o objectGUID (Active Directory)."

msgid "UID Type"
msgstr "Tipo UID"

msgid "Preset Active Directory"
msgstr "Pre-allocazioni per Active Directory"

msgid "Preset LDAP"
msgstr "Pre-allocazioni LDAP"

msgid "LDAP Resolver"
msgstr "Resolver LDAP"

msgid "Test LDAP connection"
msgstr "Testare la connessione LDPA"

msgid "Preset AD"
msgstr "Preallocazioni AD"

#, fuzzy
msgid "Resolver name:"
msgstr "Nome resolver"

#, fuzzy
msgid "Server-URI:"
msgstr "URI Server"

#, fuzzy
msgid "CA Certificate:"
msgstr "Certificato CA"

#, fuzzy
msgid "Auth User:"
msgstr "OTPAuth Url"

#, fuzzy
msgid "Test HTTP Server connection"
msgstr "Testare la connessione LDAP Server"

#, fuzzy
msgid "Testing connection ... "
msgstr "Test di connessione ..."

#, fuzzy
msgid "JSON Configuration"
msgstr "Configurazione del server"

#, fuzzy
msgid "UserId"
msgstr "Utente"

#, fuzzy
msgid "Userlist"
msgstr "Utente"

msgid "URL path:"
msgstr ""

msgid "Parameters:"
msgstr ""

msgid "Result path:"
msgstr ""

#, fuzzy
msgid "Attribute mapping:"
msgstr "Associazione attributi"

msgid "Server config"
msgstr "Configurazione del server"

msgid "Driver"
msgstr "Driver"

msgid "Server"
msgstr "Server"

msgid "Port"
msgstr "Porta"

msgid "Database"
msgstr "Database"

msgid "Database table"
msgstr "Tabella database"

msgid "Limit"
msgstr "Limite"

msgid "Database encoding"
msgstr "Codifica database"

msgid "Additional connection parameters"
msgstr "Ulteriori parametri di connessione"

msgid "Test SQL connection"
msgstr "Testare la connessione SQL"

msgid "Testing connections..."
msgstr "Test della connessione LDAP..."

msgid "SQL attributes"
msgstr "Attributi SQL"

msgid "Where statement"
msgstr "Istruzione where"

msgid "SQL Resolver"
msgstr "Resolver SQL"

msgid "File configuration"
msgstr "Configurazione file"

msgid "filename"
msgstr "Nome file"

msgid "File Resolver"
msgstr "Resolver file"

msgid "Resyncing of token failed"
msgstr "La risincronizzazione del token non è riuscita."

msgid "Resynced token successfully"
msgstr "Il token è stato sincronizzato con successo."

msgid "set PIN successfully"
msgstr "PIN impostato correttamente."

msgid "When displaying Token information you may only select one single Token."
msgstr ""
"Se si desidera visualizzare informazioni sul token, selezionare un unico "
"token."

msgid "When retrieving the token type you may only select one single Token."
msgstr ""
"Se si desidera determinare il tipo di token, selezionare un unico token."

msgid "Error: unknown tokentype in function token_enroll()"
msgstr ""
"Errore: tipo di token sconosciuto nella funzione <em>token_enroll()</em>."

msgid "Could not find a token for this OTP value."
msgstr "Non è stato possibile rilevare alcun token per questo valore OTP."

msgid "Error finding a token to this OTP value."
msgstr "Errore durante il rilevamento di un token per questo valore OTP."

msgid "Failed to communicate to LinOTP server"
msgstr "Comunicazione con il server LinOTP fallita!"

msgid "unknown token type to load!"
msgstr "Tipo di token sconosciuto durante l'importazione!"

msgid "You may only upload support subscription files ending with .pem"
msgstr ""
"Il file di supporto che si sta caricando deve avere l'estensione file <em>."
"pem</em>."

msgid ""
"Error saving SMS configuration. Please check your configuration and your "
"server"
msgstr ""
"Errore durante il salvataggio della configurazione provider SMS. Verifica la "
"configurazione sul server."

msgid ""
"Error saving system configuration. Please check your configuration and your "
"server"
msgstr ""
"Errore durante il salvataggio della configurazione di sistema. Verifica la "
"configurazione sul server."

msgid ""
"Error saving system checkboxes configuration. Please check your configuration "
"and your server"
msgstr ""
"Errore durante il salvataggio delle caselle di controllo di sistema. Verifica "
"la configurazione sul server."

msgid ""
"Regexp error in realm. You need to select ONE realm to set it as default."
msgstr ""
"Errore nell'espressione regolare del Realm. Seleziona solo <em>un</em>Realm "
"per farlo diventare Realm di default."

msgid "There is an error in the realm name!"
msgstr "Errore nel nome Realm!"

msgid "Policy set."
msgstr "Criterio salvato."

msgid "Policy name is not defined!"
msgstr "Il nome del criterio non è definito!"

msgid "Policy deleted."
msgstr "Criterio eliminato."

msgid "Error fetching list!"
msgstr "Errore nel richiamo dell'elenco!"

msgid "created token with serial"
msgstr "Token generato con successo. Numero di serie:"

msgid "losttoken failed"
msgstr "Token perso fallito"

msgid "set token PIN failed"
msgstr "Impostazione PIN token fallita"

msgid "Error while fetching the tokentype"
msgstr "Errore durante la determinazione del tipo di token"

msgid "Error creating token"
msgstr "Errore durante la creazione del token"

msgid "Failed"
msgstr "Fallito"

msgid "Failed to import token"
msgstr "Importazione del token fallita"

msgid "Token import result"
msgstr "Risultato dell'importazione token"

msgid "Failed to import policies"
msgstr "Importazione criteri fallita"

msgid "Policy import result"
msgstr "Risultato dell'importazione criteri"

msgid "Failed to load support subscription"
msgstr "La registrazione dei dati di supporto non è riuscita"

msgid "Support subscription import result"
msgstr "Risultato della registrazione di supporto"

<<<<<<< HEAD
#, fuzzy
=======
>>>>>>> 2c3e863e
msgid "Error saving ldap configuration."
msgstr "Errore durante il salvataggio della configurazione LDAP"

msgid "Error saving realm configuration."
msgstr "Errore durante il salvataggio della configurazione Realm"

msgid "Realm created"
msgstr "Realm inserito"

msgid "Error setting Token realms"
msgstr "Errore di impostazione del Realm token"

msgid "Error saving file configuration"
msgstr "Errore durante il salvataggio della configurazione file"

msgid "Error saving sql configuration"
msgstr "Errore durante il salvataggio della configurazione SQL"

msgid "Resolver deleted successfully"
msgstr "Il Resolver è stato eliminato con successo"

msgid "Failed deleting resolver"
msgstr "Eliminazione del Resolver fallita"

msgid "Realm deleted"
msgstr "Realm eliminato"

msgid "Failed deleting Realm"
msgstr "Eliminazione del Realm fallita"

msgid "Error in regular expression for"
msgstr "Errore nell'espressione regolare per"

msgid "LDAP Server configuration seems to be OK! Number of users found"
msgstr ""
"configurazione del server LDAP sembra OK!\n"
"Numero di utenti trovati "

msgid "Error loading LDAP resolver"
msgstr "Errore durante il caricamento del Resolver LDAP"

#, fuzzy
msgid "HTTP Server configuration seems to be OK! Number of users found"
msgstr ""
"configurazione del server LDAP sembra OK!\n"
"Numero di utenti trovati "

#, fuzzy
msgid "Error loading HTTP resolver"
msgstr "Errore durante il caricamento del Resolver LDAP"

msgid "Error loading SQL resolver"
msgstr "Errore durante il caricamento del Resolver SQL"

msgid "SQL config seems to be OK! Number of users found"
msgstr "Configurazione SQL sembra OK! Numero di utenti trovati"

msgid "SQL config contains errors"
msgstr "Configurazione SQL contiene errori"

msgid "Unknown PIN type"
msgstr "Tipo di PIN sconosciuto"

msgid "You entered invalid data. Please check all the Tabs!"
msgstr "Sono stati inseriti dati non validi. Verificare tutti i tab!"

msgid "Error occurred during processing"
msgstr "Errore durante l'elaborazione"

msgid ""
"You have defined UserIdResolvers. But you need to create at least one realm "
"that contains some of your UserIdResolvers. The realm Dialog will now open to "
"do this."
msgstr ""
"E' stato definito UserIdResolver. Occorre però definire almeno un Realm per "
"poter assegnare token agli utenti. Aprire la finestra di dialogo Realm."

msgid "This realm is already the default realm."
msgstr "Questo Realm è già il Realm di default."

msgid "Incorrect or missing input at"
msgstr "Informazioni errate o mancanti in:"

msgid "Please have a look at each of the forms for more details."
msgstr ""
"Verificare le singole impostazioni di configurazione per maggiori dettagli."

msgid "License reminder:"
msgstr "Promemoria licenza:"

msgid "Support license installed successfully."
msgstr "La licenza di supporto è stata installata correttamente."

msgid "OATH Soft Token"
msgstr "OATH Softtoken"

msgid ""
"QR-Code for installing the token in OATH compatible Soft Tokens (FreeOTP, "
"Google Authenticator and other tokens using the 'otpauth:/' syntax)."
msgstr ""
"Codice QR per l'installazione in varie applicazioni OATH Softtoken (FreeOTP, "
"Google Authenticator e altri token che supportano la sintassi 'otpauth://'."

msgid "'OATH token' app"
msgstr "App 'OATH Token'"

msgid "QR-Code for installing the token in the 'OATH Token' app for iOS."
msgstr "Codice QR per l'installazione del token nell'app 'OATH Token' per iOS."

msgid "The OATH token seed for installing the token using manual input."
msgstr "Seed OATH Token per l'inserimento manuale."

msgid "Communicating with LinOTP server..."
msgstr "In comunicazione con il server LinOTP ..."

msgid "OTP values"
msgstr "Valori OTP"

msgid "Your token"
msgstr "Il tuo token"

msgid "is of type"
msgstr "è di tipo"

msgid "Export policies"
msgstr "Esportare criteri"

msgid "Policy name"
msgstr "Nome criterio"

msgid "The name of the policy"
msgstr "Nome del criterio"

msgid "- Select scope -"
msgstr "- Selezionare l'area -"

msgid ""
"The action that should be allowed. These are actions like: enrollSMS, "
"enrollMOTP...The actions may be comma separated."
msgstr ""
"Azione da consentire. Si tratta di azioni come 'enrollSMS', 'enrollMOTP' ... "
"Le azioni sono separate da virgole."

msgid "The user or usergroup the policy should apply to"
msgstr "Utenti di un gruppo per i quali vale il criterio"

msgid "The realm the policy applies to"
msgstr "Realm per il quale vale il criterio"

msgid "Comma separated list of client IPs and Subnets."
msgstr "Elenco separato da virgola di indirizzi Client IP o sottoreti."

msgid "The time on which the policy should be applied"
msgstr "Periodo per il quale deve valere il criterio"

msgid "Set Policy"
msgstr "Salvare criterio"

msgid "Delete Selected Policy"
msgstr "Eliminare criterio selezionato"

msgid "Clear Fields"
msgstr "Svuotare campi"

msgid "hashlib"
msgstr "Algoritmo Hash"

msgid "count auth"
msgstr "Contatore di autenticazione"

msgid "count auth max"
msgstr "Contatore di autenticazione massimo"

msgid "time window"
msgstr "Finestra temporale"

msgid "time shift"
msgstr "Ritardo temporale"

msgid "mobile phone number"
msgstr "Numero di cellulare"

msgid "Get OTP"
msgstr "Richiedere valori OTP"

msgid "Activate your OCRA Token"
msgstr "Attiva il token OCRA"

msgid "Your OCRA Token :"
msgstr "Il token OCRA:"

msgid "activate your OCRA Token"
msgstr "Attiva il token OCRA"

msgid "finish your OCRA Token"
msgstr "Completare il token OCRA"

msgid "Assign OTP Token"
msgstr "Assegnare il token OTP"

msgid ""
"You may either assign the token by entering the serial number or you can "
"enter an OTP value of the token and the system will try to identify the token "
"for you."
msgstr ""
"E' possibile assegnare un token inserendo direttamente il numero di serie, "
"oppure determinando e quindi assegnando il token tramite un valore OTP."

msgid "The OTP value of the Token to assign"
msgstr "Valore OTP del token che si desidera assegnare"

msgid "Determine Serial Number"
msgstr "Determinare il numero di serie"

msgid "Serialnumber of new Token"
msgstr "Numero di serie del nuovo token OTP"

msgid "Assign Token"
msgstr "Assegnare il token"

msgid "LinOTP 2 User self service"
msgstr "Portale di auto-gestione LinOTP"

msgid "Selfservice Portal"
msgstr "Portale auto-gestione"

msgid "Tokens for user:"
msgstr "Token dell'utente:"

msgid "in realm"
msgstr "nel Realm"

msgid "Activate your OCRA token"
msgstr "Attivare token OCRA"

msgid "Enroll OATH token"
msgstr "Srotolare il token OATH"

msgid "Enroll OATH soft token"
msgstr "Srotolare Softtoken OATH"

msgid "Disable Token"
msgstr "Disattivare token"

msgid "Enable Token"
msgstr "Attivare token"

msgid "set PIN"
msgstr "Impostare il PIN"

msgid "set mOTP PIN"
msgstr "Impostare il PIN mOTP"

msgid "get OTP values"
msgstr "Richiedere valori OTP"

msgid "unassign Token"
msgstr "Cancellare l'assegnazione di token"

msgid "delete Token"
msgstr "Elimina token"

msgid "History"
msgstr "Andamento"

#, python-format
msgid ""
"Error enrolling token:\n"
" %s"
msgstr ""
"Errore durante lo srotolamento del token:\n"
" %s"

#, python-format
msgid ""
"Token enrolled successfully:\n"
" %s"
msgstr ""
"Il token è stato srotolato con successo:\n"
" %s"

msgid "Delete OTP Token"
msgstr "Elimina token OTP"

msgid "selected Token"
msgstr "Token selezionato"

msgid "Disable OTP Token"
msgstr "Disattivare token OTP"

msgid "disable Token"
msgstr "Disattivare token"

msgid "Enable OTP Token"
msgstr "Attivare token OTP"

msgid "enable Token"
msgstr "Attivare token"

msgid "get OTP values from Token"
msgstr "Richiedere valori OTP da Token"

msgid "Number of OTP values to retrieve"
msgstr "Numero di valori OTP da richiedere"

msgid ""
"This is the LinOTP self service portal. You may login here with your username "
"and realm."
msgstr ""
"Questo è il portale di autogestione LinOTP. Qui è possibile effettuare il "
"login con username e Realm."

msgid ""
"Within the self service portal you may reset the PINs of your tokens, assign "
"new tokens or resync your tokens."
msgstr ""
"Nel portale di autogestione si può ad esempio resettare il PIN del token, "
"srotolare nuovi token o sincronizzarli."

msgid "If you lost a token, you may also disable this token."
msgstr "Se è stato perso un token, è possibile disattivarlo."

msgid "Login to LinOTP self service"
msgstr "Registrazione sul portale di autogestione LinOTP"

msgid "Failed to retrieve the OTP values of your token:"
msgstr "La richiesta dei valori OTP è fallita:"

msgid "reset Failcounter"
msgstr "Resettare contatore errori"

msgid "Resync OTP Token"
msgstr "Sincronizzare token OTP"

msgid "resync OTP"
msgstr "Sincronizzare OTP"

msgid "Reset mOTP PIN"
msgstr "Resettare PIN mOTP"

msgid ""
"This resets the mOTP PIN, which is the PIN that is entered in the motp "
"application on your phone."
msgstr ""
"Si resetta il PIN mOTP. Inserire questo PIN nell'applicazione mOTP sul "
"telefono."

msgid "repeat mOTP PIN"
msgstr "Ripetere PIN mOTP"

msgid "The passwords do not match!"
msgstr "Le password non sono uguali!"

msgid "Error setting mOTP PIN: "
msgstr "Errore durante l'impostazione del PIN mOTP:"

msgid "mOTP PIN set successfully"
msgstr "PIN mOTP impostato con successo."

msgid "Reset OTP PIN"
msgstr "Resettare PIN OTP"

msgid "repeat PIN"
msgstr "Ripetere PIN"

msgid "Error setting PIN: "
msgstr "Errore durante l'impostazione del PIN:"

msgid "PIN set successfully"
msgstr "PIN impostato con successo"

msgid "Unassign OTP Token"
msgstr "Cancellare l'assegnazione token OTP"

msgid "Provision your OATH soft token"
msgstr "Srotolare il token OATH"

msgid ""
"You need an OATH compatible soft token app installed on your mobile device."
msgstr ""
"Occorre avere installato sul cellulare un'applicazione Soft Token compatibile "
"con OATH."

msgid "(FreeOTP, Google Authenticator or another OATH compatible soft token)"
msgstr "(FreeOTP, Google Authenticator o altro Softtoken compatibile con OATH)"

msgid "Provision your soft token in LinOTP"
msgstr "Creare Softtoken in LinOTP"

msgid "Choose your token profile "
msgstr "Seleziona il tipo di token "

msgid "event based"
msgstr "basato su eventi"

msgid "time based"
msgstr "basato sul tempo"

msgid "and"
msgstr "e"

msgid "enroll your token"
msgstr "crea il token"

msgid "enroll your event based token"
msgstr "Crea il token basato su eventi"

msgid "enroll your time based token"
msgstr "crea il token basato sul tempo"

msgid "Install your soft token profile"
msgstr "Installa il tipo di Softtoken"

msgid ""
"To install the token on your mobile device, scan the QR code below with your "
"soft token app or follow the link"
msgstr ""
"Per installare il token nel proprio dispositivo mobile, eseguire la scansione "
"del QRCode sottostante o seguire il link."

msgid "Provision your OATH Token"
msgstr "Registrare token OATH"

msgid "1. You first need to install the oathtoken to your iPhone."
msgstr ""
"1. È necessario installare inizialmente l'applicazione oathtoken sull'iPhone."

msgid "link for iPhone"
msgstr "Link per iPhone"

msgid ""
"Using the QR Code you can directly go to install the oath token on your "
"iPhone."
msgstr ""
"Con il codice QR è possibile installare direttamente l'applicazione oathtoken "
"sull'iPhone."

msgid "2. Then you may create a profile."
msgstr "2. Successivamente è possibile creare il token / profilo."

msgid "enroll OATH Token"
msgstr "Creare token OATH"

msgid "3."
msgstr "3."

msgid "successfully created!"
msgstr "generato con successo!"

msgid "Click on this link to install the oathtoken profile to your iPhone:"
msgstr ""
"Clicca nello smartphone su questo link per installare il profilo sull'iPhone:"

msgid "install profile"
msgstr "Installare il profilo"

msgid "Or you can scan the QR code below your iPhone to import the secret."
msgstr ""
"In alternativa scansiona il codice QR con l'iPhone per importare il profilo."

#, fuzzy
#~ msgid "activate your qr token"
#~ msgstr "Attivare token QR"

#~ msgid "Activate your QR token"
#~ msgstr "Attivare token QR"

#, fuzzy
#~ msgid "no"
#~ msgstr "Info"

#~ msgid "E-mail OTP Token"
#~ msgstr "E-mail token OTP"

#~ msgid "Provider config"
#~ msgstr "Configurazione provider"

#~ msgid "Challenge validity (sec)"
#~ msgstr "Validità Email Challenge (sec.)"

#~ msgid "Time between e-mails (sec)"
#~ msgstr "Tempo tra messaggi e-mail (sec.)"

#~ msgid "SMS OTP Token"
#~ msgstr "SMS OTP Token"

#~ msgid "Time between SMS (sec.)"
#~ msgstr "Tempo tra SMS (sec.)"

#~ msgid "Token defaults"
#~ msgstr "Valori standard token"

#~ msgid "OCRA settings"
#~ msgstr "Impostazioni OCRA"

#~ msgid "Misc settings"
#~ msgstr "Varie impostazioni"

#~ msgid "enroll totp token"
#~ msgstr "Srotolare il token TOTP"

#~ msgid "Here you can upload your Vasco DPX file."
#~ msgstr "Qui è possibile importare il file DPX VASCO."<|MERGE_RESOLUTION|>--- conflicted
+++ resolved
@@ -37,12 +37,9 @@
 "Content-Transfer-Encoding: 8bit\n"
 "Plural-Forms: nplurals=2; plural=(n!=1);\n"
 
-<<<<<<< HEAD
-=======
 msgid "You do not have the rights to monitor these realms."
 msgstr "Non hai diritto a tenere sotto osservazione questi regni"
 
->>>>>>> 2c3e863e
 msgid "Summary"
 msgstr "Sommario"
 
@@ -55,10 +52,6 @@
 msgid "The name of the policy must not be empty"
 msgstr "Il nome del criterio non può essere vuoto."
 
-<<<<<<< HEAD
-msgid "<h1>contact support</h1>"
-msgstr ""
-=======
 msgid "Thank you for your interest in our products."
 msgstr "Grazie per l'interesse mostrato per i nostri prodotti"
 
@@ -90,7 +83,6 @@
 
 msgid "+49 6151 86086 277"
 msgstr "+49 6151 86086 277"
->>>>>>> 2c3e863e
 
 msgid "You are not authenticated"
 msgstr "Non sei autenticato"
@@ -366,11 +358,8 @@
 
 msgid "Due to license restrictions no more tokens could be enrolled!"
 msgstr ""
-<<<<<<< HEAD
-=======
 "In ragione delle restrizioni della licenza non possono essere aggiunti altri "
 "tokens"
->>>>>>> 2c3e863e
 
 #, python-format
 msgid "The tokentype '%s' could not be found."
@@ -662,8 +651,6 @@
 msgid "multiple tokens found - cannot determine tokentype!"
 msgstr "Trovati più token - impossibile determinare il tipo di token!"
 
-<<<<<<< HEAD
-=======
 msgid "Support not available, your product is unlicensed"
 msgstr "Nessun supporto di assistenza"
 
@@ -739,7 +726,6 @@
 msgid "Time between e-mails (sec)"
 msgstr "Tempo tra messaggi e-mail (sec.)"
 
->>>>>>> 2c3e863e
 msgid "E-mail token"
 msgstr "e-mail Token"
 
@@ -1608,11 +1594,7 @@
 msgstr "Inserisci un LDAP URI valido che inizia con http:// o https://."
 
 msgid "Please enter a timeout like: 5.0; 5.0 "
-<<<<<<< HEAD
-msgstr ""
-=======
 msgstr "Per favore inserisci un timeout come: 5.0; 5.0 "
->>>>>>> 2c3e863e
 
 msgid ""
 "Please enter a valid searchfilter like this: (sAMAccountName=*)"
@@ -1726,14 +1708,8 @@
 msgid "License upload"
 msgstr "Caricare la licenza"
 
-<<<<<<< HEAD
-#, fuzzy
-msgid "License uploaded"
-msgstr "Caricare la licenza"
-=======
 msgid "License uploaded"
 msgstr "Licenza caricata"
->>>>>>> 2c3e863e
 
 msgid "Invalid License"
 msgstr "licenza non valida"
@@ -1775,27 +1751,11 @@
 msgid "Please select the token first."
 msgstr "Seleziona inizialmente un token."
 
-<<<<<<< HEAD
-#, fuzzy
-msgid "Cannot save realm"
-msgstr "Realm dell'utente remoto"
-
-msgid "Please select at least one UserIdResolver from the list"
-msgstr ""
-
-#, fuzzy
-msgid "No resolver selected"
-msgstr "al resolver"
-
-msgid "Please select at least one resolver from the resolver list."
-msgstr ""
-=======
 msgid "No resolver selected"
 msgstr "Nessun resolver selezionato"
 
 msgid "Please select at least one resolver from the resolver list."
 msgstr "Per favora seleziona almeno un resolver dalla lista dei resolver"
->>>>>>> 2c3e863e
 
 msgid "Close"
 msgstr "Chiudi"
@@ -2389,16 +2349,8 @@
 msgid "Split at @ sign (splitAtSign)"
 msgstr "Separazione nel carattere @"
 
-<<<<<<< HEAD
-#, fuzzy
-msgid "This will use the part right of an @-sign as realm"
-msgstr ""
-"La parte a destra del carattere @ viene interpretata come Realm, la parte a "
-"sinistra del carattere @ viene interpretata come nome utente."
-=======
 msgid "This will use the part right of an @-sign as realm"
 msgstr "Questo utilizzerà la parte destra di un @-sign come regno"
->>>>>>> 2c3e863e
 
 msgid "Return SAML attributes"
 msgstr "Restituire attributi SAML"
@@ -3538,10 +3490,6 @@
 msgid "Support subscription import result"
 msgstr "Risultato della registrazione di supporto"
 
-<<<<<<< HEAD
-#, fuzzy
-=======
->>>>>>> 2c3e863e
 msgid "Error saving ldap configuration."
 msgstr "Errore durante il salvataggio della configurazione LDAP"
 
