# Italian translations for LinOTP package - Italian messages for LinOTP.
#
#    LinOTP - the open source solution for two factor authentication
#    Copyright (C) 2010 - 2019 KeyIdentity GmbH
#
#    This file is part of LinOTP admin clients.
#
#    This program is free software: you can redistribute it and/or
#    modify it under the terms of the GNU Affero General Public
#    License, version 3, as published by the Free Software Foundation.
#
#    This program is distributed in the hope that it will be useful,
#    but WITHOUT ANY WARRANTY; without even the implied warranty of
#    MERCHANTABILITY or FITNESS FOR A PARTICULAR PURPOSE.  See the
#    GNU Affero General Public License for more details.
#
#    You should have received a copy of the
#               GNU Affero General Public License
#    along with this program.  If not, see <http://www.gnu.org/licenses/>.
#
#
#    E-mail: linotp@keyidentity.com
#    Contact: www.linotp.org
#    Support: www.keyidentity.com
#
msgid ""
msgstr ""
"Project-Id-Version: LinOTP 2\n"
"Report-Msgid-Bugs-To: EMAIL@ADDRESS\n"
"PO-Revision-Date: 2019-02-14 13:49+0100\n"
"Last-Translator: linotp@keyidentity.com\n"
"Language-Team: Italian <>\n"
"Language: it\n"
"MIME-Version: 1.0\n"
"Content-Type: text/plain; charset=UTF-8\n"
"Content-Transfer-Encoding: 8bit\n"
"Plural-Forms: nplurals=2; plural=(n!=1);\n"
"X-Generator: Gtranslator 2.91.6\n"

msgid " or "
msgstr " oppure "

#, python-format
msgid "%d tokens of %d migrated"
msgstr "%d token migrati di %d"

#, python-format
msgid "%s modified users"
msgstr ""

#, python-format
msgid "%s new users"
msgstr ""

#, python-format
msgid "%s users are identical and therefor unchanged"
msgstr ""

#, python-format
msgid "%s users will be deleted"
msgstr ""

msgid "'OATH token' app"
msgstr "App 'OATH Token'"

msgid "(FreeOTP, Google Authenticator or another OATH compatible soft token)"
msgstr "(FreeOTP, Google Authenticator o altro Softtoken compatibile con OATH)"

msgid "(again)"
msgstr "(ripetere)"

msgid "+49 6151 86086 277"
msgstr "+49 6151 86086 277"

msgid "- Select Temporary Token Type -"
msgstr "- Selezionare tipo di token temporaneo -"

msgid "- Select scope -"
msgstr "- Selezionare l'area -"

msgid "1. Enter the activation code :"
msgstr "1. Inserisci il codice di attivazione:"

msgid "1. You first need to install the oathtoken to your iPhone."
msgstr ""
"1. È necessario installare inizialmente l'applicazione oathtoken sull'iPhone."

msgid "10 digits"
msgstr "10 cifre"

msgid "2. Enter your confirmation code:"
msgstr "2. Inserisci il codice di conferma:"

msgid "2. Then you may create a profile."
msgstr "2. Successivamente è possibile creare il token / profilo."

msgid "3."
msgstr "3."

msgid "6 digits"
msgstr "6 cifre"

msgid "8 digits"
msgstr "8 cifre"

msgid ""
"<a href='https://keyidentity.com'>KeyIdentity</a> provides LinOTP as an "
"enterprise 2FA solution."
msgstr ""
"<a href='https://keyidentity.com'>KeyIdentity</a> fornisce LinOTP come "
"soluzione 2FA per le imprese."

msgid "A new token will be set to this OTP length."
msgstr ""
"Il valore OTP di un nuovo token viene interpretato con questa lunghezza."

msgid ""
"A new token will have this window to do the manual or automatic OTP sync."
msgstr ""
"Un nuovo token utilizzera questa finestra per eseguire la sincronizzazione "
"manuale o automatica OTP"

msgid "A push notification has been sent. Please check your mobile phone."
msgstr "È stata inviata una notifica push. Verifica sul tuo cellulare."

msgid "About KeyIdentity LinOTP"
msgstr "Info su KeyIdentity LinOTP"

msgid "About LinOTP"
msgstr "Info su LinOTP"

msgid "Action"
msgstr "Azione"

msgid "Action Detail"
msgstr "Dettagli azione"

msgid "Activate Push Token"
msgstr "Attiva il tuo Push Token"

#, fuzzy
msgid "Activate token"
msgstr "Attiva token"

msgid "Activate your OCRA2 Token"
msgstr "Attiva il token OCRA2"

msgid "Activate your QRToken"
msgstr "Attiva il tuo QRToken"

msgid "Active"
msgstr "Attivo"

msgid "Additional connection parameters"
msgstr "Ulteriori parametri di connessione"

msgid "Address"
msgstr "Indirizzo"

msgid "Administrator"
msgstr "Amministratore"

msgid ""
"After this time a challenge can not be used anymore. Valid entries are like "
"1D, 2H or 5M where D=day, H=hour, M=minute."
msgstr ""
"Trascorso questo tempo non può più essere utilizzata una challenge. "
"Immissioni valide sono, ad esempio 1D, 2H o 5M, in cui D = giorno, H = ora, "
"M = minuto."

msgid "Aladdin XML Token File"
msgstr "File token Aladdin XML"

msgid "All other columns"
msgstr "Tutte le altre colonne"

#, fuzzy
msgid "An error occurred during password change."
msgstr "Errore durante l'elaborazione"

#, fuzzy
msgid "An error occurred during saving expiration."
msgstr "Errore durante l'elaborazione"

#, fuzzy
msgid "An error occurred during token processing."
msgstr "Errore durante l'elaborazione"

msgid ""
"Anyway, you can set an OTP PIN, so that using this token the user can "
"authenticate always and only with this fixed PIN."
msgstr ""
"È possibile però impostare un PIN OTP in modo tale che usando questo token "
"l'utente possa autenticare sempre e solo con questo PIN fisso."

msgid "Assign"
msgstr "Assegna"

msgid "Assign OTP Token"
msgstr "Assegnare il token OTP"

msgid "Assign Token"
msgstr "Assegnare il token"

msgid "Assigned token"
msgstr "Token assegnati"

msgid "Attribute mapping"
msgstr "Associazione attributi"

msgid "Attribute mapping:"
msgstr "Attribuisci mappatura:"

msgid "Audit Trail"
msgstr "Audit log"

msgid "Auth User:"
msgstr "Autenticazione utente:"

msgid "Authentication"
msgstr "Autenticazione"

msgid "Authorization"
msgstr "Autorizzazione"

msgid "Authors:"
msgstr "Autori:"

msgid "Auto resync"
msgstr "Risincronizzazione automatica"

msgid "Auto resync timeout"
msgstr "Attesa per la sincronizzazione automatica"

msgid "BaseDN"
msgstr "Basis DN"

msgid "Beware: This can be time consuming!"
msgstr "Attenzione: questa operazione può richiedere molto tempo!"

msgid "Bind Password"
msgstr "Password Bind"

msgid "BindDN"
msgstr "Bind DN"

msgid ""
"By submitting this you will generate a QR image, that can be scaned with "
"your OCRA2 Token reader."
msgstr ""
"Viene generata un'immagine QR che permette di eseguire la scansione con lo "
"scanner token OCRA2."

msgid "CA Certificate:"
msgstr "Certificato CA:"

#, fuzzy
msgid "CSV Configuration"
msgstr "Configurazione JSON"

msgid "Caching"
msgstr "Nascondi"

msgid "Cancel"
msgstr "Annulla"

msgid "Cannot save realm"
msgstr "Impossibile salvare realm"

msgid "Certificates"
msgstr "Certificati"

#, fuzzy
msgid "Challenge Response Login"
msgstr "OCRA - Challenge/Response Token"

msgid "Challenge Timeout"
msgstr "Attesa per challenge"

msgid "Challenge sent"
msgstr "Sfida inviata"

msgid "Challenge triggered successfully"
msgstr "Sfida avviata con successo"

#, fuzzy
msgid "Change password"
msgstr "Password Bind"

msgid "Changelog"
msgstr "Changelog"

#, python-format
msgid "Changes will affect all %s tokens"
msgstr ""

msgid "Check PIN"
msgstr "Verifica PIN"

msgid "Check Policy"
msgstr "Verifica i criteri"

msgid ""
"Check the serial numbers for OATH compliance (non-compliant serial numbers "
"will be ignored)"
msgstr ""
"Verifica dei numeri di serie affinché siano compatibili con OATH. I token "
"con numeri di serie non conformi vengono ignorati."

msgid "Check the status of your challenge:"
msgstr "Controlla lo stato della tua challenge:"

msgid "Check your mobile and confirm the login"
msgstr ""

#, fuzzy
msgid "Choose your preferred method to authenticate"
msgstr "Non sei autenticato"

msgid "Choose your token profile "
msgstr "Seleziona il tipo di token "

msgid "Class"
msgstr "Classe"

msgid "Clear Default"
msgstr "Rimuovere predefinito"

msgid "Clear Fields"
msgstr "Svuotare campi"

msgid "Clearance Level"
msgstr "Livello di confidenza"

msgid "Click on this link to install the oathtoken profile to your iPhone:"
msgstr ""
"Clicca nello smartphone su questo link per installare il profilo sull'iPhone:"

msgid "Client"
msgstr "Client"

msgid "Client Identification"
msgstr "Autenticazione cliente"

msgid "Client Identification with Proxy"
msgstr "Autenticazione cliente con proxy"

msgid "Close"
msgstr "Chiudi"

msgid "Close Dialog"
msgstr "Chiudi dialogo"

msgid "Close all"
msgstr "Chiudi tutto"

msgid "Comma separated list of client IPs and Subnets."
msgstr "Elenco separato da virgola di indirizzi Client IP o sottoreti."

msgid "Communicating with LinOTP server..."
msgstr "In comunicazione con il server LinOTP ..."

msgid "Compare this value to the transaction id shown on your mobile."
msgstr ""

msgid "Config"
msgstr "Configurazione"

#, fuzzy
msgid "Confirm"
msgstr "Conferma il PIN"

msgid "Confirm PIN"
msgstr "Conferma il PIN"

#, fuzzy
msgid "Confirm changes"
msgstr "Conferma il PIN"

#, fuzzy
msgid "Confirm new password"
msgstr "Password Bind"

msgid "Connection Test: successful"
msgstr "Test di connessione: superato"

#, fuzzy
msgid "Connection error"
msgstr "Test di connessione LDAP"

msgid "Contact EMail"
msgstr "Contatto e-mail"

msgid "Contact name"
msgstr "Contatto"

msgid "Contact phone"
msgstr "Contatto telefonico"

msgid "Copy PIN"
msgstr "Copia PIN"

msgid "Copy Token PIN"
msgstr "Copia il PIN del token"

msgid "Copyright (C) 2010 - 2019 KeyIdentity GmbH"
msgstr "Copyright (C) 2010 - 2019 KeyIdentity GmbH"

msgid "Could not find a token for this OTP value."
msgstr "Non è stato possibile rilevare alcun token per questo valore OTP."

msgid ""
"Could not migrate tokens!\n"
"\n"
msgstr ""
"Impossibile migrare il token!\n"
"\n"

msgid "Count Window"
msgstr "Finestra contatore"

msgid "Counter"
msgstr "Contatore"

msgid "Counter Window"
msgstr "Finestra contatore"

msgid "Create"
msgstr ""

#, fuzzy
msgid "Create Static Password Token"
msgstr "Token password semplice"

msgid "Create a new OATH token - HMAC event based"
msgstr "Crea un nuovo token OATH - HMAC in base agli eventi"

msgid "Create a new OATH token - HMAC time based"
msgstr "Imposta un nuovo token OATH - HMAC basato sul tempo"

msgid "Create a new or select one available UserIdResolver"
msgstr "Qui è possibile creare un nuovo resolver o modificarne uno esistente"

msgid "Create a new realm or select one available realm"
msgstr "Qui è possibile creare un nuovo Realm o modificarne uno esistente"

#, fuzzy
msgid "Create a new resolver"
msgstr "Creare un nuovo UserIdResolver"

msgid "Create challenge:"
msgstr "Crea challenge:"

msgid "Creating a new UserIdResolver"
msgstr "Creare un nuovo UserIdResolver"

msgid "Currently this token will not be assigned to any users."
msgstr "Questo token non viene assegnato a nessun utente."

msgid "DPW key"
msgstr "chiave DPW"

msgid "Database"
msgstr "Database"

msgid "Database encoding"
msgstr "Codifica database"

msgid "Database table"
msgstr "Tabella database"

msgid "Date"
msgstr "Data"

msgid "Day OTP Token / Tagespasswort"
msgstr "Password giornaliera"

msgid "Default Settings"
msgstr "Impostazioni predefinite"

msgid "Default Values:"
msgstr "Valori di default:"

msgid "Default provider could not be deleted!"
msgstr "Il provider predefinito non può essere cancellato!"

msgid "Default token settings"
msgstr "Impostazioni token predefinite"

msgid "Default validity timeframe of a challenge."
msgstr "Finestra temporale standard di validità per una challenge"

msgid "DefaultChallengeValidityTime"
msgstr "Periodo di validità standard di una challenge"

msgid "DefaultCountWindow"
msgstr "Finestra contatore standard"

msgid "DefaultMaxFailCount"
msgstr "Valore massimo standard per il contatore errori"

msgid "DefaultOtpLen"
msgstr "Lunghezza OTP standard"

msgid "DefaultResetFailCount"
msgstr "Resettare di default contatore errori"

msgid "DefaultSyncWindow"
msgstr "Finestra di risincronizzazione standard"

#, fuzzy
msgid "Define the language which should be usedto render the voice message."
msgstr "descrive se l'utente stesso può determinare l'sms"

msgid ""
"Define the message which will be sendto the voice service for the phonecall."
msgstr ""

msgid "Define to which realms the token(s) shall belong to:"
msgstr "Definisci a quale Realm deve appartenere questo token:"

msgid "Delete"
msgstr "Elimina"

msgid "Delete OTP Token"
msgstr "Elimina token OTP"

msgid "Delete Selected Policy"
msgstr "Eliminare criterio selezionato"

msgid "Delete selected tokens?"
msgstr "Eliminare i token selezionati?"

msgid "Delete tokens"
msgstr "Elimina token"

msgid "Deleting provider"
msgstr "Eliminazione del provider in corso"

msgid "Deleting realm"
msgstr "Eliminazione Realm"

msgid "Deleting resolver"
msgstr "Eliminazione il resolver"

msgid "Description"
msgstr "Descrizione"

#, fuzzy
msgid "Details"
msgstr "Dettagli azione"

msgid "Determine Serial Number"
msgstr "Determinare il numero di serie"

msgid "Disable"
msgstr "Disattiva"

msgid "Disable OTP Token"
msgstr "Disattivare token OTP"

msgid "Disable Token"
msgstr "Disattivare token"

msgid "Discard"
msgstr "Elimina"

msgid "Display realm select box"
msgstr "Visualizza l'elenco di selezione realm"

msgid "Do not show this reminder again"
msgstr "Non mostrare più questo promemoria"

msgid "Do you really want to close the dialog and discard the changes?"
msgstr "Vuoi veramente chiudere il dialogo ed eliminare le modifiche?"

msgid "Do you want to delete the Provider?"
msgstr "Vuoi eliminare il provider?"

msgid "Do you want to delete the provider?"
msgstr "Vuoi eliminare il provider?"

msgid "Do you want to delete the realm"
msgstr "Si vuole eliminare il Realm "

msgid "Do you want to delete the resolver?"
msgstr "Si vuole eliminare il resolver?"

#, fuzzy
msgid "Do you want to delete the voice provider?"
msgstr "Vuoi eliminare il provider?"

msgid "Documentation"
msgstr "Documentazione"

msgid "Driver"
msgstr "Driver"

msgid "Due to license restrictions no more tokens could be enrolled!"
msgstr ""
"In ragione delle restrizioni della licenza non possono essere aggiunti altri "
"token!"

msgid "Duplicate"
msgstr "Duplica"

msgid "E-mail address"
msgstr "Indirizzo e-mail"

msgid "E-mail token"
msgstr "Token e-mail"

msgid "Edit"
msgstr "Modifica"

msgid "Edit Realm"
msgstr "Modificare Realm"

msgid "Edit Realms of Token"
msgstr "Modificare i Realm del token"

msgid "Email"
msgstr "E-mail"

msgid "Email Provider"
msgstr "Provider e-mail"

msgid "Email Provider Config"
msgstr "Configurazione provider e-mail"

msgid "Email Provider Configuration"
msgstr "Configurazione del provider e-mail"

msgid "Email Provider: create and edit"
msgstr "Provider e-mail: crea e modifica"

msgid "Email Token"
msgstr "e-mail Token"

msgid "Enable"
msgstr "Attiva"

msgid "Enable OTP Token"
msgstr "Attivare token OTP"

msgid "Enable Token"
msgstr "Attivare token"

msgid "Enable caching of the realm to user id resolver lookup"
msgstr "Consente di nascondere il realm all'id resolver lookup utente"

msgid "Enable the caching of user lookup in a resolver"
msgstr "Consente di nascondere il lookup utente nel resolver"

msgid "End date"
msgstr "Data di scadenza"

#, fuzzy
msgid "Enforce STARTTLS"
msgstr "Imponi TLS"

msgid "Enroll"
msgstr "Registra"

msgid "Enroll EMail Token"
msgstr "Registra il token EMail"

msgid "Enroll FIDO U2F Token"
msgstr "Registra il token FIDO U2F"

msgid "Enroll HOTP Token"
msgstr "Registra il token HOTP"

msgid "Enroll OATH soft token"
msgstr "Registrare Softtoken OATH"

msgid "Enroll OATH token"
msgstr "Registrare il token OATH"

#, fuzzy
msgid "Enroll Password Token"
msgstr "Registra il push token"

msgid "Enroll Push Token"
msgstr "Registra il push token"

msgid "Enroll TOTP Token"
msgstr "Registra il token TOTP"

msgid "Enroll Token"
msgstr "Registra il token"

msgid "Enroll YubiKey"
msgstr "Registra YubiKey"

#, fuzzy
msgid "Enroll static password token"
msgstr "Srotolare il token TOTP"

msgid "Enroll token"
msgstr "Registra il token"

msgid "Enroll your HOTP token"
msgstr "Registra il tuo token HOTP"

msgid "Enroll your OCRA2 Token"
msgstr "Registra il token OCRA2"

msgid "Enroll your QRToken"
msgstr "Registra il tuo QRToken"

msgid "Enroll your TOTP token"
msgstr "Registra il tuo token TOTP"

msgid "Enroll your YubiKey"
msgstr "Registra la tua YubiKey"

msgid "Enroll your email token"
msgstr "Registra il tuo token e-mail"

msgid "Enrolled the token"
msgstr "Il token"

msgid "Enter PIN"
msgstr "Imposta il PIN"

#, fuzzy
msgid "Enter activation credentials: "
msgstr "1. Inserisci il codice di attivazione:"

msgid "Enter seed"
msgstr "Inserisci seme"

msgid "Enter seed for the new OCRA2 token:"
msgstr "Inserire il seme per il nuovo token OCRA2:"

msgid "Enter static password:"
msgstr ""

msgid ""
"Enter the Token ID of your YubiKey. Simply insert the YubiKey and press the "
"button."
msgstr ""
"Inserisci il token ID della tua YubiKey. È sufficiente collegare la Yubikey "
"e premere il pulsante."

msgid "Enter the number of audit entries you want to export."
msgstr "Inserisci il numero di voci di Audit che desideri esportare."

msgid "Enter the number, how many OTP values you want to retrieve:"
msgstr "Inserisci il numero dei valori OTP da richiedere:"

#, fuzzy
msgid "Enter the otp value"
msgstr "Errore nell'ottenere il valore OTP"

msgid "Enter the page of the audit entries you want to export."
msgstr "Specifica la pagina Audit con le relative voci che desideri esportare."

msgid "Enter token seed"
msgstr "Inserisci un seme token"

#, fuzzy
msgid ""
"Enter your username and OTP PIN to trigger a challenge and submit the OTP "
"value after you recieved it."
msgstr "Inserisci il nome utente, il PIN OTP e il valore OTP."

msgid "Enter your username, the OTP PIN (Password) and the OTP value."
msgstr "Inserisci il nome utente, il PIN OTP (password) e il valore OTP."

msgid "Enter your username, the OTP PIN and the OTP value."
msgstr "Inserisci il nome utente, il PIN OTP e il valore OTP."

#, fuzzy
msgid ""
"Enter your username, the OTP PIN and the data you want to display to verify "
"the authentication."
msgstr "Inserisci il nome utente, il PIN OTP e il testo per la challenge."

msgid "Enter your username, the OTP PIN and the input for the challenge."
msgstr "Inserisci il nome utente, il PIN OTP e il testo per la challenge."

msgid "Error "
msgstr "Errore "

msgid "Error assigning Token: "
msgstr "Errore durante l'assegnazione del token: "

msgid "Error calling token:"
msgstr "Errore durante il richiamo token:"

#, fuzzy
msgid "Error changing password"
msgstr "Errore nel salvataggio del provider"

msgid "Error creating token"
msgstr "Errore durante la creazione del token"

msgid "Error deleting provider"
msgstr "Errore durante la cancellazione del provider"

msgid "Error disabling Token!\n"
msgstr "Errore durante la disattivazione del token!\n"

msgid "Error during import users request."
msgstr ""

msgid "Error during import users request: "
msgstr ""

msgid "Error during token type change processing for type \"\".<br><pre></pre>"
msgstr ""
"Errore durante il cambiamento del tipo di token per il tipo \"\".<br><pre></"
"pre>"

msgid "Error enabling Token!\n"
msgstr "Errore durante l'attivazione del token!\n"

#, python-format
msgid ""
"Error enrolling token:\n"
" %s"
msgstr ""
"Errore durante lo srotolamento del token:\n"
" %s"

msgid "Error fetching list!"
msgstr "Errore nel richiamo dell'elenco!"

msgid "Error finding a token to this OTP value."
msgstr "Errore durante il rilevamento di un token per questo valore OTP."

msgid "Error getting otp values"
msgstr "Errore nell'ottenere il valore OTP"

msgid "Error getting serial: "
msgstr "Errore durante la determinazione del numero di serie: "

msgid "Error in regular expression for"
msgstr "Errore nell'espressione regolare per"

msgid "Error loading HTTP resolver"
msgstr "Errore durante il caricamento del Resolver HTTP"

msgid "Error loading LDAP resolver"
msgstr "Errore durante il caricamento del Resolver LDAP"

msgid "Error loading SQL resolver"
msgstr "Errore durante il caricamento del Resolver SQL"

msgid "Error loading history:\n"
msgstr "Errore durante il caricamento della cronologia:\n"

#, fuzzy
msgid "Error loading token info"
msgstr "Errore durante il richiamo token:"

msgid "Error occurred during processing"
msgstr "Errore durante l'elaborazione"

msgid "Error resyncing Token: "
msgstr "Errore durante la sincronizzazione del token: "

msgid ""
"Error saving SMS configuration. Please check your configuration and your "
"server"
msgstr ""
"Errore durante il salvataggio della configurazione provider SMS. Verifica la "
"configurazione sul server."

#, fuzzy
msgid "Error saving expiration"
msgstr "Errore durante il salvataggio della configurazione file"

msgid "Error saving file configuration"
msgstr "Errore durante il salvataggio della configurazione file"

msgid "Error saving ldap configuration."
msgstr "Errore durante il salvataggio della configurazione LDAP"

msgid "Error saving provider"
msgstr "Errore nel salvataggio del provider"

msgid "Error saving realm configuration."
msgstr "Errore durante il salvataggio della configurazione Realm"

msgid "Error saving sql configuration"
msgstr "Errore durante il salvataggio della configurazione SQL"

msgid ""
"Error saving system checkboxes configuration. Please check your "
"configuration and your server"
msgstr ""
"Errore durante il salvataggio delle caselle di controllo di sistema. "
"Verifica la configurazione sul server."

msgid ""
"Error saving system configuration. Please check your configuration and your "
"server"
msgstr ""
"Errore durante il salvataggio della configurazione di sistema. Verifica la "
"configurazione e il server."

msgid "Error setting PIN: "
msgstr "Errore durante l'impostazione del PIN: "

msgid "Error setting Token realms"
msgstr "Errore di impostazione del Realm token"

msgid "Error setting default provider"
msgstr "Errore durante l'impostazione del provider di default"

msgid "Error setting mOTP PIN: "
msgstr "Errore durante l'impostazione del PIN mOTP: "

msgid "Error unassigning Token!\n"
msgstr "Errore durante la cancellazione dell'assegnazione token!\n"

msgid "Error while fetching the tokentype"
msgstr "Errore durante la determinazione del tipo di token"

#, python-format
msgid "Error: %s"
msgstr "Errore: %s"

msgid "Error: unknown tokentype in function token_enroll()"
msgstr "Errore: tipo di token sconosciuto nella funzione token_enroll()."

msgid "Expiration"
msgstr "Data di scadenza"

#, fuzzy
msgid "Expiration set successfully"
msgstr "PIN impostato con successo"

msgid "Export"
msgstr "Esporta"

msgid "Export Audit Trail"
msgstr "Esporta l'audit log"

msgid "Export Token Info"
msgstr "Esportare le informazioni sul token"

msgid "Export policies"
msgstr "Esportare criteri"

msgid "Extended Search"
msgstr "Ricerca Avanzata"

msgid "FailCounterIncOnFalsePin"
msgstr "FailCounterIncOnFalsePin"

msgid "Failcounter resetted successfully"
msgstr "Contatore errori resettato con successo"

msgid "Failed"
msgstr "Fallito"

msgid "Failed deleting Realm"
msgstr "Eliminazione del Realm fallita"

msgid "Failed deleting resolver"
msgstr "Eliminazione del Resolver fallita"

msgid "Failed to activate token! \n"
msgstr "Errore durante l'attivazione del token!\n"

msgid "Failed to communicate to LinOTP server"
msgstr "Comunicazione con il server LinOTP fallita!"

msgid "Failed to delete provider"
msgstr "Cancellazione del provider fallita"

#, python-format
msgid "Failed to delete provider %s"
msgstr "Cancellazione del provider %s fallita"

msgid "Failed to delete token!\n"
msgstr "Errore durante l'eliminazione del token!\n"

msgid "Failed to enroll token"
msgstr "Registrazione del token fallita!"

msgid "Failed to enroll token!"
msgstr "Registrazione del token fallita!"

msgid "Failed to enroll token!\n"
msgstr "Errore durante la registrazione del token!\n"

msgid "Failed to enroll token: "
msgstr "Registrazione token fallita: "

msgid "Failed to import policies"
msgstr "Importazione criteri fallita"

msgid "Failed to import token"
msgstr "Importazione del token fallita"

msgid "Failed to load support subscription"
msgstr "La registrazione dei dati di supporto non è riuscita"

msgid "Failed to reset failcounter!\n"
msgstr "Errore durante il reset del contatore errori!\n"

msgid "Failed to resync Token"
msgstr "Errore durante la sincronizzazione del token"

msgid "Failed to retrieve the OTP values of your token:"
msgstr "La richiesta dei valori OTP è fallita:"

#, python-format
msgid "Failed to run checkPolicyPre. Unknown method: %s"
msgstr "Errore durante il checkPolicyPre. Metodo sconosciuto: %s"

#, python-format
msgid "Failed to run getPolicyPost. Unknown controller: %s"
msgstr "Errore durante getPolicyPost. Controller sconosciuto: %s"

#, python-format
msgid "Failed to run getPolicyPost. Unknown method: %s"
msgstr "Errore durante getPolicyPost. Metodo sconosciuto: %s"

#, python-format
msgid "Failed to run getPolicyPre. Unknown controller: %s"
msgstr "Errore durante getPolicyPre. Controller sconosciuto: %s"

msgid "Failed to save provider"
msgstr "Salvataggio del provider fallito"

#, python-format
msgid "Failed to save provider %s"
msgstr "Salvataggio del provider %s fallito"

msgid "Failed to set PIN"
msgstr "Impostazione PIN fallita"

msgid "Failed to set default provider"
msgstr "Impostazione del provider di default fallita"

#, python-format
msgid "Failed to set default provider %s"
msgstr "Impostazione del provider %s di default fallita"

msgid "Feedback"
msgstr "Feedback"

msgid "Feitian XML Token file"
msgstr "File token Feitian XML"

msgid "Field delimiter:"
msgstr ""

msgid "File Resolver"
msgstr "Resolver file"

msgid "Flatfile"
msgstr "Flatfile"

msgid "For HOTP and TOTP tokens:"
msgstr "Per token HOTP e TOTP:"

msgid "For OCRA tokens:"
msgstr "Per token OCRA:"

msgid "For more information please visit:"
msgstr "Per ulteriori informazioni, consultare:"

#, python-format
msgid ""
"For professional LinOTP support and enterprise subscription, feel free to "
"contact %s for support agreement purchase."
msgstr ""
"Per acquistare un supporto e abbonamento professionale per la tua azienda, "
"contatta %s per l'acquisto dell'accordo di supporto."

msgid "For support and subscription please contact us at"
msgstr "Per domande sul supporto e sull'abbonamento contattaci a"

msgid "Form Validation Error"
msgstr "Errore immissione modulo"

msgid "Form data not valid."
msgstr "I dati del modulo non sono validi."

msgid "Forwarding Token"
msgstr "Token in arrivo"

msgid "Found the token: "
msgstr "Token trovato: "

msgid "From resolver"
msgstr "Dal resolver"

msgid "From token"
msgstr "Dal Token"

msgid "GUI settings"
msgstr "Impostazioni GUI"

msgid "Generate OCRA2 key."
msgstr "Genera la chiave OCRA2."

msgid "Generate OCRA2 seed"
msgstr "Generare il seme OCRA2."

msgid "Generate random seed"
msgstr "Genera un seme casuale"

msgid "Get OTP"
msgstr "Richiedere valori OTP"

msgid "Get OTP values"
msgstr "Richiedere valori OTP"

msgid "Get Serial"
msgstr "Determinazione del numero di serie"

msgid "Get Serial by OTP"
msgstr "Determina il numero di serie tramite il valore OTP"

msgid "Get Serial by OTP value"
msgstr "Determinazione del numero di serie tramite valore OTP"

msgid "Get Temporary Token"
msgstr "Genera token temporanei"

msgid "Given Name"
msgstr "Nome"

msgid "Google Authenticator compliant"
msgstr "Google Authenticator conforme"

msgid "HMAC Token Settings"
msgstr "Impostazioni del token HMAC"

msgid "HMAC eventbased"
msgstr "HMAC in base agli eventi"

msgid "HMAC time based"
msgstr "HMAC basato sul tempo"

msgid "HOTP"
msgstr "HOTP"

msgid "HTTP Connection Test"
msgstr "Test di connessione HTTP"

msgid "HTTP Server configuration seems to be OK! Number of users found"
msgstr ""
"La configurazione del server HTTP sembra OK!\n"
"Numero di utenti trovati"

msgid "HTTP Test"
msgstr "Test HTTP"

msgid "Hash algorithm"
msgstr "Algoritmo hash"

msgid "Hashlib"
msgstr "Algoritmo Hash"

msgid "Help"
msgstr "Guida"

msgid "Here you can add or remove existing resolvers to the realm"
msgstr ""
"Qui è possibile aggiungere resolver esistenti a un Realm o rimuoverli da un "
"Realm"

msgid "Here you can check your policies."
msgstr "Qui è possibile testare i criteri."

msgid "Here you can copy the OTP PIN from one token to the other."
msgstr ""
"Qui è possibile trasferire il PIN OTP di un token ad un altro token senza "
"conoscere il PIN."

msgid "Here you can define the 'Tagespasswort' token, that changes every day."
msgstr ""
"Qui è possibile definire il token 'password giornaliera' che cambia ogni "
"giorno."

msgid ""
"Here you can define to which LinOTP Server the authentication request should "
"be forwarded."
msgstr ""
"Qui è possibile specificare a quale server LinOTP deve essere inoltrata la "
"richiesta di autenticazione."

msgid ""
"Here you can define to which token the authentication request should be "
"forwarded."
msgstr ""
"Qui puoi definire a quale token deve essere inviata la richiesta di "
"autenticazione."

msgid ""
"Here you can define, to which RADIUS server the request should be forwarded."
msgstr ""
"Qui è possibile specificare a quale server RADIUS deve essere inoltrata la "
"richiesta."

msgid "Here you can export the audit information to a CSV file."
msgstr "Qui è possibile esportare le informazioni Audit come file CSV."

msgid ""
"Here you can export token information of the tokens you are allowed to view "
"to a CSV file."
msgstr ""
"Qui è possibile esportare le informazioni del token come file CSV che si è "
"autorizzati a vedere."

msgid "Here you can import your policy file."
msgstr "Qui è possibile importare il file criteri."

msgid ""
"Here you can search for the serial of a token.You need to enter the current "
"OTP value, and choose where you want to search for this token."
msgstr ""
"Qui è possibile cercare il numero di serie di un token. È necessario "
"immettere il valore OTP corrente del token e scegliere dove e con quali "
"criteri si intende cercare il token."

msgid ""
"Here you can upload a CSV file for your OATH token. The file is supposed to "
"contain one token per line"
msgstr ""
"Qui è possibile importare un file CSV contenente le definizioni token OATH. "
"Questo file deve contenere un token per riga."

msgid ""
"Here you can upload a CSV file for your YubiKey token. The file is supposed "
"to contain one token per line"
msgstr ""
"Qui è possibile importare un file CSV contenente le definizioni YubiKey "
"token. Questo file deve contenere un token per riga e può essere creato con "
"'Yubikey-personalization-gui'."

msgid "Here you can upload the XML file that came with your Feitian tokens."
msgstr "Qui è possibile importare il file XML per il token Feitian."

msgid ""
"Here you can upload the XML file that came with your SafeNet eToken PASS."
msgstr "Qui è possibile importare il file XML per il SafeNet eToken PASS."

msgid ""
"Here you can upload the data file that came with your Tagespasswort tokens."
msgstr "È possibile importare il file insieme al token password giornaliera."

msgid "Here you may define the resolvers belonging to the realm"
msgstr "Qui è possibile definire quali Resolver appartengono al Realm"

#, fuzzy
msgid ""
"Here you may try to authenticate using a token in challenge response mode."
msgstr "Qui è possibile verificare l'autenticazione con il token OTP."

#, fuzzy
msgid "Here you may try to authenticate using your KeyIdentity Push Token."
msgstr "Qui è possibile verificare l'autenticazione con il token OTP."

#, fuzzy
msgid "Here you may try to authenticate using your KeyIdentity QR Token."
msgstr "Qua puoi provare ad autenticarti utilizzando il tuo QRToken."

msgid "Here you may try to authenticate using your OCRA OTP token."
msgstr "Qui è possibile autenticare token con OCRA OTP."

msgid "Here you may try to authenticate using your OTP token."
msgstr "Qui è possibile verificare l'autenticazione con il token OTP."

msgid ""
"Here you may upload the XML file of any OATH compliant OTP Token.The LinOTP "
"server will automatically recognize if the token is an HOTP (event based) or "
"a TOTP (time based) token. If the HMAC secrets are encrypted you either need "
"- depending on the encryption - the password or the encryption key."
msgstr ""
"Qui è possibile importare il file XML per token compatibile con OATH. LinOTP "
"rileva automaticamente se i token sono basati sugli eventi (HOTP) o sul "
"tempo (TOTP). Se i seed HMAC sono crittografati, è necessario, a seconda "
"della cifratura, specificare una password o la chiave di crittografia."

msgid "Here you need to enter the token ID of the YubiKey."
msgstr "Qui è necessario inserire l'ID token della YubiKey."

<<<<<<< HEAD
msgid "History"
msgstr "Andamento"
=======
msgid "Management - LinOTP"
msgstr "Gestione - LinOTP"
>>>>>>> 214df077

msgid ""
"If LinOTP is setup to manage its administration users, you can change your "
"LinOTP management password now."
msgstr ""

msgid ""
"If checked a realm dropdown box will be displayed on the selfservice portal "
"logon page."
msgstr ""
"Viene visualizzato un elenco a discesa, da cui l'utente può selezionare il "
"realm in cui vuole registrarsi nel portale di auto-gestione."

msgid ""
"If checked, users who are not found in the useridresolvers are authenticated "
"successfully. USE WITH CAUTION!"
msgstr ""
"Se viene selezionato, tutti i nomi utenti che non esistono vengono "
"autenticati con successo. ATTENZIONE DURANTE L'USO!"

msgid ""
"If checked, users who have no token get authenticated automatically "
"successful. USE WITH CAUTION!"
msgstr ""
"Se viene selezionato, gli utenti che non dispongono di token vengono "
"autenticati con successo. ATTENZIONE DURANTE L'USO!"

msgid ""
"If security relevant information is changed, for example the URL, the "
"password has to be provided to avoid unprivileged exposure of the password."
msgstr ""
"Se le informazioni di sicurezza rilevanti sono cambiate, per esempio l'URL, "
"la password deve essere fornita per evitare di rivelare la password a "
"persone non autorizzate."

msgid ""
"If set, a new mobile number will be retrieved from the user info instead of "
"the token"
msgstr ""

msgid ""
"If there is a problem with your current token please contact the help desk."
msgstr ""

msgid ""
"If you are interested in the 2FA platform of KeyIdentity using LinOTP at its "
"core, and would like further information about:"
msgstr ""
"Se sei interessato alla piattaforma 2FA di KeyIdentify usando LineOTP come "
"suo nucleo, e vorresti avere ulteriori informazioni:"

msgid ""
"If you are interested in the 2FA platform of KeyIdentity, and want to be "
"informed about:"
msgstr ""
"Se sei interessato alla piattaforma 2FA o KeyIdentity, e vuoi ricevere "
"informazioni su:"

msgid ""
"If you do not enter a remote serial or a remote user, the request will be "
"forwarded to the remote user with the same username."
msgstr ""
"Se non si specificano un numero di serie remoto o un nome utente remoto, la "
"richiesta verrà inoltrata all'utente remoto con lo stesso nome utente."

msgid ""
"If you do not use your own API key, the LinOTP demo API key will be used!"
msgstr ""
"Se non si immette alcuna chiave API proprietaria, verrà utilizzata una "
"chiave LinOTP demo API!"

msgid ""
"If you have questions about our products or your evaluation we are happy to "
"answer your inquiry. We would also like to learn about your feedback "
"concerning our products and your evaluation."
msgstr ""
"Saremo lieti di rispondere a qualsiasi domanda sui nostri prodotti o sulla "
"tua valutazione. Vorremmo anche conoscere la tua opinione relativamente ai "
"nostri prodotti e alla tua valutazione."

msgid ""
"If you have questions about the setup or installation of LinOTP, please <a "
"href='https://linotp.org/doc' target='_blank'>refer to our documentation</a>."
msgstr ""
"Se hai domande sul setup o sull'installazione di LineOTP,  <a href='https://"
"linotp.org/doc' target='_blank'>riferito alla nostra documentazione</a>."

msgid "If you lost a token, you may also disable this token."
msgstr "Se è stato perso un token, è possibile disattivarlo."

msgid ""
"If you select one user, this token will be automatically assigned to this "
"user. Anyhow, you can assign this token to any user later on."
msgstr ""
"Se si seleziona un utente, il token viene assegnato automaticamente "
"all'utente. È anche possibile assegnare il token ad un utente in un secondo "
"momento."

#, fuzzy
msgid "Import"
msgstr "Esporta"

msgid "Import Token File"
msgstr "Importare file token"

#, fuzzy
msgid "Import Users"
msgstr "Importare criteri"

msgid "Import policies"
msgstr "Importare criteri"

msgid "Import policy file"
msgstr "Importare file criteri"

#, fuzzy
msgid "Import successful"
msgstr "PIN impostato con successo"

msgid "Incorrect or missing input at"
msgstr "Informazioni errate o mancanti in:"

msgid "Info"
msgstr "Info"

msgid "Init Secret of motp-Token"
msgstr "Codice di inizializzazione del token motp"

msgid "Init secret"
msgstr "Inizializza codice"

msgid "Input data is not valid!"
msgstr "I dati del modulo non sono validi!"

msgid "Install your soft token profile"
msgstr "Installa il tipo di Softtoken"

#, fuzzy
msgid "Invalid time period"
msgstr "licenza non valida"

msgid "Issuer"
msgstr "Fornitore"

msgid "JSON Configuration"
msgstr "Configurazione JSON"

msgid "KeyIdentity LinOTP Support and Subscription"
msgstr "Supporto e abbonamento KeyIdentity LinOTP"

#, fuzzy
msgid "KeyIdentity Push Token Login"
msgstr "Seleziona il Push Token: "

#, fuzzy
msgid "KeyIdentity QR Token Login"
msgstr "Login QRToken"

msgid "LDAP"
msgstr "LDAP"

msgid "LDAP Resolver"
msgstr "Resolver LDAP"

msgid "LDAP Server configuration seems to be OK! Number of users found"
msgstr ""
"configurazione del server LDAP sembra OK!\n"
"Numero di utenti trovati"

msgid "License already installed!"
msgstr "La licenza è stata già installata!"

msgid "License reminder:"
msgstr "Promemoria licenza:"

msgid "License upload"
msgstr "Caricare la licenza"

msgid "Licensed under AGPLv3"
msgstr "Autorizzato da AGPLv3"

msgid "Licensee"
msgstr "Licenziatario"

msgid "Limit"
msgstr "Limite"

msgid "LinOTP - the open source solution for two factor authentication."
msgstr "LinOTP - la soluzione Open Source per l'autenticazione a due fattori."

msgid "LinOTP 2 Management"
msgstr "Gestione LinOTP 2"

msgid "LinOTP 2 User self service"
msgstr "Portale di auto-gestione LinOTP"

msgid "LinOTP Config"
msgstr "Configurazione LinOTP"

#, fuzzy
msgid "LinOTP Self Service"
msgstr "Portale di auto-gestione LinOTP"

#, fuzzy
msgid "LinOTP Self Service Login"
msgstr "Portale di auto-gestione LinOTP"

msgid "LinOTP Server"
msgstr "LinOTP Server"

#, fuzzy
msgid "LinOTP error "
msgstr "LinOTP Server"

msgid "Load Token File"
msgstr "Caricare file token"

msgid "Log Level"
msgstr "Livello di log"

msgid "Logged in as"
msgstr "Collegato come"

msgid "Login"
msgstr "Login"

msgid "Login Attempts Failed"
msgstr "Tentativi di login falliti"

msgid "Login Name"
msgstr "Nome Login"

msgid "Login timed out. Please try again."
msgstr ""

msgid "Login to LinOTP self service"
msgstr "Registrazione sul portale di autogestione LinOTP"

msgid "Login:"
msgstr "Login:"

msgid "LoginName Attribute"
msgstr "Attributo Nome Login"

msgid "Logout"
msgstr "Disconnetti"

msgid "Lost Token"
msgstr "Token perso"

msgid "Mapping Attributes"
msgstr "Attributi di mappatura"

msgid "Max Auth Count"
msgstr "Tentativi massimi di autenticazione"

msgid "Max Fail Counter"
msgstr "Valore massimo per il contatore errori"

msgid "Max Login Attempts"
msgstr "Max. tentativi di login falliti"

msgid "Max Successful Auth Count"
msgstr "Autenticazioni massime riuscite"

#, fuzzy
msgid "Max. authentication attempts"
msgstr "Sovrascrive client di autenticazione"

#, fuzzy
msgid "Max. successful authentications"
msgstr "Autenticazioni massime riuscite"

msgid "Maximum concurrent OCRA2 challenges"
msgstr "Numero massimo di sfide simultanee OCRA2"

msgid "Maximum concurrent challenges"
msgstr "Numero massimo di sfide attuali"

msgid "Migrate Resolver"
msgstr "Migrazione resolver"

msgid "Migrate assigned tokens to a new resolver"
msgstr "Migrazione dei token assegnati ad un nuovo resolver"

msgid "Migrate tokens"
msgstr "Migrazione del token"

msgid "Missing Lines"
msgstr "Righe mancanti"

#, python-format
msgid "Missing parameter: %r"
msgstr "Parametro mancante: %r"

msgid "Missing required parameter \"pass\"!"
msgstr "Manca il parametro necessario \"pass\"!"

msgid "Missing required parameter \"state\" or \"transactionid\"!"
msgstr "Manca il parametro necessario \"state\" o \"transactionid\"!"

msgid "Mobile"
msgstr "Cellulare"

msgid "Mobile phone number"
msgstr "Numero di cellulare"

msgid "Name"
msgstr "Nome"

msgid "New"
msgstr "Nuovo"

msgid "New Temporary Token"
msgstr "Nuovo token temporaneo"

#, fuzzy
msgid "New password"
msgstr "Password"

msgid "No Token with this OTP value found!"
msgstr "Nessun token trovato con questo valore OTP!"

#, fuzzy
msgid "No active token found"
msgstr "attiva token"

msgid "No anonymous referral chasing"
msgstr "Nessuna tracciatura anonima del referral"

msgid "No existing users will be modified!"
msgstr ""

msgid "No resolver selected"
msgstr "Nessun resolver selezionato"

msgid "No user stays unchanged!"
msgstr ""

#, fuzzy
msgid "No users will be created!"
msgstr "generato con successo!"

msgid "No users will be deleted!"
msgstr ""

msgid "Number"
msgstr "Numero"

msgid "Number of OTP values to retrieve"
msgstr "Numero di valori OTP da richiedere"

msgid "Number of audit entries to export"
msgstr "Numero di voci di Audit da esportare"

msgid "Number of tokens"
msgstr "Numero token"

#, python-format
msgid "Number of users found: %d"
msgstr "Numero di utenti trovati: %d"

msgid "OATH CSV"
msgstr "OATH CSV"

msgid "OATH Soft Token"
msgstr "OATH Softtoken"

#, python-format
msgid "OCRA rollout for token %s completed!"
msgstr "Lancio OCRA per token %s completato!"

msgid "OCRA suite"
msgstr "Suite OCRA"

msgid "OCRA token rollout failed! Please retry"
msgstr "Lancio del token OCRA fallito! Riprova"

msgid "OCRA2 - challenge/response Token"
msgstr "OCRA2 - token challenge/risposta"

msgid "OCRA2 Login"
msgstr "Login OCRA2"

msgid "OCRA2 Token"
msgstr "Token OCRA2"

msgid "OCRA2 challenge timeout"
msgstr "Attesa per challenge OCRA2"

msgid "OCRA2 key"
msgstr "Chiave OCRA2"

msgid "OCRA2 token settings"
msgstr "Impostazioni token OCRA2"

msgid "OK"
msgstr "OK"

#, fuzzy
msgid "OTP"
msgstr "HOTP"

msgid "OTP Digits"
msgstr "Cifre OTP"

msgid "OTP Length"
msgstr "Lunghezza OTP"

msgid "OTP PIN"
msgstr "PIN OTP"

msgid "OTP PIN and OTP value"
msgstr "PIN OTP e valore OTP"

msgid "OTP Value: "
msgstr "Valore OTP: "

msgid "OTP digits"
msgstr "Cifre OTP"

msgid "OTP length"
msgstr "Lunghezza OTP"

msgid "OTP seed"
msgstr "Seme OTP"

msgid "OTP value"
msgstr "Valore OTP"

msgid "OTP values"
msgstr "Valori OTP"

msgid "OTP values for token "
msgstr "Valori OTP per token "

msgid "OTPAuth Url"
msgstr "OTPAuth Url"

msgid "Ok"
msgstr "Ok"

#, fuzzy
msgid "Old password"
msgstr "Password Bind"

msgid "Or you can scan the QR code below your iPhone to import the secret."
msgstr ""
"In alternativa scansiona il codice QR con l'iPhone per importare il profilo."

msgid "Otp Value"
msgstr "Valore OTP"

msgid "Our newsletter covers:"
msgstr "La nostra newsletter tratta:"

msgid "Override authentication client"
msgstr "Sovrascrive client di autenticazione"

msgid "PIN (again)"
msgstr "PIN (ripetere)"

msgid "PIN set successfully"
msgstr "PIN impostato con successo"

msgid "PIN type"
msgstr "Tipo di PIN"

msgid "PSKC Key File"
msgstr "File PSKC"

msgid "Page to export"
msgstr "Pagina da esportare"

msgid "Pairing URL"
msgstr "URL unificato"

msgid "Parameters:"
msgstr "Parametri:"

msgid "Pass on user no token"
msgstr "Consente l'accesso se l'utente non dispone di token"

msgid "Pass on user not found"
msgstr "Consenti l'accesso se l'utente non esiste"

msgid "Password"
msgstr "Password"

#, fuzzy
msgid "Password format:"
msgstr "Password"

#, fuzzy
msgid "Password was successfully changed"
msgstr "generato con successo!"

msgid "Permitted formats are bcrypt, SHA256crypt and SHA512crypt"
msgstr ""

msgid "Phone"
msgstr "Telefono"

msgid "Phone number"
msgstr "Numero di cellulare"

msgid "Please choose the csv file containing the users to import"
msgstr ""

msgid "Please choose the policy file"
msgstr "Seleziona un file di criteri"

msgid "Please choose the token file"
msgstr "Seleziona un file token"

msgid "Please choose your support and subscription file"
msgstr "Selezionare un file di supporto e abbonamento"

msgid ""
"Please enter a valid RADIUS server specification. It needs to be of the form "
"<name_or_ip>:<port>"
msgstr ""
"Inserisci una specifica server RADIUS valida che soddisfi la forma "
"<name_or_ip>:<port>"

msgid ""
"Please enter a valid URL for the LinOTP server. It needs to start with "
"http:// or https://"
msgstr ""
"Inserisci un URL valido per il server LinOTP. Deve iniziare con http:// o "
"https://"

msgid ""
"Please enter a valid init secret. It may only contain numbers and the "
"letters A-F."
msgstr ""
"Inserire un seme di inizializzazione valido. Deve contenere solo numeri e "
"lettere da A a F."

msgid ""
"Please enter a valid phone number. It may only contain numbers and + or /."
msgstr ""
"Inserisci un numero di telefono valido. Può contenere solo cifre con  +  o /."

msgid ""
"Please enter a valid remote server specification. It needs to be of the form "
"http://server or https://server"
msgstr ""
"Inserisci una specifica Remote Server valida che soddisfi la forma http://"
"server o https://server"

msgid "Please enter or copy the OCRA2 key."
msgstr "Inserisci o copia la chiave OCRA2."

msgid ""
"Please enter or copy the init-secret, that was generated by your app and the "
"PIN you are using on your phone."
msgstr ""
"Inserisci il codice di inizializzazione generato dall'app e il PIN "
"utilizzato sul telefono."

msgid "Please enter the mobile phone number for the SMS token"
msgstr "Inserisci il numero di cellulare per il token SMS"

#, fuzzy
msgid "Please enter the mobile phone number for the Voice token"
msgstr "Inserisci il numero di cellulare per il token SMS"

msgid ""
"Please enter the serial number of the token with the existing PIN and the "
"serial number of the token, that should get the same PIN."
msgstr ""
"Inserisci il numero di serie del token con il PIN esistente e il numero di "
"serie del token a cui deve essere trasferito il nuovo PIN."

#, fuzzy
msgid "Please enter your otp"
msgstr "Inserisci la chiave OCRA."

msgid "Please have a look at each of the forms for more details."
msgstr ""
"Verificare le singole impostazioni di configurazione per maggiori dettagli."

msgid "Please scan the provided qr code"
msgstr ""

msgid ""
"Please scan the qr code and submit your response or enter the otp value in "
"the form below."
msgstr ""
"Scansiona il codice qr e invia la tua risposta o inserisci il valore otp nel "
"modulo in  basso."

msgid "Please select at least one UserIdResolver from the list"
msgstr "Seleziona almeno un UserIdResolver dalla lista"

msgid "Please select at least one resolver from the resolver list."
msgstr "Seleziona almeno un resolver dalla lista dei resolver."

msgid "Please select only one user."
msgstr "Seleziona solo un utente."

msgid "Please select the token first."
msgstr "Seleziona prima un token."

msgid "Please specify the server, the secret and the username"
msgstr "Specifica il server, il codice e il nome utente"

msgid "Policies"
msgstr "Criteri"

#, python-format
msgid "Policy %s must have a value"
msgstr "Il criterio %s deve avere un valore"

#, python-format
msgid "Policy check failed. You are not allowed to %s system config."
msgstr ""
"Richiesta non consentita per il criterio. Non è possibile configurare il "
"sistema %s."

msgid "Policy deleted."
msgstr "Criterio eliminato."

msgid "Policy import result"
msgstr "Risultato dell'importazione criteri"

msgid "Policy name"
msgstr "Nome criterio"

msgid "Policy name is not defined!"
msgstr "Il nome del criterio non è definito!"

msgid "Policy pushtoken_challenge_callback_url must have a value"
msgstr "Il criterio pushtoken_challenge_callback_ur deve avere un valore"

msgid "Policy pushtoken_pairing_callback_url must have a value"
msgstr "Il criterio pushtoken_pairing_callback_url  deve avere un valore"

msgid "Policy set."
msgstr "Criterio salvato."

msgid "Port"
msgstr "Porta"

msgid "PrependPin"
msgstr "PrependPin"

msgid "Preset AD"
msgstr "Preallocazioni AD"

msgid "Preset Active Directory"
msgstr "Pre-allocazioni per Active Directory"

msgid "Preset LDAP"
msgstr "Pre-allocazioni LDAP"

msgid "Professional LinOTP support and enterprise subscription"
msgstr "Supporto e abbonamento LinOTP professionale per le aziende"

msgid "Protect your token with a static PIN"
msgstr "Proteggi i tuoi token tramite un PIN fisso"

msgid "Protect your token with a static pin"
msgstr "Proteggi il tuo token con un pin fisso"

#, python-format
msgid "Provider %s deleted"
msgstr "Provider %s eliminato"

#, python-format
msgid "Provider %s set as default"
msgstr "Provider %s  impostato di default"

msgid "Provider Config"
msgstr "Configurazione provider"

msgid "Provision your OATH Token"
msgstr "Registrare token OATH"

msgid "Provision your OATH soft token"
msgstr "Srotolare il token OATH"

msgid "Provision your soft token in LinOTP"
msgstr "Creare Softtoken in LinOTP"

msgid "Public key certificate"
msgstr "Certificato chiave pubblico"

msgid "Push Provider"
msgstr "Provider Push"

msgid "Push Provider Config"
msgstr "Configurazione provider push"

msgid "Push Provider Configuration"
msgstr "Configurazione del provider Push"

msgid "Push Provider: create and edit"
msgstr "Provider Push: crea e modifica"

msgid "PushToken"
msgstr "Push Token"

msgid "PushToken - challenge/response Token"
msgstr "Push Token - Token challenge/risposta "

msgid "PushToken Settings"
msgstr "Impostazioni Push Token"

msgid ""
"QR-Code for installing the token in OATH compatible Soft Tokens (FreeOTP, "
"Google Authenticator and other tokens using the 'otpauth:/' syntax)."
msgstr ""
"Codice QR per l'installazione in varie applicazioni OATH Softtoken (FreeOTP, "
"Google Authenticator e altri token che supportano la sintassi 'otpauth://'."

msgid "QR-Code for installing the token in the 'OATH Token' app for iOS."
msgstr "Codice QR per l'installazione del token nell'app 'OATH Token' per iOS."

msgid "QRToken"
msgstr "QRToken"

msgid "QRToken - challenge/response Token"
msgstr "ORToken - token challenge/risposta"

msgid "QRToken Certificate"
msgstr "Certificato QRToken"

msgid "QRToken Pairing Url"
msgstr "QRToken unito all'Url"

msgid "QRToken Settings"
msgstr "Impostazioni QRToken"

msgid "RADIUS Token"
msgstr "RADIUS Token"

msgid "RADIUS server"
msgstr "Server RADIUS"

msgid "RADIUS shared secret"
msgstr "codice RADIUS condiviso"

msgid "RADIUS token"
msgstr "Token RADIUS"

msgid "RADIUS token settings"
msgstr "Impostazioni RADIUS token"

msgid "RADIUS user"
msgstr "Utente RADIUS"

msgid "Realm"
msgstr "Realm"

msgid "Realm created"
msgstr "Realm inserito"

msgid "Realm deleted"
msgstr "Realm eliminato"

msgid "Realm name"
msgstr "nome Realm"

msgid "Realms"
msgstr "Realm"

msgid ""
"Regexp error in realm. You need to select ONE realm to set it as default."
msgstr ""
"Errore nell'espressione regolare del Realm. Seleziona solo un Realm per "
"farlo diventare Realm di default."

msgid "Register SMS"
msgstr "Registra SMS"

msgid "Register mOTP"
msgstr "Registra mOTP"

msgid "Register your SMS OTP Token / mobileTAN"
msgstr "Registra il token SMS OTP / mobileTAN"

msgid "Register your mOTP Token"
msgstr "Registrare il tuo token OTP"

msgid "Remote OTP len"
msgstr "Lunghezza OTP remoto"

msgid "Remote Token"
msgstr "Remote Token"

msgid "Remote realm"
msgstr "Ambito remoto"

msgid "Remote resolver"
msgstr "Resolver remoto"

msgid "Remote serial"
msgstr "Numero seriale remoto"

msgid "Remote server"
msgstr "Remote Server"

msgid "Remote token"
msgstr "Token remoto"

msgid "Remote token settings"
msgstr "Impostazioni Remote Token"

msgid "Remote user"
msgstr "Utente remoto"

msgid "Remote user UserIdResolver"
msgstr "UserIdResolver dell'utente remoto"

msgid "Remote user realm"
msgstr "Ambiot dell'utente remoto"

msgid "Reset Failcounter"
msgstr "Resettare contatore errori"

msgid "Reset OTP PIN"
msgstr "Resettare PIN OTP"

msgid "Reset mOTP PIN"
msgstr "Resettare PIN mOTP"

msgid "Resolver"
msgstr "Resolver"

msgid "Resolver Lookup Caching"
msgstr "Resolver Lookup Caching"

msgid "Resolver deleted successfully"
msgstr "Il Resolver è stato eliminato con successo"

msgid "Resolver name"
msgstr "Nome resolver"

msgid "Resolver name:"
msgstr "Nome resolver:"

#, fuzzy
msgid "Resolver:"
msgstr "Resolver"

msgid "Result path:"
msgstr "Percorso risultati:"

msgid "Resync"
msgstr "Sincronizza"

msgid "Resync OTP Token"
msgstr "Sincronizzare token OTP"

msgid "Resync Token"
msgstr "Sincronizzare Token"

msgid "Resynced token successfully"
msgstr "Il token è stato sincronizzato con successo."

msgid "Resyncing of token failed"
msgstr "La risincronizzazione del token non è riuscita."

msgid "Return SAML attributes"
msgstr "Restituire attributi SAML"

msgid "SMS OTP"
msgstr "SMS OTP"

msgid "SMS Provider"
msgstr "Provider SMS"

msgid "SMS Provider Config"
msgstr "Configurazione provider SMS"

msgid "SMS Provider: create and edit"
msgstr "Provider SMS: crea e modifica"

msgid "SMS Token"
msgstr "Token SMS"

msgid "SQL"
msgstr "SQL"

msgid "SQL Resolver"
msgstr "Resolver SQL"

msgid "SQL config contains errors"
msgstr "Configurazione SQL contiene errori"

msgid "SQL config seems to be OK! Number of users found"
msgstr "Configurazione SQL sembra OK! Numero di utenti trovati"

msgid "SafeNet/ Aladdin XML"
msgstr "SafeNet/ Aladdin XML"

msgid "Sales hotline: "
msgstr "Linea diretta vendite:"

msgid "Save"
msgstr "Salva"

msgid "Save Config"
msgstr "Salvataggio configurazione"

#, fuzzy
msgid "Save config"
msgstr "Salvataggio configurazione"

msgid "Scan the QR code and comfirm on your mobile or submit below"
msgstr ""

#, fuzzy
msgid "Scan the challenge and get your OTP:"
msgstr "Effettuare la scansione della challenge e ottieni il valore OTP:"

msgid "Scan your challenge and get your OTP:"
msgstr "Effettuare la scansione della challenge e ottieni il valore OTP:"

msgid "Scope"
msgstr "Area"

msgid "Searchfilter"
msgstr "Filtro di ricerca"

msgid "Select Push Token: "
msgstr "Seleziona il Push Token: "

msgid "Select QRToken: "
msgstr "Seleziona il QRToken: "

#, fuzzy
msgid "Select resolver"
msgstr "Eliminazione il resolver"

msgid "Selected Token"
msgstr "Token selezionato"

#, fuzzy
msgid "Selected Tokens"
msgstr "Token selezionato"

msgid "Selected User"
msgstr "Utente selezionato"

msgid "Selection of more than one user is not supported!"
msgstr "La selezione di più di un utente non è supportata!"

msgid ""
"SelfService token test\n"
"\n"
" Token: {0}\n"
"Serial:{1}\n"
"User: {2}"
msgstr ""

#, fuzzy
msgid "Selfservice Home"
msgstr "Portale auto-gestione"

msgid "Selfservice Portal"
msgstr "Portale auto-gestione"

msgid "Selfservice portal"
msgstr "Portale auto-gestione"

msgid "Serial"
msgstr "Numero di serie"

msgid "Serial Number"
msgstr "Numero di serie"

msgid "Serial Number, Seed, Type, Ocra Suite"
msgstr "Numero di serie, seed, tipo, Suite OCRA"

msgid "Serial number, Seed, Type, OTP length, Time step"
msgstr "Numero di serie, seed, tipo, lunghezza OTP, step temporale"

msgid "Serialnumber of new Token"
msgstr "Numero di serie del nuovo token OTP"

msgid "Server"
msgstr "Server"

msgid "Server Configuration"
msgstr "Configurazione del server"

msgid "Server-URI"
msgstr "URI Server"

msgid "Server-URI:"
msgstr "URI Server:"

msgid "Set Default"
msgstr "Impostare come Realm predefinito"

#, fuzzy
msgid "Set Expiration"
msgstr "Data di scadenza"

msgid "Set PIN"
msgstr "Imposta il PIN"

msgid "Set Policy"
msgstr "Salvare criterio"

msgid "Set Realm"
msgstr "Impostare Tokenrealm"

msgid "Set Support and Subscription"
msgstr "Registrazione supporto e abbonamento"

#, fuzzy
msgid "Set Token Expiration"
msgstr "Data di scadenza"

msgid "Set Token Realm"
msgstr "Imposta Token Realm"

msgid "Set as default"
msgstr "Impostare come predefinito"

msgid "Set maximum usage limits for the entire token lifetime."
msgstr ""

msgid "Set the period of time where the token is enabled."
msgstr ""

msgid "Settings"
msgstr "Impostazioni"

msgid "Signature"
msgstr "Firma"

msgid "Simple Pass Token"
msgstr "Simple Pass Token"

msgid "Simple Password Token"
msgstr "Token password semplice"

msgid "Sizelimit"
msgstr "Limite di dimensione"

msgid "Skip first line (header information)"
msgstr ""

msgid ""
"Specify if the target token fail counter should be incremented / resets or "
"not"
msgstr ""
"Specifica se il token fail counter di destinazione deve essere "
"incrementato / reimpostato o meno"

msgid "Specify the hashlib to be used. Can be sha1 (1) or sha2-256 (2)."
msgstr "Specifica l'hashlib da utilizzare. Può essere sha1 (1) o sha2-256 (2)."

msgid "Specify the otplen to be used. Can be 6 or 8 digits."
msgstr ""
"Specifica la lunghezza OTP da utilizzare. Può essere di 6 o 8 caratteri."

msgid "Split at @ sign (splitAtSign)"
msgstr "Separazione nel carattere @ (splitAtSign)"

#, fuzzy
msgid "Static Password Token"
msgstr "Token password semplice"

#, fuzzy
msgid "Static Password Token Settings"
msgstr "Token password semplice"

msgid "Submit a challenge:"
msgstr "Inserire una challenge:"

msgid "Submit response:"
msgstr "Invia challenge:"

#, fuzzy
msgid "Subscribe"
msgstr "Abbonamento"

msgid "Subscribe to newsletter"
msgstr "Abbonati alla newsletter"

msgid "Subscription"
msgstr "Abbonamento"

msgid "Success"
msgstr "Successo"

msgid "Successful"
msgstr "Completato con successo"

msgid "Summary"
msgstr "Sommario"

msgid "Support Contact"
msgstr "Contatta il supporto"

msgid "Support and Subscription"
msgstr "Supporto e abbonamento"

msgid "Support for HTTP_FORWARDED"
msgstr "Supporto per HTTP_FORWARDED"

msgid "Support for HTTP_X_FORWARDED_FOR"
msgstr "Supporto per HTTP_X_FORWARDED_FOR"

msgid "Support license installed successfully."
msgstr "La licenza di supporto è stata installata correttamente."

msgid "Support not available, your product is unlicensed"
msgstr "Supporto non valido, il tuo prodotto non ha la licenza"

msgid "Support subscription import result"
msgstr "Risultato della registrazione di supporto"

msgid "Surname"
msgstr "Cognome"

msgid "Sync Window"
msgstr "Finestra sincronizzazione"

msgid "System Config"
msgstr "Configurazione di sistema"

msgid "TOTP Token"
msgstr "Token TOTP"

msgid "TOTP token settings"
msgstr "Impostazioni token TOTP"

msgid "Tagespasswort Token File"
msgstr "File token password giornaliera"

msgid "Target realm"
msgstr "Realm di destinazione"

msgid "Test HTTP Server connection"
msgstr "Test sulla connessione server HTTP"

msgid "Test LDAP Server connection"
msgstr "Testare la connessione LDAP Server"

msgid "Test LDAP connection"
msgstr "Testare la connessione LDPA"

msgid "Test SQL connection"
msgstr "Testare la connessione SQL"

msgid "Testing connection ..."
msgstr "Test di connessione ..."

msgid "Testing connection ... "
msgstr "Test di connessione ... "

msgid "Testing connections..."
msgstr "Test della connessione LDAP..."

msgid "Text delimiter:"
msgstr ""

msgid "Thank you for using LinOTP"
msgstr "Grazie per aver usato LineOTP"

msgid "Thank you for your interest in our products."
msgstr "Grazie per l'interesse mostrato per i nostri prodotti."

#, python-format
msgid "The %s dialog contains unsaved changes."
msgstr "Il dialogo %s contiene modifiche non salvate."

msgid "The /validate/samlcheck controller will also return user attributes"
msgstr ""
"Il controller /validate/samlcheck restituisce gli attributi utente aggiuntivi"

msgid ""
"The :time step: defines the granularity of the time in seconds that is used "
"in the HMAC algorithm."
msgstr ""
"La :fase temporale: definisce la granularità del tempo in secondi utilizzati "
"nell'algoritmo HMAC."

msgid "The Google Authenticator supports only 6 digits and SHA1 hashing."
msgstr "Il Google Authenticator supporta solo 6 cifre e l'algoritmo SHA1 hash."

msgid ""
"The Google Authenticator supports only 6 digits, SHA1 hashing and time step "
"30."
msgstr ""
"Il Google Authenticator supporta solo 6 cifre, l'algoritmo hash SHA1 e una "
"fase temporale di 30 secondi."

msgid "The OATH token seed for installing the token using manual input."
msgstr "Seed OATH Token per l'inserimento manuale."

msgid "The OTP value of the Token to assign"
msgstr "Valore OTP del token che si desidera assegnare"

msgid ""
"The PIN can either be verified on this local LinOTP server or forwarded to "
"the RADIUS server"
msgstr ""
"Il PIN può essere verificato sul server locale LinOTP o trasmesso al server "
"RADIUS"

msgid ""
"The PIN can either be verified on this local LinOTP server or forwarded to "
"the remote server"
msgstr ""
"Il PIN può essere verificato qui sul server locale LinOTP o trasmesso al "
"server remoto"

msgid ""
"The PIN can either be verified on this local LinOTP server or on the RADIUS "
"server"
msgstr ""
"Il PIN può essere verificato sul server locale LinOTP o trasmesso al server "
"RADIUS"

msgid ""
"The PIN can either be verified on this local LinOTP server or on the remote "
"LinOTP server"
msgstr ""
"Il PIN può essere verificato su questo server locale LinOTP o sul server "
"remoto"

msgid ""
"The PIN can either be verified on this local LinOTP server or on the remote "
"server"
msgstr ""
"Il PIN può essere verificato qui sul server locale LinOTP o sul server remoto"

#, python-format
msgid "The PIN contains digits, although it should not! (%s)"
msgstr "Il PIN contiene cifre, anche se non dovrebbe essere così! (%s)"

#, python-format
msgid "The PIN contains letters, although it should not! (%s)"
msgstr "Il PIN contiene lettere, anche se non dovrebbe essere così! (%s)"

#, python-format
msgid "The PIN contains other characters, although it should not! (%s)"
msgstr ""
"Il PIN contiene altri caratteri, anche se non dovrebbe essere così! (%s)"

#, python-format
msgid "The PIN contains special characters, although it should not! (%s)"
msgstr ""
"Il PIN contiene caratteri speciali, anche se non dovrebbe essere così! (%s)"

msgid "The Simple Pass token will not require any one time password component."
msgstr ""
"Il Simple Pass Token non comprende alcuna parte della password da utilizzare "
"una sola volta."

msgid ""
"The UID (unique identifier) for your LDAP objects - could be DN, GUID or "
"entryUUID (LDAP) or objectGUID (Active Directory)"
msgstr ""
"L'UID (identificatore unico) per gli oggetti LDAP, potrebbe essere DN, GUID "
"o entryUUID (LDAP) o objectGUID (Active Directory)."

msgid ""
"The action that should be allowed. These are actions like: enrollSMS, "
"enrollMOTP...The actions may be comma separated."
msgstr ""
"Azione da consentire. Si tratta di azioni come 'enrollSMS', 'enrollMOTP' ... "
"Le azioni sono separate da virgole."

msgid "The entered PINs do not match!"
msgstr "Le password inserite non sono uguali!"

#, fuzzy
msgid ""
"The expiration of the resolver lookup caching in seconds or as duration "
"format for days, hours and minutes: >1d 3h 4m<"
msgstr "La scadenza del resolver lookup caching in secondi"

#, fuzzy
msgid ""
"The expiration of the user lookup caching in seconds or as duration format "
"for days, hours and minutes: >1d 3h 4m<"
msgstr "La scadenza del resolver lookup caching in secondi"

msgid "The following Tokens will be unassigned from the their users:"
msgstr "Le assegnazioni dei seguenti token vengono rimosse:"

msgid ""
"The following tokens will be permanently deleted and can not be recovered."
msgstr ""
"I seguenti token vengono eliminati in modo permanente e non possono essere "
"ripristinati."

msgid ""
"The hmac algorithm could be controlled by the following settings. Make sure "
"that these settings match your hardware token or software token capabilities."
msgstr ""
"L'algoritmo hmac può essere influenzato dalle seguenti impostazioni. "
"Assicurarsi che queste impostazioni corrispondano alle capacità dei token "
"hardware o dei token software."

msgid ""
"The ip address of the trusted forwarding proxy, which provides the "
"REMOTE_ADDR."
msgstr ""
"L'indirizzo IP della proxy sicura in arrivo, che fornisce la REMOTE_ADDR."

#, python-format
msgid ""
"The maximum allowed number of tokens for the realm %s was reached. You can "
"not init any more tokens. Check the policies scope=enrollment, "
"action=tokencount."
msgstr ""
"È stato raggiunto il numero massimo di token per l'realm %s. Non è più "
"possibile inizializzare altri token. Verifica il criterio scope=enrollment, "
"action=tokencount."

#, python-format
msgid ""
"The maximum number of allowed tokens in realm %s is exceeded. Check policy "
"tokencount!"
msgstr ""
"Il numero massimo di token per l'realm %s è stato superato. Verifica il "
"criterio tokencount!"

#, fuzzy, python-format
msgid ""
"The maximum number of allowed tokens of type %s per user is exceeded. Check "
"the policies scope=enrollment, action=maxtoken%s"
msgstr ""
"È stato raggiunto il numero massimo di token per utente. Verifica il "
"criterio scope=enrollment, action=tokencount"

msgid ""
"The maximum number of allowed tokens per user is exceeded. Check the "
"policies scope=enrollment, action=maxtoken"
msgstr ""
"È stato raggiunto il numero massimo di token per utente. Verifica il "
"criterio scope=enrollment, action=tokencount"

msgid "The name of the policy"
msgstr "Nome del criterio"

#, fuzzy
msgid "The name of the policy may only contain the characters  a-zA-Z0-9_."
msgstr "Il nome del criterio può contenere solo i caratteri a-zA-Z0-9_."

msgid "The name of the policy must not be empty"
msgstr "Il nome del criterio non può essere vuoto"

msgid "The passwords do not match!"
msgstr "Le password non sono uguali!"

msgid "The policy settings do not allow you to issue this request!"
msgstr "Le impostazioni dei criteri impediscono questa richiesta!"

msgid "The policy settings do not allow you to request a serial by OTP!"
msgstr "I criteri non consentono di chiedere il numero di serie tramite OTP!"

msgid ""
"The provided PIN does not contain any letters. Check policy otp_pin_contents."
msgstr ""
"Il PIN inserito non contiene lettere. Verifica il criterio otp_pin_contents."

msgid ""
"The provided PIN does not contain any numbers. Check policy otp_pin_contents."
msgstr ""
"Il PIN inserito non contiene numeri. Verifica il criterio otp_pin_contents."

msgid ""
"The provided PIN does not contain any other characters. It should contain "
"some of these characters that are not contained in letters, digits and the "
"defined special characters. Check policy otp_pin_contents."
msgstr ""
"Il PIN inserito non contiene altri caratteri. Dovrebbe contenere alcuni di "
"questi caratteri che non sono né lettere, né cifre, né caratteri speciali. "
"Verifica il criterio otp_pin_contents."

msgid ""
"The provided PIN does not contain any special characters. It should contain "
"some of these characters like .: ,;-_<>+*~!/()=?$. Check policy "
"otp_pin_contents."
msgstr ""
"Il PIN inserito non contiene caratteri speciali. Dovrebbe contenere alcuni "
"dei seguenti caratteri speciali .: ,;-_<>+*~!/()=?$. Verifica il criterio "
"otp_pin_content."

#, python-format
msgid ""
"The provided PIN does not contain characters of the group or it does "
"contains characters that are not in the group %s"
msgstr ""
"Il PIN inserito non è costituito da caratteri del gruppo o contiene "
"caratteri che non sono presenti nel gruppo %s"

#, python-format
msgid ""
"The provided PIN is too long. It should not be longer than %i characters."
msgstr ""
"Il PIN inserito è troppo lungo. Deve contenere al massimo %i caratteri."

#, python-format
msgid "The provided PIN is too short. It should be at least %i characters."
msgstr "Il PIN inserito è troppo breve. Deve contenere almeno %i caratteri."

msgid "The realm the policy applies to"
msgstr "Realm per il quale vale il criterio"

#, fuzzy
msgid "The resolver  was successfully updated."
msgstr "Il token è stato registrato con successo "

#, python-format
msgid "The serial %s does not belong to user %s@%s"
msgstr "Il numero di serie %s non appartiene all'utente %s@%s"

msgid ""
"The subject that will be send via email for an email token. Use <otp> and "
"<serial> as parameters."
msgstr ""
"Il testo che viene inviato tramite e-mail per un token e-mail. Usa parametri "
"<opt> e <serial>."

msgid "The temporary token can be used till the end date."
msgstr "Il token temporaneo può essere utilizzato fino alla data di scadenza."

msgid ""
"The text that will be send via email for an email token. Use <otp> and "
"<serial> as parameters."
msgstr ""
"Il testo e-mail che viene inviato tramite e-mail per un token e-mail. Usa i "
"parametri <opt> e <serial>."

msgid ""
"The time in which the two successive OTP values need to be entered (in "
"seconds)"
msgstr ""
"Il tempo (in secondi) in cui due valori OTP successivi devono essere "
"inseriti."

msgid "The time on which the policy should be applied"
msgstr "Periodo per il quale deve valere il criterio"

msgid "The token belongs to "
msgstr "Il token appartiene a "

msgid "The token is already assigned to another user."
msgstr "Il token è già assegnato a un altro utente."

msgid "The token seed is the password"
msgstr ""

msgid ""
"The token seed is the secret that is used in the hmac algorithm to make your "
"token unique. So please take care!"
msgstr ""
"Il seme token è il segreto che viene utilizzato nell'algoritmo hmac e rende "
"unico il token. Prestare attenzione!"

msgid ""
"The token was lost? You may enroll a temporary token and automatically "
"disable the lost token."
msgstr ""
"Il token è stato perso? È possibile srotolare un nuovo token temporaneo. Il "
"token perduto viene disattivato automaticamente."

msgid "The token will be enrolled for user"
msgstr "Srotolamento del token per l'utente"

#, fuzzy
msgid "The token you want to assign is not contained in your realm!"
msgstr "Il token che desideri assegnare non è nel tuo realm!"

#, python-format
msgid "The tokentype '%s' could not be found."
msgstr "Il tipo di token '%s'non è stato trovato."

msgid "The upload of your support and subscription license failed: "
msgstr "Il caricamento del file di supporto e abbonamento è fallito: "

msgid ""
"The user import from the selected file would result in the     following "
"changes. If results are as expected, you have to complete     the import by "
"confirming the changes."
msgstr ""

msgid "The user or usergroup the policy should apply to"
msgstr "Utenti di un gruppo per i quali vale il criterio"

msgid ""
"The users of the csv file will update an existing or populate a new managed "
"resolver. The target resolver has to be added to a realm after the import."
msgstr ""

msgid ""
"The users will not be able to authenticate with this token anymore. Are you "
"sure?"
msgstr ""
"Gli utenti non saranno più in grado di effettuare l'autenticazione usando "
"questo token. Procedere?"

msgid "There is an error in the realm name!"
msgstr "Errore nel nome Realm!"

#, python-format
msgid "There is no policy gettoken/max_count definable for the tokentype %r"
msgstr "Non esiste alcun criterio gettoken/maxcount per il tipo di token %r"

#, python-format
msgid ""
"There is no policy selfservice/max_count definable for the token type %s."
msgstr ""
"Non esiste alcun criterio che definiscaselfservice/max_count per il tipo di "
"token %s ."

#, python-format
msgid ""
"There is no policy selfservice/max_count defined for the tokentype %s in "
"realm %s."
msgstr ""
"Non esiste alcun criterio che definisca selfservice/max_count per il tipo di "
"token %s nell'realm %s."

msgid "Therefor please enter two OTP values."
msgstr "Immetti due valori OTP consecutivi."

msgid "This action is allowed by the following policy:"
msgstr "Questa azione è consentita dal seguente criterio:"

msgid "This action is not allowed by any policy!"
msgstr "Questa azione non è consentita da nessun criterio!"

msgid ""
"This is a comma-separated list of the LinOTP clients, for example a RADIUS "
"Server, which are allowed to pass their own clients IP-address as a "
"parameter. This modified address can then be used in policy definitions."
msgstr ""

msgid ""
"This is the LinOTP self service portal. You may login here with your "
"username and realm."
msgstr ""
"Questo è il portale di autogestione LinOTP. Qui è possibile effettuare il "
"login con username e Realm."

msgid "This is the default look ahead window for counter based tokens."
msgstr ""
"In questa finestra contatore viene cercato di default il valore OTP in "
"presenza di un nuovo token."

msgid "This is the default time shift of the server. This should be 0."
msgstr ""
"Corrisponde al normale ritardo temporale con cui vengono spostati l'orologio "
"del server e l'orologio del token. Deve essere 0."

msgid "This is the maximum allowed failed logins for a new enrolled token."
msgstr ""
"Questo è il numero massimo di tentativi di accesso non riusciti con un "
"token. Il token viene successivamente bloccato fino a quando il contatore "
"errori non viene nuovamente resettato manualmente."

msgid "This is the maximum concurrent challenges per OCRA2 Token."
msgstr ""
"Questo è il numero massimo di sfide simultanee OCRA2 che possono essere "
"richieste per un token OCRA2."

msgid ""
"This is the time LinOTP will calculate before and after the current time. A "
"reasonable value is 300."
msgstr ""
"Corrisponde al tempo che LinOTP calcolerà prima e dopo l'ora attuale. Un "
"valore ragionevole è 300."

msgid "This is the time step for time based tokens. Usually this is 30 or 60."
msgstr ""
"Corrisponde alla fase temporale per token basati sul tempo. Si tratta "
"solitamente di 30 o 60 secondi."

msgid "This realm is already the default realm."
msgstr "Questo Realm è già il Realm di default."

msgid ""
"This resets the mOTP PIN, which is the PIN that is entered in the motp "
"application on your phone."
msgstr ""
"Si resetta il PIN mOTP. Inserire questo PIN nell'applicazione mOTP sul "
"telefono."

msgid "This will automatically resync OTP counter of HMAC based tokens."
msgstr ""
"Questo tenta una risincronizzazione automatica di due valori OTP basati su "
"token."

msgid "This will increase the failcounter, if the user provided a wrong PIN."
msgstr ""
"Qui viene incrementato il contatore errori quando l'utente specifica un PIN "
"errato."

msgid ""
"This will prepend the PIN to the OTP value. Otherwise the PIN will be "
"appended."
msgstr ""
"Il PIN viene inserito prima del valore OTP. Diversamente il PIN viene "
"indicato dopo il valore OTP."

msgid "This will use the part right of an @-sign as realm"
msgstr "Questo utilizzerà la parte destra di un segno @ come realm"

msgid "Time"
msgstr "Tempo"

msgid "Time Shift"
msgstr "Ritardo temporale"

msgid "Time Step"
msgstr "Step temporale"

msgid "Time Window"
msgstr "Finestra temporale"

msgid "Time step"
msgstr "Fase temporale"

msgid "Timebased eToken can use a different start date"
msgstr "L'eToken basato sul tempo può usare una data d'inizio diversa"

msgid "Timeout"
msgstr "Timeout"

msgid "Timeout (sec)"
msgstr "Timeout (sec)"

msgid ""
"To install the token on your mobile device, scan the QR code below with your "
"soft token app or follow the link"
msgstr ""
"Per installare il token nel proprio dispositivo mobile, eseguire la "
"scansione del QRCode sottostante o seguire il link."

msgid "To resolver"
msgstr "al resolver"

msgid "To token"
msgstr "al Token"

msgid "To verify your result enter the OTP value into the form below."
msgstr "Inserisci il valore OTP per la verifica dei risultati."

msgid "Token Config"
msgstr "Configurazione Token"

msgid "Token ID"
msgstr "ID Token"

msgid "Token Info"
msgstr "Info Token"

msgid "Token PIN:"
msgstr "PIN del token:"

#, fuzzy
msgid "Token Password:"
msgstr "Password Bind"

msgid "Token Pin:"
msgstr "Pin del token:"

msgid "Token Seed:"
msgstr "Seme Token:"

msgid "Token Settings:"
msgstr "Impostazioni token:"

msgid "Token Type"
msgstr "Tipo di token"

msgid "Token View"
msgstr "Visualizzazione Token"

msgid "Token assigned successfully"
msgstr "Token assegnato con successo"

msgid "Token deleted successfully"
msgstr "Token eliminato con successo"

msgid "Token description"
msgstr "Descrizione token"

msgid "Token disabled successfully"
msgstr "Token disattivato con successo"

msgid "Token enabled successfully"
msgstr "Token attivato con successo"

msgid "Token enrolled successfully "
msgstr "Il token è stato registrato con successo "

#, python-format
msgid ""
"Token enrolled successfully:\n"
" %s"
msgstr ""
"Il token è stato srotolato con successo:\n"
" %s"

msgid "Token enrolled. Use the old PIN with the new password."
msgstr ""
"Il token temporaneo è stato srotolato. L'utente deve utilizzare il vecchio "
"codice PIN insieme alla nuova password."

msgid "Token enrollment result"
msgstr "Risultato registrazione token"

msgid "Token import result"
msgstr "Risultato dell'importazione token"

msgid "Token resynced successfully"
msgstr "Il token è stato sincronizzato con successo"

msgid "Token seed:"
msgstr "Seme token:"

msgid "Token serial: "
msgstr "Numero di serie: "

#, fuzzy
msgid "Token settings"
msgstr "Impostazioni token:"

msgid "Token settings:"
msgstr "Impostazioni token:"

msgid "Token type"
msgstr "Tipo di token"

msgid "Token unassigned successfully"
msgstr "Assegnazione token cancellata con successo"

msgid "Tokens for user:"
msgstr "Token dell'utente:"

msgid "Tokentype Configuration"
msgstr "Configurazione dei tipi di token"

msgid "Tools"
msgstr "Strumenti"

msgid "Transaction-ID"
msgstr "ID della transazione"

msgid "Trusted Forwarding Proxy"
msgstr "Proxy sicura in arrivo"

msgid "Type"
msgstr "Tipo"

msgid "UID Type"
msgstr "Tipo UID"

msgid "URL for OATH token"
msgstr "URL per token OATH"

msgid "URL for OCRA2 token"
msgstr "URL per token OCRA2"

msgid "URL path:"
msgstr "Percorso URL:"

#, python-format
msgid ""
"Unable to delete - provider used in policies!\n"
"[%s]"
msgstr ""
"Impossibile cancellare - il provider è usato nei criteri!\n"
"[%s]"

#, python-format
msgid ""
"Unable to instantiate the resolver %r.Please verify configuration or "
"connection!"
msgstr ""
"Impossibile istanziare il resolver %r.Si prega di verificare la "
"configurazione o la connessione!"

msgid "Unassign"
msgstr "Annulla assegnazione"

msgid "Unassign OTP Token"
msgstr "Cancellare l'assegnazione token OTP"

msgid "Unassign selected tokens?"
msgstr "Cancellare l'assegnazione del token selezionato?"

msgid "Unknown PIN type"
msgstr "Tipo di PIN sconosciuto"

#, fuzzy
msgid "Unknown error"
msgstr "Test di connessione LDAP"

#, python-format
msgid "Unknown method in selfservice: %s"
msgstr "Metodo sconosciuto nel portale di autogestione: %s"

#, python-format
msgid "Unknown provider! %r"
msgstr "Provider sconosciuto! %r"

msgid "Unknown server error occured"
msgstr "È avvenuto un errore di server sconosciuto"

msgid "Upload the eToken data file:"
msgstr "caricare file eToken .dat:"

msgid "Usage Count"
msgstr ""

msgid "User"
msgstr "Utente"

msgid "User ID"
msgstr "ID Utente"

msgid "User Lookup Caching"
msgstr "User Lookup Caching"

msgid "User View"
msgstr "Visualizzazione utente"

msgid "User is not allowed to set email address"
msgstr "L'utente non può impostare l'indirizzo e-mail"

msgid "User is not allowed to set phone number"
msgstr "L'utente non può impostare il numero di telefono"

msgid "User selection:"
msgstr "Selezione utente:"

#, fuzzy
msgid "User:"
msgstr "Utente"

msgid "UserId"
msgstr "ID Utente"

msgid "UserIdResolver"
msgstr "UserIdResolver"

msgid "UserIdResolvers"
msgstr "UserIdResolvers"

msgid "Userfilter"
msgstr "Filtro utenti"

msgid "Userlist"
msgstr "Lista utenti"

msgid "Username"
msgstr "Nome utente"

msgid ""
"Using the QR Code you can directly go to install the oath token on your "
"iPhone."
msgstr ""
"Con il codice QR è possibile installare direttamente l'applicazione "
"oathtoken sull'iPhone."

msgid "Valid from"
msgstr ""

#, fuzzy
msgid "Valid until"
msgstr "Fine del periodo di validità"

#, fuzzy
msgid "Validity Period"
msgstr "Fine del periodo di validità"

msgid "Validity end"
msgstr "Fine del periodo di validità"

msgid "Validity start"
msgstr "Inizio del periodo di validità"

msgid "Version"
msgstr "Versione"

msgid "View latest changelog"
msgstr "Visualizza ultimo registro challenge"

#, fuzzy
msgid "Voice Provider Config"
msgstr "Configurazione provider"

#, fuzzy
msgid "Voice Provider: create and edit"
msgstr "Provider e-mail: crea e modifica"

#, fuzzy
msgid "Voice Token"
msgstr "Vasco Token"

#, fuzzy
msgid "Voice provider configuration"
msgstr "Configurazione del provider e-mail"

#, fuzzy
msgid "Waiting for confirmation..."
msgstr "Errore durante il salvataggio della configurazione Realm"

msgid ""
"We are pleased that you are using LinOTP by KeyIdentity as your 2FA solution."
msgstr ""
"Ci fa piacere che tu stia usando LineOTP di KeyIdentity come soluzione 2FA."

msgid "We would be happy to receive your feedback about LinOTP."
msgstr "Saremo lieti di ricevere la tua opinione su LineOTP."

msgid "Welcome to LinOTP"
msgstr "Benvenuto su LinOTP"

#, fuzzy
msgid "Welcome to the LinOTP Selfservice Portal"
msgstr "Registrazione sul portale di autogestione LinOTP"

msgid "Welcome to your fresh LinOTP installation."
msgstr "Benvenuto sulla tua nuova installazione LineOTP."

msgid "When displaying Token information you may only select one single Token."
msgstr ""
"Se si desidera visualizzare informazioni sul token, selezionare un unico "
"token."

msgid "When retrieving the token type you may only select one single Token."
msgstr ""
"Se si desidera determinare il tipo di token, selezionare un unico token."

msgid "Where statement"
msgstr "Istruzione where"

msgid "Which type of resolver do you want to create?"
msgstr "Che tipo di UserIdResolver si desidera inserire?"

msgid "Will reset the fail counter when the user authenticated successfully"
msgstr ""
"Azzera il contatore errori dopo che l'utente si è collegato con successo con "
"questo token."

msgid ""
"With this dialog you can import users to create an internally managed user "
"resolver."
msgstr ""

msgid ""
"Within the self service portal you may reset the PINs of your tokens, assign "
"new tokens or resync your tokens."
msgstr ""
"Nel portale di autogestione si può ad esempio resettare il PIN del token, "
"srotolare nuovi token o sincronizzarli."

msgid "You are creating a new realm."
msgstr "Creare qui un nuovo Realm."

msgid ""
"You are going to assign a new token to you. Is this the correct serial: "
msgstr "Stai per assegnare un nuovo token. Il numero di serie è corretto?"

msgid "You can do this by inserting the YubiKey and simply push the button."
msgstr "È sufficiente collegare la YubiKey e premere il pulsante."

msgid ""
"You can either forward the OTP to a remote serial number or to a remote user."
msgstr ""
"L'OTP può essere trasmesso ad un numero di serie remoto o ad un utente "
"remoto."

msgid ""
"You can enter additional attributes, you defined in the user mapping in the "
"UserIdResolver. These attributes will be added to the CSV file."
msgstr ""
"È possibile inserire attributi aggiuntivi da includere nell'esportazione "
"CSV. Questi attributi devono essere definiti nel mapping degli attributi in "
"UserIdResolver."

msgid ""
"You can enter the corresponding values and the system will check, if there "
"is any matching policy for this scenario."
msgstr ""
"È possibile immettere i relativi valori ed il sistema verifica se esiste un "
"criterio adatto."

msgid "You can forward the OTP to a target serial number."
msgstr "Puoi inviare l'OTP ad un numero seriale target."

msgid "You can upload csv files with the following column order:"
msgstr ""

msgid "You do not have any rights in any realm! Check the policies."
msgstr "Non hai i diritti in tutti gli ambiti! Verifica i criteri."

msgid "You do not have system config read rights and not realm admin policies."
msgstr ""
"Non hai i diritti per leggere la configurazione del sistema e non hai i "
"criteri dell'amministrazione dell'realm."

#, python-format
msgid ""
"You do not have the administrative right to add tokens to realm %s. Check "
"the policies."
msgstr ""
"Non hai i diritti amministrativi per aggiungere token nell'realm %s. "
"Verifica i criteri."

#, python-format
msgid ""
"You do not have the administrative right to assign token %s. Check the "
"policies."
msgstr ""
"Non hai i diritti amministrativi per assegnare il token %s. Verifica i "
"criteri."

#, python-format
msgid ""
"You do not have the administrative right to copy PIN of token %s. Check the "
"policies."
msgstr ""
"Non hai i diritti amministrativi per copiare il PIN del token %s. Verifica i "
"criteri."

#, python-format
msgid ""
"You do not have the administrative right to copy user of token %s. Check the "
"policies."
msgstr ""
"Non hai i diritti amministrativi per copiare l'utente del token %s. Verifica "
"i criteri."

#, python-format
msgid ""
"You do not have the administrative right to disable token %s. Check the "
"policies."
msgstr ""
"Non hai i diritti amministrativi per disattivare il token %s. Verifica i "
"criteri."

#, python-format
msgid ""
"You do not have the administrative right to do this. You are missing a "
"policy scope=%s, action=%s"
msgstr ""
"Non hai i diritti amministrativi per procedere. Ti manca un criterio scope="
"%s, action=%s"

#, python-format
msgid ""
"You do not have the administrative right to enable token %s. Check the "
"policies."
msgstr ""
"Non hai i diritti amministrativi per attivare il token %s. Verifica i "
"criteri."

msgid ""
"You do not have the administrative right to enroll tokens. Check the "
"policies."
msgstr ""
"Non hai i diritti amministrativi per registrare token. Verifica i criteri."

msgid ""
"You do not have the administrative right to get serials by OTPs in this "
"realm!"
msgstr ""
"Non hai i diritti amministrativi per individuare il numero di serie in "
"questo realm tramite OTP!"

msgid ""
"You do not have the administrative right to get serials from this realm!"
msgstr ""
"Non hai i diritti amministrativi per richiedere i numeri di serie per "
"quest'realm!"

#, python-format
msgid ""
"You do not have the administrative right to get the token owner in realm "
"%s(%s)."
msgstr ""
"Non hai i diritti amministrativi per visualizzare il possessore di token "
"nell'realm %s(%s)."

#, fuzzy
msgid ""
"You do not have the administrative right to get token info in this realm!"
msgstr ""
"Non hai i diritti amministrativi per richiedere i numeri di serie per "
"quest'realm!"

#, python-format
msgid ""
"You do not have the administrative right to import token files to realm %s. "
"Check the policies."
msgstr ""
"Non hai i diritti amministrativi per importare file token nell'realm %s. "
"Verifica i criteri."

msgid ""
"You do not have the administrative right to import tokens. Check the "
"policies."
msgstr ""
"Non hai i diritti amministrativi per importare token. Verifica i criteri."

#, python-format
msgid ""
"You do not have the administrative right to init token %s of type %s to user "
"%s@%s. Check the policies."
msgstr ""
"Non hai i diritti amministrativi per inizializzare il token %s di tipo %s "
"per l'utente %s@%s. Verifica i criteri."

#, python-format
msgid "You do not have the administrative right to init token %s of type %s."
msgstr ""
"Non hai i diritti amministrativi per inizializzare il token %s di tipo %s."

#, python-format
msgid "You do not have the administrative right to list users in realm %s(%s)."
msgstr ""
"Non hai i diritti amministrativi per elencare utenti nell'realm %s(%s)."

#, python-format
msgid ""
"You do not have the administrative right to manage tools. You are missing a "
"policy scope=tools, action=%s"
msgstr ""
"Non hai i diritti amministrativi per gestire i tool. Manca un criterio "
"scope=tools, action=%s"

#, python-format
msgid ""
"You do not have the administrative right to remove token %s. Check the "
"policies."
msgstr ""
"Non hai i diritti amministrativi per eliminare il token %s. Verifica i "
"criteri."

#, python-format
msgid ""
"You do not have the administrative right to remove tokens from realm %s. "
"Check the policies."
msgstr ""
"Non hai i diritti amministrativi per eliminare i token nell'realm %s. "
"Verifica i criteri."

#, python-format
msgid ""
"You do not have the administrative right to reset token %s. Check the "
"policies."
msgstr ""
"Non hai i diritti amministrativi per resettare il token %s. Verifica i "
"criteri."

#, python-format
msgid ""
"You do not have the administrative right to resync token %s. Check the "
"policies."
msgstr ""
"Non disponi dei diritti amministrativi per sincronizzare il token %s. "
"Verifica i criteri."

#, python-format
msgid ""
"You do not have the administrative right to run the getotp workflow for "
"token %s. Check the policies."
msgstr ""
"Non hai i diritti amministrativi per avviare il processo di getotp per il "
"token %s. Verifica i criteri."

#, python-format
msgid ""
"You do not have the administrative right to run the losttoken workflow for "
"token %s. Check the policies."
msgstr ""
"Non hai i diritti amministrativi per avviare il processo di losttoken per il "
"token %s. Verifica i criteri."

#, python-format
msgid ""
"You do not have the administrative right to set MOTP PIN/ SC UserPIN for "
"token %s. Check the policies."
msgstr ""
"Non hai i diritti amministrativi per impostare il PIN MOTP / SC UserPIN per "
"il token %s. Verifica i criteri."

#, python-format
msgid ""
"You do not have the administrative right to set OTP PIN for token %s. Check "
"the policies."
msgstr ""
"Non hai i diritti amministrativi per impostare il PIN OTP per il token %s. "
"Verifica i criteri."

#, python-format
msgid ""
"You do not have the administrative right to set Smartcard PIN for token %s. "
"Check the policies."
msgstr ""
"Non hai i diritti amministrativi per impostare i PIN Smartcard per il token "
"%s. Verifica i criteri."

#, python-format
msgid ""
"You do not have the administrative right to set token properties for %s. "
"Check the policies."
msgstr ""
"Non hai i diritti amministrativi per impostare le caratteristiche token per "
"%s. Verifica i criteri."

#, python-format
msgid ""
"You do not have the administrative right to show status of token challenges "
"in realm %s(%s)."
msgstr ""
"Non hai i diritti amministrativi per visualizzare lo stato delle sfide token "
"nell'realm %s(%s)."

#, python-format
msgid ""
"You do not have the administrative right to unassign token %s. Check the "
"policies."
msgstr ""
"Non hai i diritti amministrativi per cancellare l'assegnazione del token %s. "
"Verifica i criteri."

#, fuzzy, python-format
msgid ""
"You do not have the administrative right to unpair token %s. Check the "
"policies."
msgstr ""
"Non hai i diritti amministrativi per cancellare l'assegnazione del token %s. "
"Verifica i criteri."

msgid ""
"You do not have the administrative right to view the audit trail. You are "
"missing a policy scope=audit, action=view"
msgstr ""
"Non hai i diritti amministrativi per visualizzare l'audit log. Manca un "
"criterio scope=audit, action=view"

#, python-format
msgid "You do not have the rights to see these realms: %r. Check the policies!"
msgstr ""
"Non hai i permessi per monitorare i seguenti ambiti: %r. Controlla termini e "
"condizioni!"

msgid "You entered invalid data. Please check all the Tabs!"
msgstr "Sono stati inseriti dati non validi. Verificare tutti i tab!"

msgid "You get your own API key from the yubico website "
msgstr "È possibile ottenere la chiave API sul sito yubico "

msgid ""
"You have defined UserIdResolvers. But you need to create at least one realm "
"that contains some of your UserIdResolvers. The realm Dialog will now open "
"to do this."
msgstr ""
"È stato definito UserIdResolver. Occorre però definire almeno un Realm per "
"poter assegnare token agli utenti. Aprire la finestra di dialogo Realm."

msgid "You may add realms by holding down Ctrl-Key and left-clicking."
msgstr ""
"È possibile aggiungere dei Realm tenendo premuto il tasto Ctrl e cliccando a "
"sinistra."

msgid "You may add resolvers by holding down Ctrl-Key and left-clicking."
msgstr ""
"È possibile aggiungere resolver tenendo premuto il tasto Ctrl e cliccando a "
"sinistra."

msgid ""
"You may either assign the token by entering the serial number or you can "
"enter an OTP value of the token and the system will try to identify the "
"token for you."
msgstr ""
"È possibile assegnare un token inserendo direttamente il numero di serie, "
"oppure determinando e quindi assegnando il token tramite un valore OTP."

msgid "You may get OTP values for token:"
msgstr "Per questo token è possibile richiedere i valori OTP:"

#, python-format
msgid ""
"You may not enable any more tokens in realm %s. Check the policy 'tokencount'"
msgstr ""
"Non puoi attivare ulteriori token nell'realm %s. Verifica il criterio "
"'tokencount'"

msgid ""
"You may not enable any more tokens. Your maximum token number is reached!"
msgstr ""
"Non puoi attivare ulteriori token. Hai raggiunto il numero massimo di token!"

msgid ""
"You may not enroll any more tokens. Your maximum token number is reached!"
msgstr ""
"Non puoi registrare altri token. Hai raggiunto il numero massimo di token!"

#, python-format
msgid ""
"You may not put any more tokens in realm %s. Check the policy 'tokencount'"
msgstr ""
"Non puoi aggiungere altri token nell'realm %s. Verifica il criterio "
"'tokencount'"

msgid "You may only upload support subscription files ending with .pem"
msgstr ""
"Il file di supporto che si sta caricando deve avere l'estensione file .pem"

msgid "You may reset the PINs for the tokens"
msgstr "È possibile resettare i PIN dei token"

msgid "You may resync the token:"
msgstr "Risincronizzazione del token:"

msgid ""
"You need an OATH compatible soft token app installed on your mobile device."
msgstr ""
"Occorre avere installato sul cellulare un'applicazione Soft Token "
"compatibile con OATH."

msgid "You need to enable Javascript to use the LinOTP Management Web UI."
msgstr ""
"Occorre attivare gli Javascript per poter utilizzare LinOTP Management Web "
"UI."

msgid "You need to enable Javascript to use the authentication forms."
msgstr ""
"Occorre attivare gli JavaScript per poter utilizzare i moduli di "
"autenticazione."

msgid "You need to enter a serial number"
msgstr "Inserisci un numero di serie"

msgid "You need to enter a valid API id"
msgstr "È necessario inserire un ID API valido"

msgid "You need to enter a valid API key"
msgstr "È necessario inserire una chiave API valida"

#, fuzzy
msgid "You need to enter a valid Yubico url"
msgstr "È necessario inserire un ID API valido"

msgid "You need to enter an OTP value"
msgstr "Devi specificare un valore OTP"

msgid "You need to enter the YubiKey token ID"
msgstr "È necessario inserire l'ID del token YubiKey."

msgid "You need to enter the remote LinOTP server like https://remotelinotp"
msgstr ""
"È necessario specificare il server remoto LinOTP nel formato https://"
"remotelinotp"

msgid "You need to enter the server like 'https://linotp2.my.domain'"
msgstr ""
"È necessario specificare il server nel formato 'https://linotp2.my.domain'"

msgid "You need to enter the server like myradius:1812"
msgstr "È necessario inserire il server come myradius:1812"

msgid "You need to select a Token and enter two OTP values."
msgstr "Seleziona un token e inserisci due valori OTP."

msgid ""
"You selected more than one user. If you want to assign the token to a user "
"during enrollment, you need to select only one user.  Anyhow, you can assign "
"this token to any user later on."
msgstr ""
"È stato selezionato più di un utente. Se si desidera assegnare il token ad "
"un utente, selezionare un singolo utente. E' sempre possibile assegnare il "
"token ad un utente anche in un secondo momento."

msgid "Your LinOTP support subscription"
msgstr "Supporto e abbonamento LinOTP"

msgid "Your OCRA2 Token :"
msgstr "Il tuo Token OCRA2:"

msgid ""
"Your current LinOTP Smart Virtual Appliancedemo license is about to expire "
"in a few days. For licenses for productive use or an extended evaluation "
"period, "
msgstr ""
"La tua attuale licenza LinOTP Smart Virtual Appliancedemo scadrà tra pochi "
"giorni. Per licenze per uso produttivo o per un periodo di valutazione più "
"esteso, "

msgid "Your email address"
msgstr "Il tuo indirizzo e-mail"

#, python-format
msgid ""
"Your installation of LinOTP was updated to version %s. You can find the "
"changelog and further information about this release at:"
msgstr ""
"La tua installazione di LineOTP è stata aggiornata alla versione %s. Puoi "
"trovare il catalogo e ulteriori informazioni su questa versione su:"

msgid "Your mobile phone number"
msgstr "Numero di cellulare"

msgid "Your session has expired!"
msgstr "La sessione è scaduta!"

msgid "Your token"
msgstr "Il tuo token"

msgid "YubiKey"
msgstr "YubiKey"

msgid "YubiKey CSV"
msgstr "YubiKey CSV"

msgid "YubiKey CSV Token File"
msgstr "File token YubiKey CSV"

msgid "YubiKey TokenId"
msgstr "YubiKey TokenId"

msgid "Yubico"
msgstr "Yubico"

msgid "Yubico API key"
msgstr "Chiave Yubico API"

msgid "Yubico ID"
msgstr "ID Yubico"

#, fuzzy
msgid "Yubico Timeout"
msgstr "Timeout"

#, fuzzy
msgid "Yubico Url"
msgstr "Yubico"

#, fuzzy
msgid "Yubico connection and read timeout"
msgstr "Ulteriori parametri di connessione"

msgid "Yubico settings"
msgstr "Impostazioni Yubico"

msgid "[?]"
msgstr "[?]"

msgid "activate token"
msgstr "attiva token"

msgid "activate your OCRA2 Token"
msgstr "attiva il token OCRA2"

msgid "activate your PushToken"
msgstr "Attiva il tuo Push Token"

msgid "activate your QRToken"
msgstr "attiva il tuo QRToken"

msgid "and"
msgstr "e"

msgid "assigned"
msgstr "assegnato"

#, python-format
msgid "audit/search failed: %s"
msgstr "Errore durante la ricerca nell'audit log: %s"

msgid "automatic detection"
msgstr "riconoscimento automatico"

msgid "by phone"
msgstr "per telefono "

msgid "certificate id"
msgstr "Certifica nome utente"

msgid "check status"
msgstr "controlla stato"

msgid "confirm PIN"
msgstr "conferma il PIN"

msgid "consider subscribing to our quarterly newsletter."
msgstr "abbonati alla nostra newsletter trimestrale."

msgid "create new..."
msgstr ""

msgid "created token with serial"
msgstr "Token generato con successo. Numero di serie:"

msgid "define if the user should be allowed to define the email address"
msgstr "descrive se l'utente è autorizzato a definire l'indirizzo e-mail"

msgid "define if the user should be allowed to define the sms"
msgstr "descrive se l'utente stesso può determinare l'sms"

msgid "delete Token"
msgstr "Elimina token"

msgid "disable Token"
msgstr "disattivare token"

msgid "eToken DAT File"
msgstr "File eToken .dat"

msgid "enable Token"
msgstr "attivare token"

msgid "enroll OATH Token"
msgstr "Creare token OATH"

msgid "enroll TOTP token"
msgstr "registra token TOTP"

msgid "enroll email token"
msgstr "registra il token e-mail"

msgid "enroll hmac token"
msgstr "Registra token hmac"

msgid "enroll ocra2 token"
msgstr "registra il token OCRA2"

#, fuzzy
msgid "enroll password token"
msgstr "crea il token"

msgid "enroll pushtoken"
msgstr "registra il pushtoken"

msgid "enroll qrtoken"
msgstr "registra qrtoken"

msgid "enroll your event based token"
msgstr "crea il token basato su eventi"

msgid "enroll your time based token"
msgstr "crea il token basato sul tempo"

msgid "enroll your token"
msgstr "crea il token"

msgid "enroll yubico token"
msgstr "registra il token yubico"

msgid "enter PIN"
msgstr "inserisci il PIN"

msgid "enter token seed"
msgstr "inserisci il seme token"

msgid "event based"
msgstr "basato su eventi"

msgid "expired - valid till"
msgstr "scaduto - valido fino al"

msgid "filename"
msgstr "Nome file"

msgid "finalize activation"
msgstr "concludi attivazione"

msgid "finish your OCRA2 Token"
msgstr "Terminare token OCRA2"

msgid "for user"
msgstr "è stato srotolato per l'utente"

msgid "forward serial"
msgstr "Invia il seriale"

msgid "generate random seed"
msgstr "genera un seme casuale"

msgid "get OTP values"
msgstr "richiedere valori OTP"

msgid "get OTP values from Token"
msgstr "richiedere valori OTP da Token"

msgid "get challenge"
msgstr "ricevi challenge"

#, python-format
msgid ""
"get_token_owner: The user %s in the resolver %s for token %s could not be "
"found in any realm!"
msgstr ""
"get_token_owner: l'utente %s nel resolver %s per il token %s non è stato "
"trovato in nessun realm!"

#, python-format
msgid ""
"get_token_owner: The user %s/%s and the token %s is located in several "
"realms: %s!"
msgstr ""
"get_token_owner: l'utente %s/%s e il token %s sono contenuti in diversi "
"ambiti: %s."

msgid "getotp is not activated."
msgstr "'getotp' non è attivo."

msgid "hashlib"
msgstr "hashlib"

msgid ""
"if set, a new email address will be retrieved from the user info instead of "
"the token"
msgstr ""

msgid ""
"if set, a new mobile number will be retrieved from the user info instead of "
"the token"
msgstr ""

msgid "in realm"
msgstr "nel Realm"

msgid "install profile"
msgstr "Installare il profilo"

msgid "invalid license (old license style)"
msgstr "licenza non valida (vecchio formato)"

msgid "is of type"
msgstr "è di tipo"

msgid "license file is empty!"
msgstr "il file di licenza è vuoto!"

msgid "link for iPhone"
msgstr "Link per iPhone"

msgid "locally"
msgstr "localmente"

msgid "login"
msgstr "login"

msgid "losttoken failed"
msgstr "Token perso fallito"

msgid "mOTP - mobile otp"
msgstr "mOTP - OTP mobile"

msgid "mOTP PIN"
msgstr "PIN mOTP"

msgid "mOTP PIN (again)"
msgstr "PIN mOTP (ripetere)"

msgid "mOTP PIN set successfully"
msgstr "PIN mOTP impostato con successo."

msgid "mOTP Token Settings"
msgstr "Impostazioni token mOTP"

msgid "managed"
msgstr ""

msgid "maximum length must be lower than {0}"
msgstr "la lunghezza deve essere minore di {0}"

msgid "message / data"
msgstr "messaggio / dati"

msgid "minimum length must be greater than 10"
msgstr "la lunghezza minima deve essere maggiore di 10"

msgid "minimum length must be greater than {0}"
msgstr "la lunghezza deve essere maggiore di {0}"

msgid "mobile phone number"
msgstr "Numero di cellulare"

msgid "multiple tokens found - cannot determine tokentype!"
msgstr "Trovati più token - impossibile determinare il tipo di token!"

msgid "no license expiration information in license "
msgstr ""
"non sono disponibili informazioni circa la data di scadenza della licenza"

msgid "no license subscription information in license"
msgstr "non sono disponibili informazioni sull'abbonamento nella licenza"

msgid "not assigned"
msgstr "non assegnato"

msgid "not changed"
msgstr "non modificato"

msgid "ocra challenge-response token - hmac event based"
msgstr "OCRA Challenge Response Token - HMAC basato sugli eventi"

msgid "on RADIUS server"
msgstr "sul server RADIUS"

msgid "on remote server"
msgstr "sul server remoto"

msgid "optional"
msgstr "Opzionale"

msgid "or"
msgstr "o"

msgid "or email"
msgstr "o via e-mail"

msgid "password protected"
msgstr "Crittografati con password"

msgid "password required"
msgstr "password richiesta"

msgid "plain value"
msgstr "Valori non crittografati"

msgid "plaintext (will be hashed during import)"
msgstr ""

msgid "please consider subscribing to our quarterly newsletter."
msgstr "abbonati alla nostra newsletter trimestrale."

msgid "please contact us"
msgstr "si prega di contattarci"

msgid "preshared key"
msgstr "Crittografati con Preshared Key"

msgid "product updates,"
msgstr "aggiornamenti sui prodotti,"

msgid "register SMS Token"
msgstr "registra il token SMS"

msgid "register mOTP Token"
msgstr "registra il token mOTP"

msgid "remotely"
msgstr "remoto"

msgid "repeat PIN"
msgstr "Ripetere PIN"

msgid "repeat mOTP PIN"
msgstr "Ripetere PIN mOTP"

msgid "required input field"
msgstr "Campo di immissione necessario"

msgid "reset Failcounter"
msgstr "resettare contatore errori"

msgid "resync OTP"
msgstr "Sincronizzare OTP"

msgid "seconds"
msgstr "secondi"

msgid "secure hash"
msgstr ""

msgid "see policy definition."
msgstr "vedi definizione criteri."

msgid "selected Token"
msgstr "token selezionato"

msgid "self enrolled"
msgstr "autogenerato"

#, python-format
msgid "selfservice/usergetmultiotp failed: %r"
msgstr "Errore durante selfservice/usergetmultiotp: %r"

msgid "sending sms failed"
msgstr "invio del messaggio sms fallito"

msgid "set Counter Window"
msgstr "Impostazione della finestra contatore"

msgid "set Description"
msgstr "Impostazione della descrizione"

msgid "set Hashlib"
msgstr "Impostazione dell'algoritmo Hash"

msgid "set Max Auth Count"
msgstr "Impostazione dei tentativi massimi di autenticazione"

msgid "set Max Failcount"
msgstr "Impostazione del contatore errori"

msgid "set Max Successful Auth Count"
msgstr "Impostazione delle autenticazioni massime riuscite"

msgid "set OTP length"
msgstr "Impostazione della lunghezza OTP"

msgid "set PIN"
msgstr "imposta il PIN"

msgid "set PIN successfully"
msgstr "PIN impostato correttamente."

msgid "set Sync Window"
msgstr "Impostazione della finestra di risincronizzazione"

msgid "set Time Shift"
msgstr "Impostazione del ritardo temporale"

msgid "set Time Step"
msgstr "Impostazione dello step temporale"

msgid "set Time Window"
msgstr "Impostazione della finestra temporale"

msgid "set mOTP PIN"
msgstr "Impostare il PIN mOTP"

msgid "set token PIN failed"
msgstr "Impostazione PIN token fallita"

msgid "signature could not be verified!"
msgstr "la firma non è valida!"

msgid "sms challenge-response token - hmac event based"
msgstr "token sms challenge-risposta - hmac basato sugli eventi"

msgid "submit"
msgstr "invia"

msgid "successfully created!"
msgstr "generato con successo!"

#, fuzzy
msgid "there is no user_selfservice cookie"
msgstr "Non è stato impostato alcun cookie linotp_selfservice"

msgid "time based"
msgstr "basato sul tempo"

msgid "time lookup window"
msgstr "finestra temporale"

msgid "time offset"
msgstr "ritardo temporale"

msgid "time shift"
msgstr "Ritardo temporale"

msgid "time step"
msgstr "fase temporale"

msgid "time window"
msgstr "Finestra temporale"

msgid "token enrollment"
msgstr "Token srotolato"

#, fuzzy
msgid "token user used"
msgstr "token utilizzati"

#, fuzzy
msgid "token users supported"
msgstr "token supportati"

msgid "tokens supported"
msgstr "token supportati"

msgid "tokens used"
msgstr "token utilizzati"

msgid "trigger"
msgstr ""

msgid "unassign Token"
msgstr "Cancellare l'assegnazione di token"

msgid "unknown token type"
msgstr "Tipo di token sconosciuto"

msgid "unknown token type to load!"
msgstr "Tipo di token sconosciuto durante l'importazione!"

msgid "unlimited"
msgstr ""

#, python-format
msgid "unsupported date format date %r"
msgstr "formato data non supportato %r"

msgid "upcoming features in LinOTP"
msgstr "prossime caratteristiche di LineOTP"

msgid "upcoming hackathons,"
msgstr "prossimi hackathon"

msgid "updates of our products,"
msgstr "aggiornamenti dei prodotti,"

msgid "user and developer conferences,"
msgstr "conferenze utente e sviluppatore,"

msgid "username"
msgstr "nome utente"

#, python-format
msgid ""
"valid types are 'oathtoken' and 'googleauthenticator' and "
"'googleauthenticator_time'. You provided %s"
msgstr ""
"i valori validi sono 'oathtoken', 'googleauthenticator' o "
"'googleauthenticator_time'. Hai indicato %s"

#, fuzzy, python-format
msgid "valid types is 'ocra2'. You provided %s"
msgstr "i valori validi sono 'ocra' o 'ocra2'. Hai indicato %s"

#, fuzzy
msgid "voice Provider"
msgstr "Provider e-mail"

msgid "web ui generated"
msgstr "Interfaccia utente web generato"

#~ msgid "A resolver with name"
#~ msgstr "Un resolver con nome"

#~ msgid "About LSE LinOTP"
#~ msgstr "Info su LinOTP"

#~ msgid "Activate your OCRA Token"
#~ msgstr "Attiva il token OCRA"

#~ msgid "Activate your OCRA token"
#~ msgstr "Attivare token OCRA"

#~ msgid "Activate your QR token"
#~ msgstr "Attivare token QR"

#~ msgid "CA Certificate"
#~ msgstr "Certificato CA"

#~ msgid "Challenge validity (sec)"
#~ msgstr "Validità Email Challenge (sec.)"

#~ msgid "Default OCRA suite"
#~ msgstr "Suite OCRA standard"

#~ msgid "Default QR suite"
#~ msgstr "Suite QR standard"

#~ msgid "Do you want to overwrite the existing definition?"
#~ msgstr "Vuoi riscrivere la definizione esistente?"

#~ msgid "E-mail OTP Token"
#~ msgstr "E-mail token OTP"

#~ msgid "E-mail provider config"
#~ msgstr "Configurazione E-mail"

#~ msgid "Enter pin: "
#~ msgstr "Inserisci pin:"

#~ msgid "File configuration"
#~ msgstr "Configurazione file"

#~ msgid "Generate OCRA key."
#~ msgstr "Far generare la chiave OCRA dal server."

#~ msgid "Here you can upload your Vasco DPX file."
#~ msgstr "Qui è possibile importare il file DPX VASCO."

#~ msgid "If checked the linotp server will use system certificates"
#~ msgstr "Se selezionato, il server lineotp userà i certificati di sistema"

#, fuzzy
#~ msgid ""
#~ "If you are using STARTTLS or LDAPS you can enter the CA certificate in "
#~ "PEM format here."
#~ msgstr ""
#~ "Se si utilizza LDAPS, è possibile copiare qui il certificato CA in "
#~ "formato PEM."

#~ msgid "Import tokens from Vasco DPX file"
#~ msgstr "Importare token da file Vasco DPX"

#~ msgid "Invalid License"
#~ msgstr "licenza non valida"

#~ msgid ""
#~ "LDAP Server, especially Active Directory, implement a default serverside "
#~ "maximum size limit of 1000 objects."
#~ msgstr ""
#~ "Server LDAP, in particolare Active Directory, ha sul lato server una "
#~ "restrizione standard nella risposta di massimo 1.000 oggetti."

#~ msgid "LDAP attributes"
#~ msgstr "Attributi LDAP"

#~ msgid "License uploaded"
#~ msgstr "Licenza caricata"

#~ msgid "Maximum concurrent OCRA challenges"
#~ msgstr "Numero massimo di challenge OCRA simultanee"

#~ msgid "Misc settings"
#~ msgstr "Varie impostazioni"

#~ msgid "Missing required parameter \"serial\" or \"user\"!"
#~ msgstr "Manca il parametro necessario \"serial\" o \"user\"!"

#~ msgid "No valid authentication session %r"
#~ msgstr "Sessione di autenticazione non valida %r"

#~ msgid "No valid session"
#~ msgstr "Nessuna sessione valida"

#~ msgid "Not a valid json string!"
#~ msgstr "Serie json non valida!"

#~ msgid "OATH CSV Token File"
#~ msgstr "File token OATH CSV"

#~ msgid "OCRA - challenge/response Token"
#~ msgstr "OCRA - Challenge/Response Token"

#~ msgid "OCRA Login"
#~ msgstr "Registrazione OCRA"

#~ msgid "OCRA Token"
#~ msgstr "Token OCRA"

#~ msgid "OCRA challenge timeout"
#~ msgstr "Timeout per challenge OCRA"

#~ msgid "OCRA key"
#~ msgstr "Chiave OCRA"

#~ msgid "OCRA settings"
#~ msgstr "Impostazioni OCRA"

#~ msgid "OCRA token settings"
#~ msgstr "Impostazioni token OCRA"

#~ msgid "Overwrite"
#~ msgstr "Riscrivi"

#~ msgid "Overwrite resolver definition"
#~ msgstr "Riscrivi la definizione di resolver"

#~ msgid "Please enter a timeout like: 5.0; 5.0 "
#~ msgstr "Inserisci un tempo di attesa come: 5.0; 5.0 "

#~ msgid ""
#~ "Please enter a valid driver specification like: mysql, postgres, mssql, "
#~ "oracle, ibm_db_sa or ibm_db_sa+pyodbc"
#~ msgstr ""
#~ "Inserisci un driver valido come: mysql, postgres, mssql, oracle, "
#~ "ibm_db_sa or ibm_db_sa+pyodbc"

#~ msgid ""
#~ "Please enter a valid http uri. It needs to start with http:// or https://"
#~ msgstr "Inserisci un uri http valido che inizia con http:// o https://"

#~ msgid ""
#~ "Please enter a valid ldap uri. It needs to start with ldap:// or ldaps://"
#~ msgstr "Inserisci un uri LDAP valido che inizia con Idap:// o Idaps://"

#~ msgid ""
#~ "Please enter a valid provider name. It may contain characters, numbers "
#~ "and '_-'."
#~ msgstr ""
#~ "Inserisci un nome provider valido. Può essere costituito da lettere, "
#~ "numeri e '_-.'."

#~ msgid ""
#~ "Please enter a valid realm name. It may contain characters, numbers and "
#~ "'_-.'."
#~ msgstr ""
#~ "Inserisci un nome realm valido. Può essere costituito solo da lettere, "
#~ "numeri e '_-.'."

#~ msgid ""
#~ "Please enter a valid resolver name. It may contain characters, numbers "
#~ "and '_-'."
#~ msgstr ""
#~ "Inserisci un nome resolver valido. Può essere costituito da lettere, "
#~ "numeri e '_-.'."

#~ msgid ""
#~ "Please enter a valid searchfilter like this: \n"
#~ "    { \"username\": \"sAMAccountName\", \"phone\" : \"telephoneNumber\", "
#~ "\"mobile\" \n"
#~ "    : \"mobile\", \"email\" : \"mail\", \"surname\" : \"sn\", \"givenname"
#~ "\" : \"givenName\" }"
#~ msgstr ""
#~ "Inserisci un filtro di ricerca LDAP valido, come:\n"
#~ " {\"username\": \"sAMAccountName\", \"phone\" : \"telephoneNumber\", "
#~ "\"mobile\" \n"
#~ " : \"mobile\", \"e-mail\": \"mail\", \"surname\": \"sn\", \"givenname\": "
#~ "\"givenName\"}"

#~ msgid ""
#~ "Please enter a valid searchfilter like this: \n"
#~ "    { \"username\": \"usercolumn\", \"password\":\"pw\", \"salt\": \"salt"
#~ "\", \"phone\" : \"telephoneNumber\", \"mobile\" \n"
#~ "    : \"mobile\", \"email\" : \"mail\", \"surname\" : \"sn\", \"givenname"
#~ "\" : \"givenName\" }"
#~ msgstr ""
#~ "Inserisci un filtro di ricerca valido come ad esempio: \n"
#~ "    { \"username\": \"usercolumn\", \"password\":\"pw\", \"salt\": \"salt"
#~ "\", \"phone\" : \"telephoneNumber\", \"mobile\" \n"
#~ "    : \"mobile\", \"email\" : \"mail\", \"surname\" : \"sn\", \"givenname"
#~ "\" : \"givenName\" }"

#~ msgid "Please enter a valid searchfilter like this: %s"
#~ msgstr "Inserisci un filtro di ricerca valido, come questo: %s"

#~ msgid ""
#~ "Please enter a valid searchfilter like this: (sAMAccountName=*)"
#~ "(objectClass=user)"
#~ msgstr ""
#~ "Inserisci un filtro di ricerca valido, come: (sAMAccountName=*)"
#~ "(objectClass=user)"

#~ msgid ""
#~ "Please enter a valid user searchfilter like this: (&(sAMAccountName=%s)"
#~ "(objectClass=user))"
#~ msgstr ""
#~ "Inserisci un filtro di ricerca utente valido, come: (&(sAMAccountName=%s)"
#~ "(objectClass=user))"

#~ msgid "Please enter or copy the OCRA key."
#~ msgstr "Inserisci la chiave OCRA."

#~ msgid ""
#~ "Please enter the UID of your LDAP server like DN, entryUUID, objectGUID "
#~ "or GUID"
#~ msgstr ""
#~ "Inserisci l'identificativo UID ​​del server LDAP come DN, entryUUID, "
#~ "objectGUID o GUID"

#~ msgid "Provider config"
#~ msgstr "Configurazione provider"

#~ msgid "Resolver name is already in use"
#~ msgstr "Nome del resolver già in uso"

#~ msgid "SMS OTP Token"
#~ msgstr "SMS OTP Token"

#~ msgid "SQL attributes"
#~ msgstr "Attributi SQL"

#~ msgid "Server config"
#~ msgstr "Configurazione del server"

#~ msgid ""
#~ "The maximum allowed number of tokens for the realm %s (%s) was reached. "
#~ "You can not assign any more tokens. Check the policies."
#~ msgstr ""
#~ "Il numero massimo di token all'interno del Realm %s (%s) è stato "
#~ "raggiunto. Non è possibile srotolare ulteriori token. Controlla il "
#~ "criterio."

#~ msgid "The maximum number of allowed tokens is exceeded. Check the policies"
#~ msgstr ""
#~ "Il numero massimo di token supportati è stato superato. Verificare i "
#~ "criteri."

#~ msgid ""
#~ "This is a comma separated list of clients, that may send another client "
#~ "IP for authorization policies."
#~ msgstr ""
#~ "Si tratta di un elenco separato da virgole di client che possono inviare "
#~ "un client IP diverso per i criteri di autorizzazione."

#~ msgid ""
#~ "This is independed of the local sizelimit and does not hinder the "
#~ "functionality of LinOTP."
#~ msgstr ""
#~ "Questa restrizione è indipendente dalla restrizione indicata localmente e "
#~ "non influisce sulla funzionalità in relazione al LinOTP."

#~ msgid "This is the maximum concurrent challenges per OCRA Token."
#~ msgstr ""
#~ "Questo è il numero massimo di challenge OCRA simultanee, che possono "
#~ "essere richieste per un token OCRA."

#~ msgid ""
#~ "This is the suite for newly enrolled OCRA tokens. Default is OCRA-1:HOTP-"
#~ "SHA256-6:C-QA64"
#~ msgstr ""
#~ "Questa è la suite per token OCRA appena iscritti. Predefinito è OCRA-1:"
#~ "HOTP-SHA256-6:C-QA64"

#~ msgid ""
#~ "This is the suite for newly enrolled OCRA tokens. Default is OCRA-1:HOTP-"
#~ "SHA256-8:C-QA08"
#~ msgstr ""
#~ "Questa è la suite OCRA di default per un token OCRA appena srotolato. "
#~ "Standard: OCRA-1:HOTP-SHA256-8:C-QA08"

#~ msgid "Time between SMS (sec.)"
#~ msgstr "Tempo tra SMS (sec.)"

#~ msgid "Time between e-mails (sec)"
#~ msgstr "Tempo tra messaggi e-mail (sec.)"

#~ msgid "Token defaults"
#~ msgstr "Valori standard token"

#~ msgid "Use system certificate"
#~ msgstr "Usa configurazione sistema"

#~ msgid ""
#~ "You do not have the administrative right to do monitoring.You are missing "
#~ "a policyscope=monitoring, action=%s"
#~ msgstr ""
#~ "Non disponi dei diritti amministrativi per il monitoraggio. Manca a tale "
#~ "fine un criterio con 'scope=monitoring' e 'action=%s'."

#~ msgid "You do not have the rights to monitor these realms."
#~ msgstr "Non hai diritto a tenere sotto osservazione questi regni"

#~ msgid "Your OCRA Token :"
#~ msgstr "Il token OCRA:"

#~ msgid "activate your OCRA Token"
#~ msgstr "attiva il token OCRA"

#, fuzzy
#~ msgid "activate your qr token"
#~ msgstr "Attivare token QR"

#~ msgid "already exists."
#~ msgstr "è già esistente."

#~ msgid "challenge"
#~ msgstr "challenge"

#~ msgid "count auth"
#~ msgstr "Contatore di autenticazione"

#~ msgid "count auth max"
#~ msgstr "Contatore di autenticazione massimo"

#~ msgid "count auth success max"
#~ msgstr "Contatore di autenticazioni massime riuscite"

#~ msgid "finish your OCRA Token"
#~ msgstr "Completare il token OCRA"

#, fuzzy
#~ msgid "no"
#~ msgstr "Info"

#~ msgid "sales@lsexperts.de"
#~ msgstr "Sales@lsexperts.de"

#~ msgid "the maximum number of allowed tokens is exceeded. Check the policies"
#~ msgstr "Il numero massimo di token è stato superato. Verifica i criteri."

#, fuzzy
#~ msgid "validity end"
#~ msgstr "Fine del periodo di validità"

#, fuzzy
#~ msgid "validity start"
#~ msgstr "Inizio del periodo di validità"<|MERGE_RESOLUTION|>--- conflicted
+++ resolved
@@ -1285,13 +1285,11 @@
 msgid "Here you need to enter the token ID of the YubiKey."
 msgstr "Qui è necessario inserire l'ID token della YubiKey."
 
-<<<<<<< HEAD
 msgid "History"
 msgstr "Andamento"
-=======
+
 msgid "Management - LinOTP"
 msgstr "Gestione - LinOTP"
->>>>>>> 214df077
 
 msgid ""
 "If LinOTP is setup to manage its administration users, you can change your "
