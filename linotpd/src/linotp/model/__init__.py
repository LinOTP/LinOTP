# -*- coding: utf-8 -*-
#
#    LinOTP - the open source solution for two factor authentication
#    Copyright (C) 2010 - 2017 KeyIdentity GmbH
#
#    This file is part of LinOTP server.
#
#    This program is free software: you can redistribute it and/or
#    modify it under the terms of the GNU Affero General Public
#    License, version 3, as published by the Free Software Foundation.
#
#    This program is distributed in the hope that it will be useful,
#    but WITHOUT ANY WARRANTY; without even the implied warranty of
#    MERCHANTABILITY or FITNESS FOR A PARTICULAR PURPOSE.  See the
#    GNU Affero General Public License for more details.
#
#    You should have received a copy of the
#               GNU Affero General Public License
#    along with this program.  If not, see <http://www.gnu.org/licenses/>.
#
#
#    E-mail: linotp@keyidentity.com
#    Contact: www.linotp.org
#    Support: www.keyidentity.com
#
"""
 This file contains the database definition / database model for linotp objects

wrt. the column name limitations see:
    http://www.gplivna.eu/papers/naming_conventions.htm

Common rules
1. Only letters, numbers, and the underscore are allowed in names. Although
    Oracle allows $ and #, they are not necessary and may cause unexpected
    problems.
2. All names are in UPPERCASE. Or at least of no importance which case.
    Ignoring this rule usually leads referencing to tables and columns very
    clumsy because all names must be included in double quotes.
3. The first character in the name must be letter.
4. Keep the names meaningful, but in the same time don't use
    long_names_describing_every_single_detail_of_particular_object.

"""


import binascii
import logging
import traceback
from datetime import datetime

try:
    import json
except ImportError:
    import simplejson as json


"""The application's model objects"""
import sqlalchemy as sa

from sqlalchemy import orm
from sqlalchemy import ForeignKey
from sqlalchemy.orm import relation

import linotp

from linotp.model import meta
from linotp.model.meta import Session
from linotp.model.meta import MetaData

from linotp.lib.crypto import geturandom
from linotp.lib.crypto import hash
# from linotp.lib.crypto import encryptPin
# from linotp.lib.crypto import decryptPin
from linotp.lib.crypto import get_rand_digit_str


from pylons import config
log = logging.getLogger(__name__)

implicit_returning = config.get('linotpSQL.implicit_returning', True)

# # for oracle we need a mapping of columns
# # due to reserved keywords 'session' and 'timestamp'
COL_PREFIX = ""
SQLU = config.get("sqlalchemy.url", "")
if SQLU.startswith("oracle:"):
    COL_PREFIX = config.get("oracle.sql.column_prefix", "lino")


session_column = "%ssession" % COL_PREFIX
timestamp_column = "%stimestamp" % COL_PREFIX


def init_model(engine):
    """
    init_model binds the table objects to the class objects
    - to be called before using any of the tables or classes in the model!!!

    :param engine: the sql engine
    """

    meta.engine = engine
    meta.Session.configure(bind=engine)

    return

token_table = sa.Table('Token', meta.metadata,
                       sa.Column('LinOtpTokenId', sa.types.Integer(), sa.Sequence(
                           'token_seq_id', optional=True), primary_key=True, nullable=False),
                       sa.Column(
                           'LinOtpTokenDesc', sa.types.Unicode(80), default=u''),
                       sa.Column('LinOtpTokenSerialnumber', sa.types.Unicode(
                           40), default=u'', unique=True, nullable=False, index=True),

                       sa.Column(
                           'LinOtpTokenType', sa.types.Unicode(30), default=u'HMAC', index=True),
                       sa.Column(
                           'LinOtpTokenInfo', sa.types.Unicode(2000), default=u''),
                       # # encrypt
                       sa.Column(
                           'LinOtpTokenPinUser', sa.types.Unicode(512), default=u''),
                       # # encrypt
                       sa.Column(
                           'LinOtpTokenPinUserIV', sa.types.Unicode(32), default=u''),
                       # # encrypt
                       sa.Column(
                           'LinOtpTokenPinSO', sa.types.Unicode(512), default=u''),
                       # # encrypt
                       sa.Column(
                           'LinOtpTokenPinSOIV', sa.types.Unicode(32), default=u''),

                       sa.Column(
                           'LinOtpIdResolver', sa.types.Unicode(120), default=u'', index=True),
                       sa.Column(
                           'LinOtpIdResClass', sa.types.Unicode(120), default=u''),
                       sa.Column(
                           'LinOtpUserid', sa.types.Unicode(320), default=u'', index=True),


                       sa.Column(
                           'LinOtpSeed', sa.types.Unicode(32), default=u''),
                       sa.Column(
                           'LinOtpOtpLen', sa.types.Integer(), default=6),
                       # # hashed
                       sa.Column(
                           'LinOtpPinHash', sa.types.Unicode(512), default=u''),
                       # # encrypt
                       sa.Column(
                           'LinOtpKeyEnc', sa.types.Unicode(1024), default=u''),
                       sa.Column(
                           'LinOtpKeyIV', sa.types.Unicode(32), default=u''),

                       sa.Column(
                           'LinOtpMaxFail', sa.types.Integer(), default=10),
                       sa.Column(
                           'LinOtpIsactive', sa.types.Boolean(), default=True),
                       sa.Column(
                           'LinOtpFailCount', sa.types.Integer(), default=0),
                       sa.Column('LinOtpCount', sa.types.Integer(), default=0),
                       sa.Column(
                           'LinOtpCountWindow', sa.types.Integer(), default=10),
                       sa.Column(
                           'LinOtpSyncWindow', sa.types.Integer(), default=1000),
                       implicit_returning=implicit_returning,
                       )

TOKEN_ENCODE = ["LinOtpTokenDesc", "LinOtpTokenSerialnumber",
                "LinOtpTokenInfo", "LinOtpUserid", "LinOtpIdResClass",
                "LinOtpIdResolver"]


class Token(object):

    def __init__(self, serial):

        # # self.LinOtpTokenId - will be generated DBType serial
        self.LinOtpTokenSerialnumber = u'' + serial

        self.LinOtpTokenType = u''

        self.LinOtpCount = 0
        self.LinOtpFailCount = 0
        # get maxFail should have a configurable default
        self.LinOtpMaxFail = 10
        self.LinOtpIsactive = True
        self.LinOtpCountWindow = 10
        self.LinOtpOtpLen = 6
        self.LinOtpSeed = u''

        self.LinOtpIdResolver = None
        self.LinOtpIdResClass = None
        self.LinOtpUserid = None

        # will be assigned automaticaly
        # self.LinOtpTokenId      = 0

    def __setattr__(self, name, value):
        """
        to support unicode on all backends, we use the json encoder with
        the ASCII encode default

        :param name: db column name or class member
        :param value: the corresponding value

        :return: - nothing -
        """
        if name in TOKEN_ENCODE:
            # # encode data
            if value:
                value = linotp.lib.crypto.uencode(value)
        super(Token, self).__setattr__(name, value)

    def __getattribute__(self, name):
        """
        to support unicode on all backends, we use the json decoder with
        the ASCII decode default

        :param name: db column name or class member

        :return: the corresponding value
        """
        # Default behaviour
        value = object.__getattribute__(self, name)
        if name in TOKEN_ENCODE:
            if value:
                value = linotp.lib.crypto.udecode(value)
            else:
                value = ""
        # port of the 2.6. resolver to 2.7
        if name in ['LinOtpIdResClass']:
            if value[:len('useridresolveree.')] == 'useridresolveree.':
                value = "useridresolver.%s" % value[
                    len('useridreseolveree.') - 1:]

        return value

    def _fix_spaces(self, data):
        '''
        On MS SQL server empty fields ("") like the LinOtpTokenInfo
        are returned as a string with a space (" ").
        This functions helps fixing this.
        Also avoids running into errors, if the data is a None Type.

        :param data: a string from the database
        :type data: usually a string
        :return: a stripped string
        '''
        if data:
            data = data.strip()

        return data

    def getSerial(self):
        return self.LinOtpTokenSerialnumber

    def set_encrypted_seed(self, encrypted_seed, iv, reset_failcount=True,
                           reset_counter=True):
        """
        set_encrypted_seed - save the encrypted token seed / secret

        :param encrypted_seed: the encrypted seed / secret
        :param iv: the initialization value / salt
        :param reset_failcount: reset the failcount on token update
        :param reset_counter: reset the otp counter on token update
        """
<<<<<<< HEAD
        self.LinOtpCount = 0
        if True == reset_failcount:
=======
        log.debug('set_seed()')

        if reset_counter:
            self.LinOtpCount = 0

        if reset_failcount:
>>>>>>> 8e7c340c
            self.LinOtpFailCount = 0

        self.LinOtpKeyEnc = unicode(binascii.hexlify(encrypted_seed))
        self.LinOtpKeyIV = unicode(binascii.hexlify(iv))

    def get_encrypted_seed(self):
        key = binascii.unhexlify(self.LinOtpKeyEnc or '')
        iv = binascii.unhexlify(self.LinOtpKeyIV or '')
        return key, iv

    def setUserPin(self, enc_userPin, iv):
        self.LinOtpTokenPinUser = unicode(binascii.hexlify(enc_userPin))
        self.LinOtpTokenPinUserIV = unicode(binascii.hexlify(iv))

    def getUserPin(self):
        pu = self._fix_spaces(self.LinOtpTokenPinUser or '')
        puiv = self._fix_spaces(self.LinOtpTokenPinUserIV or '')
        key = binascii.unhexlify(pu)
        iv = binascii.unhexlify(puiv)
        return key, iv

    def getOtpCounter(self):
        return self.LinOtpCount or 0

    def set_hashed_pin(self, pin, iv):
        self.LinOtpSeed = unicode(binascii.hexlify(iv))
        self.LinOtpPinHash = unicode(binascii.hexlify(pin))

    def get_hashed_pin(self):
        iv = binascii.unhexlify(self.LinOtpSeed)
        pin = binascii.unhexlify(self.LinOtpPinHash)
        return iv, pin

    @staticmethod
    def copy_pin(src, target):
        target.LinOtpSeed = src.LinOtpSeed
        target.LinOtpPinHash = src.LinOtpPinHash

    def set_encrypted_pin(self, pin, iv):
        self.LinOtpSeed = unicode(binascii.hexlify(iv))
        self.LinOtpPinHash = unicode(binascii.hexlify(pin))
        self.LinOtpPinHash = "@@" + self.LinOtpPinHash

    def get_encrypted_pin(self):
        iv = binascii.unhexlify(self.LinOtpSeed)
        pin = binascii.unhexlify(self.LinOtpPinHash[2:])
        return iv, pin

    def setHashedPin(self, pin):
        seed = geturandom(16)
        self.LinOtpSeed = unicode(binascii.hexlify(seed))
        self.LinOtpPinHash = unicode(binascii.hexlify(hash(pin, seed)))
        return self.LinOtpPinHash

    def getHashedPin(self, pin):
        # TODO: we could log the PIN here.

        # # calculate a hash from a pin
        # Fix for working with MS SQL servers
        # MS SQL servers sometimes return a '<space>' when the column is empty:
        # ''
        seed_str = self._fix_spaces(self.LinOtpSeed or '')
        seed = binascii.unhexlify(seed_str)
        hPin = hash(pin, seed)
        log.debug("[getHashedPin] hPin: %s, pin: %s, seed: %s" %
                  (binascii.hexlify(hPin), pin, self.LinOtpSeed or ''))
        return binascii.hexlify(hPin)

    def setDescription(self, desc):
        if desc is None:
            desc = ""
        self.LinOtpTokenDesc = unicode(desc)
        return self.LinOtpTokenDesc

    def setOtpLen(self, otplen):
        self.LinOtpOtpLen = int(otplen)

    def deleteToken(self):
        # # some dbs (eg. DB2) runs in deadlock, if the TokenRealm entry
        # # is deleteted via foreign key relation
        # # so we delete it explicitly
        Session.query(TokenRealm).filter(
            TokenRealm.token_id == self.LinOtpTokenId).delete()
        Session.delete(self)
        return True

    def isPinEncrypted(self, pin=None):
        ret = False
        if pin is None:
            pin = self.LinOtpPinHash
        if pin and pin.startswith("@@"):
            ret = True
        return ret

    def setSoPin(self, enc_soPin, iv):
        self.LinOtpTokenPinSO = unicode(binascii.hexlify(enc_soPin))
        self.LinOtpTokenPinSOIV = unicode(binascii.hexlify(iv))

    def __unicode__(self):
        return self.LinOtpTokenDesc

    def get(self, key=None, fallback=None, save=False):
        '''
        simulate the dict behaviour to make challenge processing
        easier, as this will have to deal as well with
        'dict only challenges'

        :param key: the attribute name - in case key is not provided, a dict
                    of all class attributes is returned
        :param fallback: if the attribute is not found, the fallback is returned
        :param save: in case all attributes are returned and save==True, the timestamp is
                     converted to a string representation
        '''
        if key is None:
            return self.get_vars(save=save)

        if hasattr(self, key):
            kMethod = "get" + key.capitalize()
            if hasattr(self, kMethod):
                return getattr(self, kMethod)()
            else:
                return getattr(self, key) or ''
        else:
            return fallback

    def get_vars(self, save=False):

        ret = {}
        ret['LinOtp.TokenId'] = self.LinOtpTokenId or ''
        ret['LinOtp.TokenDesc'] = self.LinOtpTokenDesc or ''
        ret['LinOtp.TokenSerialnumber'] = self.LinOtpTokenSerialnumber or ''

        ret['LinOtp.TokenType'] = self.LinOtpTokenType or 'hmac'
        ret['LinOtp.TokenInfo'] = self._fix_spaces(self.LinOtpTokenInfo or '')
        # ret['LinOtpTokenPinUser']   = self.LinOtpTokenPinUser
        # ret['LinOtpTokenPinSO']     = self.LinOtpTokenPinSO

        ret['LinOtp.IdResolver'] = self.LinOtpIdResolver or ''
        ret['LinOtp.IdResClass'] = self.LinOtpIdResClass or ''
        ret['LinOtp.Userid'] = self.LinOtpUserid or ''
        ret['LinOtp.OtpLen'] = self.LinOtpOtpLen or 6
        # ret['LinOtp.PinHash']        = self.LinOtpPinHash

        ret['LinOtp.MaxFail'] = self.LinOtpMaxFail
        ret['LinOtp.Isactive'] = self.LinOtpIsactive
        ret['LinOtp.FailCount'] = self.LinOtpFailCount
        ret['LinOtp.Count'] = self.LinOtpCount
        ret['LinOtp.CountWindow'] = self.LinOtpCountWindow
        ret['LinOtp.SyncWindow'] = self.LinOtpSyncWindow

        # list of Realm names
        ret['LinOtp.RealmNames'] = self.getRealmNames()

        return ret

    __str__ = __unicode__

    def __repr__(self):
        '''
        return the token state as text

        :return: token state as string representation
        :rtype:  string
        '''
        ldict = {}
        for attr in self.__dict__:
            key = "%r" % attr
            val = "%r" % getattr(self, attr)
            ldict[key] = val
        res = "<%r %r>" % (self.__class__, ldict)
        return res

    def getSyncWindow(self):
        return self.LinOtpSyncWindow

    def setCountWindow(self, counter):
        self.LinOtpCountWindow = counter

    def getCountWindow(self):
        return self.LinOtpCountWindow

    def getInfo(self):
        # Fix for working with MS SQL servers
        # MS SQL servers sometimes return a '<space>' when the column is empty:
        # ''
        return self._fix_spaces(self.LinOtpTokenInfo or '')

    def setInfo(self, info):
        self.LinOtpTokenInfo = info

    def storeToken(self):
        if self.LinOtpUserid is None:
            self.LinOtpUserid = u''
        if self.LinOtpIdResClass is None:
            self.LinOtpIdResClass = ''
        if self.LinOtpIdResolver is None:
            self.LinOtpIdResolver = ''

        Session.add(self)
        Session.flush()

        return True

    def setType(self, typ):
        self.LinOtpTokenType = typ
        return

    def getType(self):
        return self.LinOtpTokenType or 'hmac'

    def updateType(self, typ):
        # in case the previous type is not the same type
        # we must reset the counters.
        # Remark: comparison must be made case insensitiv
        if self.LinOtpTokenType.lower() != typ.lower():
            self.LinOtpCount = 0
            self.LinOtpFailCount = 0

        self.LinOtpTokenType = typ
        return

    def getRealms(self):
        return self.realms or ''

    def getRealmNames(self):
        r_list = []
        for r in self.realms:
            r_list.append(r.name)
        return r_list

    def addRealm(self, realm):
        if realm is not None:
            self.realms.append(realm)
        else:
            log.error("adding empty realm!")

    def setRealms(self, realms):
        if realms is not None:
            self.realms = realms
        else:
            log.error("assigning empty realm!")


def createToken(serial):
    log.debug('createToken(%s)' % serial)
    serial = u'' + serial
    token = Token(serial)
    log.debug('token object created')

    return token

###############################################################################

config_table = sa.Table('Config', meta.metadata,
                        sa.Column(
                            'Key', sa.types.Unicode(255), primary_key=True, nullable=False),
                        sa.Column(
                            'Value', sa.types.Unicode(2000), default=u''),
                        sa.Column('Type', sa.types.Unicode(2000), default=u''),
                        sa.Column(
                            'Description', sa.types.Unicode(2000), default=u''),
                        implicit_returning=implicit_returning,
                        )

CONFIG_ENCODE = ["Key", "Value", "Description"]


class Config(object):

    def __init__(self, Key, Value, Type=u'', Description=u''):

        if (not Key.startswith("linotp.") and not Key.startswith("enclinotp.")):
            Key = "linotp." + Key

        self.Key = unicode(Key)
        self.Value = unicode(Value)
        self.Type = unicode(Type)
        self.Description = unicode(Description)


    def __unicode__(self):
        return self.Description

    def __setattr__(self, name, value):
        """
        to support unicode on all backends, we use the json encoder with
        the ASCII encode default

        :param name: db column name or class member
        :param value: the corresponding value

        :return: - nothing -
        """
        if name in CONFIG_ENCODE:
            # # encode data
            if value:
                value = linotp.lib.crypto.uencode(value)
        super(Config, self).__setattr__(name, value)

    def __getattribute__(self, name):
        """
        to support unicode on all backends, we use the json decoder with
        the ASCII decode default

        :param name: db column name or class member

        :return: the corresponding value
        """
        # Default behaviour
        value = object.__getattribute__(self, name)
        if name in CONFIG_ENCODE:
            if value:
                value = linotp.lib.crypto.udecode(value)
            else:
                value = ""

        return value

    __str__ = __unicode__


# This table connects a token to several realms
tokenrealm_table = sa.Table('TokenRealm', meta.metadata,
                            sa.Column('id', sa.types.Integer(), sa.Sequence(
                                'tokenrealm_seq_id', optional=True), primary_key=True, nullable=False),
                            sa.Column(
                                'token_id', sa.types.Integer(), ForeignKey('Token.LinOtpTokenId')),
                            # sa.Column('realm_id', sa.types.Integer())
                            sa.Column(
                                'realm_id', sa.types.Integer(), ForeignKey('Realm.id')),
                            implicit_returning=implicit_returning,
                            )


class TokenRealm(object):

    def __init__(self, realmid):
        self.realm_id = realmid
        self.token_id = 0


realm_table = sa.Table('Realm', meta.metadata,
                       sa.Column('id', sa.types.Integer(), sa.Sequence(
                           'realm_seq_id', optional=True), primary_key=True, nullable=False),
                       sa.Column(
                           'name', sa.types.Unicode(255), default=u'', unique=True, nullable=False),
                       sa.Column('default', sa.types.Boolean(), default=False),
                       sa.Column('option', sa.types.Unicode(40), default=u''),
                       implicit_returning=implicit_returning,
                       )

REALM_ENCODE = ["name", "option"]


class Realm(object):

    def __setattr__(self, name, value):
        """
        to support unicode on all backends, we use the json encoder with
        the ASCII encode default

        :param name: db column name or class member
        :param value: the corresponding value

        :return: - nothing -
        """
        if name in REALM_ENCODE:
            # # encode data
            if value:
                value = linotp.lib.crypto.uencode(value)
        super(Realm, self).__setattr__(name, value)

    def __getattribute__(self, name):
        """
        to support unicode on all backends, we use the json decoder with
        the ASCII decode default

        :param name: db column name or class member

        :return: the corresponding value
        """
        # Default behaviour
        value = object.__getattribute__(self, name)
        if name in REALM_ENCODE:
            if value:
                value = linotp.lib.crypto.udecode(value)
            else:
                value = ""

        return value

    def __init__(self, realm):
        self.name = realm
        if realm is not None:
            self.name = realm.lower()
        # self.id     = 0

    def storeRealm(self):
        if self.name is None:
            self.name = ''
        self.name = self.name.lower()

        Session.add(self)
        Session.flush()

        return True


''' ''' '''
ocra challenges are stored
''' ''' '''

ocra_table = sa.Table('ocra', meta.metadata,
                      sa.Column('id', sa.types.Integer(), sa.Sequence(
                          'token_seq_id', optional=True), primary_key=True, nullable=False),
                      sa.Column('transid', sa.types.Unicode(20), unique=True,
                                nullable=False, index=True),
                      sa.Column('data', sa.types.Unicode(512), default=u''),
                      sa.Column(
                          'challenge', sa.types.Unicode(256), default=u''),
                      sa.Column(
                          session_column, sa.types.Unicode(512), default=u''),
                      sa.Column(
                          'tokenserial', sa.types.Unicode(64), default=u''),
                      sa.Column(
                          timestamp_column, sa.types.DateTime, default=datetime.now()),
                      sa.Column(
                          'received_count', sa.types.Integer(), default=0),
                      sa.Column(
                          'received_tan', sa.types.Boolean, default=False),
                      sa.Column('valid_tan', sa.types.Boolean, default=False),
                      implicit_returning=implicit_returning,
                      )

OCRA_ENCODE = ["data", "challenge", "tokenserial"]


class OcraChallenge(object):
    '''
    '''

    def __init__(self, transId, challenge, tokenserial, data, session=u''):

        self.transid = u'' + transId
        self.challenge = u'' + challenge
        self.tokenserial = u'' + tokenserial
        self.data = u'' + data
        self.timestamp = datetime.now()
        self.session = u'' + session
        self.received_count = 0
        self.received_tan = False
        self.valid_tan = False


    def __setattr__(self, name, value):
        """
        to support unicode on all backends, we use the json encoder with
        the ASCII encode default

        :param name: db column name or class member
        :param value: the corresponding value

        :return: - nothing -
        """
        if name in OCRA_ENCODE:
            # # encode data
            if value:
                value = linotp.lib.crypto.uencode(value)
        super(OcraChallenge, self).__setattr__(name, value)

    def __getattribute__(self, name):
        """
        to support unicode on all backends, we use the json decoder with
        the ASCII decode default

        :param name: db column name or class member

        :return: the corresponding value
        """
        # Default behaviour
        value = object.__getattribute__(self, name)
        if name in OCRA_ENCODE:
            if value:
                value = linotp.lib.crypto.udecode(value)
            else:
                value = ""

        return value

    def setData(self, data):
        self.data = unicode(data)

    def getData(self):
        return self.data

    def getSession(self):
        return self.session

    def setSession(self, session):
        self.session = unicode(session)

    def setChallenge(self, challenge):
        self.challenge = unicode(challenge)

    def setTanStatus(self, received=False, valid=False):
        self.received_tan = received
        self.received_count += 1
        self.valid_tan = valid

    def getTanStatus(self):
        return (self.received_tan, self.valid_tan)

    def getChallenge(self):
        return self.challenge

    def getTransactionId(self):
        return self.transid

    def save(self):

        Session.add(self)
        Session.flush()

        return self.transid

    def __unicode__(self):
        descr = {}
        descr['id'] = self.id
        descr['transid'] = self.transid
        descr['challenge'] = self.challenge
        descr['tokenserial'] = self.tokenserial
        descr['data'] = self.data
        descr['timestamp'] = self.timestamp
        descr['received_tan'] = self.received_tan
        descr['valid_tan'] = self.valid_tan

        return "%s" % unicode(descr)

    __str__ = __unicode__


''' ''' '''
challenges are stored
''' ''' '''


challenges_table = sa.Table('challenges', meta.metadata,
                            sa.Column('id', sa.types.Integer(),
                                      sa.Sequence(
                                          'token_seq_id', optional=True),
                                      primary_key=True, nullable=False),
                            sa.Column('transid', sa.types.Unicode(64),
                                      unique=True, nullable=False,
                                      index=True),
                            sa.Column('ptransid', sa.types.Unicode(64),
                                      index=True),
                            sa.Column('data',
                                      sa.types.Unicode(512), default=u''),
                            sa.Column('challenge',
                                      sa.types.Unicode(512), default=u''),
                            sa.Column('lchallenge',
                                      sa.types.Unicode(2000), default=u''),
                            sa.Column(session_column,
                                      sa.types.Unicode(512), default=u''),
                            sa.Column('tokenserial',
                                      sa.types.Unicode(64), default=u''),
                            sa.Column(timestamp_column, sa.types.DateTime,
                                      default=datetime.now()),
                            sa.Column('received_count',
                                      sa.types.Integer(), default=0),
                            sa.Column('received_tan',
                                      sa.types.Boolean, default=False),
                            sa.Column('valid_tan',
                                      sa.types.Boolean, default=False),
                            implicit_returning=implicit_returning,
                            )

CHALLENGE_ENCODE = ["data", "challenge", 'tokenserial']


class Challenge(object):
    '''
    the generic challange handling
    '''

    def __init__(self, transid, tokenserial, challenge=u'', data=u'', session=u''):

        self.transid = u'' + transid

        #
        # for future use: subtransactions will refer to their parent

        self.ptransid = u''

        #
        # for migration of the challenge column to a new format
        # we require a new target for the old challenge in the orm mapping

        self.challenge = u'' + challenge
        self.ochallenge = ''

        self.tokenserial = u'' + tokenserial
        self.data = u'' + data
        self.timestamp = datetime.now()
        self.session = u'' + session
        self.received_count = 0
        self.received_tan = False
        self.valid_tan = False


    def __setattr__(self, name, value):
        """
        to support unicode on all backends, we use the json encoder with
        the ASCII encode default

        :param name: db column name or class member
        :param value: the corresponding value

        :return: - nothing -
        """
        if name in CHALLENGE_ENCODE:
            # # encode data
            if value:
                value = linotp.lib.crypto.uencode(value)
        super(Challenge, self).__setattr__(name, value)

    def __getattribute__(self, name):
        """
        to support unicode on all backends, we use the json decoder with
        the ASCII decode default

        :param name: db column name or class member

        :return: the corresponding value
        """
        # Default behaviour
        value = object.__getattribute__(self, name)
        if name in CHALLENGE_ENCODE:
            if value:
                value = linotp.lib.crypto.udecode(value)
            else:
                value = ""

        return value

    @classmethod
    def createTransactionId(cls, length=20):
        return get_rand_digit_str(length)

    def setData(self, data):
        if type(data) in [dict, list]:
            self.data = json.dumps(data)
        else:
            self.data = unicode(data)

    def getData(self):
        data = {}
        try:
            data = json.loads(self.data)
        except:
            data = self.data
        return data

    def get(self, key=None, fallback=None, save=False):
        '''
        simulate the dict behaviour to make challenge processing
        easier, as this will have to deal as well with
        'dict only challenges'

        :param key: the attribute name - in case key is not provided, a dict
                    of all class attributes is returned
        :param fallback: if the attribute is not found, the fallback is returned
        :param save: in case of all attributes and save==True, the timestamp is
                     converted to a string representation
        '''
        if key is None:
            return self.get_vars(save=save)

        if hasattr(self, key):
            kMethod = "get" + key.capitalize()
            if hasattr(self, kMethod):
                return getattr(self, kMethod)()
            else:
                return getattr(self, key)
        else:
            return fallback

    def getId(self):
        return self.id

    def getSession(self):
        return self.session

    def setSession(self, session):
        self.session = unicode(session)

    def signChallenge(self, hsm):
        """
        create a challenge signature and preserve it

        :param hsm: security module, which is able to calc the signature
        :return: - nothing -
        """

        challenge_dict = self.get_vars(save=True)
        challenge_data = json.dumps(challenge_dict)

        mac = hsm.signMessage(challenge_data)

        status = challenge_dict.get('session').get('status', 'open')
        session = {'status': status, 'mac': mac}
        self.setSession(json.dumps(session))

        res = self.checkChallengeSignature(hsm)

    def checkChallengeSignature(self, hsm):
        """
        check the integrity of a challenge

        :param hsm: security module
        :return: success - boolean
        """

        # and calculate the mac for this token data
        challenge_dict = self.get_vars(save=True)
        challenge_data = json.dumps(challenge_dict)

        session = json.loads(self.getSession())
        stored_mac = session.get('mac')
        result = hsm.verfiyMessageSignature(message=challenge_data,
                                            hex_mac=stored_mac)

        return result

    def setChallenge(self, challenge):
        self.challenge = unicode(challenge)

    def setTanStatus(self, received=False, valid=False):
        self.received_tan = received
        self.received_count += 1
        self.valid_tan = valid

    def getTanStatus(self):
        return (self.received_tan, self.valid_tan)

    def close(self):
        """
        close a session and make it invisible to the validation

        remarks:
         we introduce the challenge status 'closed'. It is set after a first
         successful authentication. The status is required, as we don't remove
         the challenges after validation anymore

        """
        session_info = json.loads(self.session) or {}
        if not session_info:
            session_info = {'status': 'open'}
        session_info['status'] = 'closed'
        self.session = json.dumps(session_info)

    def is_open(self):
        """
        check if the session is already closed

        :return: success - boolean
        """
        if self.session == '':
            self.session = '{}'
        session = json.loads(self.session)
        status = session.get('status', 'open')
        ret = status == 'open'
        return ret

    def getStatus(self):
        """
        check if the session is already closed

        :return: success - boolean
        """
        session = json.loads(self.session) or {}
        status = session.get('status', 'open')
        return status

    def getTanCount(self):
        return self.received_count

    def getChallenge(self):
        return self.challenge

    def getTransactionId(self):
        return self.transid

    def getTokenSerial(self):
        return self.tokenserial

    def save(self):
        '''
        enforce the saving of a challenge
        - will guarantee the uniqness of the transaction id

        :return: transaction id of the stored challenge
        '''
        try:
            Session.add(self)
            Session.flush()

        except Exception as exce:
            log.exception('[save]Error during saving challenge: %r' % exce)

        return self.transid

    def get_vars(self, save=False):
        '''
        return a dictionary of all vars in the challenge class

        :return: dict of vars
        '''
        descr = {}
        descr['id'] = self.id
        descr['transid'] = self.transid
        descr['challenge'] = self.challenge
        descr['tokenserial'] = self.tokenserial
        descr['data'] = self.getData()
        if save is True:
            descr['timestamp'] = "%s" % self.timestamp.strftime('%Y-%m-%d %H:%M:%S')
        else:
            descr['timestamp'] = self.timestamp
        descr['received_tan'] = self.received_tan
        descr['valid_tan'] = self.valid_tan

        # for the vars, only the session status is of interest
        session_info = {'status': 'open'}
        if self.session:
            try:
                session_info = json.loads(self.session)
            except Exception as exx:
                pass
        status = session_info.get('status', 'open')
        descr['session'] = {'status': status}
        return descr

    def __unicode__(self):
        descr = self.get_vars()
        return "%s" % unicode(descr)

    __str__ = __unicode__


#
# with the orm.mapper, we can overwrite the
# implicit mappings to point to a different class members

challenge_mapping = {}
challenge_mapping['ptransid'] = challenges_table.c.ptransid

# old challenge column maps to ochallenge member
challenge_mapping['ochallenge'] = challenges_table.c.challenge

# new challenge column point now to the challenge member
challenge_mapping['challenge'] = challenges_table.c.lchallenge
orm.mapper(Challenge, challenges_table, properties=challenge_mapping,)


#############################################################################
"""
Reporting Table:
"""

reporting_table =\
    sa.Table('REPORTING', meta.metadata,
             sa.Column('R_ID', sa.types.Integer(),
                       sa.Sequence('reporting_seq_id', optional=True),
                       primary_key=True, nullable=False),
             sa.Column('R_TIMESTAMP', sa.types.DateTime, default=datetime.now()),
             sa.Column('R_EVENT', sa.types.Unicode(250), default=u''),
             sa.Column('R_REALM', sa.types.Unicode(250), default=u''),
             sa.Column('R_PARAMETER', sa.types.Unicode(250), default=u''),
             sa.Column('R_VALUE', sa.types.Unicode(250), default=u''),
             sa.Column('R_COUNT', sa.types.Integer(), default=0),
             sa.Column('R_DETAIL', sa.types.Unicode(2000), default=u''),
             sa.Column('R_SESSION', sa.types.Unicode(250), default=u''),
             sa.Column('R_DESCRIPTION', sa.types.Unicode(2000), default=u''),
             implicit_returning=implicit_returning,)


class Reporting(object):

    def __init__(self, event, realm, parameter=u'', value=u'', count=0,
                 detail=u'', session=u'', description=u'', timestamp=None):

        self.event = unicode(event)
        self.realm = unicode(realm)
        self.parameter = unicode(parameter)
        self.value = unicode(value)
        self.count = count
        self.detail = unicode(detail)
        self.session = unicode(session)
        self.description = unicode(description)
        self.timestamp = datetime.now()
        if timestamp:
            self.timestamp = timestamp

    def get_vars(self):
        ret = {}

        ret['timestamp'] = str(self.timestamp)
        ret['event'] = self.event
        ret['realm'] = self.realm
        ret['parameter'] = self.parameter
        ret['value'] = self.value
        ret['count'] = self.count
        ret['detail'] = self.detail
        ret['session'] = self.session
        ret['description'] = self.description

        return ret

reporting_mapping = {}
reporting_mapping['id'] = reporting_table.c.R_ID
reporting_mapping['session'] = reporting_table.c.R_SESSION
reporting_mapping['timestamp'] = reporting_table.c.R_TIMESTAMP
reporting_mapping['event'] = reporting_table.c.R_EVENT
reporting_mapping['realm'] = reporting_table.c.R_REALM
reporting_mapping['parameter'] = reporting_table.c.R_PARAMETER
reporting_mapping['value'] = reporting_table.c.R_VALUE
reporting_mapping['count'] = reporting_table.c.R_COUNT
reporting_mapping['detail'] = reporting_table.c.R_DETAIL
reporting_mapping['description'] = reporting_table.c.R_DESCRIPTION

orm.mapper(Reporting,
           reporting_table,
           properties=reporting_mapping,
           )

#############################################################################

# logging configuration

logging_config_table =\
    sa.Table('logging_config', meta.metadata,
             sa.Column('name', sa.types.String(200),
                       primary_key=True, nullable=False),
             sa.Column('level', sa.types.Integer(), default=0),
             implicit_returning=implicit_returning,)


class LoggingConfig(object):

    def __init__(self, name, level):
        self.name = name
        self.level = level

logging_config_mapping = {}
logging_config_mapping['name'] = logging_config_table.c.name
logging_config_mapping['level'] = logging_config_table.c.level

orm.mapper(LoggingConfig,
           logging_config_table,
           properties=logging_config_mapping,
           )

#############################################################################

# config_table.append_column( sa.Column('IV', sa.types.Unicode(2000), default=u''),)
# see: http://www.sqlalchemy.org/docs/orm/relationships.html#sqlalchemy.orm.relationship
#      http://www.sqlalchemy.org/docs/05/reference/orm/mapping.html
# The realms of a token will be stored in the additional attribute "realms"
# and the token, to which the realms belong will be stored in the backed "token"
# orm.mapper(Token, token_table, properties={
#    #'realms':relation(Realm, secondary=tokenrealm_table)
#    'realms':relation(TokenRealm, backref=backref('token'))
#    })

orm.mapper(Token, token_table, properties={
    'realms': relation(Realm, secondary=tokenrealm_table,
                       primaryjoin=token_table.c.LinOtpTokenId == tokenrealm_table.c.token_id,
                       secondaryjoin=tokenrealm_table.c.realm_id == realm_table.c.id)
})
orm.mapper(Realm, realm_table)
orm.mapper(TokenRealm, tokenrealm_table)
orm.mapper(Config, config_table)


# for oracle and the SQLAlchemy 0.7 we need a mapping of columns
# due to reserved keywords session and timestamp
mapping = {}
mapping['session'] = "%ssession" % COL_PREFIX
mapping['timestamp'] = "%stimestamp" % COL_PREFIX


# # create Ocra ORM mapping to the Ocra class
ocra_properties = {}
if len(COL_PREFIX) > 0:
    for key, value in mapping.items():
        ocra_properties[key] = ocra_table.columns[value]

orm.mapper(OcraChallenge, ocra_table, properties=ocra_properties)

##eof#########################################################################<|MERGE_RESOLUTION|>--- conflicted
+++ resolved
@@ -263,17 +263,11 @@
         :param reset_failcount: reset the failcount on token update
         :param reset_counter: reset the otp counter on token update
         """
-<<<<<<< HEAD
-        self.LinOtpCount = 0
-        if True == reset_failcount:
-=======
-        log.debug('set_seed()')
 
         if reset_counter:
             self.LinOtpCount = 0
 
         if reset_failcount:
->>>>>>> 8e7c340c
             self.LinOtpFailCount = 0
 
         self.LinOtpKeyEnc = unicode(binascii.hexlify(encrypted_seed))
