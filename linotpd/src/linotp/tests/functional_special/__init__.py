# -*- coding: utf-8 -*-
#
#    LinOTP - the open source solution for two factor authentication
#    Copyright (C) 2010 - 2016 LSE Leading Security Experts GmbH
#
#    This file is part of LinOTP server.
#
#    This program is free software: you can redistribute it and/or
#    modify it under the terms of the GNU Affero General Public
#    License, version 3, as published by the Free Software Foundation.
#
#    This program is distributed in the hope that it will be useful,
#    but WITHOUT ANY WARRANTY; without even the implied warranty of
#    MERCHANTABILITY or FITNESS FOR A PARTICULAR PURPOSE.  See the
#    GNU Affero General Public License for more details.
#
#    You should have received a copy of the
#               GNU Affero General Public License
#    along with this program.  If not, see <http://www.gnu.org/licenses/>.
#
#
#    E-mail: linotp@lsexperts.de
#    Contact: www.linotp.org
#    Support: www.lsexperts.de
<<<<<<< HEAD
#

"""
Functional special test are tests, which require a remote service,
either an linotp server, an radius server or a http sms reciever

The TestSpecialController gathers some of these common methods.

"""
import urllib
import httplib2
import os

from linotp.tests import TestController

DEFAULT_NOSE_CONFIG = {
    'radius': {
        'authport': '18012',
        'acctport': '18013',
        },
    'paster': {
        'port': '5001',
        }
    }
try:
    from testconfig import config as nose_config
except ImportError as exc:
    print "You need to install nose-testconfig. Will use default values."
    nose_config = None


import logging
log = logging.getLogger(__name__)


class TestSpecialController(TestController):

    radius_authport = DEFAULT_NOSE_CONFIG['radius']['authport']
    radius_acctport = DEFAULT_NOSE_CONFIG['radius']['acctport']
    paster_port = DEFAULT_NOSE_CONFIG['paster']['port']

    @classmethod
    def setup_class(cls):
        if nose_config and 'radius' in nose_config:
            cls.radius_authport = nose_config['radius']['authport']
            cls.radius_acctport = nose_config['radius']['acctport']

        if nose_config and 'paster' in nose_config:
            cls.paster_port = nose_config['paster']['port']

        TestController.setup_class()

    @classmethod
    def teardown_class(cls):
        TestController.teardown_class()

    @staticmethod
    def do_http_request(remoteServer, params=None, headers=None, cookies=None,
                        method='POST'):

            request_url = "%s" % (remoteServer)

            if not params:
                params = {}
            data = urllib.urlencode(params)

            # predefine the submit and receive headers, but allow the overwrite
            r_headers = {"Content-type": "application/x-www-form-urlencoded",
                         "Accept": "text/plain"}
            if headers:
                r_headers.update(headers)

            if cookies:
                cooking = []
                for key, value in cookies.items():
                    cooking.append('%s=%s' % (key, value))
                r_headers['Cookie'] = ";".join(cooking)

            # submit the request
            http = httplib2.Http()
            (_resp, content) = http.request(request_url,
                                           method=method,
                                           body=data,
                                           headers=r_headers)
            return content

    @staticmethod
    def check_for_process(service):
        """
        simple, limited check for an service
        """
        result = False
        import subprocess
        p = subprocess.Popen(["ps", "-a"], stdout=subprocess.PIPE)
        out, _err = p.communicate()
        if service in out:
            result = True
        return result

    @staticmethod
    def check_for_port(port):
        """
        check for a service behind a port
        """
        result = False
        import subprocess
        p = subprocess.Popen(["lsof", "-t", "-i:%s" % port],
                             stdout=subprocess.PIPE)
        out, _err = p.communicate()
        if len(out) > 0:
            result = True
        return result

    @staticmethod
    def start_radius_server(radius_authport, radius_acctport):
        """
        Start the dummy radius server

        We need to start the radius server for every test, since every test
        instatiates a new TestClass and thus the radius server process will
        not be accessable outside of a test anymore
        """
        import subprocess
        try:
            radius_server_file = os.path.join(
                os.path.dirname(os.path.realpath(__file__)),
                '..',
                'tools',
                'dummy_radius_server.py',
                )
            dictionary_file = os.path.join(
                os.path.dirname(os.path.realpath(__file__)),
                '..',
                '..',
                '..',
                'config',
                'dictionary',
                )
            proc = subprocess.Popen(
                [
                    radius_server_file,
                    "--dict",
                    dictionary_file,
                    "--authport",
                    radius_authport,
                    "--acctport",
                    radius_acctport,
                    ]
                )
        except Exception as exx:
            raise exx
        assert proc is not None

        return proc

    @staticmethod
    def stop_radius_server(proc):
        '''
        stopping the dummy radius server
        '''
        if proc:
            r = proc.kill()
            log.debug(r)

        return
=======
#
>>>>>>> 0eaf6b9b
<|MERGE_RESOLUTION|>--- conflicted
+++ resolved
@@ -22,8 +22,8 @@
 #    E-mail: linotp@lsexperts.de
 #    Contact: www.linotp.org
 #    Support: www.lsexperts.de
-<<<<<<< HEAD
 #
+
 
 """
 Functional special test are tests, which require a remote service,
@@ -188,6 +188,3 @@
             log.debug(r)
 
         return
-=======
-#
->>>>>>> 0eaf6b9b
