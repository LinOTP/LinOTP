# -*- coding: utf-8 -*-
#
#    LinOTP - the open source solution for two factor authentication
#    Copyright (C) 2010 - 2016 LSE Leading Security Experts GmbH
#
#    This file is part of LinOTP server.
#
#    This program is free software: you can redistribute it and/or
#    modify it under the terms of the GNU Affero General Public
#    License, version 3, as published by the Free Software Foundation.
#
#    This program is distributed in the hope that it will be useful,
#    but WITHOUT ANY WARRANTY; without even the implied warranty of
#    MERCHANTABILITY or FITNESS FOR A PARTICULAR PURPOSE.  See the
#    GNU Affero General Public License for more details.
#
#    You should have received a copy of the
#               GNU Affero General Public License
#    along with this program.  If not, see <http://www.gnu.org/licenses/>.
#
#
#    E-mail: linotp@lsexperts.de
#    Contact: www.linotp.org
#    Support: www.lsexperts.de
#
"""LinOTP Selenium Test that tests the selfservice in the WebUI"""

from linotp_selenium_helper import TestCase, Policy

import integration_data as data

class TestSelfservice(TestCase):
    """TestCase class that tests the selfservice by first creating a policy
       that allows users to access the selfservice and change their OTP Pin
       and then logging in and verifying the text "set PIN" is present.
    """

    def setUp(self):
        TestCase.setUp(self)

        self.realm_name = "SE_realm_selfservice"
        self.reset_resolvers_and_realms(data.musicians_ldap_resolver, self.realm_name)

    def test_selfservice(self):
        """Creates User-Id-Resolvers"""
        driver = self.driver

<<<<<<< HEAD
=======
        ad_certificate = \
"""-----BEGIN CERTIFICATE-----
MIIDoTCCAomgAwIBAgIQEf6o60+xo6NJkdPwYpVFoTANBgkqhkiG9w0BAQsFADBj
MRMwEQYKCZImiZPyLGQBGRYDbmV0MRcwFQYKCZImiZPyLGQBGRYHZXhhbXBsZTEV
MBMGCgmSJomT8ixkARkWBWhvdGFkMRwwGgYDVQQDExNob3RhZC1IT1RUWUJPVFRZ
LUNBMB4XDTE2MDMwOTE2MDc0NFoXDTIxMDMwOTE2MTc0NFowYzETMBEGCgmSJomT
8ixkARkWA25ldDEXMBUGCgmSJomT8ixkARkWB2V4YW1wbGUxFTATBgoJkiaJk/Is
ZAEZFgVob3RhZDEcMBoGA1UEAxMTaG90YWQtSE9UVFlCT1RUWS1DQTCCASIwDQYJ
KoZIhvcNAQEBBQADggEPADCCAQoCggEBALxHY5XG5pTwKmrDKsHGdO2IPEhhuAW+
cXYE27xocBq+fbgp+rD7KwR8TCv/LhjMzT+lAqHc9PMnr6VtAVHu+S2waNpWPm2y
RTYtWOXXZQK/1gVi+q68+nKHQmCT3sOsrsaOpPH2v8NxrMRkKi5xwQRMqjojfmHr
QMS72Pa63U73fS2cqSYhTIAfJlmu1UWQ0aHmI15PyrFWJGo4KVw3GfKu5oHGfuk6
pt93Ab7TvCbJ3Syk+VVbSfaprdHYVHCTQjz8235r5Etl+hgvt9NRfAYskcC3DAKq
cLoOb+G1wmfcA2isQVPhrho/glyjlkaZYEtafFybRl4Bxq4JU0lc6AcCAwEAAaNR
ME8wCwYDVR0PBAQDAgGGMA8GA1UdEwEB/wQFMAMBAf8wHQYDVR0OBBYEFL4WBBpt
RAdjQDlfivTnhiUY9j+UMBAGCSsGAQQBgjcVAQQDAgEAMA0GCSqGSIb3DQEBCwUA
A4IBAQCEe5MX+Yb6HjfNDmimBLr06dqc5hYSlOZ6lgWl2rIhI8/Bdc6OHlZTVdUV
1RztceB1h6gsIBoUkVemLaToUewnZR7Zw38qNjHwD88qi1Io8r0jxQceLODuKhGp
R0XCjjPozONBIf6kkXsZLp/6a6vkb9uycoDgGWzQw/+8ytEz+WXvb3x3/cpUQ2XY
mpu3hbwIGWzjCoXa1zLrNhC6B2j1JZ3NmeUp2DsURWkUWUCCPtMPDAPjh4DGT8gx
wksjsMcgvCrISnUOLAIH3IXD2x9C8NvVursf22x4T+JhIT6Ipkm3yzmhdjTOuOOB
mOOzQ8LklhTOAHJva7wNJrcfEG0B
-----END CERTIFICATE-----"""

        old_ad_certificate = \
"""-----BEGIN CERTIFICATE-----
MIIDcjCCAtugAwIBAgIQVSU6NwMTmKNI6t3WcjY6uTANBgkqhkiG9w0BAQUFADBC
MRUwEwYKCZImiZPyLGQBGRYFbG9jYWwxGTAXBgoJkiaJk/IsZAEZFglsc2V4cGVy
dHMxDjAMBgNVBAMTBUNBMDAxMB4XDTA1MDQxMTE2NDgzOVoXDTQwMDQxMTE2NTY1
MFowQjEVMBMGCgmSJomT8ixkARkWBWxvY2FsMRkwFwYKCZImiZPyLGQBGRYJbHNl
eHBlcnRzMQ4wDAYDVQQDEwVDQTAwMTCBnzANBgkqhkiG9w0BAQEFAAOBjQAwgYkC
gYEAqlWLfYK+dExjG+Qa/jpYjSo3EQnweQ7azacosa+xsrTMfDV5wLgMBSclCTX2
i/35VRg282Bh7hKCZifOBnAxjCBIHMpHQmW9c0T/GpeWSOQ1x0KeKrZ4PRj5oHEv
/uDJ7q2HlWXgRQo6NR75yDGLpsAWk64TyQ/I4f2vlC+AtjMCAyPS46OCAWcwggFj
MBMGCSsGAQQBgjcUAgQGHgQAQwBBMAsGA1UdDwQEAwIBhjAPBgNVHRMBAf8EBTAD
AQH/MB0GA1UdDgQWBBTCY8rVNcU/NGvgZxaPmO+Kz8bG4TCB/AYDVR0fBIH0MIHx
MIHuoIHroIHohoGwbGRhcDovLy9DTj1DQTAwMSxDTj1sc2V4czAxLENOPUNEUCxD
Tj1QdWJsaWMlMjBLZXklMjBTZXJ2aWNlcyxDTj1TZXJ2aWNlcyxDTj1Db25maWd1
cmF0aW9uLERDPWxzZXhwZXJ0cyxEQz1sb2NhbD9jZXJ0aWZpY2F0ZVJldm9jYXRp
b25MaXN0P2Jhc2U/b2JqZWN0Q2xhc3M9Y1JMRGlzdHJpYnV0aW9uUG9pbnSGM2h0
dHA6Ly9sc2V4czAxLmxzZXhwZXJ0cy5sb2NhbC9DZXJ0RW5yb2xsL0NBMDAxLmNy
bDAQBgkrBgEEAYI3FQEEAwIBADANBgkqhkiG9w0BAQUFAAOBgQBa+RGoezCgJS5W
PFCPy9BWqZr7iRimfRGBDqHpYDCPDtgec2fKCZ+u4jfwuTisZ7UOoiM1iEvkw0hH
Z7R1pz4Yd6E074kS/fe6u7U+9L3dmSUjFvO3gkLKtHKbhQi0NA+EHMRrPsQQemLm
gYzNiYwtvAu74Q+eTC6R5Uf0hOlFig==
-----END CERTIFICATE-----"""

        # Create LDAP resolver
        music_ldap_name = "SE_selfservice"
        music_ldap_id_resolver = LdapUserIdResolver(
            music_ldap_name,
            driver,
            self.base_url,
            uri="ldaps://blackdog",
            certificate=ad_certificate,
            basedn="ou=people,dc=blackdog,dc=office,dc=lsexperts,dc=de",
            binddn=u'cn="Antonín Dvořák",ou=people,dc=blackdog,dc=office,dc=lsexperts,dc=de',
            password="Test123!",
            preset_ldap=True
        )
        time.sleep(1)

        # Create realm
        resolvers_realm = [music_ldap_id_resolver]
        realm_name = "SE_realm_selfservice"
        realm = Realm(realm_name, resolvers_realm)
        realm.create(driver, self.base_url)
        time.sleep(1)

>>>>>>> 0eaf6b9b
        Policy(driver, self.base_url, "SE_policy_selfservice",
               "selfservice", "setOTPPIN, ", self.realm_name.lower())

        login_user = u"郎"
        login_password = "Test123!"

        driver.get(self.base_url + "/account/login")
        driver.find_element_by_id("login").clear()
        driver.find_element_by_id("login").send_keys(login_user + "@" + self.realm_name.lower())
        driver.find_element_by_id("password").clear()
        driver.find_element_by_id("password").send_keys(login_password)
        driver.find_element_by_css_selector("input[type=\"submit\"]").click()
        try:
            self.assertRegexpMatches(driver.find_element_by_css_selector("BODY").text,
                                     r"^[\s\S]*set PIN[\s\S]*$")
        except AssertionError as assertion_error:
            self.verification_errors.append(str(assertion_error))
<|MERGE_RESOLUTION|>--- conflicted
+++ resolved
@@ -44,79 +44,6 @@
     def test_selfservice(self):
         """Creates User-Id-Resolvers"""
         driver = self.driver
-
-<<<<<<< HEAD
-=======
-        ad_certificate = \
-"""-----BEGIN CERTIFICATE-----
-MIIDoTCCAomgAwIBAgIQEf6o60+xo6NJkdPwYpVFoTANBgkqhkiG9w0BAQsFADBj
-MRMwEQYKCZImiZPyLGQBGRYDbmV0MRcwFQYKCZImiZPyLGQBGRYHZXhhbXBsZTEV
-MBMGCgmSJomT8ixkARkWBWhvdGFkMRwwGgYDVQQDExNob3RhZC1IT1RUWUJPVFRZ
-LUNBMB4XDTE2MDMwOTE2MDc0NFoXDTIxMDMwOTE2MTc0NFowYzETMBEGCgmSJomT
-8ixkARkWA25ldDEXMBUGCgmSJomT8ixkARkWB2V4YW1wbGUxFTATBgoJkiaJk/Is
-ZAEZFgVob3RhZDEcMBoGA1UEAxMTaG90YWQtSE9UVFlCT1RUWS1DQTCCASIwDQYJ
-KoZIhvcNAQEBBQADggEPADCCAQoCggEBALxHY5XG5pTwKmrDKsHGdO2IPEhhuAW+
-cXYE27xocBq+fbgp+rD7KwR8TCv/LhjMzT+lAqHc9PMnr6VtAVHu+S2waNpWPm2y
-RTYtWOXXZQK/1gVi+q68+nKHQmCT3sOsrsaOpPH2v8NxrMRkKi5xwQRMqjojfmHr
-QMS72Pa63U73fS2cqSYhTIAfJlmu1UWQ0aHmI15PyrFWJGo4KVw3GfKu5oHGfuk6
-pt93Ab7TvCbJ3Syk+VVbSfaprdHYVHCTQjz8235r5Etl+hgvt9NRfAYskcC3DAKq
-cLoOb+G1wmfcA2isQVPhrho/glyjlkaZYEtafFybRl4Bxq4JU0lc6AcCAwEAAaNR
-ME8wCwYDVR0PBAQDAgGGMA8GA1UdEwEB/wQFMAMBAf8wHQYDVR0OBBYEFL4WBBpt
-RAdjQDlfivTnhiUY9j+UMBAGCSsGAQQBgjcVAQQDAgEAMA0GCSqGSIb3DQEBCwUA
-A4IBAQCEe5MX+Yb6HjfNDmimBLr06dqc5hYSlOZ6lgWl2rIhI8/Bdc6OHlZTVdUV
-1RztceB1h6gsIBoUkVemLaToUewnZR7Zw38qNjHwD88qi1Io8r0jxQceLODuKhGp
-R0XCjjPozONBIf6kkXsZLp/6a6vkb9uycoDgGWzQw/+8ytEz+WXvb3x3/cpUQ2XY
-mpu3hbwIGWzjCoXa1zLrNhC6B2j1JZ3NmeUp2DsURWkUWUCCPtMPDAPjh4DGT8gx
-wksjsMcgvCrISnUOLAIH3IXD2x9C8NvVursf22x4T+JhIT6Ipkm3yzmhdjTOuOOB
-mOOzQ8LklhTOAHJva7wNJrcfEG0B
------END CERTIFICATE-----"""
-
-        old_ad_certificate = \
-"""-----BEGIN CERTIFICATE-----
-MIIDcjCCAtugAwIBAgIQVSU6NwMTmKNI6t3WcjY6uTANBgkqhkiG9w0BAQUFADBC
-MRUwEwYKCZImiZPyLGQBGRYFbG9jYWwxGTAXBgoJkiaJk/IsZAEZFglsc2V4cGVy
-dHMxDjAMBgNVBAMTBUNBMDAxMB4XDTA1MDQxMTE2NDgzOVoXDTQwMDQxMTE2NTY1
-MFowQjEVMBMGCgmSJomT8ixkARkWBWxvY2FsMRkwFwYKCZImiZPyLGQBGRYJbHNl
-eHBlcnRzMQ4wDAYDVQQDEwVDQTAwMTCBnzANBgkqhkiG9w0BAQEFAAOBjQAwgYkC
-gYEAqlWLfYK+dExjG+Qa/jpYjSo3EQnweQ7azacosa+xsrTMfDV5wLgMBSclCTX2
-i/35VRg282Bh7hKCZifOBnAxjCBIHMpHQmW9c0T/GpeWSOQ1x0KeKrZ4PRj5oHEv
-/uDJ7q2HlWXgRQo6NR75yDGLpsAWk64TyQ/I4f2vlC+AtjMCAyPS46OCAWcwggFj
-MBMGCSsGAQQBgjcUAgQGHgQAQwBBMAsGA1UdDwQEAwIBhjAPBgNVHRMBAf8EBTAD
-AQH/MB0GA1UdDgQWBBTCY8rVNcU/NGvgZxaPmO+Kz8bG4TCB/AYDVR0fBIH0MIHx
-MIHuoIHroIHohoGwbGRhcDovLy9DTj1DQTAwMSxDTj1sc2V4czAxLENOPUNEUCxD
-Tj1QdWJsaWMlMjBLZXklMjBTZXJ2aWNlcyxDTj1TZXJ2aWNlcyxDTj1Db25maWd1
-cmF0aW9uLERDPWxzZXhwZXJ0cyxEQz1sb2NhbD9jZXJ0aWZpY2F0ZVJldm9jYXRp
-b25MaXN0P2Jhc2U/b2JqZWN0Q2xhc3M9Y1JMRGlzdHJpYnV0aW9uUG9pbnSGM2h0
-dHA6Ly9sc2V4czAxLmxzZXhwZXJ0cy5sb2NhbC9DZXJ0RW5yb2xsL0NBMDAxLmNy
-bDAQBgkrBgEEAYI3FQEEAwIBADANBgkqhkiG9w0BAQUFAAOBgQBa+RGoezCgJS5W
-PFCPy9BWqZr7iRimfRGBDqHpYDCPDtgec2fKCZ+u4jfwuTisZ7UOoiM1iEvkw0hH
-Z7R1pz4Yd6E074kS/fe6u7U+9L3dmSUjFvO3gkLKtHKbhQi0NA+EHMRrPsQQemLm
-gYzNiYwtvAu74Q+eTC6R5Uf0hOlFig==
------END CERTIFICATE-----"""
-
-        # Create LDAP resolver
-        music_ldap_name = "SE_selfservice"
-        music_ldap_id_resolver = LdapUserIdResolver(
-            music_ldap_name,
-            driver,
-            self.base_url,
-            uri="ldaps://blackdog",
-            certificate=ad_certificate,
-            basedn="ou=people,dc=blackdog,dc=office,dc=lsexperts,dc=de",
-            binddn=u'cn="Antonín Dvořák",ou=people,dc=blackdog,dc=office,dc=lsexperts,dc=de',
-            password="Test123!",
-            preset_ldap=True
-        )
-        time.sleep(1)
-
-        # Create realm
-        resolvers_realm = [music_ldap_id_resolver]
-        realm_name = "SE_realm_selfservice"
-        realm = Realm(realm_name, resolvers_realm)
-        realm.create(driver, self.base_url)
-        time.sleep(1)
-
->>>>>>> 0eaf6b9b
         Policy(driver, self.base_url, "SE_policy_selfservice",
                "selfservice", "setOTPPIN, ", self.realm_name.lower())
 
