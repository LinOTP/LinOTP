--- conflicted
+++ resolved
@@ -133,16 +133,8 @@
         '''
         Manage: testing index access
         '''
-<<<<<<< HEAD
         response = self.make_manage_request('', params={})
-        assert '<title>LinOTP 2 Management</title>'in response, response
-=======
-        response = self.app.get(url(controller='manage', action='index'),
-                                params={})
-        log.info("index response: %r" % response)
-        self.assertTrue('<title>Management - LinOTP</title>'in response,
-                        response)
->>>>>>> 214df077
+        assert '<title>Management - LinOTP</title>'in response, response
 
     def test_policies(self):
         '''
