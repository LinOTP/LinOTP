# -*- coding: utf-8 -*-
#
#    LinOTP - the open source solution for two factor authentication
#    Copyright (C) 2010 - 2015 LSE Leading Security Experts GmbH
#
#    This file is part of LinOTP server.
#
#    This program is free software: you can redistribute it and/or
#    modify it under the terms of the GNU Affero General Public
#    License, version 3, as published by the Free Software Foundation.
#
#    This program is distributed in the hope that it will be useful,
#    but WITHOUT ANY WARRANTY; without even the implied warranty of
#    MERCHANTABILITY or FITNESS FOR A PARTICULAR PURPOSE.  See the
#    GNU Affero General Public License for more details.
#
#    You should have received a copy of the
#               GNU Affero General Public License
#    along with this program.  If not, see <http://www.gnu.org/licenses/>.
#
#
#    E-mail: linotp@lsexperts.de
#    Contact: www.linotp.org
#    Support: www.lsexperts.de
#


"""
"""

import logging
import binascii
import random
import sys
import urllib

from linotp.lib.ext.pbkdf2 import PBKDF2
from linotp.lib.reply import create_img


from Crypto.Hash import SHA256 as SHA256

from linotp.lib.ocra import OcraSuite
from linotp.lib.crypt import kdf2, createActivationCode, check
from linotp.lib.crypt import check


from linotp.tests import TestController, url


from datetime import datetime
from datetime import timedelta

try:
    import json
except ImportError:
    import simplejson as json

from urlparse import urlparse
from urlparse import parse_qs


log = logging.getLogger(__name__)


class OcraOtp(object):

    def __init__(self, ocrapin=None):
        self.ocra = None
        self.bkey = None
        self.ocrapin = ocrapin
        self.activationkey = None
        self.sharedsecret = None
        self.ocrasuite = None
        self.serial = None
        self.counter = 0


    def init_1(self, response):
        ''' take the response of the first init to setup the OcraOtp'''

        jresp = json.loads(response.body)
        app_import = unicode(jresp.get('detail').get('app_import'))
        self.sharedsecret = unicode(jresp.get('detail').get('sharedsecret'))
        self.serial = unicode(jresp.get('detail').get('serial'))

        ''' now parse the appurl for the ocrasuite '''
        uri = urlparse(app_import.replace('lseqr://', 'http://'))
        qs = uri.query
        qdict = parse_qs(qs)

        ocrasuite = qdict.get('os', None)
        if ocrasuite is not None and len(ocrasuite) > 0:
            ocrasuite = ocrasuite[0]

        self.ocrasuite = ocrasuite

        return (self.ocrasuite, self.sharedsecret, self.serial)

    def check_signature(self,lseqr_url):

        # parse the url
        import urlparse
        o = urlparse.urlsplit(lseqr_url)
        qs = o[2].lstrip('?')
        params = urlparse.parse_qs(qs)
        if 'si' not in params:
            return None
        si = params['si'][0]
        data = lseqr_url.split('&si=')[0]

        if self.ocra is None:
            self._setup_()

        signature = self.ocra.signData(data, key=self.bkey)
        if si == signature:
            return True

        return False

    def init_2(self, response, activationKey):
        self.activationkey = activationKey

        jresp = json.loads(response.body)
        self.nonce = unicode(jresp.get('detail').get('nonce'))
        self.transid = unicode(jresp.get('detail').get('transactionid'))
        app_import = unicode(jresp.get('detail').get('app_import'))

        ''' now parse the appurl for the ocrasuite '''
        uri = urlparse(app_import.replace('lseqr://', 'http://'))
        qs = uri.query
        qdict = parse_qs(qs)
        nonce = qdict.get('no', None)
        if nonce is not None and len(nonce) > 0:
            nonce = nonce[0]

        challenge = qdict.get('ch', None)
        if challenge is not None and len(challenge) > 0:
            challenge = challenge[0]

        self.challenge = challenge
        self.ocra = None
        self.bkey = None

        return (self.challenge, self.transid)

    def _setup_(self):

        if self.ocra is not None and self.bkey is not None:
            return

        key_len = 20
        if self.ocrasuite.find('-SHA256'):
            key_len = 32
        elif self.ocrasuite.find('-SHA512'):
            key_len = 64

        self.bkey = kdf2(self.sharedsecret, self.nonce, self.activationkey, len=key_len)
        self.ocra = OcraSuite(self.ocrasuite)

        self.counter = 0

        return

    def callcOtp(self, challenge=None, ocrapin=None, counter= -1):

        if self.ocra is None:
            self._setup_()

        if ocrapin is None:
            ocrapin = self.ocrapin

        if challenge is None:
            challenge = self.challenge
        if counter == -1:
            counter = self.counter

        param = {}
        param['C'] = counter
        param['Q'] = challenge
        param['P'] = ocrapin
        param['S'] = ''
        if self.ocra.T is not None:
            '''    Default value for G is 1M, i.e., time-step size is one minute and the
                   T represents the number of minutes since epoch time [UT].
            '''
            now = datetime.now()
            stime = now.strftime("%s")
            itime = int(stime)
            param['T'] = itime

        data = self.ocra.combineData(**param)
        otp = self.ocra.compute(data, self.bkey)

        if counter == -1:
            self.counter += 1

        return otp


class OcraTest(TestController):
    """
    ocra2 test class:

    TODO: test ocra token with otppi=1 and otppin=2
    """

    fkey = 'a74f89f9251eda9a5d54a9955be4569f9720abe8'.decode('hex')
    key20h = '3132333435363738393031323334353637383930'
    key20 = key20h.decode('hex')

    key32h = '3132333435363738393031323334353637383930313233343536373839303132'
    key32 = key32h.decode('hex')
    key64h = '31323334353637383930313233343536373839303132333435363738393031323\
334353637383930313233343536373839303132333435363738393031323334'
    key64 = key64h.decode('hex')

    pin = '1234'
    pin_sha1 = '7110eda4d09e062aa5e4a390b0a572ac0d2c0220'.decode('hex')

    testsnp = [ { 'ocrasuite': 'OCRA-1:HOTP-SHA1-6:QN08',
                'key': key20,
                'keyh': key20h,
                'vectors': [
                    {'params': { 'Q': '00000000' }, 'result': '237653' },
                    {'params': { 'Q': '11111111' }, 'result': '243178' },
                    {'params': { 'Q': '22222222' }, 'result': '653583' },
                    {'params': { 'Q': '33333333' }, 'result': '740991' },
                    {'params': { 'Q': '44444444' }, 'result': '608993' },
                    {'params': { 'Q': '55555555' }, 'result': '388898' },
                    {'params': { 'Q': '66666666' }, 'result': '816933' },
                    {'params': { 'Q': '77777777' }, 'result': '224598' },
                    {'params': { 'Q': '88888888' }, 'result': '750600' },
                    {'params': { 'Q': '99999999' }, 'result': '294470' }
                ]
              },
              { 'ocrasuite': 'OCRA-1:HOTP-SHA512-8:C-QN08',
                'key': key64,
                'keyh': key64h,
                'vectors': [
                    {'params': { 'C': '00000', 'Q': '00000000' }, 'result': '07016083' },
                    {'params': { 'C': '00001', 'Q': '11111111' }, 'result': '63947962' },
                    {'params': { 'C': '00002', 'Q': '22222222' }, 'result': '70123924' },
                    {'params': { 'C': '00003', 'Q': '33333333' }, 'result': '25341727' },
                    {'params': { 'C': '00004', 'Q': '44444444' }, 'result': '33203315' },
                    {'params': { 'C': '00005', 'Q': '55555555' }, 'result': '34205738' },
                    {'params': { 'C': '00006', 'Q': '66666666' }, 'result': '44343969' },
                    {'params': { 'C': '00007', 'Q': '77777777' }, 'result': '51946085' },
                    {'params': { 'C': '00008', 'Q': '88888888' }, 'result': '20403879' },
                    {'params': { 'C': '00009', 'Q': '99999999' }, 'result': '31409299' }
                ]
              },
              { 'ocrasuite': 'OCRA-1:HOTP-SHA512-8:QN08-T1M',
                'key': key64,
                'keyh': key64h,
                'vectors': [
                    {'params': { 'Q': '00000000', 'T_precomputed': int('132d0b6', 16) },
                        'result': '95209754' },
                    {'params': { 'Q': '11111111', 'T_precomputed': int('132d0b6', 16) },
                        'result': '55907591' },
                    {'params': { 'Q': '22222222', 'T_precomputed': int('132d0b6', 16) },
                        'result': '22048402' },
                    {'params': { 'Q': '33333333', 'T_precomputed': int('132d0b6', 16) },
                        'result': '24218844' },
                    {'params': { 'Q': '44444444', 'T_precomputed': int('132d0b6', 16) },
                        'result': '36209546' },
                ]
              },
            ]



    tests = [ { 'ocrasuite': 'OCRA-1:HOTP-SHA1-6:QN08',
                'key': key20,
                'keyh': key20h,
                'vectors': [
                    {'params': { 'Q': '00000000' }, 'result': '237653' },
                    {'params': { 'Q': '11111111' }, 'result': '243178' },
                    {'params': { 'Q': '22222222' }, 'result': '653583' },
                    {'params': { 'Q': '33333333' }, 'result': '740991' },
                    {'params': { 'Q': '44444444' }, 'result': '608993' },
                    {'params': { 'Q': '55555555' }, 'result': '388898' },
                    {'params': { 'Q': '66666666' }, 'result': '816933' },
                    {'params': { 'Q': '77777777' }, 'result': '224598' },
                    {'params': { 'Q': '88888888' }, 'result': '750600' },
                    {'params': { 'Q': '99999999' }, 'result': '294470' }
                ]
              },
              { 'ocrasuite': 'OCRA-1:HOTP-SHA256-8:C-QN08-PSHA1',
                'key': key32,
                'keyh': key32h,
                'vectors': [
                    {'params': { 'C': 0, 'Q': '12345678' }, 'result': '65347737' },
                    {'params': { 'C': 1, 'Q': '12345678' }, 'result': '86775851' },
                    {'params': { 'C': 2, 'Q': '12345678' }, 'result': '78192410' },
                    {'params': { 'C': 3, 'Q': '12345678' }, 'result': '71565254' },
                    {'params': { 'C': 4, 'Q': '12345678' }, 'result': '10104329' },
                    {'params': { 'C': 5, 'Q': '12345678' }, 'result': '65983500' },
                    {'params': { 'C': 6, 'Q': '12345678' }, 'result': '70069104' },
                    {'params': { 'C': 7, 'Q': '12345678' }, 'result': '91771096' },
                    {'params': { 'C': 8, 'Q': '12345678' }, 'result': '75011558' },
                    {'params': { 'C': 9, 'Q': '12345678' }, 'result': '08522129' }
                ]
              },
             { 'ocrasuite': 'OCRA-1:HOTP-SHA256-8:QN08-PSHA1',
                'key': key32,
                'keyh': key32h,
                'vectors': [
                    {'params': { 'Q': '00000000' }, 'result': '83238735' },
                    {'params': { 'Q': '11111111' }, 'result': '01501458' },
                    {'params': { 'Q': '22222222' }, 'result': '17957585' },
                    {'params': { 'Q': '33333333' }, 'result': '86776967' },
                    {'params': { 'Q': '44444444' }, 'result': '86807031' }
                ]
              },

              { 'ocrasuite': 'OCRA-1:HOTP-SHA512-8:C-QN08',
                'key': key64,
                'keyh': key64h,
                'key': key64,
                'keyh': key64h,
                'vectors': [
                    {'params': { 'C': '00000', 'Q': '00000000' }, 'result': '07016083' },
                    {'params': { 'C': '00001', 'Q': '11111111' }, 'result': '63947962' },
                    {'params': { 'C': '00002', 'Q': '22222222' }, 'result': '70123924' },
                    {'params': { 'C': '00003', 'Q': '33333333' }, 'result': '25341727' },
                    {'params': { 'C': '00004', 'Q': '44444444' }, 'result': '33203315' },
                    {'params': { 'C': '00005', 'Q': '55555555' }, 'result': '34205738' },
                    {'params': { 'C': '00006', 'Q': '66666666' }, 'result': '44343969' },
                    {'params': { 'C': '00007', 'Q': '77777777' }, 'result': '51946085' },
                    {'params': { 'C': '00008', 'Q': '88888888' }, 'result': '20403879' },
                    {'params': { 'C': '00009', 'Q': '99999999' }, 'result': '31409299' }
                ]
              },
              { 'ocrasuite': 'OCRA-1:HOTP-SHA512-8:QN08-T1M',
                'key': key64,
                'keyh': key64h,
                'vectors': [
                    {'params': { 'Q': '00000000', 'T_precomputed': int('132d0b6', 16) },
                        'result': '95209754' },
                    {'params': { 'Q': '11111111', 'T_precomputed': int('132d0b6', 16) },
                        'result': '55907591' },
                    {'params': { 'Q': '22222222', 'T_precomputed': int('132d0b6', 16) },
                        'result': '22048402' },
                    {'params': { 'Q': '33333333', 'T_precomputed': int('132d0b6', 16) },
                        'result': '24218844' },
                    {'params': { 'Q': '44444444', 'T_precomputed': int('132d0b6', 16) },
                        'result': '36209546' },
                ]
              },
            ]



    def setUp(self):
        TestController.setUp(self)
        self.removeTokens()
        self.setupPolicies()
        self.setupOcraPolicy()

    def setupOcraPolicy(self):
        '''
        This sets up the ocra policy right
        '''
        response = self.app.get(url(controller='system', action='setPolicy'),
                                params={'name' : 'ocra_allowance',
                                        'realm' : 'mydefrealm',
                        'user' : 'ocra_admin',
                        'scope' : 'ocra',
                        'action' : 'request, status, activationcode, calcOTP'})
        log.error(response)
        assert '"setPolicy ocra_allowance"' in response
        assert '"status": true' in response

    def setupPolicies(self, check_url='http://127.0.0.1/validate/check_t'):

        self.deleteAllPolicies()

        params = {
                'name'  :   'CheckURLPolicy',
                'scope' :   'authentication',
                'realm' :   'mydefrealm',
        }
        params['action'] = (
'qrtanurl.one=https://<user>:<password>@my.one.de/callback/<serial>/<transactionid>/, '
'qrtanurl=%s, '
'qrtanurl_init=https://<user>:<password>@my.default.de/ini/callback/<serial>/,'
'qrtanurl_init.one=https://<user>:<password>@my.one.de/ini/callback/<serial>/,'
        % (unicode(check_url))
        )

        response = self.app.get(url(controller='system', action='setPolicy'), params=params)

        log.error(response)
        assert '"setPolicy CheckURLPolicy"' in response
        assert '"status": true' in response
        return response



    def check_otp(self, transid, otp, pin='pin', params=None):
        ''' -3.a- verify the otp value to finish the rollout '''
        parameters = {}
        if params:
            parameters.update(params)
        parameters["transactionid"] = transid
        parameters["pass"] = '' + pin + otp
        response = self.app.get(url(controller='validate', action='check_t'), params=parameters)
        return response

    def gen_challenge_data(self):

        testchall = [ { 'ocrasuite': 'OCRA-1:HOTP-SHA256-6:C-QA64',
            'key': '12345678901234567890',
            "app_import1": "lseqr://init?sh=12345678901234567890&os=OCRA-1%3AHOTP-SHA256-6%3AC-QA64&se=LSOC00000001",
            "app_import2": "lseqr://nonce?me=abcdefg+1234567+%2B-%2A%23+%C3%B6%C3%A4%C3%BC%C3%9F&ch=abcdefg12345670000Xch3tNAkIWpmj6du0PVBSvFOmJqWu0wq9AL9BKYxGjGkVg&no=492321549d56446d31682adabe64efc4bc6d7f0e31202ebdd75335b550a87690a1a3fcafc9e52a04e4dde40dea5634ad0c7becfe9d3961690b95d135844b866d&tr=954472011597&u=http%253A%252F%252F127.0.0.1%252Focra%252Fcheck_t&se=LSOC00000001&si=790eb52b398c5b37aaeba56b374947e0b3193ff98e2553c04ac15ae49440abb9",
            'vectors': [
                { 'param' : { 'data':'irgendwas'} , 'otp' : '12345'},
                { 'param' : { 'data':'DasisteinTest'}, 'otp' : '12345' },
                { 'param' : { 'data':'Irgendwas'}, 'otp' : '12345' },
                { 'param' : { 'data':'1234567890123'}, 'otp' : '12345' },
                { 'param' : { 'data':'Dasisteintest'}, 'otp' : '12345' },
                { 'param' : { 'data':'Dasisteintest'}, 'otp' : '12345' },
                { 'param' : { 'data':'Dasist'}, 'otp' : '12345' },
                { 'param' : { 'data':'EinTestdasist'}, 'otp' : '12345' },
                { 'param' : { 'data':'ss'}, 'otp' : '12345' },
                { 'param' : { 'data':'SS'}, 'otp' : '12345' },
                { 'param' : { 'data':'SSSSSSSSSSSSSSSSSSSSSSSSSSSSSSSSSSS'}, 'otp' : '12345' },
                { 'param' : { 'data':'DasisteinTExt'}, 'otp' : '12345' },
                { 'param' : { 'data':'Das'}, 'otp' : '12345' },
                { 'param' : { 'data':'EinLeerzeichen'}, 'otp' : '12345' },
                { 'param' : { 'data':'Ein Leerzeichen'}, 'otp' : '12345' },
                { 'param' : { 'data':'Ein+Leerzeichen'}, 'otp' : '12345' },
            ]
          }, ]


        self.setupPolicies(check_url='https://ebanking.1882.de')

        tt = []
        for test in testchall:
            testdata = {}

            ocra = OcraOtp()
            response1 = self.init_0_QR_Token(user='root', ocrasuite=test['ocrasuite'])
            ocra.init_1(response1)

            jresp = json.loads(response1.body)
            app_import_1 = unicode(jresp.get('detail').get('app_import'))

            message = 'abc'
            (response2, activationkey) = self.init_1_QR_Token(user='root',
                                                              message=message,
                                                              activationkey='GEZDGNBVGY3TQOJQ01',
                                                              ocrasuite=test['ocrasuite'])
            (challenge, transid) = ocra.init_2(response2, activationkey)

            jresp = json.loads(response2.body)
            app_import_2 = unicode(jresp.get('detail').get('app_import'))

            testdata['ocrasuite'] = ocra.ocrasuite
            testdata['nonce'] = ocra.nonce
            testdata['activationcode'] = ocra.activationkey
            testdata['sharedsecret'] = ocra.sharedsecret
            testdata['app_import_1'] = app_import_1
            testdata['app_import_2'] = app_import_2

            counter = 0
            ''' finish rollout '''
            otp = ocra.callcOtp(challenge, counter=counter)

            bkey = ocra.bkey
            key = binascii.hexlify(bkey)
            testdata['key'] = key

            response = self.check_otp(transid, otp)
            assert '"value": true' in response


            testv = []

            ''' initial challenge '''
            test_set = {}
            test_set['message'] = message
            test_set['data'] = app_import_2
            test_set['challenge'] = challenge
            test_set['otp'] = otp
            testv.append(test_set)



            for v in test.get('vectors'):
                param = v.get('param')
                ''' get next challenge'''
                (response, challenge, transid) = self.get_challenge(ocra.serial, challenge_data=param.get('data'))
                jresp = json.loads(response.body)
                app_import = unicode(jresp.get('detail').get('data'))
                challenge = unicode(jresp.get('detail').get("challenge"))

                counter += 1
                otp = ocra.callcOtp(challenge, counter=counter)

                ''' correct response '''
                response = self.check_otp(transid, otp)
                assert '"value": true' in response

                ''' push test data in our test set'''
                test_set = {}
                test_set['message'] = param.get('data')
                test_set['data'] = app_import
                test_set['challenge'] = challenge
                test_set['otp'] = otp
                testv.append(test_set)

            testdata['vectors'] = testv
            tt.append(testdata)


        self.removeTokens(serial=ocra.serial)

        f = open('/tmp/challengeTestSet', 'w+')
        testStr = json.dumps(tt, indent=4)
        f.write(testStr)
        f.close()

        return

    def randOTP(self, otp):
        ''' randomly change the chars in an otp - to gen a wrong otp '''
        rotp = otp
        text = list(otp)
        while rotp == otp:
            random.shuffle(text)
            rotp = ''.join(text)

        return rotp

    def init_0_QR_Token(self, tokentype='ocra2', ocrapin='',
                        pin='pin', user=None, serial=None,
                        description='QRTestToken',
                        sharedsecret='1',
                        genkey='1', otpkey=None,
                        ocrasuite='OCRA-1:HOTP-SHA256-8:C-QA64',
                        realm=None,
                        params=None):
        ''' -1- create an ocra token '''

        parameters = {}
        if params:
            parameters.update(params)

        if tokentype is not None:
            parameters['type'] = tokentype

        if pin is not None:
            parameters['pin'] = pin

        if genkey is not None:
            parameters['genkey'] = genkey

        if otpkey is not None:
            parameters['otpkey'] = otpkey

        if sharedsecret is not None:
            parameters['sharedsecret'] = sharedsecret

        if ocrapin is not None:
            parameters['ocrapin'] = ocrapin

        if ocrasuite is not None:
            parameters['ocrasuite'] = ocrasuite

        if user is not None:
            parameters['user'] = user

        if serial is not None:
            parameters['serial'] = serial

        if realm:
            parameters['realm'] = realm

        response = self.app.get(url(controller='admin', action='init'),
                                params=parameters)
        return response


    def init_1_QR_Token(self, activationkey=None, tokentype='ocra2',
                        serial=None, user=None, pin='pin', message='Message',
                        ocrapin='', genkey='1',
                        ocrasuite=None,
                        realm=None,
                        params=None):
        ## -2- acivate ocra token
        parameters = {}
        if params:
            parameters.update(params)

        if tokentype is not None:
            parameters['type'] = tokentype

        if pin is not None:
            parameters['pin'] = pin

        if message is not None:
            parameters['message'] = message

        if genkey is not None:
            parameters['genkey'] = genkey

        if ocrapin is not None:
            parameters['ocrapin'] = ocrapin

        if user is not None:
            parameters['user'] = user
        elif serial is not None:
            parameters['serial'] = serial

        if realm:
            parameters['realm'] = realm

        if activationkey is None:
            activationkey = createActivationCode('1234567890')
        parameters['activationcode'] = activationkey

        if ocrasuite is not None:
            parameters['ocrasuite'] = ocrasuite

        response = self.app.get(url(controller='admin', action='init'), params=parameters)
        return (response, activationkey)



    def test_ocrasuite(self):
        '''
            test_ocrasuite: test the given ocra suite test set
        '''
        for test in self.tests:
            ocra = OcraSuite(test['ocrasuite'])
            key = test['key']
            for vector in test['vectors']:
                params = vector['params']
                result = vector['result']
                if ocra.P is not None:
                    params['P'] = self.pin
                if ocra.T is not None:
                    pass
                data = ocra.combineData(**params)
                otp = ocra.compute(data, key)
                self.assertEqual(otp, result)

    def test_feitan_ocrasuite(self):
        '''
            test_feitan_ocrasuite: test feitan ocra token
        '''
        ocrasuite = 'OCRA-1:HOTP-SHA1-6:QN06-T1M'
        #= 'OCRA-1:HOTP-SHA1-6:QN06-T1M'
        key = 'a74f89f9251eda9a5d54a9955be4569f9720abe8'
        #key='a74f89f9251eda9a5d54a9955be4569f9720abe8'
        ocrapin = 'myocrapin'
        serial = "QR_One1"


        ocra = OcraSuite(ocrasuite)
        params = { 'Q': '000000'}
        result = '335862'
        now = datetime.now()
        nowtime = now
        for t in range(1, 24 * 60 * 60):
            nowtime = now - timedelta(minutes=t)
            stime = nowtime.strftime("%s")
            itime = int(stime)
            params['T'] = itime

            data = ocra.combineData(**params)
            otp = ocra.compute(data, key.decode('hex'))
            if otp == result:
                print(" time for otp %s : %s" % (result, unicode(nowtime)))
                break

        ''' -1- create an ocra token '''
        parameters = {
                      "serial"      : serial,
                      "user"        : "root",
                      "pin"         : "pin",
                      "description" : "first QRToken",
                      'type'        : 'ocra2',
                      #'genkey      :   '1',
                      'otpkey'      : key,
                      'ocrapin'     : ocrapin,
                      'ocrasuite'   : ocrasuite
                      }

        response = self.app.get(url(controller='admin', action='init'), params=parameters)
        assert '"value": true' in response

        ''' -2- fetch the challenge '''
        p = {"serial"      : serial, "data" : "" }

        response = self.app.get(url(controller='validate', action='check_s'), params=p)
        self.assertTrue('"value": true' in response, response)

        ''' -3.a- calculate the otp response from the challenge '''
        jresp = json.loads(response.body)
        challenge = unicode(jresp.get('detail').get('challenge'))
        transid = unicode(jresp.get('detail').get('transactionid'))

        ocra = OcraSuite(ocrasuite)

        param = {}
        param['C'] = 0
        param['Q'] = challenge
        param['P'] = ocrapin
        param['S'] = ''
        if ocra.T is not None:
            '''    Default value for G is 1M, i.e., time-step size is one minute and the
                   T represents the number of minutes since epoch time [UT].
            '''
            now = datetime.now()
            stime = now.strftime("%s")
            itime = int(stime)
            param['T'] = itime
            date = datetime.fromtimestamp(itime)
            log.info('Start for challenge %r' % date)


        ocra = OcraSuite(ocrasuite)
        data = ocra.combineData(**param)
        otp = ocra.compute(data, key.decode('hex'))



        ''' -3.b- verify the otp value '''
        parameters = {"transactionid"   : transid, "pass"            : 'pin' + otp, }
        response = self.app.get(url(controller='validate', action='check_t'), params=parameters)
        log.info("response %s\n", response)
        assert '"value": true' in response


        ''' -1- create an ocra token '''
        parameters = {"serial"      : serial, }
        response = self.app.get(url(controller='admin', action='remove'), params=parameters)
        log.info("response %s\n", response)
        assert '"value": 1' in response


    def removeTokens(self, user=None, serial=None):
        serials = []

        if user is not None:
            p = {"user" : user }
            response = self.app.get(url(controller='admin', action='remove'), params=p)
            log.info("response %s\n", response)
            assert '"value": 1' in response

        if serial is not None:
            p = {"serial" : serial }
            response = self.app.get(url(controller='admin', action='remove'), params=p)
            log.info("response %s\n", response)
            assert '"value": 1' in response


        if serial is None and user is None:
            parameters = {}
            response = self.app.get(url(controller='admin', action='show'), params=parameters)
            log.info("response %s\n", response)
            assert '"status": true' in response

            jresp = json.loads(response.body)

            d_root = jresp.get('result').get('value').get('data')
            for tok in d_root:
                serial = tok.get("LinOtp.TokenSerialnumber")
                serials.append(serial)

            for serial in  serials:
                p = {"serial" : serial }
                response = self.app.get(url(controller='admin', action='remove'), params=p)
                log.info("response %s\n", response)
                assert '"value": 1' in response

    def test_QR_token_22(self):
        '''
            test_QR_token_22: enroll an QR Token but use server code to create Activation Code and server generated OTP

            0. request for an token
            1a. fetch the output and generate an AKTIVIERUNGSCODE
            1b. send second init request with Activation code
            2. finish token creation  and return first transaction Id
            3. reply the challenge

            @summary: this test is the first simple positive test, which uses the serial number
                      of the token, to identify the transaction

            @todo:     more tests,
                    - which uses the user who could have multiple tokens, but only on QR-Token
                    - check OCRA Token and TOTP tests
                    - check OCRA with HOTP counter token
                    - check OCRA Token with user pin
        '''
        ocrasuite = 'OCRA-1:HOTP-SHA256-8:QA64'
        log.info('##################### %s' % ocrasuite)
        ocrapin = 'myocrapin'

        ''' -1- create an ocra token '''
        parameters = {
                      "user"        : "root",
                      "pin"         : "pin",
                      "description" : "first QRToken",
                      'type'        : 'ocra2',
                      'sharedsecret': '1',
                      'genkey'      :   '1',
                      'ocrapin'     : ocrapin,
                      }

        response = self.app.get(url(controller='admin', action='init'), params=parameters)
        assert '"value": true' in response

        ''' on the return we get the shared secret  '''
        jresp = json.loads(response.body)
        app_import1 = unicode(jresp.get('detail').get('app_import'))
        sharedsecret = unicode(jresp.get('detail').get('sharedsecret'))
        serial = unicode(jresp.get('detail').get('serial'))
        log.debug("%r" % sharedsecret)

        ''' now parse the appurl for the ocrasuite '''
        uri = urlparse(app_import1.replace('lseqr://', 'http://'))
        qs = uri.query
        qdict = parse_qs(qs)

        ocrasuite = qdict.get('os', None)
        if ocrasuite is not None and len(ocrasuite) > 0:
            ocrasuite = ocrasuite[0]


        aparm = {'activationcode' : '12345678'}
        response = self.app.get(url(controller='ocra', action='getActivationCode'), params=aparm)
        jresp = json.loads(response.body)
        activationcode = unicode(jresp.get('result').get('value').get('activationcode'))



        parameters = {
                      "user"        : "root",
                      "pin"         : "pin",
                      "description" : "first QRToken",
                      'type'        : 'ocra2',
                      'message'     : 'MESSAGE&',
                      'genkey'      :   '1',
                      'ocrapin'     : ocrapin,
                      }

        parameters['activationcode'] = activationcode


        response = self.app.get(url(controller='admin', action='init'), params=parameters)
        assert '"value": true' in response

        jresp = json.loads(response.body)
        nonce = unicode(jresp.get('detail').get('nonce'))
        transid = unicode(jresp.get('detail').get('transactionid'))
        app_import2 = unicode(jresp.get('detail').get('app_import'))


        ''' now parse the appurl for the ocrasuite '''
        uri = urlparse(app_import2.replace('lseqr://', 'http://'))
        qs = uri.query
        qdict = parse_qs(qs)
        nonce = qdict.get('no', None)
        if nonce is not None and len(nonce) > 0:
            nonce = nonce[0]

        challenge = qdict.get('ch', None)
        if challenge is not None and len(challenge) > 0:
            challenge = challenge[0]


        '''
            getInitCode - 1822 helper
        '''
        p = {
            #'sharedsecret'      : sharedsecret,
            'activationcode'    : activationcode,
            #'nonce'             : nonce,
            #'ocrasuite'         : ocrasuite,
            #'challenge'         : challenge,
            'counter'           : 0,
            'init1'             : app_import1,
            'init2'             : app_import2,
             }

        ### TODO!!!
        response = self.app.get(url(controller='ocra', action='calculateOtp'), params=p)
        log.info("response %s\n", response)
        jresp = json.loads(response.body)
        otp = unicode(jresp.get('result').get('value').get('otp'))

        log.debug('otp: %s' % otp)
        p = {"transactionid"    : transid, "pass"             : 'pin' + otp }

        response = self.app.get(url(controller='validate', action='check_t'), params=p)
        log.info("response %s\n", response)
        assert '"value": true' in response

        ''' -remove the ocra token '''
        parameters = {"serial"      : serial, }
        response = self.app.get(url(controller='admin', action='remove'), params=parameters)
        log.info("response %s\n", response)
        assert '"value": 1' in response

        return


    def test_QR_token(self):
        '''
            test_QR_rollout_wrong_activation: enroll an QR Token

            0. request for an token
            1a. fetch the output and generate an AKTIVIERUNGSCODE
            1b. send second init request with Activation code
            2. finish token creation  and return first transaction Id
            3. reply the challenge

            @summary: this test is the first simple positive test, which uses the serial number
                      of the token, to identify the transaction

            @todo:     more tests,
                    - which uses the user who could have multiple tokens, but only on QR-Token
                    - check OCRA Token and TOTP tests
                    - check OCRA with HOTP counter token
                    - check OCRA Token with user pin
        '''
        ocrasuite = 'OCRA-1:HOTP-SHA256-8:QA64'
        log.info('##################### %s' % ocrasuite)
        ocrapin = 'myocrapin'

        ''' -1- create an ocra token '''
        parameters = {
                      "user"        : "root",
                      "pin"         : "pin",
                      "description" : "first QRToken",
                      'type'        : 'ocra2',
                      'sharedsecret': '1',
                      'genkey'      :   '1',
                      'ocrapin'     : ocrapin,
                      }

        response = self.app.get(url(controller='admin', action='init'), params=parameters)
        assert '"value": true' in response

        ''' on the return we get the shared secret  '''
        jresp = json.loads(response.body)
        app_import = unicode(jresp.get('detail').get('app_import'))
        sharedsecret = unicode(jresp.get('detail').get('sharedsecret'))
        serial = unicode(jresp.get('detail').get('serial'))

        ''' now parse the appurl for the ocrasuite '''
        uri = urlparse(app_import.replace('lseqr://', 'http://'))
        qs = uri.query
        qdict = parse_qs(qs)

        ocrasuite = qdict.get('os', None)
        if ocrasuite is not None and len(ocrasuite) > 0:
            ocrasuite = ocrasuite[0]

        activationcode = createActivationCode()
        parameters = {
                      "user"        : "root",
                      "pin"         : "pin",
                      "description" : "first QRToken",
                      'type'        : 'ocra2',
                      'message'     : 'MESSAGE&',
                      'genkey'      :   '1',
                      'ocrapin'     : ocrapin,
                      }

        parameters['activationcode'] = activationcode


        response = self.app.get(url(controller='admin', action='init'), params=parameters)
        assert '"value": true' in response



        ''' -3.a- we got on the return side a transactionId and a challenge '''

        jresp = json.loads(response.body)
        nonce = unicode(jresp.get('detail').get('nonce'))
        transid = unicode(jresp.get('detail').get('transactionid'))
        app_import = unicode(jresp.get('detail').get('app_import'))


        ''' now parse the appurl for the ocrasuite '''
        uri = urlparse(app_import.replace('lseqr://', 'http://'))
        qs = uri.query
        qdict = parse_qs(qs)
        nonce = qdict.get('no', None)
        if nonce is not None and len(nonce) > 0:
            nonce = nonce[0]

        challenge = qdict.get('ch', None)
        if challenge is not None and len(challenge) > 0:
            challenge = challenge[0]


        '''
            now we have all in place for the key derivation to create the new key
                sharedsecret, activationcode and nonce

        '''
        key_len = 20
        if ocrasuite.find('-SHA256'):
            key_len = 32
        elif ocrasuite.find('-SHA512'):
            key_len = 64

        newkey = kdf2(sharedsecret, nonce, activationcode, len=key_len)

        ocra = OcraSuite(ocrasuite)

        param = {}
        param['C'] = 0
        param['Q'] = challenge
        param['P'] = ocrapin
        param['S'] = ''
        if ocra.T is not None:
            '''    Default value for G is 1M, i.e., time-step size is one minute and the
                   T represents the number of minutes since epoch time [UT].
            '''
            now = datetime.now()
            stime = now.strftime("%s")
            itime = int(stime)
            param['T'] = itime

        data = ocra.combineData(**param)
        otp = ocra.compute(data, newkey)

        ''' -2- finalize enrollment  '''
        p = {"transactionid"    : transid, "pass"             : 'pin' + otp }

        response = self.app.get(url(controller='validate', action='check_t'), params=p)
        log.info("response %s\n", response)
        assert '"value": true' in response

        for count in range(1, 20):
            ''' -2- fetch the challenge '''
            p = {"serial"      : serial, "data" : "" }

            response = self.app.get(url(controller='validate', action='check_s'), params=p)
            log.info("response %s\n", response)
            assert '"value": true' in response



            ''' -3.a- calculate the otp response from the challenge '''
            jresp = json.loads(response.body)
            challenge = unicode(jresp.get('detail').get('challenge'))
            transid = unicode(jresp.get('detail').get('transactionid'))

            ocra = OcraSuite(ocrasuite)

            param = {}
            param['C'] = count
            param['Q'] = challenge
            param['P'] = ocrapin
            param['S'] = ''
            if ocra.T is not None:
                '''    Default value for G is 1M, i.e., time-step size is one minute and the
                       T represents the number of minutes since epoch time [UT].
                '''
                now = datetime.now()
                stime = now.strftime("%s")
                itime = int(stime)
                param['T'] = itime
                date = datetime.fromtimestamp(itime)
                log.info('Start for challenge %r' % date)


            data = ocra.combineData(**param)
            otp = ocra.compute(data, newkey)



            ''' -3.b- verify the otp value '''
            parameters = {"transactionid"   : transid, "pass"            : 'pin' + otp, }
            response = self.app.get(url(controller='validate', action='check_t'), params=parameters)
            log.info("response %s\n", response)
            assert '"value": true' in response


        ###
        ''' -remove the ocra token '''
        parameters = {"serial"      : serial, }
        response = self.app.get(url(controller='admin', action='remove'), params=parameters)
        log.info("response %s\n", response)
        assert '"value": 1' in response


    def test_QR_token_4_Markus(self):
        '''
            test_QR_token_4_Markus: enroll an QR Token - 4 Markus, with a given input key

            0. request for an token
            1a. fetch the output and generate an AKTIVIERUNGSCODE
            1b. send second init request with Activation code
            2. finish token creation  and return first transaction Id
            3. reply the challenge
            4. challenge / reply multiple times (20)

        '''
        ocrasuite = 'OCRA-1:HOTP-SHA256-8:QA64'
        log.info('##################### %s' % ocrasuite)
        ocrapin = 'myocrapin'
        key = self.key32h

        ''' -1- create an ocra token '''
        parameters = {
                      "user"        : "root",
                      "pin"         : "pin",
                      "description" : "first QRToken",
                      'type'        : 'ocra2',
                      'sharedsecret': '1',
                      'otpkey'      : key,
                      'ocrapin'     : ocrapin,
                      }

        response = self.app.get(url(controller='admin', action='init'), params=parameters)
        assert '"value": true' in response

        ''' on the return we get the shared secret  '''
        jresp = json.loads(response.body)
        app_import = unicode(jresp.get('detail').get('app_import'))
        sharedsecret = unicode(jresp.get('detail').get('sharedsecret'))
        serial = unicode(jresp.get('detail').get('serial'))

        ''' now parse the appurl for the ocrasuite '''
        uri = urlparse(app_import.replace('lseqr://', 'http://'))
        qs = uri.query
        qdict = parse_qs(qs)

        ocrasuite = qdict.get('os', None)
        if ocrasuite is not None and len(ocrasuite) > 0:
            ocrasuite = ocrasuite[0]

        #activationcode = createActivationCode()
        #activationcode ='4XQRSVTKUNH7ETQYTVNXKWFUB4EZ4NC3C1'
        # taken from my iPhone, line 1189 was sometimes failing
        activationcode = "3U6X422SYZXLV6HSBF"

        parameters = {
                      "user"        : "root",
                      "pin"         : "pin",
                      "description" : "first QRToken",
                      'type'        : 'ocra2',
                      'message'     : 'MESSAGE',
                      'ocrapin'     : ocrapin,
                      }

        parameters['activationcode'] = activationcode
        response = self.app.get(url(controller='admin', action='init'), params=parameters)
        assert '"value": true' in response


        ''' -3.a- we got on the return side a transactionId and a challenge '''
        jresp = json.loads(response.body)
        nonce = unicode(jresp.get('detail').get('nonce'))
        transid = unicode(jresp.get('detail').get('transactionid'))
        app_import = unicode(jresp.get('detail').get('app_import'))


        ''' now parse the appurl for the ocrasuite '''
        uri = urlparse(app_import.replace('lseqr://', 'http://'))
        qs = uri.query
        qdict = parse_qs(qs)
        nonce = qdict.get('no', None)
        if nonce is not None and len(nonce) > 0:
            nonce = nonce[0]

        challenge = qdict.get('ch', None)
        if challenge is not None and len(challenge) > 0:
            challenge = challenge[0]


        '''
            now we have all in place for the key derivation to create the new key
                sharedsecret, activationcode and nonce

        '''
        key_len = 20
        if ocrasuite.find('-SHA256'):
            key_len = 32
        elif ocrasuite.find('-SHA512'):
            key_len = 64

        newkey = kdf2(sharedsecret, nonce, activationcode, len=key_len)
        hnewkey = binascii.hexlify(newkey)
        ocra = OcraSuite(ocrasuite)

        log.debug("%r" % hnewkey)

        param = {}
        param['C'] = 0
        param['Q'] = challenge
        param['P'] = ocrapin
        param['S'] = ''
        if ocra.T is not None:
            '''    Default value for G is 1M, i.e., time-step size is one minute and the
                   T represents the number of minutes since epoch time [UT].
            '''
            now = datetime.now()
            stime = now.strftime("%s")
            itime = int(stime)
            param['T'] = itime

        data = ocra.combineData(**param)
        otp = ocra.compute(data, newkey)

        ''' -2- finalize enrollment  '''
        p = {"transactionid"    : transid, "pass"             : 'pin' + otp }

        response = self.app.get(url(controller='validate', action='check_t'), params=p)
        log.info("response %s\n", response)
        assert '"value": true' in response

        for count in range(1, 20):
            ''' -2- fetch the challenge '''
            p = {"serial"      : serial, "data" : "" }

            response = self.app.get(url(controller='validate', action='check_s'), params=p)
            log.info("response %s\n", response)
            assert '"value": true' in response



            ''' -3.a- calculate the otp response from the challenge '''
            jresp = json.loads(response.body)
            challenge = unicode(jresp.get('detail').get('challenge'))
            transid = unicode(jresp.get('detail').get('transactionid'))

            ocra = OcraSuite(ocrasuite)

            param = {}
            param['C'] = count
            param['Q'] = challenge
            param['P'] = ocrapin
            param['S'] = ''
            if ocra.T is not None:
                '''    Default value for G is 1M, i.e., time-step size is one minute and the
                       T represents the number of minutes since epoch time [UT].
                '''
                now = datetime.now()
                stime = now.strftime("%s")
                itime = int(stime)
                param['T'] = itime
                date = datetime.fromtimestamp(itime)
                log.info('Start for challenge %r' % date)


            data = ocra.combineData(**param)
            otp = ocra.compute(data, newkey)



            ''' -3.b- verify the otp value '''
            parameters = {"transactionid"   : transid, "pass"            : 'pin' + otp, }
            response = self.app.get(url(controller='validate', action='check_t'), params=parameters)
            log.info("response %s\n" % response)
            print("Response 3.b\n%s" % response)
            assert '"value": true' in response


        ###
        ''' -remove the ocra token '''
        parameters = {"serial"      : serial, }
        response = self.app.get(url(controller='admin', action='remove'), params=parameters)
        log.info("response %s\n", response)
        assert '"value": 1' in response


    def test_QR_token_init_fail(self):
        '''
            test_QR_token_init_fail: enroll an QR Token - while check_t fails
            - should switch back to rollout 1 state

            0. request for an token
            1a. fetch the output and generate an AKTIVIERUNGSCODE
            1b. send second init request with Activation code
            2. finish token creation  and return first transaction Id
            3. reply the challenge

            @summary: this test is the first simple positive test, which uses the serial number
                      of the token, to identify the transaction

            @todo:     more tests,
                    - which uses the user who could have multiple tokens, but only on QR-Token
                    - check OCRA Token and TOTP tests
                    - check OCRA with HOTP counter token
                    - check OCRA Token with user pin
        '''
        ocrasuite = 'OCRA-1:HOTP-SHA256-8:QA64'
        log.info('##################### %s' % ocrasuite)
        ocrapin = 'myocrapin'

        ''' -1- create an ocra token '''
        parameters = {
                      "user"        : "root",
                      "pin"         : "pin",
                      "description" : "first QRToken",
                      'type'        : 'ocra2',
                      'sharedsecret': '1',
                      'genkey'      :   '1',
                      'ocrapin'     : ocrapin,
                      }

        response = self.app.get(url(controller='admin', action='init'), params=parameters)
        assert '"value": true' in response

        ''' on the return we get the shared secret  '''
        jresp = json.loads(response.body)
        app_import = unicode(jresp.get('detail').get('app_import'))
        sharedsecret = unicode(jresp.get('detail').get('sharedsecret'))
        serial = unicode(jresp.get('detail').get('serial'))

        ''' now parse the appurl for the ocrasuite '''
        uri = urlparse(app_import.replace('lseqr://', 'http://'))
        qs = uri.query
        qdict = parse_qs(qs)

        ocrasuite = qdict.get('os', None)
        if ocrasuite is not None and len(ocrasuite) > 0:
            ocrasuite = ocrasuite[0]

        activationcode = createActivationCode('12345678')

        parameters = {
                      "user"        : "root",
                      "pin"         : "pin",
                      "description" : "first QRToken",
                      'type'        : 'ocra2',
                      'message'     : 'MESSAGE&',
                      'genkey'      :   '1',
                      'ocrapin'     : ocrapin,
                      }

        parameters['activationcode'] = activationcode


        response = self.app.get(url(controller='admin', action='init'), params=parameters)
        assert '"value": true' in response



        ''' -3.a- we got on the return side a transactionId and a challenge '''

        jresp = json.loads(response.body)
        nonce = unicode(jresp.get('detail').get('nonce'))
        transid = unicode(jresp.get('detail').get('transactionid'))
        app_import = unicode(jresp.get('detail').get('app_import'))


        ''' now parse the appurl for the ocrasuite '''
        uri = urlparse(app_import.replace('lseqr://', 'http://'))
        qs = uri.query
        qdict = parse_qs(qs)
        nonce = qdict.get('no', None)
        if nonce is not None and len(nonce) > 0:
            nonce = nonce[0]

        challenge = qdict.get('ch', None)
        if challenge is not None and len(challenge) > 0:
            challenge = challenge[0]


        '''
            now we have all in place for the key derivation to create the new key
                sharedsecret, activationcode and nonce

        '''
        key_len = 20
        if ocrasuite.find('-SHA256'):
            key_len = 32
        elif ocrasuite.find('-SHA512'):
            key_len = 64

        newkey = kdf2(sharedsecret, nonce, activationcode, len=key_len)

        ocra = OcraSuite(ocrasuite)

        param = {}
        param['C'] = 0
        param['Q'] = challenge
        param['P'] = ocrapin
        param['S'] = ''
        if ocra.T is not None:
            '''    Default value for G is 1M, i.e., time-step size is one minute and the
                   T represents the number of minutes since epoch time [UT].
            '''
            now = datetime.now()
            stime = now.strftime("%s")
            itime = int(stime)
            param['T'] = itime

        data = ocra.combineData(**param)
        otp = ocra.compute(data, newkey)

        otp_f = otp.replace('8', '9')
        otp_f = otp_f.replace('7', '8')
        otp_f = otp_f.replace('6', '7')
        otp_f = otp_f.replace('5', '6')
        otp_f = otp_f.replace('4', '5')
        otp_f = otp_f.replace('3', '4')
        otp_f = otp_f.replace('2', '3')
        otp_f = otp_f.replace('1', '2')
        otp_f = otp_f.replace('0', '1')


        ''' -2- finalize enrollment  '''
        p = {"transactionid"    : transid,
             "pass"             : 'pin' + otp_f
            }

        response = self.app.get(url(controller='validate', action='check_t'), params=p)
        log.info("response %s\n", response)
        assert '"value": false' in response



        parameters = {
                      "user"        : "root",
                      "pin"         : "pin",
                      "description" : "first QRToken",
                      'type'        : 'ocra2',
                      'message'     : 'MESSAGE&',
                      'genkey'      :   '1',
                      'ocrapin'     : ocrapin
                      }

        parameters['activationcode'] = activationcode

        response = self.app.get(url(controller='admin', action='init'), params=parameters)
        assert '"value": true' in response

        ''' -3.a- we got on the return side a transactionId and a challenge '''

        jresp = json.loads(response.body)
        try:
            nonce = unicode(jresp.get('detail').get('nonce'))
            transid = unicode(jresp.get('detail').get('transactionid'))
            app_import = unicode(jresp.get('detail').get('app_import'))
        except Exception as e:
            log.debug(" %r" % e)


        ''' now parse the appurl for the ocrasuite '''
        uri = urlparse(app_import.replace('lseqr://', 'http://'))
        qs = uri.query
        qdict = parse_qs(qs)
        nonce = qdict.get('no', None)
        if nonce is not None and len(nonce) > 0:
            nonce = nonce[0]

        challenge = qdict.get('ch', None)
        if challenge is not None and len(challenge) > 0:
            challenge = challenge[0]


        '''
            now we have all in place for the key derivation to create the new key
                sharedsecret, activationcode and nonce

        '''
        key_len = 20
        if ocrasuite.find('-SHA256'):
            key_len = 32
        elif ocrasuite.find('-SHA512'):
            key_len = 64

        newkey = kdf2(sharedsecret, nonce, activationcode, len=key_len)

        ocra = OcraSuite(ocrasuite)

        param = {}
        param['C'] = 0
        param['Q'] = challenge
        param['P'] = ocrapin
        param['S'] = ''
        if ocra.T is not None:
            '''    Default value for G is 1M, i.e., time-step size is one minute and the
                   T represents the number of minutes since epoch time [UT].
            '''
            now = datetime.now()
            stime = now.strftime("%s")
            itime = int(stime)
            param['T'] = itime

        data = ocra.combineData(**param)
        otp = ocra.compute(data, newkey)

        ''' -2- finalize enrollment  '''
        p = {"transactionid"    : transid, "pass"             : 'pin' + otp }

        response = self.app.get(url(controller='validate', action='check_t'), params=p)
        log.info("response %s\n", response)
        assert '"value": true' in response


        ''' -1- create an ocra token '''
        parameters = {"serial"      : serial, }
        response = self.app.get(url(controller='admin', action='remove'), params=parameters)
        log.info("response %s\n", response)
        assert '"value": 1' in response



    def test_OCRA_token(self):
        '''
            test_OCRA_token: simple token test for OCRA token

            1. create an ocra token
            2. fetch the challange
            3.a. calculate the OTP response from the challenge
            3.b. submit the response

            @summary: this test is the first simple positive test, which uses the serial number
                      of the token, to identify the transaction

            @todo:     more tests,
                    - which uses the user who could have multiple tokens, but only on QR-Token
                    - check OCRA Token and TOTP tests
                    - check OCRA with HOTP counter token
                    - check OCRA Token with user pin
        '''
        ocrasuite = 'OCRA-1:HOTP-SHA256-8:QA64'
        t_count = 0
        for test in self.tests:
            t_count += 1
            ocrasuite = test['ocrasuite']

            key = test['keyh']
            bkey = test['key']

            log.info('##################### %s' % ocrasuite)
            ocrapin = 'myocrapin'
            serial = "OCRA_TOKEN_%d" % (t_count)

            ''' -1- create an ocra token '''
            parameters = {
                          "serial"      : serial,
                          "user"        : "root",
                          "pin"         : "pin",
                          "description" : "first QRToken",
                          'type'        : 'ocra2',
                          'otpkey'      : key,
                          'ocrapin'     : ocrapin,
                          'ocrasuite'   : ocrasuite
                          }

            response = self.app.get(url(controller='admin', action='init'), params=parameters)
            assert '"value": true' in response

            for count in range(0, 20):
                ''' -2- fetch the challenge '''
                p = {"serial"      : serial,
                     "data"        : "0105037311 Konto 50150850 BLZ 1752,03 Eur"
                    }

                response = self.app.get(url(controller='validate', action='check_s'), params=p)
                log.info("response %s\n", response)
                assert '"value": true' in response



                ''' -3.a- calculate the otp response from the challenge '''
                jresp = json.loads(response.body)
                challenge = unicode(jresp.get('detail').get('challenge'))
                transid = unicode(jresp.get('detail').get('transactionid'))

                ocra = OcraSuite(ocrasuite)

                param = {}
                param['C'] = count
                param['Q'] = challenge
                param['P'] = ocrapin
                param['S'] = ''
                if ocra.T is not None:
                    '''    Default value for G is 1M, i.e., time-step size is one minute and the
                           T represents the number of minutes since epoch time [UT].
                    '''
                    now = datetime.now()
                    stime = now.strftime("%s")
                    itime = int(stime)
                    param['T'] = itime

                ocra = OcraSuite(ocrasuite)
                data = ocra.combineData(**param)
                otp = ocra.compute(data, bkey)



                ''' -3.b- verify the otp value '''
                parameters = {"transactionid"   : transid,
                              "pass"            : 'pin' + otp,
                              }
                if ocrasuite == 'OCRA-1:HOTP-SHA512-8:QN08-T1M' and count == 1:
                    pass
                response = self.app.get(url(controller='validate', action='check_t'), params=parameters)
                log.info("response %s\n", response)
                log.error('test: failed for otp context: %r ' % param)
                log.error('datainput: %s' % binascii.hexlify(data))
                # TB Fixed
                if '"value": true' not in response:
                    response2 = self.app.get(url(controller='validate', action='check_t'), params=parameters)
                    assert '"value": true' in response


                ''' -4- check the transaction status  '''
                parameters = {"transactionid"   : transid,
                              }
                response = self.app.get(url(controller='admin', action='checkstatus'), params=parameters)
                log.info("response %s\n", response)
                assert '"status": true' in response


            ''' delete the ocra token '''
            parameters = {"serial"      : serial, }
            response = self.app.get(url(controller='admin', action='remove'), params=parameters)
            log.info("response %s\n", response)
            assert '"value": 1' in response

        return

    def test_OCRA_token_validate_check(self):
        '''
            test_OCRA_token_validate_check: verify the OCRA token from the challenge with the standard check

            1. create an ocra token
            2. fetch the challange
            3.a. calculate the OTP response from the challenge
            3.b. submit the response


        '''
        ocrasuite = 'OCRA-1:HOTP-SHA256-8:QA64'
        for test in self.tests:
            ocrasuite = test['ocrasuite']
            key = test['keyh']
            bkey = test['key']

            log.info('##################### %s' % ocrasuite)
            ocrapin = 'myocrapin'
            serial = "QR_One1b"
            ''' -1- create an ocra token '''
            parameters = {
                          "serial"      : serial,
                          "user"        : "root",
                          "pin"         : "pin",
                          "description" : "first QRToken",
                          'type'        : 'ocra2',
                          'ocrapin'     : ocrapin,
                          'otpkey'      : key,
                          'ocrasuite'   : ocrasuite
                          }

            response = self.app.get(url(controller='admin', action='init'), params=parameters)
            assert '"value": true' in response


            for count in range(0, 20):
                log.error('fetching challenge %d for %s ' % (count, ocrasuite))
                ''' -2- fetch the challenge '''
                p = {"serial"      : serial,
                     #"user"        : 'root',
                     "data"        : "0105037311 Konto 50150850 BLZ 1752,03 Eur"
                    }

                response = self.app.get(url(controller='validate', action='check_s'), params=p)
                #log.info("response %s\n",response)
                assert '"value": true' in response



                ''' -3.a- calculate the otp response from the challenge '''
                jresp = json.loads(response.body)
                challenge = unicode(jresp.get('detail').get('challenge'))
                transid = unicode(jresp.get('detail').get('transactionid'))

                ocra = OcraSuite(ocrasuite)

                param = {}
                param['C'] = count
                param['Q'] = challenge
                param['P'] = ocrapin
                param['S'] = ''
                if ocra.T is not None:
                    '''    Default value for G is 1M, i.e., time-step size is one minute and the
                           T represents the number of minutes since epoch time [UT].
                    '''
                    now = datetime.now()
                    stime = now.strftime("%s")
                    itime = int(stime)
                    param['T'] = itime

                ocra = OcraSuite(ocrasuite)
                data = ocra.combineData(**param)
                otp = ocra.compute(data, bkey)



                ''' -3.b- verify the otp value '''
                parameters = {
                              #"serial"   : serial,
                              "user"     : 'root',
                              "pass"     : 'pin' + otp,
                              }
                response = self.app.get(url(controller='validate', action='check'), params=parameters)
                #log.info("response %s\n",response)
                if not ('"result": true'  in response):
                    pass
                print "%s %d" % (ocrasuite, count),
                assert '"value": true'  in response


                ''' -4- check the transaction status

                    https://linotpserver/ocra/checkstatus?transactionid=TRANSACTIONID
                    https://linotpserver/ocra/checkstatus?serial=SERIENNUMMER
                    https://linotpserver/ocra/checkstatus?user=BENUTZER
                '''

                parameters = {"transactionid"   : transid + '1', }
                response = self.app.get(url(controller='admin', action='checkstatus'), params=parameters)
                #log.info("response %s\n",response)
                assert '"status": true' in response


                parameters = {"transactionid"   : transid, }
                response = self.app.get(url(controller='admin', action='checkstatus'), params=parameters)
                #log.info("response %s\n",response)
                assert '"status": true' in response



                parameters = {"serial"   : serial, }
                response = self.app.get(url(controller='admin', action='checkstatus'), params=parameters)
                #log.info("response %s\n",response)
                assert '"status": true' in response

                parameters = {"serial"   : 'F' + serial, }
                response = self.app.get(url(controller='admin', action='checkstatus'), params=parameters)
                #log.info("response %s\n",response)
                assert '"status": true' in response


                parameters = {"user"   : 'roor', }
                response = self.app.get(url(controller='admin', action='checkstatus'), params=parameters)
                #log.info("response %s\n",response)
                assert '"status": true' in response

                parameters = {"user"   : 'root', }
                response = self.app.get(url(controller='admin', action='checkstatus'), params=parameters)
                #log.info("response %s\n",response)
                assert '"status": true' in response


            ''' -1- create an ocra token '''
            parameters = {"serial"      : serial, }
            response = self.app.get(url(controller='admin', action='remove'), params=parameters)
            #log.info("response %s\n",response)
            assert '"value": 1' in response

        return

    def test_OCRA_token_falseResponse(self):
        '''
            test_OCRA_token_falseResponse: wrong response, new challenge - correct response - failcount == 0

            1. create an ocra token
            2. fetch the challange
            3. submit wrong response
            4. fetch new challange
            5. check status
            6.a. calculate the OTP response from the challenge
            6.b. submit the response
            7. check status

            @summary: this test is the first simple positive test, which uses the serial number
                      of the token, to identify the transaction

            @todo:     more tests,
                    - which uses the user who could have multiple tokens, but only on QR-Token
                    - check OCRA Token and TOTP tests
                    - check OCRA with HOTP counter token
                    - check OCRA Token with user pin
        '''
        ocrasuite = 'OCRA-1:HOTP-SHA256-8:QA64'
        serial = "QR_One2"
        for test in self.tests:
            ocrasuite = test['ocrasuite']
            key = test['keyh']
            bkey = test['key']
            ocrapin = 'myocrapin'

            log.info('##################### %s' % ocrasuite)

            ''' -1- create an ocra token '''
            parameters = {
                          "serial"      : serial,
                          "user"        : "root",
                          "pin"         : "pin",
                          "description" : "first QRToken",
                          'type'        : 'ocra2',
                          'ocrapin'     : ocrapin,
                          'otpkey'      : key,
                          'ocrasuite'   : ocrasuite
                          }

            response = self.app.get(url(controller='admin', action='init'), params=parameters)
            assert '"value": true' in response

            for count in range(0, 20):
                ''' -2- fetch the challenge '''
                p = {"serial"      : serial,
                     "data"        : "0105037311 Konto 50150850 BLZ 1752,03 Eur"
                    }
                response = self.app.get(url(controller='validate', action='check_s'), params=p)
                log.info("response %s\n", response)
                assert '"value": true' in response

                ''' -3.a- calculate the otp response from the challenge '''
                jresp = json.loads(response.body)
                challenge = unicode(jresp.get('detail').get('challenge'))
                transid = unicode(jresp.get('detail').get('transactionid'))


                ''' -3- verify the wrong otp value '''
                parameters = {"transactionid"   : transid,
                              "pass"            : 'pinTest1234',
                              }
                response = self.app.get(url(controller='validate', action='check_t'), params=parameters)
                log.info("response %s\n", response)
                assert '"value": false' in response


                ''' -4- check the transaction status  '''
                parameters = {"transactionid"   : transid }
                response = self.app.get(url(controller='admin', action='checkstatus'), params=parameters)
                log.info("response %s\n", response)
                assert '"status": true' in response



                ''' -5- fetch a new challenge '''
                p = {"serial"      : serial,
                     "data"        : "0105037311 Konto 50150850 BLZ 1752,03 Eur"
                    }
                response = self.app.get(url(controller='validate', action='check_s'), params=p)
                log.info("response %s\n", response)
                assert '"value": true' in response

                ''' -6.a- calculate the otp response from the challenge '''
                jresp = json.loads(response.body)
                challenge = unicode(jresp.get('detail').get('challenge'))
                transid = unicode(jresp.get('detail').get('transactionid'))


                ocra = OcraSuite(ocrasuite)

                param = {}
                param['C'] = count
                param['Q'] = challenge
                param['P'] = ocrapin
                param['S'] = ''

                if ocra.T is not None:
                    '''    Default value for G is 1M, i.e., time-step size is one minute and the
                           T represents the number of minutes since epoch time [UT].
                    '''
                    now = datetime.now()
                    stime = now.strftime("%s")
                    itime = int(stime)
                    param['T'] = itime


                data = ocra.combineData(**param)
                otp = ocra.compute(data, bkey)


                ''' -6.b- verify the otp value '''
                parameters = {"transactionid"   : transid,
                              "pass"            : 'pin' + otp,
                              }
                if test.get('ocrasuite') == 'OCRA-1:HOTP-SHA256-8:C-QN08-PSHA1':
                    if count == 1:
                        pass
                response = self.app.get(url(controller='validate', action='check_t'), params=parameters)
                log.info("response %s\n", response)
                if '"value": true' not in response:
                    assert '"value": true' in response


                ''' -7- check the transaction status  '''
                parameters = {"transactionid"   : transid,
                              }
                response = self.app.get(url(controller='admin', action='checkstatus'), params=parameters)
                log.info("response %s\n", response)
                assert '"status": true' in response
                assert '"values": {}' in response


            ''' -remove the ocra token '''
            parameters = {"serial"      : serial, }
            response = self.app.get(url(controller='admin', action='remove'), params=parameters)
            log.info("response %s\n", response)
            assert '"value": 1' in response


    def test_OCRA_token_failcounterInc(self):
        '''
            test_OCRA_token_failcounterInc: failcounter increment

            1. create an ocra token
            2. fetch the challange
            3. submit wrong respnse
            3. submit wrong respnse
            5. check status and if fail counter has incremented

        '''
        ocrasuite = 'OCRA-1:HOTP-SHA256-8:QA64'
        for test in self.tests:
            ocrasuite = test['ocrasuite']
            key = test['keyh']
            bkey = test['key']
            ocrapin = 'myocrapin'
            serial = "QR_One3"

            log.debug(" %r" % bkey)

            ocra = OcraSuite(ocrasuite)
            pinlen = ocra.truncation
            ''' -1- create an ocra token '''
            parameters = {
                          "serial"      : serial,
                          "user"        : "root",
                          "pin"         : "pin",
                          "description" : "first QRToken",
                          'type'        : 'ocra2',
                          'ocrapin'     : ocrapin,
                          'otpkey'      : key,
                          'ocrasuite'   : ocrasuite
                          }

            response = self.app.get(url(controller='admin', action='init'), params=parameters)
            assert '"value": true' in response

            fcount = 0
            for count in range(0, 4):
                ''' -2- fetch the challenge '''
                p = {"serial"      : serial,
                     "data"        : "0105037311 Konto 50150850 BLZ 1752,03 Eur"
                    }
                response = self.app.get(url(controller='validate', action='check_s'), params=p)
                log.info("response %s\n", response)
                assert '"value": true' in response

                ''' -3.a- from the response get the challenge '''
                jresp = json.loads(response.body)
                challenge = unicode(jresp.get('detail').get('challenge'))
                transid = unicode(jresp.get('detail').get('transactionid'))

                log.debug(" %r" % challenge)

                ppin = 'pin' + 'a' * pinlen

                ''' -3- verify the wrong otp value '''
                parameters = {"transactionid"   : transid,
                              "pass"            : ppin,
                              }
                response = self.app.get(url(controller='validate', action='check_t'), params=parameters)
                log.info("response %s\n", response)
                assert '"value": false' in response
                fcount += 1

                ppin = 'pin' + '4' * pinlen

                ''' -4- verify the wrong otp value '''
                parameters = {"transactionid"   : transid,
                              "pass"            : ppin,
                              }
                response = self.app.get(url(controller='validate', action='check_t'), params=parameters)
                log.info("response %s\n", response)
                assert '"value": false' in response
                fcount += 1


                ''' -5- check if the failcounter has incremented  '''
                parameters = {"transactionid"   : transid,
                              }
                response = self.app.get(url(controller='admin', action='checkstatus'), params=parameters)
                log.info("response %s\n", response)
                assert '"status": true' in response
                assstring = '"LinOtp.FailCount": %d,' % (fcount)
                log.info("assert %s\n", assstring)
                assert assstring in response


            ''' -remove the ocra token '''
            parameters = {"serial"      : serial, }
            response = self.app.get(url(controller='admin', action='remove'), params=parameters)
            log.info("response %s\n", response)
            assert '"value": 1' in response


    def test_OCRA_token_multipleChallenges(self):
        '''
            test_OCRA_token_falseResponse: multiple open challenges

            1. create an ocra token
            2. fetch a challange1
            3. fetch aother challange2
            3. submit right respnse for challenge 1
            3. submit right respnse for challenge 2
            5. check status

        '''
        ocrasuite = 'OCRA-1:HOTP-SHA256-8:QA64'
        for test in self.tests:
            ocrasuite = test['ocrasuite']
            log.info("################# OCRASUITE: %s" % (ocrasuite))
            key = test['keyh']
            bkey = test['key']
            ocrapin = 'myocrapin'
            serial = "QR_One4"

            ''' -1- create an ocra token '''
            parameters = {
                          "serial"      : serial,
                          "user"        : "root",
                          "pin"         : "pin",
                          "description" : "first QRToken",
                          'type'        : 'ocra2',
                          'ocrapin'     : ocrapin,
                          'otpkey'      : key,
                          'ocrasuite'   : ocrasuite
                          }

            response = self.app.get(url(controller='admin', action='init'), params=parameters)
            assert '"value": true' in response

            for count in range(0, 20):
                ''' -2a- fetch the challenge '''
                p = {"serial"      : serial,
                     "data"        : "0105037311 Konto 50150850 BLZ 1752,03 Eur"
                    }
                response = self.app.get(url(controller='validate', action='check_s'), params=p)
                log.info("response %s\n", response)
                assert '"value": true' in response

                ''' -2b- from the response get the challenge '''
                jresp = json.loads(response.body)
                challenge1 = unicode(jresp.get('detail').get('challenge'))
                transid1 = unicode(jresp.get('detail').get('transactionid'))

                ocra = OcraSuite(ocrasuite)

                param = {}
                param['C'] = count * 2
                param['Q'] = challenge1
                param['P'] = ocrapin
                param['S'] = ''

                if ocra.T is not None:
                    '''    Default value for G is 1M, i.e., time-step size is one minute and the
                           T represents the number of minutes since epoch time [UT].
                    '''
                    now = datetime.now()
                    stime = now.strftime("%s")
                    itime = int(stime)
                    param['T'] = itime


                data = ocra.combineData(**param)
                otp1 = ocra.compute(data, bkey)



                ''' -3a- fetch the challenge '''
                p = {"serial"      : serial,
                     "data"        : "0105037311 Konto 50150850 BLZ 234,56 Eur"
                    }
                response = self.app.get(url(controller='validate', action='check_s'), params=p)
                log.info("response %s\n", response)
                assert '"value": true' in response

                ''' -3b- from the response get the challenge '''
                jresp = json.loads(response.body)
                challenge2 = unicode(jresp.get('detail').get('challenge'))
                transid2 = unicode(jresp.get('detail').get('transactionid'))

                ocra = OcraSuite(ocrasuite)

                param = {}
                param['C'] = (count * 2) + 1
                param['Q'] = challenge2
                param['P'] = ocrapin
                param['S'] = ''


                if ocra.T is not None:
                    '''    Default value for G is 1M, i.e., time-step size is one minute and the
                           T represents the number of minutes since epoch time [UT].
                    '''
                    now = datetime.now()
                    stime = now.strftime("%s")
                    itime = int(stime)
                    param['T'] = itime


                data = ocra.combineData(**param)
                otp2 = ocra.compute(data, bkey)



                ''' -4- verify the first otp value '''
                parameters = {"transactionid"   : transid1,
                              "pass"            : 'pin' + otp1,
                              }
                response = self.app.get(url(controller='validate', action='check_t'), params=parameters)
                log.info("response %s\n", response)
                assert '"value": true' in response

                ''' -5- verify the second otp value '''
                parameters = {"transactionid"   : transid2,
                              "pass"            : 'pin' + otp2,
                              }
                response = self.app.get(url(controller='validate', action='check_t'), params=parameters)
                log.info("response %s\n", response)
                assert '"value": true' in response



                ''' -5- check if the failcounter has incremented  '''
                parameters = {"serial"   : serial }

                response = self.app.get(url(controller='admin', action='checkstatus'), params=parameters)
                log.info("response %s\n", response)
                assert '"status": true' in response


            ''' -remove the ocra token '''
            parameters = {"serial"      : serial, }
            response = self.app.get(url(controller='admin', action='remove'), params=parameters)
            log.info("response %s\n", response)
            assert '"value": 1' in response



    def test_OCRA_token_multipleChallenges2(self):
        '''
            test_OCRA_token_multipleChallenges2: multiple open challenges  - now unordered

            1. create an ocra token
            2. fetch a challange1
            3. fetch aother challange2
            3. submit right respnse for challenge 1
            3. submit right respnse for challenge 2
            5. check status

        '''
        ocrasuite = 'OCRA-1:HOTP-SHA256-8:QA64'
        for test in self.tests:
            ocrasuite = test['ocrasuite']
            key = test['keyh']
            bkey = test['key']
            ocrapin = 'myocrapin'
            serial = "QR_One4"

            ''' -1- create an ocra token '''
            parameters = {
                          "serial"      : serial,
                          "user"        : "root",
                          "pin"         : "pin",
                          "description" : "first QRToken",
                          'type'        : 'ocra2',
                          'ocrapin'     : ocrapin,
                          'otpkey'      : key,
                          'ocrasuite'   : ocrasuite
                          }

            response = self.app.get(url(controller='admin', action='init'), params=parameters)
            assert '"value": true' in response


            for count in range(0, 20):

                ''' -2a- fetch the challenge '''
                p = {"serial"      : serial,
                     "data"        : "0105037311 Konto 50150850 BLZ 1752,03 Eur"
                    }
                response = self.app.get(url(controller='validate', action='check_s'), params=p)
                log.info("response %s\n", response)
                assert '"value": true' in response

                ''' -2b- from the response get the challenge '''
                jresp = json.loads(response.body)
                challenge1 = unicode(jresp.get('detail').get('challenge'))
                transid1 = unicode(jresp.get('detail').get('transactionid'))

                ocra = OcraSuite(ocrasuite)

                param = {}
                param['C'] = count * 2
                param['Q'] = challenge1
                param['P'] = ocrapin
                param['S'] = ''


                if ocra.T is not None:
                    '''    Default value for G is 1M, i.e., time-step size is one minute and the
                           T represents the number of minutes since epoch time [UT].
                    '''
                    now = datetime.now()
                    stime = now.strftime("%s")
                    itime = int(stime)
                    param['T'] = itime


                data = ocra.combineData(**param)
                otp1 = ocra.compute(data, bkey)



                ''' -3a- fetch the challenge '''
                p = {"serial"      : serial,
                     "data"        : "0105037311 Konto 50150850 BLZ 234,56 Eur"
                    }
                response = self.app.get(url(controller='validate', action='check_s'), params=p)
                log.info("response %s\n", response)
                assert '"value": true' in response

                ''' -3b- from the response get the challenge '''
                jresp = json.loads(response.body)
                challenge2 = unicode(jresp.get('detail').get('challenge'))
                transid2 = unicode(jresp.get('detail').get('transactionid'))

                ocra = OcraSuite(ocrasuite)

                param = {}
                param['C'] = (count * 2) + 1
                param['Q'] = challenge2
                param['P'] = ocrapin
                param['S'] = ''


                if ocra.T is not None:
                    '''    Default value for G is 1M, i.e., time-step size is one minute and the
                           T represents the number of minutes since epoch time [UT].
                    '''
                    now = datetime.now()
                    stime = now.strftime("%s")
                    itime = int(stime)
                    param['T'] = itime


                data = ocra.combineData(**param)
                otp2 = ocra.compute(data, bkey)



                ''' -4- verify the first otp value '''
                parameters = {"transactionid"   : transid2,
                              "pass"            : 'pin' + otp2,
                              }
                response = self.app.get(url(controller='validate', action='check_t'), params=parameters)
                log.info("response %s\n", response)
                assert '"value": true' in response

                ## with the former valid check all prevoius challenges are deleted
                ''' -5- verify the second otp value '''
                parameters = {"transactionid"   : transid1,
                              "pass"            : 'pin' + otp1,
                              }
                response = self.app.get(url(controller='validate', action='check_t'), params=parameters)
                log.info("response %s\n", response)
                assert '"value": false' in response



                ''' -5- check if the failcounter has incremented  '''
                parameters = {"serial"   : serial }

                response = self.app.get(url(controller='admin', action='checkstatus'), params=parameters)
                log.info("response %s\n", response)
                assert '"status": true' in response


            ''' -remove the ocra token '''
            parameters = {"serial"      : serial, }
            response = self.app.get(url(controller='admin', action='remove'), params=parameters)
            log.info("response %s\n", response)
            assert '"value": 1' in response

    def _getChallenge(self, ocrasuite, bkey, serial, ocrapin='', data=None, count=0, ttime=None):

        otp1 = None

        p = {"serial"      : serial,
             "challenge"   : "0105037311 Konto 50150850 BLZ 1752,03 Eur %d" % count
            }
        if data is not None:
            p['data'] = data

        ## we need to create a challenge with input challenge parameter
        response = self.app.get(url(controller='validate', action='check_s'), params=p)
        log.info("response %s\n", response)
        assert '"value": true' in response

        ''' -2b- from the response get the challenge '''
        jresp = json.loads(response.body)
        challenge1 = unicode(jresp.get('detail').get('challenge'))
        transid1 = unicode(jresp.get('detail').get('transactionid'))


        now = datetime.now()
        if ttime is not None:
            now = ttime
        stime = now.strftime("%s")
        itime = int(stime)

        param = {}
        param['C'] = count
        param['Q'] = challenge1
        param['P'] = ocrapin
        param['S'] = ''
        param['T'] = itime

        ocra = OcraSuite(ocrasuite)
        data = ocra.combineData(**param)
        otp1 = ocra.compute(data, bkey)

        return (otp1, transid1, challenge1)

    def get_challenge(self, serial, user=None, challenge_data=None,
                      params=None):
        p = {}
        if params:
            p.update(params)

        p["data"] = challenge_data
        if user is None:
            p["serial"] = serial
        else:
            p["user"] = user

        response = self.app.get(url(controller='validate', action='check_s'), params=p)

        return self.exctract_challenge(response)

    def exctract_challenge(self, response):
        try:
            jresp = json.loads(response.body)
            challenge = unicode(jresp.get('detail').get('challenge'))
            transid = unicode(jresp.get('detail').get('transactionid'))
        except Exception as e:
            challenge = None
            transid = None
            log.debug(" %r" % e)

        return (response, challenge, transid)


    def test_OCRA_resync_Counter(self):
        '''
            test_OCRA_resync_Counter: resync a counter based token

            (+)  create an ocra token
            (+)  fetch a challange1 for counter 20
            (+)  fetch aother challange2 for counter 21
            (+)  resync with otp1 + otp2
            (+)  check status
        '''

        ttv = { 'ocrasuite': 'OCRA-1:HOTP-SHA512-8:C-QN08',
            'key':  self.key64,
            'keyh': self.key64h,
          }
        ocrasuite = ttv.get('ocrasuite')
        key = ttv.get('keyh')
        bkey = ttv.get('key')
        ocrapin = 'myocrapin'
        serial = "OCRA-resync"

        ''' -1- create an ocra token '''
        parameters = {
                      "serial"      : serial,
                      "user"        : "root",
                      "pin"         : "pin",
                      "description" : serial,
                      'type'        : 'ocra2',
                      'ocrapin'     : ocrapin,
                      'otpkey'      : key,
                      'ocrasuite'   : ocrasuite
                      }

        response = self.app.get(url(controller='admin', action='init'), params=parameters)
        assert '"value": true' in response


        (otp1, transid1, challenge1) = self._getChallenge(ocrasuite, bkey, serial, ocrapin=ocrapin, count=19)

        '''verify the token fail '''
        parameters = {'user': 'root', "pass" : 'pin' + otp1}
        response = self.app.get(url(controller='validate', action='check'), params=parameters)
        log.info("response %s\n", response)
        assert '"value": false' in response


        (otp1, transid1, challenge1) = self._getChallenge(ocrasuite, bkey, serial, ocrapin=ocrapin, count=20)
        (otp2, transid2, challenge2) = self._getChallenge(ocrasuite, bkey, serial, ocrapin=ocrapin, count=21)

        ## test resync of token 2
        parameters = {"user": "root", "otp1": otp1 , "otp2": otp2 }
        response = self.app.get(url(controller='admin', action='resync'), params=parameters)
        log.error("response %s\n", response)
        assert '"value": true' in response


        (otp1, transid1, challenge1) = self._getChallenge(ocrasuite, bkey, serial, ocrapin=ocrapin, count=22)

        ## verify the token works
        parameters = {"transactionid" : transid1, "pass"  : 'pin' + otp1}
        response = self.app.get(url(controller='validate', action='check_t'), params=parameters)
        log.info("response %s\n", response)
        assert '"value": true' in response

        for i in range(1, 3):
            (otp1, transid1, challenge1) = self._getChallenge(ocrasuite, bkey, serial, ocrapin=ocrapin, count=22 + i)


        ## check if the failcounter has incremented
        parameters = {"serial" : serial }
        response = self.app.get(url(controller='admin', action='checkstatus'), params=parameters)
        log.info("response %s\n", response)
        assert '"status": true' in response


        ''' -remove the ocra token '''
        parameters = {"serial" : serial, }
        response = self.app.get(url(controller='admin', action='remove'), params=parameters)
        log.info("response %s\n", response)
        assert '"value": 1' in response

    def test_OCRA_autosync_Time(self):
        '''
            test_OCRA_autosync_Time: resync a time based token

            (+)  create an ocra token
            (+)  fetch challange1 for time + timedelta (20 Min)
            (+)  fetch challange2 for time + timedelta (21 Min)
            (+)  check status

        '''

        ttv = {'ocrasuite': 'OCRA-1:HOTP-SHA512-8:QN08-T1M',
                'key':  self.key64,
                'keyh': self.key64h, }

        ocrasuite = ttv.get('ocrasuite')
        key = ttv.get('keyh')
        bkey = ttv.get('key')
        ocrapin = 'myocrapin'
        serial = "OCRA-resync"

        ''' -1- create an ocra token '''
        parameters = {
                      "serial"      : serial,
                      "user"        : "root",
                      "pin"         : "pin",
                      "description" : serial,
                      'type'        : 'ocra2',
                      'ocrapin'     : ocrapin,
                      'otpkey'      : key,
                      'ocrasuite'   : ocrasuite
                      }

        response = self.app.get(url(controller='admin', action='init'), params=parameters)
        assert '"value": true' in response

        ''' switch on autoresync '''
        parameters = {"AutoResync": "true"}
        response = self.app.get(url(controller='system', action='setConfig'), params=parameters)


        now = datetime.now()
        time1 = now + timedelta(minutes=20)
        (otp1, transid1, challenge1) = self._getChallenge(ocrasuite, bkey, serial, ocrapin=ocrapin, ttime=time1, data="Test2")

        '''verify the token fail '''
        parameters = {'user': 'root', "pass"  : 'pin' + otp1}
        response = self.app.get(url(controller='validate', action='check'), params=parameters)
        log.info("response %s\n", response)
        assert '"value": false' in response


        time2 = now + timedelta(minutes=21)
        (otp2, transid1, challenge1) = self._getChallenge(ocrasuite, bkey, serial, ocrapin=ocrapin, ttime=time2, data="Test2")

        '''verify the token successfuly has synced '''
        parameters = {'user': 'root', "pass"  : 'pin' + otp2}
        response = self.app.get(url(controller='validate', action='check'), params=parameters)
        log.info("response validate after sync\n%s" % response)
        print("response validate after sync\n%s" % response)
        assert '"value": true' in response

        ''' -remove the ocra token '''
        parameters = {"serial"      : serial, }
        response = self.app.get(url(controller='admin', action='remove'), params=parameters)
        log.info("response %s\n", response)
        assert '"value": 1' in response

        ''' switch off autoresync '''
        parameters = {"key":"AutoResync"}
        response = self.app.get(url(controller='system', action='delConfig'), params=parameters)

        return

    def test_OCRA_resync_Time(self):
        '''
            test_OCRA_resync_Time: resync a time based token

            (+)  create an ocra token
            (+)  fetch challange1 for time + timedelta (20 Min)
            (+)  fetch challange2 for time + timedelta (21 Min)
            (+)  resync with otp1 + otp2
            (+)  check status

        '''

        ttv = {'ocrasuite': 'OCRA-1:HOTP-SHA512-8:QN08-T1M',
                'key':  self.key64,
                'keyh': self.key64h, }

        ocrasuite = ttv.get('ocrasuite')
        key = ttv.get('keyh')
        bkey = ttv.get('key')
        ocrapin = 'myocrapin'
        serial = "OCRA-resync"

        ''' -1- create an ocra token '''
        parameters = {
                      "serial"      : serial,
                      "user"        : "root",
                      "pin"         : "pin",
                      "description" : serial,
                      'type'        : 'ocra2',
                      'ocrapin'     : ocrapin,
                      'otpkey'      : key,
                      'ocrasuite'   : ocrasuite
                      }

        response = self.app.get(url(controller='admin', action='init'), params=parameters)
        assert '"value": true' in response

        time1 = datetime.now() + timedelta(minutes=20)
        (otp1, transid1, chall1) = self._getChallenge(ocrasuite, bkey, serial, ocrapin=ocrapin, ttime=time1)

        '''verify the token fail '''
        parameters = {'user': 'root', "pass"  : 'pin' + otp1}
        response = self.app.get(url(controller='validate', action='check'), params=parameters)
        log.info("response %s\n", response)
        assert '"value": false' in response


        time1 = datetime.now() + timedelta(minutes=21)
        (otp1, transid1, chall1) = self._getChallenge(ocrasuite, bkey, serial, ocrapin=ocrapin, ttime=time1)
        time1 = datetime.now() + timedelta(minutes=22)
        (otp2, transid2, chall2) = self._getChallenge(ocrasuite, bkey, serial, ocrapin=ocrapin, ttime=time1)

        ## test resync of token 2
        parameters = {"user": "root", "otp1": otp1 , "otp2": otp2 }
        response = self.app.get(url(controller='admin', action='resync'), params=parameters)
        log.error("response %s\n", response)
        assert '"value": true' in response


        time1 = datetime.now() + timedelta(minutes=22)
        (otp1, transid1, chall1) = self._getChallenge(ocrasuite, bkey, serial, ocrapin=ocrapin, ttime=time1)

        '''verify the token works '''
        parameters = {"transactionid"   : transid1, "pass"  : 'pin' + otp1}
        response = self.app.get(url(controller='validate', action='check_t'), params=parameters)
        log.info("response %s\n", response)
        assert '"value": true' in response



        ''' check if the failcounter has incremented  '''
        parameters = {"serial"   : serial }
        response = self.app.get(url(controller='admin', action='checkstatus'), params=parameters)
        log.info("response %s\n", response)
        assert '"status": true' in response


        ''' -remove the ocra token '''
        parameters = {"serial"      : serial, }
        response = self.app.get(url(controller='admin', action='remove'), params=parameters)
        log.info("response %s\n", response)
        assert '"value": 1' in response

    def test_kdpf2(self):
        '''
            test_kdpf2: test the key generation

            kannst Du die funktion mal mit folgendem laufen lassen:

            Initialer Key: "WeakPW123"
            Iterationen: 10000
            Hash-Algo: SHA256

            Und vielleicht zur Sicherheit nochmal dasselbe mit initialem Key
            "SchwachesPW4711".
        '''
        try:
            key = "weakpw"
            salt = binascii.unhexlify("01020304")
            Ergebniskeylaenge = 32
            Iterationen = 10000

            keyStream = PBKDF2(key, salt, iterations=Iterationen, digestmodule=SHA256)
            key = keyStream.read(Ergebniskeylaenge)

            res = binascii.hexlify(key)
            log.debug("%r" % res)


            st = 'abcdefg'
            ret = check(st)

            ret = createActivationCode(st)
            #st = os.urandom(12)
            sum = 0
            arry = bytearray(st)
            for x in arry:
                sum = sum ^ x
            ret = hex(sum % 255).upper()
            res = ret[-2:0]

        except Exception as e:
            log.debug("%r" % e)
        return


    def test_ERROR_771_(self):
        '''
        test_ERROR_771_: #771 : OCRA Rollout: No attribute addToSession


        '''



        ''' -1- create an ocra token '''
        parameters = {
                      "user"        : "root",
                      'type'        : 'ocra2',
                      'genkey'      : '1',
                      'sharedsecret': '1',
                      }

        response = self.app.get(url(controller='admin', action='init'), params=parameters)
        assert '"value": true' in response


        act = createActivationCode("abcdefg")
        ''' -2- acivate ocra token '''
        parameters = {
                      "user"        : "root",
                      'type'        : 'ocra2',
                      'activationcode' : act,
                      }

        response = self.app.get(url(controller='admin', action='init'), params=parameters)
        assert '"value": true' in response


        act = createActivationCode()
        ''' -2- acivate ocra token '''
        parameters = {
                      "user"        : "root",
                      'type'        : 'ocra2',
                      'activationcode' : act,
                      }

        response = self.app.get(url(controller='admin', action='init'), params=parameters)
        assert '"value": true' in response



    def test_ERROR_770_(self):
        '''
        test_ERROR_770_: #770 : OCRA Rollout without user

            ocra rollout w.o. user but with serial must not fail
        '''
        ''' -1- create an ocra token '''
        parameters = {
                      'type'        : 'ocra2',
                      'genkey'      : '1',
                      'sharedsecret': '1',
                      }

        response = self.app.get(url(controller='admin', action='init'), params=parameters)
        assert '"value": true' in response

        ''' on the return we get the shared secret  '''
        jresp = json.loads(response.body)
        app_import = unicode(jresp.get('detail').get('app_import'))
        secret = unicode(jresp.get('detail').get('sharedsecret'))
        serial = unicode(jresp.get('detail').get('serial'))

        ''' now parse the appurl for the ocrasuite '''
        uri = urlparse(app_import.replace('lseqr://', 'http://'))
        qs = uri.query
        qdict = parse_qs(qs)

        ocrasuite = qdict.get('os', None)
        if ocrasuite is not None and len(ocrasuite) > 0:
            ocrasuite = ocrasuite[0]



        act = '4XQRSVTKUNH7ETQYTVNXKWFUB4EZ4NC3C1'
        ''' -2- acivate ocra token '''
        parameters = {
                      'type'        : 'ocra2',
                      'activationcode' : act,
                      }

        response = self.app.get(url(controller='admin', action='init'), params=parameters)
        assert '"message": "no token found for user:' in response


        act = '4XQRSVTKUNH7ETQYTVNXKWFUB4EZ4NC3C1'
        ''' -2- acivate ocra token '''
        parameters = {
                      'type'        : 'ocra2',
                      'serial'      : serial,
                      'activationcode' : act,
                      }

        response = self.app.get(url(controller='admin', action='init'), params=parameters)
        assert '"value": true' in response



        ''' -3.a- we got on the return side a transactionId and a challenge '''

        jresp = json.loads(response.body)
        nonce = unicode(jresp.get('detail').get('nonce'))
        transid = unicode(jresp.get('detail').get('transactionid'))
        app_import = unicode(jresp.get('detail').get('app_import'))


        ''' now parse the appurl for the ocrasuite '''
        uri = urlparse(app_import.replace('lseqr://', 'http://'))
        qs = uri.query
        qdict = parse_qs(qs)
        nonce = qdict.get('no', None)
        if nonce is not None and len(nonce) > 0:
            nonce = nonce[0]

        challenge = qdict.get('ch', None)
        if challenge is not None and len(challenge) > 0:
            challenge = challenge[0]


        '''
            now we have all in place for the key derivation to create the new key
                sharedsecret, activationcode and nonce

        '''
        key_len = 20
        if ocrasuite.find('-SHA256'):
            key_len = 32
        elif ocrasuite.find('-SHA512'):
            key_len = 64

        bkey = kdf2(secret, nonce, act, len=key_len)

        ocra = OcraSuite(ocrasuite)

        param = {}
        param['C'] = 0
        param['Q'] = challenge
        param['P'] = ''
        param['S'] = ''
        if ocra.T is not None:
            '''    Default value for G is 1M, i.e., time-step size is one minute and the
                   T represents the number of minutes since epoch time [UT].
            '''
            now = datetime.now()
            stime = now.strftime("%s")
            itime = int(stime)
            param['T'] = itime

        data = ocra.combineData(**param)
        otp = ocra.compute(data, bkey)


        ''' -3.a- verify the otp value to finish the rollout '''
        parameters = {"transactionid"   : transid, "pass" : otp }
        response = self.app.get(url(controller='validate', action='check_t'), params=parameters)
        log.info("response %s\n", response)
        assert '"value": true' in response


        ###
        ''' -remove the ocra token '''
        parameters = {"serial"      : serial, }
        response = self.app.get(url(controller='admin', action='remove'), params=parameters)
        log.info("response %s\n", response)
        assert '"value": 1' in response

        return

    def test_wrong_transid(self):
        '''
            test_sign_data: test with wrong transaction id
        '''

        ocra = OcraOtp()
        response1 = self.init_0_QR_Token(user='root', ocrapin=None, pin=None, description=None)
        ocra.init_1(response1)

        (response2, activationkey) = self.init_1_QR_Token(user='root', message='TestTTT', serial=None, pin=None, ocrapin=None)
        (challenge, transid) = ocra.init_2(response2, activationkey)
        counter = 0
        otp = ocra.callcOtp(challenge, counter=counter)
        counter += 1
        transidFail = int(transid) + 1

        response = self.check_otp(transidFail, otp)

        response = self.check_otp(transid, otp)

        (response, challenge, transid) = self.get_challenge(ocra.serial)
        otp = ocra.callcOtp(challenge, counter=counter)
        counter += 1

        response = self.check_otp(transid, otp)
        log.debug(response)

        self.removeTokens(serial=ocra.serial)
        return


    def test_genkey_w_users_fail(self):
        '''
            test_genkey_w_users_fail: genkey with users

            admin/init?type=ocra&genkey=1&sharedsecret=1&user=7654321
                                  &session=41e1534d96df272de08b05d0ce83504fedf384c9c8a9d29a0db6c831f5d0eae4
            LinOTP-Response:
                > {
                >    "detail": {
                     "googleurl": {
                       "description": "URL for google Authenticator",
                       "value": "otpauth://ocra/LSOC00000001?secret=5F5BR2FO4F353EB7GWD2XIVQ3CJGYAZVRQQAWKTNTUHGBNGEXTWA&counter=0"
                 },
                 "oathurl": {
                "description": "URL for OATH token",
                 "value": "oathtoken:///addToken?name=LSOC00000001&lockdown=true&key=e97a18e8aee177dd903f3587aba2b0d8926c03358c200b2a6d9d0e60b4c4bcec"
                   },
                "app_import": "lseqr://init?sh=e97a18e8aee177dd903f3587aba2b0d8926c03358c200b2a6d9d0e60b4c4bcec
                                            &os=OCRA-1:HOTP-SHA256-6:C-QA64
                                            &se=LSOC00000001",
                "serial": "LSOC00000001",
                       "otpkey": {
                    "description": "OTP seed",
                      "value": "seed://e97a18e8aee177dd903f3587aba2b0d8926c03358c200b2a6d9d0e60b4c4bcec"
                },
                "sharedsecret": "e97a18e8aee177dd903f3587aba2b0d8926c03358c200b2a6d9d0e60b4c4bcec"

            admin/init?type=ocra&genkey=1&activationcode=6A3EG7JFIDWDSZX2UGXYUUXTKQAHI2PK52&user=7654321&message=TestTTT
                                & session=51355c5ef23a47eaf0900dfe121d19cb7a1ebbe4d14c1bb2746a84c23902d3f4



                LOCK TABLES `Token` WRITE;
                /*!40000 ALTER TABLE `Token` DISABLE KEYS */;
                INSERT INTO `Token` VALUES (14,'','LSOC00000001',
                'ocra2',
                '{\n\"rollout\": \"1\", \n\
                "ocrasuite\": \"OCRA-1:HOTP-SHA256-6:C-QA64\", \n\
                "sharedSecret\": \"d00bd597def1cc5d604b0b713d6ab72f:91b798d248bdd4f33a0b611526c351183020a046dafc08c02c0f947ac7fe0ad190641da50c668047bec9b6dc94ec75d80e30a56ed5feb8102aebb485d452c7e649de6e7fe79f233ce364a8ebe82fa4bb0cc5650ec058f13af408cd81876750f95ee68b506de6637754ec7d3e801bd91a1265bfae69288e51570494f69a7873640bdc361f313b3fecbbf99622e77f3a54\"\n
                }',
                '','','','','SQLIdResolver.IdResolver.mysql_test','useridresolver.SQLIdResolver.IdResolver.mysql_test','7654321','',6,'',
                '3e91ba46406db210dbce91395026ce56c187760fee68189f67f996ff3b57cd19a39dbc330fa738a41bfd3308358a81e3403a62b597358f2a9bb33db959a814f5ec5726279210c75af8ba054eecfa92f61668df2098bdafede1a8cef78238b586b7c9a1aec66a0bb65948046f2c23d92c72c1b1581393cf21aeec53c90ea3255ac21e63777b0e72902cf5d4f025da6569',
                '649364d85dfa899057ceea99ec1d9d13',10,0,0,0,10,1000);
                /*!40000 ALTER TABLE `Token` ENABLE KEYS */;
                UNLOCK TABLES;



        '''
        ocra = OcraOtp()
        counter = 0
        response1 = self.init_0_QR_Token(user='7654321', ocrapin=None, pin=None, description=None)
        ocra.init_1(response1)

        (response2, activationkey) = self.init_1_QR_Token(user='7654321', message='TestTTT', serial=None, pin=None, ocrapin=None)
        (challenge, transid) = ocra.init_2(response2, activationkey)
        otp = ocra.callcOtp(challenge, counter=counter)
        counter += 1

        response = self.check_otp(transid, otp)
        log.debug(response)

        self.removeTokens(serial=ocra.serial)
        return




    def test_short_message_rollout(self):
        '''
            test_short_message_rollout: rollout w short message
        '''


        ocra = OcraOtp()
        counter = 0
        response1 = self.init_0_QR_Token(user='root')
        ocra.init_1(response1)

        (response2, activationkey) = self.init_1_QR_Token(user='root', message='TestTTT')
        (challenge, transid) = ocra.init_2(response2, activationkey)
        otp = ocra.callcOtp(challenge , counter=counter)
        counter += 1
        response = self.check_otp(transid, otp)

        (response, challenge, transid) = self.get_challenge(ocra.serial)
        otp = ocra.callcOtp(challenge , counter=counter)
        counter += 1

        response = self.check_otp(transid, otp)
        log.debug(response)

        self.removeTokens(serial=ocra.serial)
        return

    def test_broken_enrollment_activation(self):
        '''
            test_broken_enrollment_activation: test with failure in activation code

            0. init 0
            1. complete initialization with failure in activation code
            1a. init 1 with defekt activation code  - will fail
            1b. init 1 with correct activation code - will work (how many retries)


            2 test error with first otp
            2a. 2x reply to challenge with wrong otp
            2b. reply to challenge with correct otp

            3. std otp check - only one attempt for one challenge
            3a. get challenge
            3b. wrong otp
            3c. correct otp - must fail


        '''
        ocra = OcraOtp()
        counter = 0
        response1 = self.init_0_QR_Token(user='root')
        ocra.init_1(response1)

        (response2, activationkey) = self.init_1_QR_Token(user='root', message='meine Ueberweisung 123')
        (challenge, transid) = ocra.init_2(response2, activationkey)

        otp = ocra.callcOtp(challenge , counter=counter)
        counter += 1

        response = self.check_otp(transid, otp)

        (response, challenge, transid) = self.get_challenge(ocra.serial)
        otp = ocra.callcOtp(challenge , counter=counter)
        counter += 1

        response = self.check_otp(transid, otp)
        log.debug(response)

        self.removeTokens(serial=ocra.serial)
        return


    def test_QR_rollout_w_3_fails(self):
        '''
            test_QR_rollout_w_3_fails: rollout a QRToken with 3 fails for OTP and re-rollout

        '''
        ocra = OcraOtp()
        counter = 0
        response1 = self.init_0_QR_Token(user='root')
        ocra.init_1(response1)

        (response2, activationkey) = self.init_1_QR_Token(user='root', message='TestTTT')
        (challenge, transid) = ocra.init_2(response2, activationkey)

        ''' get the correct otp '''
        otp = ocra.callcOtp(challenge , counter=counter)
        counter += 1


        wrongOtp = self.randOTP(otp)
        response = self.check_otp(transid, wrongOtp)
        assert '"value": false' in response

        wrongOtp = self.randOTP(otp)
        response = self.check_otp(transid, wrongOtp)
        assert '"value": false' in response

        wrongOtp = self.randOTP(otp)
        response = self.check_otp(transid, wrongOtp)
        assert '"value": false' in response

        response = self.check_otp(transid, otp)
        #assert transid in response
        #assert "No challenge for transaction" in response
        assert "validate/check_t failed: unable to complete the rollout" in response

        ''' re-enroll token '''
        ocra.init_1(response1)
        counter = 0
        (response2, activationkey) = self.init_1_QR_Token(user='root', message='TestTTT')
        (challenge, transid) = ocra.init_2(response2, activationkey)


        ''' get the correct otp '''
        otp = ocra.callcOtp(challenge , counter=counter)
        counter += 1


        response = self.check_otp(transid, otp)
        log.info(response)
        assert '"value": true' in response

        self.removeTokens(serial=ocra.serial)

        return


    def test_QR_rollout_w_long_message(self):
        """
        test_QR_rollout_w_long_message: rollout a QRToken with
                    long rollout messages

        remarks: mysql silently truncates the data and no reply
                is shown to the user!!! see ticket #12324
        """

        # Start skip-block. Skip test if using the wrong database
        sqlconnect = self.appconf.get('sqlalchemy.url')
        if sqlconnect.startswith('sqlite://') or sqlconnect.startswith('mysql://'):
            skip_reason = "SQLite and MySQL silently truncates the data. See #12324."
            if sys.version_info[0:2] >= (2, 7):
                # skipTest() has the advantage that it is shown in the test summary
                # but it is only available in Python 2.7
                self.skipTest(skip_reason)
            else:
                log.error("Skipping test 'test_QR_rollout_w_long_message': " + skip_reason)
                return
        # End skip-block

        ocra = OcraOtp()
        counter = 0
        response1 = self.init_0_QR_Token(user='root')
        ocra.init_1(response1)

        ms = '''This is a very long message text, which should be used as the data for the challenge01234567890
This is a very long message text, which should be used as the data for the challenge
This is a very long message text, which should be used as the data for the challenge
This is a very long message text, which should be used as the data for the challenge
This is a very long message text, which should be used as the data for the challenge
This is a very long message text, which should be used as the data for the challenge
This is a very long message text, which should be used as the data for the challenge
This is a very long message text, which should be used as the data for the challenge
This is a very long message text, which should be used as the data for the challenge
This is a very long message text, which should be used as the data for the challenge
'''
        (response2, activationkey) = self.init_1_QR_Token(user='root', message=ms)
        ## oracle: value too large
        ## postgres: value too long
        self.assertTrue("value too " in response2, response2)


        (response2, activationkey) = self.init_1_QR_Token(user='root',
                                                          message=ms[0:100])
        (challenge, transid) = ocra.init_2(response2, activationkey)

        ''' get the correct otp '''
        otp = ocra.callcOtp(challenge , counter=counter)
        counter += 1

        wrongOtp = self.randOTP(otp)
        response = self.check_otp(transid, wrongOtp)
        assert '"value": false' in response

        wrongOtp = self.randOTP(otp)
        response = self.check_otp(transid, wrongOtp)
        assert '"value": false' in response

        response = self.check_otp(transid, otp)
        assert '"value": true' in response

        ''' finally usage with other otp's check_t should support max_check_challenge_retry == 3'''
        ''' normal check supports only one check !!! '''

        for i in range(1, 3):
            (response, challenge, transid) = self.get_challenge(ocra.serial)
            otp = ocra.callcOtp(challenge , counter=counter)
            counter += 1

            response = self.check_otp(transid, otp)
            assert '"value": true' in response

        self.removeTokens(serial=ocra.serial)

        return



    def test_QR_rollout_w_2_retries(self):
        '''
            test_QR_rollout_w_2_retries: rollout a QRToken with 2 fails for OTP before final rollout is done

        '''
        ocra = OcraOtp()
        counter = 0

        response1 = self.init_0_QR_Token(user='root')
        ocra.init_1(response1)

        (response2, activationkey) = self.init_1_QR_Token(user='root', message='TestTTT')
        (challenge, transid) = ocra.init_2(response2, activationkey)

        ''' get the correct otp '''
        otp = ocra.callcOtp(challenge , counter=counter)
        counter += 1


        wrongOtp = self.randOTP(otp)
        response = self.check_otp(transid, wrongOtp)
        assert '"value": false' in response

        wrongOtp = self.randOTP(otp)
        response = self.check_otp(transid, wrongOtp)
        assert '"value": false' in response

        response = self.check_otp(transid, otp)
        assert '"value": true' in response

        ''' finally usage with other otp's check_t should support max_check_challenge_retry == 3'''
        ''' normal check supports only one check !!! '''

        for i in range(1, 3):
            (response, challenge, transid) = self.get_challenge(ocra.serial)
            otp = ocra.callcOtp(challenge , counter=counter)
            counter += 1
            response = self.check_otp(transid, otp)
            assert '"value": true' in response

        self.removeTokens(serial=ocra.serial)

        return

    def test_QR_rollout_wrong_activation(self):
        '''
            test_QR_rollout_wrong_activation: rollout a QRToken with 2 fails for OTP before final rollout is done
        '''
        ocra = OcraOtp()
        response1 = self.init_0_QR_Token(user='root')
        ocra.init_1(response1)

        activationkey = createActivationCode()

        wrongactivationkey = activationkey + 'w'
        (response2, activationkey) = self.init_1_QR_Token(user='root', message='TestTTT', activationkey=wrongactivationkey)
        assert 'Incorrect padding' in response2

        wrongactivationkey = 'w' + activationkey
        (response2, activationkey) = self.init_1_QR_Token(user='root', message='TestTTT', activationkey=wrongactivationkey)
        assert 'Incorrect padding' in response2

        activationkey = createActivationCode()
        while True:
            wrongactivationkey = self.randOTP(activationkey)
            checksum = check(str(wrongactivationkey))
            if checksum != wrongactivationkey[-2:]:
                break

        (response2, activationkey) = self.init_1_QR_Token(user='root', message='TestTTT', activationkey=wrongactivationkey)
        self.assertTrue('"status": false' in response2, response2)
        stat = ('Non-base32 digit found' in response2 or
                'activation code checksum error' in response2)
        self.assertTrue(stat, response2)

        activationkey = createActivationCode()
        (response2, activationkey) = self.init_1_QR_Token(user='root', message='TestTTT', activationkey=activationkey)
        assert 'app_import' in response2

        (challenge, transid) = ocra.init_2(response2, activationkey)

        ''' get the correct otp '''
        otp = ocra.callcOtp(challenge)

        wrongOtp = self.randOTP(otp)
        response = self.check_otp(transid, wrongOtp)
        assert '"value": false' in response

        wrongOtp = self.randOTP(otp)
        response = self.check_otp(transid, wrongOtp)
        assert '"value": false' in response

        response = self.check_otp(transid, otp)
        assert '"value": true' in response

        # finally usage with other otp's check_t should
        # support max_check_challenge_retry == 3
        # normal check supports only one check !!!

        # support challenge retry
        parameters = {"ocra2.max_check_challenge_retry": 3}
        response = self.app.get(url(controller='system', action='setConfig'), params=parameters)


        for i in range(1, 3):
            (response, challenge, transid) = self.get_challenge(ocra.serial)
            otp = ocra.callcOtp(challenge)
            response = self.check_otp(transid, otp)
            log.error(response)
            log.error(" count: %d" % i)

            assert '"value": true' in response

        self.removeTokens(serial=ocra.serial)

        return


    def test_QR_rollout_responses(self):
        '''
            test_QR_rollout_responses: check the rollout responses
        '''
        ocra = OcraOtp()
        counter = 0

        response1 = self.init_0_QR_Token(user='root')
        ocra.init_1(response1)

        (response2, activationkey) = self.init_1_QR_Token(user='root', message='TestTTT')
        (challenge, transid) = ocra.init_2(response2, activationkey)

        ''' finish rollout '''
        otp = ocra.callcOtp(challenge , counter=counter)
        counter += 1

        response = self.check_otp(transid, otp)
        assert '"value": true' in response

        ''' get next challenge'''
        (response, challenge, transid) = self.get_challenge(ocra.serial)

        otp = ocra.callcOtp(challenge , counter=counter)
        counter += 1

        ''' wrong otp '''
        wrongOtp = self.randOTP(otp)
        response = self.check_otp(transid, wrongOtp)
        assert '"value": false' in response

        ''' wrong transaction id '''
        wrongtransid = unicode(int(transid) - 3)
        wrongOtp = self.randOTP(otp)
        response = self.check_otp(wrongtransid, otp)
        assert wrongtransid in response
        assert "No challenge for transaction" in response

        ''' correct response '''
        response = self.check_otp(transid, otp)
        assert '"value": true' in response


        self.removeTokens(serial=ocra.serial)
        return

    def test_QR_rollout_w_new_challenge(self):
        '''
            test_QR_rollout_w_new_challenge: check the rollout with new challenges instead of the one from the init
        '''
        ocra = OcraOtp()
        counter = 0
        response1 = self.init_0_QR_Token(user='root')
        ocra.init_1(response1)

        (response2, activationkey) = self.init_1_QR_Token(user='root', message='TestTTT')
        (challenge, transid) = ocra.init_2(response2, activationkey)

        ''' finish rollout '''
        #otp = ocra.callcOtp(challenge)

        #response = self.check_otp(transid, otp)
        #assert '"result": true' in response

        ''' get next challenge'''
        (response, challenge, transid) = self.get_challenge(ocra.serial)

        otp = ocra.callcOtp(challenge , counter=counter)
        counter += 1


        ''' correct response '''
        response = self.check_otp(transid, otp)
        assert '"value": true' in response


        self.removeTokens(serial=ocra.serial)
        return

    def test_QRchallenge_w_umlaute(self):
        '''
            test_QRchallenge_w_umlaute: check challenge with umlaute

        '''
        ocra = OcraOtp()

        response1 = self.init_0_QR_Token(user='root')
        ocra.init_1(response1)

        (response2, activationkey) = self.init_1_QR_Token(user='root', message='Täst äußerst wichtig!')
        (challenge, transid) = ocra.init_2(response2, activationkey)

        ''' finish rollout '''
        #otp = ocra.callcOtp(challenge)

        #response = self.check_otp(transid, otp)
        #assert '"result": true' in response

        ''' get next challenge'''
        (response, challenge, transid) = self.get_challenge(ocra.serial, challenge_data='Äns Zwö Drü')
        otp = ocra.callcOtp(challenge)

        ''' correct response '''
        response = self.check_otp(transid, otp)
        assert '"value": true' in response

        self.removeTokens(serial=ocra.serial)
        return

    def test_Activationcode_switch(self):
        '''
            test_Activationcode_switch: switch char in activation code -results in same checksumm :-(
        '''
        ocra2 = OcraOtp()
        response1 = self.init_0_QR_Token(user='root')
        ocra2.init_1(response1)

        activationkey1 = createActivationCode('1234567890')
        activationkey2 = createActivationCode('1234567809')

        (response2, activationkey) = self.init_1_QR_Token(user='root', message='Täst äußerst wichtig!', activationkey=activationkey1)
        (challenge, transid) = ocra2.init_2(response2, activationkey2)


        ''' finish rollout '''
        otp = ocra2.callcOtp(challenge)
        response = self.check_otp(transid, otp)
        assert '"value": false' in response


        ocra2.init_1(response1)
        (response2, activationkey) = self.init_1_QR_Token(user='root', message='Täst äußerst wichtig!', activationkey=activationkey1)
        (challenge, transid) = ocra2.init_2(response2, activationkey1)


        ''' finish rollout '''
        otp = ocra2.callcOtp(challenge)
        response = self.check_otp(transid, otp)
        assert '"value": true' in response
        return


    def test_QRchallenge_w_wrong_serial(self):
        '''
            test_QRchallenge_w_wrong_serial: create two tokens and check the responses of the requests with wrong serial or not defined user or mutliple tokens
        '''
        ocra2 = OcraOtp()
        response1 = self.init_0_QR_Token(user='root')
        ocra2.init_1(response1)

        (response2, activationkey) = self.init_1_QR_Token(user='root', message='Täst äußerst wichtig!')
        (challenge, transid) = ocra2.init_2(response2, activationkey)

        ''' finish rollout '''
        otp = ocra2.callcOtp(challenge, counter=0)
        response = self.check_otp(transid, otp)
        assert '"value": true' in response


        ''' main working token '''
        ocra = OcraOtp()
        response1 = self.init_0_QR_Token(user='root')
        ocra.init_1(response1)

        (response2, activationkey) = self.init_1_QR_Token(user='root', message='Täst äußerst wichtig!')
        (challenge, transid) = ocra.init_2(response2, activationkey)

        ''' finish rollout '''
        otp = ocra.callcOtp(challenge, counter=1)
        response = self.check_otp(transid, otp)
        assert '"value": true' in response

        # support challenge retry
        parameters = {"ocra2.max_check_challenge_retry": 3}
        response = self.app.get(url(controller='system', action='setConfig'), params=parameters)


        ''' get next challenge'''
        (response, challenge, transid) = self.get_challenge(ocra.serial, challenge_data='Äns Zwö Drü')
        otp = ocra.callcOtp(challenge, counter=2)

        ''' correct response '''
        response = self.check_otp(transid, otp)
        assert '"value": true' in response

        ''' now test wrong serial number '''
        serial = 'L' + ocra.serial
        (response, challenge, transid) = self.get_challenge(serial, challenge_data='Äns Zwö Drü')
        assert 'No token found: unable to create challenge for' in response


        ''' test for user with two tokens'''
        (response, challenge, transid) = self.get_challenge(serial, user='root', challenge_data='Äns Zwö Drü')
        assert 'More than one token found' in response


        ''' now test wrong user '''
        (response, challenge, transid) = self.get_challenge(serial, user='rr', challenge_data='Äns Zwö Drü')
        assert "getUserId failed: no user >rr< found!" in response


        ''' get next challenge'''
        (response, challenge, transid) = self.get_challenge(ocra.serial, challenge_data='Äns Zwö Drü')
        otp = ocra.callcOtp(challenge, counter=3)

        ''' correct response '''
        response = self.check_otp(transid, otp)
        assert '"value": true' in response


        ''' correct response '''
        response = self.check_otp(transid, otp)
        assert 'No challenge for transaction' in response

        self.removeTokens(serial=ocra.serial)
        self.removeTokens(serial=ocra2.serial)

        return


    def test_sign_data(self):
        """
            test_sign_data: test signing data with the ocra token
        """

        testsig = [ { 'ocrasuite': 'OCRA-1:HOTP-SHA256-8:QA64',
            'key': '12345678901234567890',
            'vectors': [
                {'url': "lseqr://nonce?me=T%C3%B6st+%C3%A4u%C3%9Ferst+wichtig%21&ch=Tstuerstwichtig0000KIFYjZzwSZfSAMLdKxRIvLz8en6EiC9zqpfVrIwWyxDId&no=ca7c48c2392f3c71f6a3ecfa22a482621c965db8223e928094b2c4a0d3e9893f1d836bc9492fa2685ec2d1efc10b2be93682b9fccb987e20bf06b34dd0fcae02&tr=690511961451&u=http%253A%252F%252F127.0.0.1%252Focra%252Fcheck_t&se=LSOC00000001",
                 'signature': 'c6403b5552a158324866d049d2cf7e5540029cca3360556b200aa83fccc499e5' },
                {'url': "lseqr://nonce?me=TestTTT&ch=TestTTT0000UbYaOh9XiMYrnfm5w6K9d2LNVXCLT5USvoCswXisGD4CsxFPAzsFB&no=5ef9b9215412e439edcbe2f1bfbe782a2bad593e0610f7ca2227707e65277135bf31b1fea9abe62ba457975f6e038df0d71aa851cde838e21132bef731675dc1&tr=849623122426&u=http%253A%252F%252F127.0.0.1%252Focra%252Fcheck_t&se=LSOC00000001",
                 'signature': '20a62643abd4298b8b4b23e153bc90a1a334e4a21869ae177e730304457abd40'},
                {'url' : "lseqr://req?me=None&u=http%253A%252F%252F127.0.0.1%252Focra%252Fcheck_t&ch=None00004zpvxvBoytejPXuhP4F6XnCKBhPyS5ZS40otN10YaMYX3zS0VRx2m351&tr=299636729110",
                 'signature' : '88fe51ee80d103cd8e57b884ee293260f99fb5718713ed0be0143a7a582cddc9'},
                { 'url' : "lseqr://nonce?me=TestTTT&ch=TestTTT0000tiprDFh7H8nsD0gewFgJqRrQmtbHcwbzkqIXfN8YY9lEgYT328xdu&no=2b8d5dc50997ddd58f649eb1c8073613c40594294a31b2b4aad1ddf091e03c9884d6fe341a355ec50f1b80667b0eeae65dff99c90e8159d354c569bc77ae3a5b&tr=168896679193&u=http%253A%252F%252F127.0.0.1%252Focra%252Fcheck_t&se=LSOC00000001",
                  'signature' : '973ed993d8560cc3ebba143048fc0a1f6c53c2f8a32c5717d700fdd750deacd2'},
                {'url' : "lseqr://req?me=None&u=http%253A%252F%252F127.0.0.1%252Focra%252Fcheck_t&ch=None0000ZtcoBT3HRaiMzLVm4czjvUE5mEmUdpPU0rPg6mWAmUYspF021G64GrIP&tr=39670906848",
                 'signature' : 'e4b5cc56170f366e475e1773e4f4830cd431011f34a5799e90314936c31813fd'},
            ]
          }, ]

        for test in testsig:
            ocra = OcraSuite(test['ocrasuite'])
            key = test.get('key')
            for v in test.get('vectors'):
                url = v.get('url')
                sig = v.get('signature')
                res = ocra.signData(url, key)
                assert res == sig

    def test_ocra_autosync_event(self):
        '''
            Autosync and resync for OCRA token / event + timebased
            including syncwindow / timeshift parameters from TOTP
        '''
        ''' main working token '''
        ocra = OcraOtp()
        response1 = self.init_0_QR_Token(user='root')
        ocra.init_1(response1)

        (response2, activationkey) = self.init_1_QR_Token(user='root', message='Täst äußerst wichtig!')
        (challenge, transid) = ocra.init_2(response2, activationkey)

        ''' finish rollout '''
        otp = ocra.callcOtp(challenge)
        response = self.check_otp(transid, otp)
        assert '"value": true' in response

        # no retry of a challenge
        parameters = {"ocra2.max_check_challenge_retry": 0}
        response = self.app.get(url(controller='system', action='setConfig'), params=parameters)

        ''' get next challenge'''
        (response, challenge, transid) = self.get_challenge(ocra.serial, challenge_data='Täst: auch äußerst wichtig')
        otp = ocra.callcOtp(challenge, counter=ocra.counter + 1)

        ''' correct response '''
        response = self.check_otp(transid, otp)
        assert '"value": true' in response

        self.removeTokens(serial=ocra.serial)

        return

    def test_ocra_challenge_check(self):
        '''
        Test support for challenges in validate/check
        '''
        ocra = OcraOtp()
        response1 = self.init_0_QR_Token(user='root')
        ocra.init_1(response1)

        (response2, activationkey) = self.init_1_QR_Token(user='root', message='Täst äußerst wichtig')
        (challenge, transid) = ocra.init_2(response2, activationkey)

        ''' finish rollout '''
        otp = ocra.callcOtp(challenge)
        response = self.check_otp(transid, otp)
        assert '"value": true' in response

        challenge = 'thisismychallenge123'
        cout = ocra.counter
        otp = ocra.callcOtp(challenge, counter=cout + 1)

        parameters = { 'pass'       : 'pin' + otp,
                       'user'       : 'root',
                       'challenge'  : challenge,
                     }

        response = self.app.get(url(controller='validate', action='check'), params=parameters)
        assert '"value": true' in response

        self.removeTokens(serial=ocra.serial)

        return

    def test_ocra_challenge_check_s(self):
        '''
        Test support for challenges in validate/check_s on timebased ocra
        '''
        ocrasuite = 'OCRA-1:HOTP-SHA1-6:QN06-T1M'
        message = '783232123'
        serial = "QR2_123"

        ocra = OcraOtp()
        response1 = self.init_0_QR_Token(ocrasuite=ocrasuite, user=None,
                                         serial=serial)
        ocra.init_1(response1)

        (response2, activationkey) = self.init_1_QR_Token(ocrasuite=ocrasuite,
                                                          serial=serial,
                                                          message=message)
        (challenge, transid) = ocra.init_2(response2, activationkey)

        ''' finish rollout '''
        otp = ocra.callcOtp(challenge)
        response = self.check_otp(transid, otp)
        self.assertTrue('"value": true' in response, response)

        challenge = '123456'
        cout = ocra.counter
        otp = ocra.callcOtp(challenge, counter=cout + 1)

        parameters = {'pass': 'pin' + otp,
                      'serial': serial,
                      'challenge': challenge,
                     }

        response = self.app.get(url(controller='validate',
                                    action='check_s'),
                                params=parameters)
        self.assertTrue('"value": true' in response, response)

        self.removeTokens(serial=ocra.serial)

        return

    def test_serial_based_w_callbackid(self):
        '''
        ocra2 token with check_s and check_t and callback_id as parameter
        with replacements for transactionis and serial number
        '''
        ocrasuite = 'OCRA-1:HOTP-SHA256-8:C-QA64'
        message = 'Transaktion: Ausrollen eines OCRA2 Tokens'
        serial = "ExternalManagedOcraToken"

        pin = ''

        ocra = OcraOtp()

        self.setupPolicies()

        enroll_param = {'callback.id': 'one',
                        'callback.user': 'hugo',
                        'callback.password': 'abracad:abra123',
                }
        response1 = self.init_0_QR_Token(serial=serial, pin=pin,
                                         realm='mydefrealm',
                                         params=enroll_param,
                                         ocrasuite=ocrasuite)

        resp = json.loads(response1.body)
        curl = resp.get('detail', {}).get('url', '')

        # now check
        # was the callback.id used
        # and if the replacements went right
        self.assertTrue('one' in curl, curl)
        self.assertTrue('ini' in curl, curl)
        self.assertTrue(serial in curl, curl)
        self.assertTrue(enroll_param['callback.user'] in curl, curl)
        self.assertTrue(urllib.quote(enroll_param['callback.password'])
                                          in curl, curl)

        ocra.init_1(response1)

        (response2, activationkey) = self.init_1_QR_Token(serial=serial,
                                                          pin=pin,
                                                          message=message,
                                                          realm='mydefrealm',
                                                          params=enroll_param)
        resp = json.loads(response2.body)
        transid = resp.get('detail', {}).get('transactionid', '')
        curl = resp.get('detail', {}).get('url', '')
        self.assertTrue(transid in curl, curl)
        self.assertTrue('one' in curl, curl)
        self.assertTrue('ini' not in curl, curl)

        (challenge, transid) = ocra.init_2(response2, activationkey)

        ''' finish rollout '''
        otp = ocra.callcOtp(challenge)

        response = self.check_otp(transid, otp, pin=pin, params=enroll_param)

        self.assertTrue('"value": true' in response, response)

        for i in range(1, 5):
            message = ('Veränderung %d am System durchgeführt! '
                      'Bitte bestätigen!' % i)

            if i == 3:
                enroll_param['no_callback'] = True

            if i == 4:
                del enroll_param['callback.id']
                del enroll_param['no_callback']

            (response, challenge, transid) = self.get_challenge(ocra.serial,
                                                    challenge_data=message,
                                                    params=enroll_param)

            resp = json.loads(response.body)
            curl = resp.get('detail', {}).get('url', '')

            if i < 3:
                self.assertTrue(transid in curl, curl)
                self.assertTrue(serial in curl, curl)
            if i == 3:
                self.assertTrue(curl == '', curl)
            if i == 4:
                self.assertTrue("validate/check_t" in curl, curl)

            self.assertTrue('"value": true' in response, response)

            otp = ocra.callcOtp(challenge, counter=i)

            parameters = {'pass': otp,
                          'transactionid': transid,
                         }

            response = self.app.get(url(controller='validate', action='check_t'),
                                    params=parameters)

            self.assertTrue('"value": true' in response, response)

        self.removeTokens(serial=ocra.serial)
        return

    def createSpassToken(self, serial=None, user='root', pin='spass'):
        if serial is None:
            serial = "TSpass"
        parameters = {
                      "serial"      : serial,
                      "user"        : user,
                      "pin"         : pin,
                      "description" : "SpassToken",
                      "type"        : "spass"
                      }

        response = self.app.get(url(controller='admin', action='init'), params=parameters)
        assert '"value": true' in response
        return serial

    def test_ocra_and_spass_token(self):
        '''
        Test: a user must be able to have an OCRA token and a SPASS token
        '''
        spassPin = 'spass'
        spassSerial = self.createSpassToken(user='root', pin=spassPin)

        ocra = OcraOtp()
        response1 = self.init_0_QR_Token(user='root')
        ocra.init_1(response1)

        (response2, activationkey) = self.init_1_QR_Token(user='root', message='Täst äußerst wichtig!')
        (challenge, transid) = ocra.init_2(response2, activationkey)

        ''' finish rollout '''
        otp = ocra.callcOtp(challenge)
        response = self.check_otp(transid, otp)

        ''' now run first spass token validate '''
        parameters = {"user": "root", "pass": spassPin}
        response = self.app.get(url(controller='validate', action='check'), params=parameters)
        if '"value": true' not in response:
            log.error(response)
        assert '"value": true' in response

        ''' ocra challenge/check'''
        challenge = 'thisismychallenge123'
        cout = ocra.counter
        otp = ocra.callcOtp(challenge, counter=cout + 1)
        parameters = { 'pass'       : 'pin' + otp,
                       'user'       : 'root',
                       'challenge'  : challenge,
                     }
        response = self.app.get(url(controller='validate', action='check'), params=parameters)
        assert '"value": true' in response

        ''' spass fail test'''
        parameters = {"user": "root", "pass": spassPin + '!'}
        response = self.app.get(url(controller='validate', action='check'), params=parameters)
        assert '"value": false' in response


        ''' standard ocra test'''
        (response, challenge, transid) = self.get_challenge(ocra.serial, challenge_data='äns zwo dräi')

        otp = ocra.callcOtp(challenge, counter=ocra.counter + 2)
        response = self.check_otp(transid, otp)
        assert '"value": true' in response

        ''' spass test'''
        parameters = {"user": "root", "pass": spassPin}
        response = self.app.get(url(controller='validate', action='check'), params=parameters)
        assert '"value": true' in response

        ''' standard ocra fail test'''
        (response, challenge, transid) = self.get_challenge(ocra.serial, challenge_data='äns zwo dräi')
        otp = ocra.callcOtp(challenge)
        ootp = self.randOTP(otp)
        response = self.check_otp(transid, ootp)
        assert '"value": false' in response

        ''' standard ocra test'''
        for i in range(1, 10):
            (response, challenge, transid) = self.get_challenge(ocra.serial, challenge_data='challenge %d' % (i))
            ocra.counter = ocra.counter + 1
            otp = ocra.callcOtp(challenge)

        parameters = {"user": "root", "pass": 'pin' + otp}
        response = self.app.get(url(controller='validate', action='check'), params=parameters)
        assert '"value": true' in response

        # no retry of a challenge
        response = self.check_otp(transid, otp)
        assert '"value": false' in response


        ''' spass test'''
        parameters = {"user": "root", "pass": spassPin}
        response = self.app.get(url(controller='validate', action='check'), params=parameters)
        assert '"value": true' in response


        self.removeTokens(serial=ocra.serial)
        self.removeTokens(serial=spassSerial)
        return

    def test_ocra(self):
        '''
        OCRA and SPASS token, test validate/check with open transactions
        '''
        ocra = OcraOtp()
        response1 = self.init_0_QR_Token(user='root', pin='pin', tokentype='ocra2')
        ocra.init_1(response1)

        (response2, activationkey) = self.init_1_QR_Token(user='root',
                                    message='äns zwo dräi', tokentype='ocra2')
        (challenge, transid) = ocra.init_2(response2, activationkey)

        ''' finish rollout '''
        otp = ocra.callcOtp(challenge)
        response = self.check_otp(transid, otp)
        assert '"value": true' in response

        ''' standard ocra test'''
        for i in range(1, 3):

            (response, challenge, transid) = self.get_challenge(ocra.serial,
                                        challenge_data='challenge %d' % (i))
            ocra.counter = ocra.counter + 1
            otp = ocra.callcOtp(challenge)

            ## use the new interface to start an challenge response request
            parameters = {"user": "root", "pass": 'pin',
                                        "challenge":'challenge %d' % (i),
                                        }
            response2 = self.app.get(url(controller='validate', action='check'),
                                                            params=parameters)
            # extract the stat(=transactionIs) + challenge(=message)
            # to calc the otp and refer to the next validation request

            (response2, challenge, transid) = self.exctract_challenge(response2)

            ocra.counter = ocra.counter + 1
            otp = ocra.callcOtp(challenge,)


        parameters = {"user": "root", "pass": 'pin' + otp}
        response = self.app.get(url(controller='validate', action='check'),
                                                            params=parameters)
        if '"value": true' not in response:
            log.error(response)
        assert '"value": true' in response

        # no retry of a challenge
        parameters = {"ocra2.max_check_challenge_retry": 0}
        response = self.app.get(url(controller='system', action='setConfig'), params=parameters)

        response = self.check_otp(transid, otp)
        assert '"value": false' in response

        ## trigger a new challenge, that will work again

        parameters = {"user": "root", "pass": 'pin',
                                    "challenge":'challenge %d' % (99),
                                    }
        response2 = self.app.get(url(controller='validate', action='check'),
                                                        params=parameters)
        # extract the stat(=transactionIds) + challenge(=message)
        # to calc the otp and refer to the next validation request

        (response2, challenge, transid) = self.exctract_challenge(response2)

        ocra.counter = ocra.counter + 1
        otp = ocra.callcOtp(challenge)

        response = self.check_otp(transid, otp)
        assert '"value": true' in response

        ## to be tested: checkStatus, resync, challenge as parameter
        self.removeTokens(serial=ocra.serial)
        return

<<<<<<< HEAD
    def test_qr_code(self):
        '''
        check the response qrcode to contain the same value as the lsqr url
        - derived from test_serial_based_w_callbackid
        '''
        ocrasuite = 'OCRA-1:HOTP-SHA256-8:C-QA64'
        message = 'Transaktion: Ausrollen eines OCRA2 Tokens'
        serial = "ExternalManagedOcraToken"

        pin = ''

        ocra = OcraOtp()

        self.setupPolicies()

        enroll_param = {'callback.id': 'one',
                        'callback.user': 'hugo',
                        'callback.password': 'abracad:abra123',
                }
        response1 = self.init_0_QR_Token(serial=serial, pin=pin,
                                         realm='mydefrealm',
                                         params=enroll_param,
                                         ocrasuite=ocrasuite)

        # now verify that the qrcode image is the same
        # as the qr code generated from the lseqr value
        resp = json.loads(response1.body)

        qr_img = resp.get('detail', {}).get('ocraurl', {}).get('img', '')
        qr_img = qr_img.split('rc="data:image/png;base64,')[1]

        qr_data = resp.get('detail', {}).get('ocraurl', {}).get('value', '')
        qr_code = create_img(qr_data)
        qr_code = qr_code.split('rc="data:image/png;base64,')[1]

        self.assertEqual(qr_img, qr_code, resp)

        self.assertTrue('lseqr://init' in qr_data, resp)
        self.assertTrue(serial in qr_data, resp)

        ocra.init_1(response1)

        (response2, activationkey) = self.init_1_QR_Token(serial=serial,
                                                          pin=pin,
                                                          message=message,
                                                          realm='mydefrealm',
                                                          params=enroll_param)

        # now verify that the qrcode image is the same
        # as the qr code generated from the lseqr value
        resp = json.loads(response2.body)

        qr_img = resp.get('detail', {}).get('ocraurl', {}).get('img', '')
        qr_img = qr_img.split('rc="data:image/png;base64,')[1]

        qr_data = resp.get('detail', {}).get('ocraurl', {}).get('value', '')
        qr_code = create_img(qr_data)
        qr_code = qr_code.split('rc="data:image/png;base64,')[1]

        self.assertEqual(qr_img, qr_code, resp)

        self.assertTrue('lseqr://nonce' in qr_data, resp)
        self.assertTrue(serial in qr_data, resp)

        (challenge, transid) = ocra.init_2(response2, activationkey)

        # finish rollout
=======
    def setupPolicies2(self):

        self.deleteAllPolicies()

        params = {'name': 'l_callback_one',
                  'scope': 'authentication',
                  'realm': 'mydefrealm',
                  'user': '*', }
        params['action'] = (
         "qrtanurl_init.one=https://<user>:<password>/init/one/<serial>/, "
         "qrtanurl.one=https://<user>:<password>/one/<serial>/<transactionid>,"
        )
        response = self.app.get(url(controller='system', action='setPolicy'),
                                params=params)

        self.assertTrue('"setPolicy l_callback_one"' in response, response)
        self.assertTrue('"status": true' in response, response)

        params = {'name': 'l_callback',
                  'scope': 'authentication',
                  'realm': 'mydefrealm',
                  'user': '*', }
        params['action'] = (
        "qrtanurl_init=https://<user>:<password>@host/init_<serial>/, "
        "qrtanurl=https://<user>:<password>/callback/<serial>/<transactionid>,"
        )

        response = self.app.get(url(controller='system', action='setPolicy'),
                                params=params)

        self.assertTrue('"setPolicy l_callback"' in response, response)
        self.assertTrue('"status": true' in response, response)

        return response

    def test_check_signature(self):
        '''
        standard challenge response with signature check
        '''
        ocrasuite = 'OCRA-1:HOTP-SHA256-8:C-QA64'
        message = 'Transaktion: Ausrollen eines OCRA2 Tokens'
        serial = "95538327:ocra2:1"

        pin = ''

        ocra = OcraOtp()

        self.setupPolicies2()

        enroll_param = {'callback.id': 'one',
                        'callback.user': 'U',
                        'callback.password': 'PW',
                        'description': 'PENDING',
                        'serial': serial,
                }
        response1 = self.init_0_QR_Token(serial=serial, pin=pin,
                                         realm='mydefrealm',
                                         params=enroll_param,
                                         ocrasuite=ocrasuite)

        resp = json.loads(response1.body)
        curl = resp.get('detail', {}).get('url', '')
        lse_url = resp.get('detail', {}).get('app_import', '')

        # now check
        # was the callback.id used
        # and if the replacements went right
        self.assertTrue('one' in curl, curl)
        self.assertTrue('ini' in curl, curl)
        self.assertTrue(serial in curl, curl)
        self.assertTrue(enroll_param['callback.user'] in curl, curl)
        self.assertTrue(urllib.quote(enroll_param['callback.password'])
                                          in curl, curl)

        ocra.init_1(response1)
        res = ocra.check_signature(lse_url)
        self.assertTrue(res is None, res)

        (response2, activationkey) = self.init_1_QR_Token(serial=serial,
                                                          pin=pin,
                                                          message=message,
                                                          realm='mydefrealm',
                                                          params=enroll_param)
        resp = json.loads(response2.body)
        transid = resp.get('detail', {}).get('transactionid', '')
        curl = resp.get('detail', {}).get('url', '')
        lse_url = resp.get('detail', {}).get('app_import', '')

        self.assertTrue(transid in curl, curl)
        self.assertTrue('one' in curl, curl)
        self.assertTrue('ini' not in curl, curl)

        (challenge, transid) = ocra.init_2(response2, activationkey)
        res = ocra.check_signature(lse_url)
        self.assertTrue(res, lse_url)

        ''' finish rollout '''
>>>>>>> 8cb10909
        otp = ocra.callcOtp(challenge)

        response = self.check_otp(transid, otp, pin=pin, params=enroll_param)

        self.assertTrue('"value": true' in response, response)

        for i in range(1, 5):
            message = ('Veränderung %d am System durchgeführt! '
                      'Bitte bestätigen!' % i)

            if i == 3:
                enroll_param['no_callback'] = True

            if i == 4:
                del enroll_param['callback.id']
                del enroll_param['no_callback']

            (response, challenge, transid) = self.get_challenge(ocra.serial,
                                                    challenge_data=message,
                                                    params=enroll_param)

<<<<<<< HEAD
            self.assertTrue('"value": true' in response, response)

            # now verify that the qrcode image is the same
            # as the qr code generated from the lseqr value
            resp = json.loads(response.body)

            qr_img = resp.get('detail', {}).get('ocraurl', {}).get('img', '')
            qr_img = qr_img.split('rc="data:image/png;base64,')[1]

            qr_data = resp.get('detail', {}).get('ocraurl', {}).get('value', '')
            qr_code = create_img(qr_data)
            qr_code = qr_code.split('rc="data:image/png;base64,')[1]

            self.assertEqual(qr_img, qr_code, resp)

            self.assertTrue('lseqr://req' in qr_data, resp)
            self.assertTrue(transid in qr_data, resp)

            # now check if this is the same as the returned message
            self.assertEqual(qr_data,
                             resp.get('detail', {}).get('message', ''),
                             resp)
=======
            resp = json.loads(response.body)
            curl = resp.get('detail', {}).get('url', '')
            lse_url = resp.get('detail', {}).get('message', '')
            res = ocra.check_signature(lse_url)
            self.assertTrue(res, lse_url)

            if i < 3:
                self.assertTrue(transid in curl, curl)
                self.assertTrue(serial in curl, curl)
            if i == 3:
                self.assertTrue(curl == '', curl)
            if i == 4:
                self.assertTrue("/callback/" in curl, curl)

            self.assertTrue('"value": true' in response, response)
>>>>>>> 8cb10909

            otp = ocra.callcOtp(challenge, counter=i)

            parameters = {'pass': otp,
                          'transactionid': transid,
                         }

            response = self.app.get(url(controller='validate', action='check_t'),
                                    params=parameters)

            self.assertTrue('"value": true' in response, response)

        self.removeTokens(serial=ocra.serial)
        return

##eof##########################################################################<|MERGE_RESOLUTION|>--- conflicted
+++ resolved
@@ -3882,75 +3882,6 @@
         self.removeTokens(serial=ocra.serial)
         return
 
-<<<<<<< HEAD
-    def test_qr_code(self):
-        '''
-        check the response qrcode to contain the same value as the lsqr url
-        - derived from test_serial_based_w_callbackid
-        '''
-        ocrasuite = 'OCRA-1:HOTP-SHA256-8:C-QA64'
-        message = 'Transaktion: Ausrollen eines OCRA2 Tokens'
-        serial = "ExternalManagedOcraToken"
-
-        pin = ''
-
-        ocra = OcraOtp()
-
-        self.setupPolicies()
-
-        enroll_param = {'callback.id': 'one',
-                        'callback.user': 'hugo',
-                        'callback.password': 'abracad:abra123',
-                }
-        response1 = self.init_0_QR_Token(serial=serial, pin=pin,
-                                         realm='mydefrealm',
-                                         params=enroll_param,
-                                         ocrasuite=ocrasuite)
-
-        # now verify that the qrcode image is the same
-        # as the qr code generated from the lseqr value
-        resp = json.loads(response1.body)
-
-        qr_img = resp.get('detail', {}).get('ocraurl', {}).get('img', '')
-        qr_img = qr_img.split('rc="data:image/png;base64,')[1]
-
-        qr_data = resp.get('detail', {}).get('ocraurl', {}).get('value', '')
-        qr_code = create_img(qr_data)
-        qr_code = qr_code.split('rc="data:image/png;base64,')[1]
-
-        self.assertEqual(qr_img, qr_code, resp)
-
-        self.assertTrue('lseqr://init' in qr_data, resp)
-        self.assertTrue(serial in qr_data, resp)
-
-        ocra.init_1(response1)
-
-        (response2, activationkey) = self.init_1_QR_Token(serial=serial,
-                                                          pin=pin,
-                                                          message=message,
-                                                          realm='mydefrealm',
-                                                          params=enroll_param)
-
-        # now verify that the qrcode image is the same
-        # as the qr code generated from the lseqr value
-        resp = json.loads(response2.body)
-
-        qr_img = resp.get('detail', {}).get('ocraurl', {}).get('img', '')
-        qr_img = qr_img.split('rc="data:image/png;base64,')[1]
-
-        qr_data = resp.get('detail', {}).get('ocraurl', {}).get('value', '')
-        qr_code = create_img(qr_data)
-        qr_code = qr_code.split('rc="data:image/png;base64,')[1]
-
-        self.assertEqual(qr_img, qr_code, resp)
-
-        self.assertTrue('lseqr://nonce' in qr_data, resp)
-        self.assertTrue(serial in qr_data, resp)
-
-        (challenge, transid) = ocra.init_2(response2, activationkey)
-
-        # finish rollout
-=======
     def setupPolicies2(self):
 
         self.deleteAllPolicies()
@@ -4048,7 +3979,6 @@
         self.assertTrue(res, lse_url)
 
         ''' finish rollout '''
->>>>>>> 8cb10909
         otp = ocra.callcOtp(challenge)
 
         response = self.check_otp(transid, otp, pin=pin, params=enroll_param)
@@ -4070,30 +4000,6 @@
                                                     challenge_data=message,
                                                     params=enroll_param)
 
-<<<<<<< HEAD
-            self.assertTrue('"value": true' in response, response)
-
-            # now verify that the qrcode image is the same
-            # as the qr code generated from the lseqr value
-            resp = json.loads(response.body)
-
-            qr_img = resp.get('detail', {}).get('ocraurl', {}).get('img', '')
-            qr_img = qr_img.split('rc="data:image/png;base64,')[1]
-
-            qr_data = resp.get('detail', {}).get('ocraurl', {}).get('value', '')
-            qr_code = create_img(qr_data)
-            qr_code = qr_code.split('rc="data:image/png;base64,')[1]
-
-            self.assertEqual(qr_img, qr_code, resp)
-
-            self.assertTrue('lseqr://req' in qr_data, resp)
-            self.assertTrue(transid in qr_data, resp)
-
-            # now check if this is the same as the returned message
-            self.assertEqual(qr_data,
-                             resp.get('detail', {}).get('message', ''),
-                             resp)
-=======
             resp = json.loads(response.body)
             curl = resp.get('detail', {}).get('url', '')
             lse_url = resp.get('detail', {}).get('message', '')
@@ -4109,7 +4015,6 @@
                 self.assertTrue("/callback/" in curl, curl)
 
             self.assertTrue('"value": true' in response, response)
->>>>>>> 8cb10909
 
             otp = ocra.callcOtp(challenge, counter=i)
 
@@ -4125,4 +4030,129 @@
         self.removeTokens(serial=ocra.serial)
         return
 
+    def test_0000_qr_code(self):
+        '''
+        check the response qrcode to contain the same value as the lsqr url
+        - derived from test_serial_based_w_callbackid
+        '''
+        ocrasuite = 'OCRA-1:HOTP-SHA256-8:C-QA64'
+        message = 'Transaktion: Ausrollen eines OCRA2 Tokens'
+        serial = "ExternalManagedOcraToken"
+
+        pin = ''
+
+        ocra = OcraOtp()
+
+        self.setupPolicies()
+
+        enroll_param = {'callback.id': 'one',
+                        'callback.user': 'hugo',
+                        'callback.password': 'abracad:abra123',
+                }
+        response1 = self.init_0_QR_Token(serial=serial, pin=pin,
+                                         realm='mydefrealm',
+                                         params=enroll_param,
+                                         ocrasuite=ocrasuite)
+
+        # now verify that the qrcode image is the same
+        # as the qr code generated from the lseqr value
+        resp = json.loads(response1.body)
+
+        qr_img = resp.get('detail', {}).get('ocraurl', {}).get('img', '')
+        qr_img = qr_img.split('rc="data:image/png;base64,')[1]
+
+        qr_data = resp.get('detail', {}).get('ocraurl', {}).get('value', '')
+        qr_code = create_img(qr_data)
+        qr_code = qr_code.split('rc="data:image/png;base64,')[1]
+
+        self.assertEqual(qr_img, qr_code, resp)
+
+        self.assertTrue('lseqr://init' in qr_data, resp)
+        self.assertTrue(serial in qr_data, resp)
+
+        ocra.init_1(response1)
+
+        (response2, activationkey) = self.init_1_QR_Token(serial=serial,
+                                                          pin=pin,
+                                                          message=message,
+                                                          realm='mydefrealm',
+                                                          params=enroll_param)
+
+        # now verify that the qrcode image is the same
+        # as the qr code generated from the lseqr value
+        resp = json.loads(response2.body)
+
+        qr_img = resp.get('detail', {}).get('ocraurl', {}).get('img', '')
+        qr_img = qr_img.split('rc="data:image/png;base64,')[1]
+
+        qr_data = resp.get('detail', {}).get('ocraurl', {}).get('value', '')
+        qr_code = create_img(qr_data)
+        qr_code = qr_code.split('rc="data:image/png;base64,')[1]
+
+        self.assertEqual(qr_img, qr_code, resp)
+
+        self.assertTrue('lseqr://nonce' in qr_data, resp)
+        self.assertTrue(serial in qr_data, resp)
+
+        (challenge, transid) = ocra.init_2(response2, activationkey)
+
+        # finish rollout
+        otp = ocra.callcOtp(challenge)
+
+        response = self.check_otp(transid, otp, pin=pin, params=enroll_param)
+
+        self.assertTrue('"value": true' in response, response)
+
+        for i in range(1, 5):
+            message = ('Veränderung %d am System durchgeführt! '
+                      'Bitte bestätigen!' % i)
+
+            if i == 3:
+                enroll_param['no_callback'] = True
+
+            if i == 4:
+                del enroll_param['callback.id']
+                del enroll_param['no_callback']
+
+            (response, challenge, transid) = self.get_challenge(ocra.serial,
+                                                    challenge_data=message,
+                                                    params=enroll_param)
+
+            self.assertTrue('"value": true' in response, response)
+
+            # now verify that the qrcode image is the same
+            # as the qr code generated from the lseqr value
+            resp = json.loads(response.body)
+
+            qr_img = resp.get('detail', {}).get('ocraurl', {}).get('img', '')
+            qr_img = qr_img.split('rc="data:image/png;base64,')[1]
+
+            qr_data = resp.get('detail', {}).get('ocraurl', {}).get('value', '')
+            qr_code = create_img(qr_data)
+            qr_code = qr_code.split('rc="data:image/png;base64,')[1]
+
+            self.assertEqual(qr_img, qr_code, resp)
+
+            self.assertTrue('lseqr://req' in qr_data, resp)
+            self.assertTrue(transid in qr_data, resp)
+
+            # now check if this is the same as the returned message
+            self.assertEqual(qr_data,
+                             resp.get('detail', {}).get('message', ''),
+                             resp)
+
+            otp = ocra.callcOtp(challenge, counter=i)
+
+            parameters = {'pass': otp,
+                          'transactionid': transid,
+                         }
+
+            response = self.app.get(url(controller='validate', action='check_t'),
+                                    params=parameters)
+
+            self.assertTrue('"value": true' in response, response)
+
+        self.removeTokens(serial=ocra.serial)
+        return
+
 ##eof##########################################################################