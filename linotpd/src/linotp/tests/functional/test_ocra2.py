--- conflicted
+++ resolved
@@ -3063,15 +3063,10 @@
         # to restart the rollout
         response = self.check_otp(transid, otp)
 
-<<<<<<< HEAD
         # due to fixes on security leakeage prevention the response changes
         # and does not contain the following text anymore:
         # "validate/check_t failed: unable to complete the rollout"
         # instead  only a False value
-=======
-        # due to fix to prevent information leakeage there is no more message
-        # like "validate/check_t failed: unable to complete the rollout
->>>>>>> 0eaf6b9b
         self.assertTrue('"value": false' in response, response)
 
         # re-enroll token
@@ -3488,42 +3483,29 @@
         (response, challenge, transid) = \
                         self.get_challenge(serial,
                                            challenge_data='Äns Zwö Drü')
-<<<<<<< HEAD
         # due to security fixes to prevent information leakage, there is no
         # more the text:
         #         'No token found: unable to create challenge for'
-=======
-        # due to fix to prevent information leakeage there is no more message
-        # like 'No token found: unable to create challenge for'
->>>>>>> 0eaf6b9b
         self.assertTrue('"value": false' in response, response)
 
         # test for user with two tokens
         (response, challenge, transid) = \
                     self.get_challenge(serial, user='root',
                                        challenge_data='Äns Zwö Drü')
-<<<<<<< HEAD
+
         # due to security fixes to prevent information leakage, there is no
         # more the text:
         #         More than one token found'
-=======
-        # due to fix to prevent information leakeage there is no more message
-        # like 'More than one token found'
->>>>>>> 0eaf6b9b
         self.assertTrue('"value": false' in response, response)
 
         # now test wrong user
         (response, challenge, transid) = \
                     self.get_challenge(serial, user='rr',
                                        challenge_data='Äns Zwö Drü')
-<<<<<<< HEAD
+
         # due to security fixes to prevent information leakage, there is no
         # more the text:
         #         getUserId failed: no user >rr< found!
-=======
-        # due to fix to prevent information leakeage there is no more message
-        # like "getUserId failed: no user >rr< found!"
->>>>>>> 0eaf6b9b
         self.assertTrue('"value": false' in response, response)
 
         # get next challenge
@@ -3538,14 +3520,10 @@
 
         # correct response
         response = self.check_otp(transid, otp)
-<<<<<<< HEAD
+
         # due to security fixes to prevent information leakage, there is no
         # more the text:
         #         'No challenge for transaction'
-=======
-        # due to fix to prevent information leakeage there is no more message
-        # like 'No challenge for transaction'
->>>>>>> 0eaf6b9b
         self.assertTrue('"value": false' in response, response)
 
         self.removeTokens(serial=ocra.serial)
