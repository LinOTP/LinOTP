--- conflicted
+++ resolved
@@ -341,21 +341,12 @@
             otps = resp.get('result').get('value').get('otp')
 
             otp1 = otps.get('44576668')
-<<<<<<< HEAD
             assert otp1.get('otpval') == '75301418', response
-            assert otp1.get('time') == "2012-05-18 02:14:00", response
+            assert otp1.get('time') == "2012-05-18 00:14:00", response
 
             otp2 = otps.get('44576669')
             assert otp2.get('otpval') == '28155992', response
-            assert otp2.get('time') == "2012-05-18 02:14:30", response
-=======
-            self.assertTrue(otp1.get('otpval') == '75301418', response)
-            self.assertTrue(otp1.get('time') == "2012-05-18 00:14:00", response)
-
-            otp2 = otps.get('44576669')
-            self.assertTrue(otp2.get('otpval') == '28155992', response)
-            self.assertTrue(otp2.get('time') == "2012-05-18 00:14:30", response)
->>>>>>> 521836ed
+            assert otp2.get('time') == "2012-05-18 00:14:30", response
 
         return
 
@@ -407,21 +398,12 @@
             otps = resp.get('result').get('value').get('otp')
 
             otp1 = otps.get('44576668')
-<<<<<<< HEAD
             assert otp1.get('otpval') == '75301418', response
-            assert otp1.get('time') == "2012-05-18 02:14:00", response
+            assert otp1.get('time') == "2012-05-18 00:14:00", response
 
             otp2 = otps.get('44576669')
             assert otp2.get('otpval') == '28155992', response
-            assert otp2.get('time') == "2012-05-18 02:14:30", response
-=======
-            self.assertTrue(otp1.get('otpval') == '75301418', response)
-            self.assertTrue(otp1.get('time') == "2012-05-18 00:14:00", response)
-
-            otp2 = otps.get('44576669')
-            self.assertTrue(otp2.get('otpval') == '28155992', response)
-            self.assertTrue(otp2.get('time') == "2012-05-18 00:14:30", response)
->>>>>>> 521836ed
+            assert otp2.get('time') == "2012-05-18 00:14:30", response
 
         return
 
