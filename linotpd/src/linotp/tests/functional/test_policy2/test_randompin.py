# -*- coding: utf-8 -*-
#
#    LinOTP - the open source solution for two factor authentication
#    Copyright (C) 2010 - 2016 LSE Leading Security Experts GmbH
#
#    This file is part of LinOTP server.
#
#    This program is free software: you can redistribute it and/or
#    modify it under the terms of the GNU Affero General Public
#    License, version 3, as published by the Free Software Foundation.
#
#    This program is distributed in the hope that it will be useful,
#    but WITHOUT ANY WARRANTY; without even the implied warranty of
#    MERCHANTABILITY or FITNESS FOR A PARTICULAR PURPOSE.  See the
#    GNU Affero General Public License for more details.
#
#    You should have received a copy of the
#               GNU Affero General Public License
#    along with this program.  If not, see <http://www.gnu.org/licenses/>.
#
#
#    E-mail: linotp@lsexperts.de
#    Contact: www.linotp.org
#    Support: www.lsexperts.de
#


"""
Test the otp_pin_random policy
"""

from collections import deque
from copy import deepcopy
from distutils.version import LooseVersion

import logging
log = logging.getLogger(__name__)

from linotp.tests import TestController

from distutils.version import LooseVersion

class TestRandompinController(TestController):
    """
    Test the otp_pin_random policy
    """

    # Don't mutate this data in test functions because it will be shared by all
    # tests. Instead copy it and then use it.
    tokens = [
        {
            'key': '3132333435363738393031323334353637383930',
            'type': 'hmac',
            'serial': None,
            'otplen': 6,
            'otps': deque(['755224', '287082', '359152', '969429', '338314',
                           '254676', '287922', '162583', '399871', '520489']),
            }
        ]
    # set up in setUp
    policies_for_deletion = None
    token_for_deletion = None

    def setUp(self):
        TestController.setUp(self)
        self.create_common_resolvers()
        self.create_common_realms()
        self.token_for_deletion = set()
        self.policies_for_deletion = set()

        return

    def tearDown(self):
        # Delete policies
        for policy in self.policies_for_deletion:
            self.delete_policy(policy)
        # Delete token
        for token in self.token_for_deletion:
            self.delete_token(token)

        self.delete_all_realms()
        self.delete_all_resolvers()
        TestController.tearDown(self)
        return

    def test_simple_enroll(self):
        """
        After normal enroll just OTP is enough. With otp_pin_random policy not.

        After a normal enroll you can authenticate successfully with only OTP
        (because no PIN is set). If otp_pin_random is set this is no longer the
        case (because PIN has been set to an unknown value).
        """
        # Enroll token
        user = u'aἰσχύλος'  # realm myDefRealm
        token = deepcopy(self.tokens[0])
        self._enroll_token(token, user=user)

        # Login with only OTP succeeds
        self._validate(
            user,
            token['otps'].popleft(),
            )

        self._create_randompin_policy('myDefRealm')

        # Enroll new token
        token2 = deepcopy(self.tokens[0])
        self._enroll_token(token2, user=user)

        # Login with only OTP fails
        self._validate(
            user,
            token2['otps'].popleft(),
            expected='value-false'
            )
        return

    def test_simple_assign(self):
        """
        Same as 'test_simple_enroll' but with assign after enroll

        Verify the behaviour is the same if the token is first enrolled and
        then assigned to a user, instead of directly enrolling for the user
        as in test_simple_enroll.
        """
        # Enroll token
        user = u'aἰσχύλος'  # realm myDefRealm
        token = deepcopy(self.tokens[0])
        self._enroll_token(token)

        # Login with only OTP succeeds
        self._validate_check_s(
            token['serial'],
            token['otps'].popleft(),
            )

        self._assign(token['serial'], user)

        # Login with only OTP succeeds
        self._validate(
            user,
            token['otps'].popleft(),
            )

        self._create_randompin_policy('myDefRealm')

        # Enroll token
        user = u'aἰσχύλος'  # realm myDefRealm
        token2 = deepcopy(self.tokens[0])
        self._enroll_token(token2)

        # Login with only OTP fails (PIN unknown)
        self._validate_check_s(
            token2['serial'],
            token2['otps'].popleft(),
            expected='value-false'
            )

        self._assign(token2['serial'], user)

        # Login with only OTP fails (PIN unknown)
        self._validate(
            user,
            token2['otps'].popleft(),
            expected='value-false'
            )
        return

    def test_selfservice(self):
        """
        User logs into selfservice and sets PIN then authenticates with PIN+OTP

        After enrolling the PIN is unknown and the token can't be used. The
        user can log into the selfservice and set a PIN for his token. Then
        he can authenticate with PIN+OTP.

        This test will fail with WebTest 1.2.1 (Debian Squeeze) because of a
        bug that caused cookies to be quoted twice. The bug is fixed in 1.2.2.
        https://github.com/Pylons/webtest/
                            commit/8471db1c2dc505c633bca2d39d5713dba0c51a42
        """

        # selfservice authentication does a redirect
        if self._version_['pylons'] <= LooseVersion('0.10'):
            self.skipTest("Pylons lower 0.10 does not support redirect!")

        self._create_randompin_policy('myDefRealm')
        self._create_selfservice_policy('myDefRealm')

        # Enroll token
        user = u'aἰσχύλος'  # realm myDefRealm
        token = deepcopy(self.tokens[0])
        self._enroll_token(token, user=user)

        # Login with only OTP fails (because PIN is unknown)
        self._validate(
            user,
            token['otps'].popleft(),
            expected='value-false'
            )

        # User logs into selfservice and sets PIN
        pwd = u'Πέρσαι'
        pin = 'mytokenpin'
        self._set_pin_in_selfservice(user, pwd, token['serial'], pin)

        # authenticate successfully with PIN+OTP
        self._validate(
            user,
            pin + token['otps'].popleft(),
            )
        return

    def test_admin_setpin(self):
        """
        Admin can set the PIN, even after the user has set it in selfservice

        This test will fail with WebTest 1.2.1 (Debian Squeeze) because of a
        bug that caused cookies to be quoted twice. The bug is fixed in 1.2.2.
        https://github.com/Pylons/webtest/
                                commit/8471db1c2dc505c633bca2d39d5713dba0c51a42
        """

        # selfservice authentication does a redirect
        if self._version_['pylons'] <= LooseVersion('0.10'):
            self.skipTest("Pylons lower 0.10 does not support redirect!")

        self._create_randompin_policy('myDefRealm')
        self._create_selfservice_policy('myDefRealm')

        # Enroll token
        user = u'aἰσχύλος'  # realm myDefRealm
        token = deepcopy(self.tokens[0])
        self._enroll_token(token, user=user)

        # Login with only OTP fails (because PIN is unknown)
        self._validate(
            user,
            token['otps'].popleft(),
            expected='value-false'
            )

        # Admin sets PIN
        self._set_pin(token['serial'], 'admin-set-pin')
        # authenticate successfully with PIN+OTP
        self._validate(
            user,
            'admin-set-pin' + token['otps'].popleft(),
            )

        # User logs into selfservice and sets PIN
        pwd = u'Πέρσαι'
        pin = 'mytokenpin'
        self._set_pin_in_selfservice(user, pwd, token['serial'], pin)
        # authenticate successfully with PIN+OTP
        self._validate(
            user,
            pin + token['otps'].popleft(),
            )

        # Admin sets PIN again
        self._set_pin(token['serial'], 'second-admin-set-pin')
        # authenticate successfully with PIN+OTP
        self._validate(
            user,
            'second-admin-set-pin' + token['otps'].popleft(),
            )
        return

    def test_assign_other_user(self):
        """
        Verify PIN is overwritten when assigning token to a different user

        Test both the case where the user is in the same realm (where the
        policy is defined) and in another realm without opt_pin_random policy.

        This test will fail with WebTest 1.2.1 (Debian Squeeze) because of a
        bug that caused cookies to be quoted twice. The bug is fixed in 1.2.2.
        https://github.com/Pylons/webtest/
                                commit/8471db1c2dc505c633bca2d39d5713dba0c51a42
        """
        # selfservice authentication does a redirect
        if self._version_['pylons'] <= LooseVersion('0.10'):
            self.skipTest("Pylons lower 0.10 does not support redirect!")

        self._create_randompin_policy('myDefRealm')
        self._create_selfservice_policy('myDefRealm')

        # Enroll token
        user = u'aἰσχύλος'  # realm myDefRealm
        token = deepcopy(self.tokens[0])
        self._enroll_token(token, user=user)

        # Login with only OTP fails (because PIN is unknown)
        self._validate(
            user,
            token['otps'].popleft(),
            expected='value-false'
            )

        # User logs into selfservice and sets PIN
        pwd = u'Πέρσαι'
        pin = 'mytokenpin'
        self._set_pin_in_selfservice(user, pwd, token['serial'], pin)
        # authenticate successfully with PIN+OTP
        self._validate(
            user,
            pin + token['otps'].popleft(),
            )

        # Assign token to new user
        new_user = 'beckett'
        self._assign(token['serial'], new_user)

        # authenticate fails because old PIN is no longer valid (i.e. was
        # overwritten with a random value during assignment)
        self._validate(
            new_user,
            pin + token['otps'].popleft(),
            expected='value-false',
            )

        # Admin sets the PIN
        self._set_pin(token['serial'], 'admin-set-pin')

        # Now assign the token to a user in a realm without otp_pin_random
        # policy
        user3 = 'shakespeare@mymixrealm'
        self._assign(token['serial'], user3)

        # authenticate succeeds because PIN is NOT overwritten (in a real
        # scenario it is assumed the new user does not know the PIN of the
        # previous one)
        self._validate(
            user3,
            'admin-set-pin' + token['otps'].popleft(),
            )
        return

    def test_randompin_with_autoassignment(self):
        """
        Enroll with randompin and then autoassign token -> PIN is user password
        """
        self._create_randompin_policy('myDefRealm')

        token = deepcopy(self.tokens[0])
        self._enroll_token(token)

        # Login with only OTP fails (because PIN is unknown)
        self._validate_check_s(
            token['serial'],
            token['otps'].popleft(),
            expected='value-false'
            )

        # Create autoassignment policy
        self._create_autoassignment_policy('myDefRealm')
        # Set token realm for autoassignment to work
        self._set_token_realm(token['serial'], 'myDefRealm')

        # autoassign the token
        user = u'aἰσχύλος'
        pwd = u'Πέρσαι'
        self._validate(
            user,
            pwd + token['otps'].popleft(),
            )

        # The user password is set as PIN
        for _ in range(3):
            self._validate(
                user,
                pwd + token['otps'].popleft(),
                )
        return

    # -------- Private helper methods --------
    def _create_randompin_policy(self, realm):
        """
        Creates an otp_pin_random policy for 'realm'. Schedules the policy for
        deletion on tearDown.
        """
        policy_name = 'randompin'
        params = {
            'name': policy_name,
            'scope': 'enrollment',
            'action': 'otp_pin_random=12',
            'realm': realm,
            }
        self.create_policy(params)
        self.policies_for_deletion.add(policy_name)
        return

    def _create_selfservice_policy(self, realm):
        """
        Creates a selfservice policy for 'realm'. Schedules the policy for
        deletion on tearDown.
        """
        policy_name = 'selfservice'
        params = {
            'name': policy_name,
            'scope': 'selfservice',
            'action': 'setOTPPIN',
            'realm': realm,
            }
        self.create_policy(params)
        self.policies_for_deletion.add(policy_name)
        return

    def _create_autoassignment_policy(self, realm):
        """
        Creates an autoassignment policy for 'realm'. Schedules the policy for
        deletion on tearDown.
        """
        policy_name = 'autoassignment'
        params = {
            'name': policy_name,
            'scope': 'enrollment',
            'action': 'autoassignment',
            'realm': realm,
            }
        self.create_policy(params)
        self.policies_for_deletion.add(policy_name)
        return

    def _enroll_token(self, token, user=None):
        """
        Enroll token for 'user'.

        :param token: A dictionary with token information. This dictionary is
            augmented with 'serial' after enrolling the token.
        :param user: The name of the user to assign the token to. If None then
            the token is not assigned.
        """
        # enroll token
        params = {
            "otpkey": token['key'],
            "type": token['type'],
            "otplen": token['otplen'],
            }
        if user:
            params['user'] = user.encode('utf-8')
        response = self.make_admin_request('init', params=params)
        content = TestController.get_json_body(response)
        self.assertTrue(content['result']['status'])
        self.assertTrue(content['result']['value'])
        token['serial'] = content['detail']['serial']
        self.token_for_deletion.add(token['serial'])
        return

    def _validate(self, user, pwd, expected='success', err_msg=None):
        """
        runs a validate/check request and verifies the response is as 'expected'

        :param user: Username or username@realm
        :param pwd: Password (e.g. PIN+OTP)
        :param expected: One of 'success', 'value-false', 'status-false' or
                        'both-false'
        :param err_msg: An error message to display if assert fails
        :return: The content (JSON object)
        """
        params = {
            'user': user.encode('utf-8'),
            'pass': pwd.encode('utf-8')
            }
        return self._validate_base(
            params,
            action='check',
            expected=expected,
            err_msg=err_msg,
            )

    def _validate_check_s(self, serial, pwd, expected='success', err_msg=None):
        """
        Makes a validate/check_s request and verifies the response is as
        'expected'

        :param serial: Token serial
        :param pwd: Password (e.g. PIN+OTP)
        :param expected: One of 'success', 'value-false', 'status-false' or
            'both-false'
        :param err_msg: An error message to display if assert fails
        :return: The content (JSON object)
        """
        params = {
            'serial': serial,
            'pass': pwd.encode('utf-8')
            }
        return self._validate_base(
            params,
            action='check_s',
            expected=expected,
            err_msg=err_msg,
            )

    def _validate_base(self, params, action='check', expected='success',
                       err_msg=None):
        """
        Base method for /validate/<action> requests

        Don't call this method directly but use _validate() or
        _validate_check_s() instead.

        :param params: Request parameters
        :param expected: One of 'success', 'value-false', 'status-false' or
            'both-false'
        :param err_msg: An error message to display if the assert fails
        :return: The content (JSON object)
        """
        response = self.make_validate_request(action, params=params)
        content = TestController.get_json_body(response)
        if not err_msg:
            err_msg = "validate/%s failed for %r. Response: %r" % (
                action,
                params,
                content
                )
        if expected == 'success':
            self.assertTrue(content['result']['status'], err_msg)
            self.assertTrue(content['result']['value'], err_msg)
        elif expected == 'value-false':
            self.assertTrue(content['result']['status'], err_msg)
            self.assertFalse(content['result']['value'], err_msg)
        elif expected == 'status-false':
            self.assertFalse(content['result']['status'], err_msg)
            self.assertTrue(content['result']['value'], err_msg)
        elif expected == 'both-false':
            self.assertFalse(content['result']['status'], err_msg)
            self.assertFalse(content['result']['value'], err_msg)
        else:
            self.fail("Unknown 'expected' %s" % expected)
        return content

    def _assign(self, serial, user):
        """
        Assign token defined by 'serial' to 'user'

        :param serial: Token serial number
        :param user: User (e.g. username@realm)
        :return: None
        """
        params = {
            'serial': serial,
            'user': user.encode('utf-8'),
            }
        response = self.make_admin_request('assign', params=params)
        content = TestController.get_json_body(response)
        self.assertTrue(content['result']['status'])
        self.assertTrue(content['result']['value'])
        return

    def _set_pin_in_selfservice(self, user, pwd, serial, pin):
        """
        Log into selfservice and set PIN

        :param user: username or username@realm
        :param pwd: User password
        :param serial: Token serial
        :param pin: The PIN to be set
        """
        params = {
            'serial': serial,
            'userpin': pin,
            }
<<<<<<< HEAD
        login = user.encode('utf-8')
        password = pwd.encode('utf-8')
        response = self.make_userservice_request('setpin', params,
                                                 auth_user=(login, password))

        content = TestController.get_json_body(response)
=======
        cookies = {
            'linotp_selfservice': '"%s"' % session,
            }
        response = self.make_request(
            'userservice',
            'setpin',
            params=params,
            cookies=cookies,
            method='POST'
            )

        session_info = "cookie %r : session %r" % (cookies, session)
        try:
            content = TestController.get_json_body(response)
        except ValueError as err:
            log.error("%r: %s", err, session_info)
            raise Exception(err)

>>>>>>> 0eaf6b9b
        self.assertTrue(content['result']['status'])
        expected = {"set userpin": 1}

        self.assertDictEqual(expected, content['result']['value'])
        return

    def _set_pin(self, serial, pin):
        """
        Set the token PIN 'pin' for the token identified by 'serial'
        """
        params = {
            'serial': serial,
            'pin': pin,
            }
        response = self.make_admin_request('set', params=params)
        content = TestController.get_json_body(response)
        self.assertTrue(content['result']['status'])
        self.assertTrue(content['result']['value'])
        return

    def _set_token_realm(self, serial, realm):
        """
        Set the token realm 'realm' for the token identified by 'serial'
        """
        assert serial and realm, "Both 'serial' and 'realm' required"
        params = {
            'serial': serial,
            'realms': realm,
        }
        response = self.make_admin_request('tokenrealm', params=params)
        content = TestController.get_json_body(response)
        self.assertTrue(content['result']['status'])
        self.assertEqual(1, content['result']['value'])
        return<|MERGE_RESOLUTION|>--- conflicted
+++ resolved
@@ -31,14 +31,14 @@
 
 from collections import deque
 from copy import deepcopy
-from distutils.version import LooseVersion
+
+from linotp.tests import TestController
 
 import logging
 log = logging.getLogger(__name__)
 
-from linotp.tests import TestController
-
-from distutils.version import LooseVersion
+
+
 
 class TestRandompinController(TestController):
     """
@@ -181,10 +181,6 @@
                             commit/8471db1c2dc505c633bca2d39d5713dba0c51a42
         """
 
-        # selfservice authentication does a redirect
-        if self._version_['pylons'] <= LooseVersion('0.10'):
-            self.skipTest("Pylons lower 0.10 does not support redirect!")
-
         self._create_randompin_policy('myDefRealm')
         self._create_selfservice_policy('myDefRealm')
 
@@ -221,10 +217,6 @@
         https://github.com/Pylons/webtest/
                                 commit/8471db1c2dc505c633bca2d39d5713dba0c51a42
         """
-
-        # selfservice authentication does a redirect
-        if self._version_['pylons'] <= LooseVersion('0.10'):
-            self.skipTest("Pylons lower 0.10 does not support redirect!")
 
         self._create_randompin_policy('myDefRealm')
         self._create_selfservice_policy('myDefRealm')
@@ -280,10 +272,6 @@
         https://github.com/Pylons/webtest/
                                 commit/8471db1c2dc505c633bca2d39d5713dba0c51a42
         """
-        # selfservice authentication does a redirect
-        if self._version_['pylons'] <= LooseVersion('0.10'):
-            self.skipTest("Pylons lower 0.10 does not support redirect!")
-
         self._create_randompin_policy('myDefRealm')
         self._create_selfservice_policy('myDefRealm')
 
@@ -563,36 +551,16 @@
             'serial': serial,
             'userpin': pin,
             }
-<<<<<<< HEAD
         login = user.encode('utf-8')
         password = pwd.encode('utf-8')
         response = self.make_userservice_request('setpin', params,
                                                  auth_user=(login, password))
 
         content = TestController.get_json_body(response)
-=======
-        cookies = {
-            'linotp_selfservice': '"%s"' % session,
-            }
-        response = self.make_request(
-            'userservice',
-            'setpin',
-            params=params,
-            cookies=cookies,
-            method='POST'
-            )
-
-        session_info = "cookie %r : session %r" % (cookies, session)
-        try:
-            content = TestController.get_json_body(response)
-        except ValueError as err:
-            log.error("%r: %s", err, session_info)
-            raise Exception(err)
-
->>>>>>> 0eaf6b9b
         self.assertTrue(content['result']['status'])
-        expected = {"set userpin": 1}
-
+        expected = {
+            "set userpin": 1
+            }
         self.assertDictEqual(expected, content['result']['value'])
         return
 
