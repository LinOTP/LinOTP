# -*- coding: utf-8 -*-
#
#    LinOTP - the open source solution for two factor authentication
#    Copyright (C) 2010 - 2018 KeyIdentity GmbH
#
#    This file is part of LinOTP server.
#
#    This program is free software: you can redistribute it and/or
#    modify it under the terms of the GNU Affero General Public
#    License, version 3, as published by the Free Software Foundation.
#
#    This program is distributed in the hope that it will be useful,
#    but WITHOUT ANY WARRANTY; without even the implied warranty of
#    MERCHANTABILITY or FITNESS FOR A PARTICULAR PURPOSE.  See the
#    GNU Affero General Public License for more details.
#
#    You should have received a copy of the
#               GNU Affero General Public License
#    along with this program.  If not, see <http://www.gnu.org/licenses/>.
#
#
#    E-mail: linotp@keyidentity.com
#    Contact: www.linotp.org
#    Support: www.keyidentity.com
#


"""
Test the autoassignment Policy.
"""
import json

import linotp.provider.emailprovider
from linotp.tests import TestController

from mock import patch


REQUEST_BODY = ''
REQUEST_HEADERS = {}

EMAIL_MESSAGE_OTP = ('', '')


def mocked_http_request(HttpObject, *argparams, **kwparams):

    global REQUEST_BODY
    REQUEST_BODY = kwparams['json']

    global REQUEST_HEADERS
    REQUEST_HEADERS = kwparams.get('headers', {})

    # build up response
    class Response:
        pass

    r = Response()

    r.status = 200
    r.ok = True

    r.headers = {'fake': True}
    r.headers.update(kwparams.get('headers', {}))
    r.text = ""  # rest does not return a body
    r.content = ""

    return r


def mocked_email_submitMessage(EMail_Object, *argparams, **kwparams):
    # this hook is defined to grep the otp and make it globaly available
    global EMAIL_MESSAGE_OTP
    EMAIL_MESSAGE_OTP = argparams, kwparams

    # we call here the original sms submitter - as we are a functional test
    #res = EMAIL_Object.submitMessage(*argparams)
    return True, ''


class TestAutoassignSMSController(TestController):
    """
    Test the autoassignment Policy with the sms token
    """

    def setUp(self):
        TestController.setUp(self)
        self.create_common_resolvers()
        self.create_common_realms()

    def tearDown(self):
        self.delete_all_policies()
        self.delete_all_token()

        self.delete_all_realms()
        self.delete_all_resolvers()
        TestController.tearDown(self)

        global REQUEST_BODY
        REQUEST_BODY = ''

    def define_email_provider(self):

        email_conf = {
            "SMTP_SERVER": "mail.example.com",
            "SMTP_USER": "secret_user",
            "SMTP_PASSWORD": "secret_pasword"
        }

        params = {
            'name': 'new_email_provider',
            'config': json.dumps(email_conf),
            'timeout': '30',
            'type': 'email',
            'class': 'linotp.provider.emailprovider.SMTPEmailProvider'
        }

        response = self.make_system_request('setProvider', params=params)
        assert '"value": true' in response, response
        response = self.make_system_request('setProvider', params)
        assert '"status": true' in response

        # ------------------------------------------------------------------ --

        # next we have to make it the default email provider

        params = {'name': 'emailprovider_newone',
                  'scope': 'authentication',
                  'realm': '*',
                  'action': 'email_provider=new_email_provider',
                  'user': '*',
                  }

        response = self.make_system_request(
            action='setPolicy', params=params)
        assert 'false' not in response, response

    def define_sms_provider(self):
        """ define the default sms provider """

        sms_url = 'http://myfake.com/'

        sms_conf = {"URL": sms_url,
                    'PAYLOAD': {
                        'text': 'Message: <message>',
                        'destination': ''
                    },
                    "HEADERS": {
                        "Authorization":
                        "Bearer da634870addc4568859092b2e0223376"},
                    "PASSWORD": "v3ry53cr3t",
                    'USERNAME': 'heinz',
                    "SMS_TEXT_KEY": "text",
                    "SMS_PHONENUMBER_KEY": "destination",
                    "RETURN_SUCCESS": "ID"
                    }

        params = {'name': 'newone',
                  'config': json.dumps(sms_conf),
                  'timeout': '301',
                  'type': 'sms',
                  'class': 'RestSMSProvider'
                  }

        response = self.make_system_request('setProvider', params=params)
        assert '"value": true' in response, response

        # ------------------------------------------------------------------ --

        # next we have to make it the default provider

        params = {'name': 'smsprovider_newone',
                  'scope': 'authentication',
                  'realm': '*',
                  'action': 'sms_provider=newone',
                  'user': '*',
                  }

        response = self.make_system_request(action='setPolicy',
                                            params=params)
        assert 'false' not in response, response

    @patch('requests.Session.post', mocked_http_request)
    def test_autoenroll_sms_email(self):
        '''
        support for autoenroll alternatives with prefered sms
        '''
        self.define_email_provider()
        self.define_sms_provider()

        # ------------------------------------------------------------------ --

        policy = {
            'name': 'auto_assign_sms',
            'active': True,
            'scope': 'enrollment',
            'action': 'autoenrollment = sms  email',
            'user': '*',
            'realm': '*'
        }

        response = self.make_system_request('setPolicy', params=policy)
        assert 'false' not in response, response

        user = 'passthru_user1@myDefRealm'
        params = {
            'user': user,
            'pass': 'geheim1',
            'data': 'this is your otp <otp>'
        }
        response = self.make_validate_request('check', params)
        assert 'this is your otp' in REQUEST_BODY['text'], REQUEST_BODY
        assert 'sms submitted' in response, response

        return

    @patch.object(linotp.provider.emailprovider.SMTPEmailProvider,
                  'submitMessage', mocked_email_submitMessage)
    def test_autoenroll_email_sms(self):
        '''
        support for autoenroll alternatives - prefered no is email
        '''

        self.define_email_provider()
        self.define_sms_provider()

        # ------------------------------------------------------------------ --

        policy = {
            'name': 'auto_assign_sms',
            'active': True,
            'scope': 'enrollment',
            'action': 'autoenrollment =  email  sms ',
            'user': '*',
            'realm': '*'
        }

        response = self.make_system_request('setPolicy', params=policy)
        assert 'false' not in response, response

        # ---------------------------------------------------------------- --

        # now auto enroll the email token

        user = 'passthru_user1@myDefRealm'
        params = {
            'user': user,
            'pass': 'geheim1',
        }

        response = self.make_validate_request('check', params)
        assert '"value": false' in response.body, response
        assert '"linotp_tokentype": "email"' in response.body, response

        # ---------------------------------------------------------------- --

        # verify that the otp of the email submission

        jresp = json.loads(response.body)
        trans_id = jresp.get('detail', {}).get('transactionid')

<<<<<<< HEAD
        _, submit_kwparams = EMAIL_MESSAGE_OTP
        otp = submit_kwparams.get('replacements').get('otp')
        self.assertTrue(otp is not None)
=======
        _, message = EMAIL_MESSAGE_OTP
        otp = message.get('message')
        assert otp is not None
>>>>>>> 71e7b2a6

        user = 'passthru_user1@myDefRealm'
        params = {
            'user': user,
            'pass': otp,
            'transactionid': trans_id
        }

        response = self.make_validate_request('check', params)
        assert '"value": true' in response.body, response

        return

    @patch('requests.Session.post', mocked_http_request)
    def test_autoenroll_wildcard(self):
        '''
        support for autoenroll alternatives with wild card
        '''
        self.define_email_provider()
        self.define_sms_provider()

        # ------------------------------------------------------------------ --

        policy = {
            'name': 'auto_assign_sms',
            'active': True,
            'scope': 'enrollment',
            'action': 'autoenrollment = *',
            'user': '*',
            'realm': '*'
        }

        response = self.make_system_request('setPolicy', params=policy)
        assert 'false' not in response, response

        user = 'passthru_user1@myDefRealm'
        params = {
            'user': user,
            'pass': 'geheim1',
        }
        response = self.make_validate_request('check', params)
        assert '"value": false' in response.body, response
        assert '"linotp_tokentype": "sms"' in response.body, response
        assert 'sms submitted' in response.body, response

        return

    @patch.object(linotp.provider.emailprovider.SMTPEmailProvider,
                  'submitMessage', mocked_email_submitMessage)
    def test_autoenroll_only_email(self):
        '''
        test autoenroll alternatives with sms or email policy but only email
        '''
        self.define_email_provider()
        self.define_sms_provider()

        # ------------------------------------------------------------------ --

        policy = {
            'name': 'auto_assign_sms',
            'active': True,
            'scope': 'enrollment',
            'action': 'autoenrollment = sms email',
            'user': '*',
            'realm': '*'
        }

        response = self.make_system_request('setPolicy', params=policy)
        assert 'false' not in response, response

        user = 'email_only@myDefRealm'
        params = {
            'user': user,
            'pass': 'geheim1',
        }
        response = self.make_validate_request('check', params)
        assert '"value": false' in response.body, response
        assert '"linotp_tokentype": "email"' in response.body, response

        return

    @patch('requests.Session.post', mocked_http_request)
    def test_autoenroll_only_mobil(self):
        '''
        test autoenroll alternatives with sms or email policy but only sms
        '''
        self.define_email_provider()
        self.define_sms_provider()

        # ------------------------------------------------------------------ --

        policy = {
            'name': 'auto_assign_sms',
            'active': True,
            'scope': 'enrollment',
            'action': 'autoenrollment = email sms',
            'user': '*',
            'realm': '*'
        }

        response = self.make_system_request('setPolicy', params=policy)
        assert 'false' not in response, response

        user = 'mobile_only@myDefRealm'
        params = {
            'user': user,
            'pass': 'geheim1',
        }
        response = self.make_validate_request('check', params)
        assert '"value": false' in response.body, response
        assert '"linotp_tokentype": "sms"' in response.body, response

        return

# eof
<|MERGE_RESOLUTION|>--- conflicted
+++ resolved
@@ -258,15 +258,9 @@
         jresp = json.loads(response.body)
         trans_id = jresp.get('detail', {}).get('transactionid')
 
-<<<<<<< HEAD
         _, submit_kwparams = EMAIL_MESSAGE_OTP
         otp = submit_kwparams.get('replacements').get('otp')
-        self.assertTrue(otp is not None)
-=======
-        _, message = EMAIL_MESSAGE_OTP
-        otp = message.get('message')
         assert otp is not None
->>>>>>> 71e7b2a6
 
         user = 'passthru_user1@myDefRealm'
         params = {
