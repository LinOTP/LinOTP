# -*- coding: utf-8 -*-
#
#    LinOTP - the open source solution for two factor authentication
#    Copyright (C) 2010 - 2016 LSE Leading Security Experts GmbH
#
#    This file is part of LinOTP server.
#
#    This program is free software: you can redistribute it and/or
#    modify it under the terms of the GNU Affero General Public
#    License, version 3, as published by the Free Software Foundation.
#
#    This program is distributed in the hope that it will be useful,
#    but WITHOUT ANY WARRANTY; without even the implied warranty of
#    MERCHANTABILITY or FITNESS FOR A PARTICULAR PURPOSE.  See the
#    GNU Affero General Public License for more details.
#
#    You should have received a copy of the
#               GNU Affero General Public License
#    along with this program.  If not, see <http://www.gnu.org/licenses/>.
#
#
#    E-mail: linotp@lsexperts.de
#    Contact: www.linotp.org
#    Support: www.lsexperts.de
#


""" """

<<<<<<< HEAD
import httplib2
=======
import json
>>>>>>> 0eaf6b9b
import time
import hmac
import logging
import binascii
import struct
import hashlib
import sys
import json
from mock import patch

# we need this for the radius token
import pyrad

(ma, mi, _, _, _,) = sys.version_info
pver = float(int(ma) + int(mi) * 0.1)

from linotp.tests import TestController, url

log = logging.getLogger(__name__)


class Response(object):
    code = pyrad.packet.AccessAccept


def mocked_radius_SendPacket(Client, *argparams, **kwparams):

    response = Response()
    #response.code = pyrad.packet.AccessAccept

    return response


def mocked_http_request(HttpObject,  *argparams, **kwparams):

    resp = 200

    content = {
        "version": "LinOTP MOCK",
        "jsonrpc": "2.0",
        "result": {
            "status": True,
            "value": True
        },
        "id": 0
    }
    r_auth_info = TestValidateController.R_AUTH_DETAIL
    if r_auth_info:
        content['detail'] = r_auth_info

    return resp, json.dumps(content)


class HmacOtp():

    def __init__(self, secret, counter=0, digits=6, hashfunc=hashlib.sha1):
        self.secret = secret
        self.counter = counter
        self.digits = digits

        # set up hashlib
        ty = type(hashfunc).__name__
        if ty == 'str' or ty == 'unicode':
            self.hashfunc = self._getHashlib(hashfunc)
        else:
            self.hashfunc = hashfunc

    def _getHashlib(self, hLibStr):

        if hLibStr is None:
            return hashlib.sha1

        hashlibStr = hLibStr.lower()

        if hashlibStr == "md5":
            return hashlib.md5
        elif hashlibStr == "sha1":
            return hashlib.sha1
        elif hashlibStr == "sha224":
            return hashlib.sha224
        elif hashlibStr == "sha256":
            return hashlib.sha256
        elif hashlibStr == "sha384":
            return hashlib.sha384
        elif hashlibStr == "sha512":
            return hashlib.sha512
        else:
            return hashlib.sha1

    def calcHmac(self, counter=None):
        # log.error("hmacSecret()")
        counter = counter or self.counter

        # # retrieve the unicode key
        akey = self.secret

        # log.debug("[hmac] key: %s", akey)

        # # and convert it to binary    from linotp.lib.crypt import SecretObj
        key = binascii.unhexlify(akey)
        msg = struct.pack(">Q", counter)
        dige = hmac.new(key, msg, self.hashfunc)

        digStr = str(dige.digest())

        del akey
        del key
        del dige

        return digStr

    def truncate(self, digest):
        offset = ord(digest[-1:]) & 0x0f

        binary = (ord(digest[offset + 0]) & 0x7f) << 24
        binary |= (ord(digest[offset + 1]) & 0xff) << 16
        binary |= (ord(digest[offset + 2]) & 0xff) << 8
        binary |= (ord(digest[offset + 3]) & 0xff)

        return binary % (10 ** self.digits)

    def generate(self, counter=None):
        counter = counter or self.counter
        myHmac = self.calcHmac(counter)
        otp = unicode(self.truncate(myHmac))

        #  fill in the leading zeros
        sotp = (self.digits - len(otp)) * "0" + otp
        self.counter = counter + 1
        return sotp


class TestValidateController(TestController):
    """
    test the validate controller

    remark:
        validate test for the sms token test are in the
            test_sms2 and
            test_httpsms and
            test_challenge_response
    """
    R_AUTH_DETAIL = {}

    def setUp(self):
        self.tokens = {}
        TestController.setUp(self)
        self.set_config_selftest()
        self.create_common_resolvers()
        self.create_common_realms()

    def tearDown(self):
        self.delete_all_realms()
        self.delete_all_resolvers()
        TestController.tearDown(self)

    def createMOtpToken(self):
        parameters = {
            "serial": "M722362",
            "type": "motp",
            "otpkey": "1234567890123456",
            "otppin": "1234",
            "user": "root",
            "pin": "pin",
            "description": "TestToken1",
        }

        response = self.app.get(url(controller='admin', action='init'),
                                params=parameters)
        self.assertTrue('"value": true' in response, response)

    def createTOtpToken(self, hashlib_def):
        '''
        // Seed for HMAC-SHA1 - 20 bytes
        String seed = "3132333435363738393031323334353637383930";
        // Seed for HMAC-SHA256 - 32 bytes
        String seed32 = "3132333435363738393031323334353637383930" +
        "313233343536373839303132";
        // Seed for HMAC-SHA512 - 64 bytes
        String seed64 = "3132333435363738393031323334353637383930" +
        "3132333435363738393031323334353637383930" +
        "3132333435363738393031323334353637383930" +
        "31323334";
        '''

        if hashlib_def == "SHA512":
            otpkey = (
                "313233343536373839303132333435363738393031323334353"
                "637383930313233343536373839303132333435363738393031323"
                "33435363738393031323334")
        elif hashlib_def == "SHA256":
            otpkey = (
                "31323334353637383930313233343536373839303132333435363"
                "73839303132"
            )
        else:
            otpkey = "3132333435363738393031323334353637383930"
        parameters = {
            "serial": "TOTP",
            "type": "totp",
            # 64 byte key
            "otpkey": otpkey,
            "otppin": "1234",
            "user": "root",
            "pin": "pin",
            "otplen": 8,
            "description": "time based HMAC TestToken1",
            "hashlib": hashlib_def,
        }

        response = self.app.get(url(controller='admin', action='init'),
                                params=parameters)
        self.assertTrue('"value": true' in response, response)

        try:
            hmac_val = HmacOtp(otpkey, digits=8, hashfunc=hashlib_def)
        except Exception as e:
            raise e

        return hmac_val

    def createTOtpValue(self, hmac_func, T0=None, shift=0, timeStepping=30):
        ret = ""
        try:
            if T0 is None:
                T0 = time.time() - shift
            counter = int((T0 / timeStepping) + 0.5)
            ret = hmac_func.generate(counter)

        except Exception as e:
            raise e

        return ret

    def createToken1(self, user='root', pin='pin'):
        """
            otp[0]: 870581 :
            otp[1]: 793334 :
            otp[2]: 088491 :
            otp[3]: 013126 :
            otp[4]: 818771 :
            otp[5]: 454594 :
            otp[6]: 217219 :
            otp[7]: 250710 :
            otp[8]: 478893 :
            otp[9]: 517407 :
        """
        serial = "F722362"
        parameters = {
            "serial": serial,
            "otpkey": "AD8EABE235FC57C815B26CEF3709075580B44738",
            "user": user,
            "pin": pin,
            "description": "TestToken1",
        }

        response = self.make_admin_request('init', params=parameters)
        self.assertTrue('"value": true' in response, response)

        return serial

    def create_hmac_token(self, user='root', pin='pin'):

        serial = self.createToken1(user=user, pin=pin)
        otps = [
            "870581",
            "793334",
            "088491",
            "013126",
            "818771",
            "454594",
            "217219",
            "250710",
            "478893",
            "517407"
        ]
        return serial, otps

    def createRealmToken1(self, realm):
        """
            otp[0]: 870581 :
            otp[1]: 793334 :
            otp[2]: 088491 :
            otp[3]: 013126 :
            otp[4]: 818771 :
            otp[5]: 454594 :
            otp[6]: 217219 :
            otp[7]: 250710 :
            otp[8]: 478893 :
            otp[9]: 517407 :
        """
        parameters = {
            "serial": "F722362",
            "otpkey": "AD8EABE235FC57C815B26CEF3709075580B44738",
            "user": "root",
            "pin": "pin",
            "description": "TestToken1",
        }
        if realm is not None:
            parameters.update(realm)
        response = self.app.get(url(controller='admin', action='init'),
                                params=parameters)
        self.assertTrue('"value": true' in response, response)

    def createToken(self):
        serials = set()
        parameters = {
            "serial": "F722362",
            "otpkey": "AD8EABE235FC57C815B26CEF3709075580B44738",
            "user": "root",
            "pin": "pin",
            "description": "TestToken1",
        }

        response = self.app.get(url(controller='admin', action='init'),
                                params=parameters)
        self.assertTrue('"value": true' in response, response)

        serials.add(parameters.get('serial'))

        parameters = {
            "serial": "F722363",
            "otpkey": "AD8EABE235FC57C815B26CEF3709075580B4473880B44738",
            "user": "root",
            "pin": "pin",
            "description": "TestToken2",
        }

        response = self.app.get(url(controller='admin', action='init'),
                                params=parameters)
        self.assertTrue('"value": true' in response, response)

        serials.add(parameters.get('serial'))

        # # test the update
        parameters = {
            "serial": "F722364",
            "otpkey": "AD8EABE235FC57C815B26CEF37090755",
            "user": "root",
            "pin": "Pin3",
            "description": "TestToken3",
        }

        response = self.app.get(url(controller='admin', action='init'),
                                params=parameters)
        self.assertTrue('"value": true' in response, response)

        serials.add(parameters.get('serial'))

        parameters = {
            "serial": "F722364",
            "otpkey": "AD8EABE235FC57C815B26CEF37090755",
            "user": "root",
            "pin": "pin",
            "description": "TestToken3",
        }

        response = self.app.get(url(controller='admin', action='init'),
                                params=parameters)
        self.assertTrue('"value": true' in response, response)

        serials.add(parameters.get('serial'))

        return serials

    def createToken2(self):
        parameters = {
            "serial": "T2",
            "otpkey": "AD8EABE235FC57C815B26CEF3709075580B44738",
            "user": "root",
            "pin": "T2PIN",
            "description": "TestToken2",
        }

        response = self.app.get(url(controller='admin', action='init'),
                                params=parameters)
        self.assertTrue('"value": true' in response, response)

    def createToken3(self):
        parameters = {
            "serial": "T3",
            "otpkey": "AD8EABE235FC57C815B26CEF3709075580B44738",
            "user": "root",
            "pin": "T2PIN",
            "description": "TestToken3",
        }

        response = self.app.get(url(controller='admin', action='init'),
                                params=parameters)
        self.assertTrue('"value": true' in response, response)

    def createTokenSMS(self):
        parameters = {
            "serial": "SM1",
            "user": "root",
            "pin": "test",
            "description": "TestSMS",
            "type": "sms",
            "phone": "007"
        }

        response = self.app.get(url(controller='admin', action='init'),
                                params=parameters)
        self.assertTrue('"value": true' in response, response)

    def createSpassToken(self, serial="TSpass", user="root", pin="pin"):
        parameters = {
            "serial": serial,
            "otpkey": "AD8EABE235FC57C815B26CEF3709075580B44738",
            "user": user,
            "pin": pin,
            "description": "TestToken1",
            "type": "spass"
        }

        response = self.make_admin_request('init', params=parameters)
        self.assertTrue('"value": true' in response, response)
        return serial

    def createPWToken(self, serial="TPW", user="root", pin="pin",
                      otpkey="123456"):

        parameters = {"serial": serial,
                      "type": "pw",
                      "otpkey": otpkey,
                      "otppin": pin,
                      "user": user,
                      "pin": pin,
                      }

        response = self.make_admin_request('init', params=parameters)
        self.assertTrue('"value": true' in response, response)
        return serial

    def create_yubi_token(self, serialnum="01382015",
                          yubi_slot=1,
                          otpkey="9163508031b20d2fbb1868954e041729",
                          public_uid="ecebeeejedecebeg",
                          use_public_id=False,
                          user='root'
                          ):
        serial = "UBAM%s_%s" % (serialnum, yubi_slot)

        valid_otps = [
            public_uid + "fcniufvgvjturjgvinhebbbertjnihit",
            public_uid + "tbkfkdhnfjbjnkcbtbcckklhvgkljifu",
            public_uid + "ktvkekfgufndgbfvctgfrrkinergbtdj",
            public_uid + "jbefledlhkvjjcibvrdfcfetnjdjitrn",
            public_uid + "druecevifbfufgdegglttghghhvhjcbh",
            public_uid + "nvfnejvhkcililuvhntcrrulrfcrukll",
            public_uid + "kttkktdergcenthdredlvbkiulrkftuk",
            public_uid + "hutbgchjucnjnhlcnfijckbniegbglrt",
            public_uid + "vneienejjnedbfnjnnrfhhjudjgghckl",
            public_uid + "krgevltjnujcnuhtngjndbhbiiufbnki",
            public_uid + "kehbefcrnlfejedfdulubuldfbhdlicc",
            public_uid + "ljlhjbkejkctubnejrhuvljkvglvvlbk",
            public_uid + "eihtnehtetluntirtirrvblfkttbjuih",
        ]

        params = {
            'type': 'yubikey',
            'serial': serial,
            'otpkey': otpkey,
            'description': "Yubikey enrolled in functional tests",
            'session': self.session
        }

        if not use_public_id:
            params['otplen'] = 32 + len(public_uid)
        else:
            params['public_uid'] = public_uid

        response = self.make_admin_request('init', params=params)
        self.assertTrue('"value": true' in response, "Response: %r" % response)

        # test initial assign
        params = {
            "serial": serial,
            "user": user,
        }
        response = self.make_admin_request('assign', params=params)
        # Test response...
        self.assertTrue('"value": true' in response, "Response: %r" % response)

        return (serial, valid_otps)

    def create_remote_token(self, target_serial, target_otplen=6, user='root',
                            pin='', check_pin=1,
                            remote_url='http://127.0.0.1/'):
        """
        call admin/init to create the remote token

        :param target_serial: the serial number of the target token
        :param target_otplen: the otplen of the target token
        :param user: the to be assigened user
        :param remote_url: the target url - could be ignored as the
                        '   http req is mocked
        :param check_pin: local=1, remote=0
        :return: the serial number of the remote token
        """

        serial = "LSRE%s" % target_serial
        params = {
            "serial": serial,
            "type": "remote",
            "otplen": target_otplen,
            "description": "RemoteToken",
            'remote.server': remote_url,
            'remote.realm': 'nopin',
            'remote.local_checkpin': check_pin,
            'remote.serial': target_serial,
            'user': user,
            'pin': pin
        }

        response = self.make_admin_request('init', params=params)
        self.assertIn('"value": true', response, "Response: %r" % response)

        return serial

    def create_radius_token(self, user="root", pin="pin", serial="radius2",
                            check_pin=1):
        # the token with the local PIN
        parameters = {
            "serial": serial,
            "type": "radius",
            "otpkey": "1234567890123456",
            "otppin": "local",
            "user": user,
            "pin": pin,
            "description": "RadiusToken2",
            'radius.server': 'localhost:18012',
            'radius.local_checkpin': check_pin,
            'radius.user': user,
            'radius.secret': 'testing123',
        }

        response = self.make_admin_request('init', params=parameters)
        self.assertTrue('"value": true' in response, response)

        return serial

    def test_cryptedPin(self):
        """
        test for encrypted pin
        """
        serials = self.createToken()

        for serial in serials:
            params = {'encryptpin': 'True',
                      'pin': 'crypted!',
                      'serial': serial
                      }
            response = self.make_admin_request('set', params=params)
            self.assertTrue('"set pin": 1' in response, response)

        # check all 3 tokens - the last one is it
        parameters = {"user": "root", "pass": "crypted!280395"}
        response = self.make_validate_request('check',
                                              params=parameters)
        self.assertTrue('"value": true' in response, response)

        for serial in serials:
            self.delete_token(serial)

        return

    #
    #    Use case:
    #        user:                 w.Token / wo.Token / unknown
    #        PassOnUserNotFound:   true / False / 'unset'
    #        Realm:                _default_  / myDomain
    #

    def checkFalse(self, realm):

        parameters = {"user": "root", "pass": "pin870581"}
        parameters.update(realm)

        response = self.app.get(url(controller='validate', action='check'),
                                params=parameters)
        # log.error("response %s\n",response)
        # Test response...
        self.assertTrue('"value": true' in response, response)

        parameters = {"user": "postgres", "pass": "pin"}
        parameters.update(realm)

        response = self.app.get(url(controller='validate', action='check'),
                                params=parameters)
        # log.error("response %s\n",response)
        # Test response...
        self.assertTrue('"value": false' in response, response)

        parameters = {"user": "postgres"}
        parameters.update(realm)

        response = self.app.get(url(controller='validate', action='check'),
                                params=parameters)
        # log.error("response %s\n",response)
        # Test response...
        self.assertTrue('"value": false' in response, response)

        parameters = {"user": "UnKnownUser"}
        parameters.update(realm)

        response = self.app.get(url(controller='validate', action='check'),
                                params=parameters)
        # log.error("response %s\n",response)
        # Test response...
        self.assertTrue('"value": false' in response, response)

    def checkFalse2(self, realm):

        parameters = {"user": "postgres"}
        parameters.update(realm)

        response = self.app.get(url(controller='validate', action='check'),
                                params=parameters)
        # log.error("response %s\n", response)
        # Test response...
        self.assertTrue('"value": true' in response, response)

        parameters = {"user": "postgres", "pass": "pin"}
        parameters.update(realm)

        response = self.app.get(url(controller='validate', action='check'),
                                params=parameters)
        # log.error("response %s\n",response)
        # Test response...
        self.assertTrue('"value": true' in response, response)

        parameters = {"user": "UnKnownUser"}
        parameters.update(realm)

        response = self.app.get(url(controller='validate', action='check'),
                                params=parameters)
        # log.error("response %s\n",response)
        # Test response...
        self.assertTrue('"value": false' in response, response)

        parameters = {"user": "root", "pass": "pin088491"}
        parameters.update(realm)

        response = self.app.get(url(controller='validate', action='check'),
                                params=parameters)
        # log.error("response %s\n",response)
        # Test response...
        self.assertTrue('"value": true' in response, response)

        parameters = {"user": "root"}
        parameters.update(realm)

        response = self.app.get(url(controller='validate', action='check'),
                                params=parameters)
        self.assertTrue('"value": false' in response, response)

        return

    def checkFalse3(self, realm):

        parameters = {"user": "postgres"}
        parameters.update(realm)

        response = self.app.get(url(controller='validate', action='check'),
                                params=parameters)
        # log.error("response %s\n",response)
        # Test response...
        self.assertTrue('"value": false' in response, response)

        parameters = {"user": "postgres", "pass": "pin"}
        parameters.update(realm)

        response = self.app.get(url(controller='validate', action='check'),
                                params=parameters)
        # log.error("response %s\n",response)
        # Test response...
        self.assertTrue('"value": false' in response, response)

        parameters = {"user": "UnKnownUser"}
        parameters.update(realm)

        response = self.app.get(url(controller='validate', action='check'),
                                params=parameters)
        # log.error("response %s\n",response)
        # Test response...
        self.assertTrue('"value": true' in response, response)

        parameters = {"user": "root", "pass": "pin818771"}
        parameters.update(realm)

        response = self.app.get(url(controller='validate', action='check'),
                                params=parameters)
        # log.error("response %s\n",response)
        # Test response...
        self.assertTrue('"value": true' in response, response)

        parameters = {"user": "root"}
        parameters.update(realm)

        response = self.app.get(url(controller='validate', action='check'),
                                params=parameters)
        self.assertTrue('"value": false' in response, response)

    def checkTrue(self, realm):

        parameters = {"user": "postgres", "pass": "pin"}
        parameters.update(realm)
        response = self.app.get(url(controller='validate', action='check'),
                                params=parameters)
        # log.error("response %s\n",response)
        # Test response...
        self.assertTrue('"value": true' in response, response)

        parameters = {"user": "postgres"}
        parameters.update(realm)

        response = self.app.get(url(controller='validate', action='check'),
                                params=parameters)
        # log.error("response %s\n",response)
        # Test response...
        self.assertTrue('"value": true' in response, response)

        parameters = {"user": "UnKnownUser"}
        parameters.update(realm)

        response = self.app.get(url(controller='validate', action='check'),
                                params=parameters)
        # log.error("response %s\n",response)
        # Test response...
        self.assertTrue('"value": true' in response, response)

        parameters = {"user": "root", "pass": "pin217219"}
        parameters.update(realm)

        response = self.app.get(url(controller='validate', action='check'),
                                params=parameters)
        # log.error("response %s\n",response)
        # Test response...
        self.assertTrue('"value": true' in response, response)

        parameters = {"user": "root"}
        parameters.update(realm)

        response = self.app.get(url(controller='validate', action='check'),
                                params=parameters)
        self.assertTrue('"value": false' in response, response)

        #
        #    otp[0]: 870581 :
        #    otp[1]: 793334 :
        #    otp[2]: 088491 :
        #    otp[3]: 013126 :
        #    otp[4]: 818771 :
        #    otp[5]: 454594 :
        #    otp[6]: 217219 :
        #    otp[7]: 250710 :
        #    otp[8]: 478893 :
        #    otp[9]: 517407 :
        #

    def test_autousercheck(self):
        '''
        testing PassOnUserNoToken and UserNotFound.
        '''
        realm = {}

        self.createToken1()

        self.app.get(url(controller='system', action='getRealms'))
        parameters = {"username": "*"}
        self.app.get(url(controller='admin', action='userlist'),
                     params=parameters)
        self.checkFalse(realm)

        parameters = {"PassOnUserNoToken": "True"}
        response = self.app.get(url(controller='system', action='setConfig'),
                                params=parameters)
        self.assertTrue('"setConfig PassOnUserNoToken:True": true' in response,
                        response)

        self.checkFalse2(realm)

        parameters = {"PassOnUserNoToken": "False"}
        response = self.app.get(url(controller='system', action='setConfig'),
                                params=parameters)
        self.assertTrue('"setConfig PassOnUserNoToken:False": true' in
                        response, response)

        parameters = {"PassOnUserNotFound": "True"}
        response = self.app.get(url(controller='system', action='setConfig'),
                                params=parameters)
        self.assertTrue('"setConfig PassOnUserNotFound:True": true' in
                        response, response)

        self.checkFalse3(realm)

        parameters = {"PassOnUserNoToken": "True"}
        response = self.app.get(url(controller='system', action='setConfig'),
                                params=parameters)
        self.assertTrue('"setConfig PassOnUserNoToken:True": true' in response,
                        response)

        self.checkTrue(realm)

        parameters = {"key": "PassOnUserNotFound"}
        response = self.app.get(url(controller='system', action='delConfig'),
                                params=parameters)
        self.assertTrue('"delConfig PassOnUserNotFound": true' in response,
                        response)

        parameters = {"key": "PassOnUserNoToken"}
        response = self.app.get(url(controller='system', action='delConfig'),
                                params=parameters)
        self.assertTrue('"delConfig PassOnUserNoToken": true' in response,
                        response)

        self.delete_token("F722362")

    def test_check(self):
        '''
        checking several different tokens /validate/check
        '''
        self.createToken()

        parameters = {"user": "root", "pass": "pin123456"}
        response = self.app.get(url(controller='validate', action='check'),
                                params=parameters)
        self.assertTrue('"value": false' in response, response)

        parameters = {"serial": "F722362"}
        response = self.app.get(url(controller='admin', action='show'),
                                params=parameters)
        self.assertTrue('"LinOtp.FailCount": 1' in response, response)
        self.assertTrue('"LinOtp.FailCount": 0' not in response, response)

        # check all 3 tokens - the last one is it
        parameters = {"user": "root", "pass": "pin280395"}
        response = self.app.get(url(controller='validate', action='check'),
                                params=parameters)
        self.assertTrue('"value": true' in response, response)

        parameters = {"serial": "F722364"}
        response = self.app.get(url(controller='admin', action='show'),
                                params=parameters)
        self.assertTrue('"LinOtp.Count": 1' in response, response)
        self.assertTrue('"LinOtp.FailCount": 0' in response, response)

        parameters = {"serial": "F722362"}
        response = self.app.get(url(controller='admin', action='show'),
                                params=parameters)
        # change with token counter fix:
        # if one token of a set of tokens is valid,
        # all others involved are resetted
        self.assertTrue('"LinOtp.FailCount": 0' in response, response)

        # check all 3 tokens - the last one is it
        parameters = {"pin": "TPIN", "serial": "F722364"}
        response = self.app.get(url(controller='admin', action='set'),
                                params=parameters)
        self.assertTrue('"set pin": 1' in response, response)

        # check all 3 tokens - the last one is it
        parameters = {"user": "root", "pass": "TPIN552629"}
        response = self.app.get(url(controller='validate', action='check'),
                                params=parameters)
        self.assertTrue('"value": true' in response, response)

        parameters = {"serial": "F722364"}
        response = self.app.get(url(controller='admin', action='show'),
                                params=parameters)
        self.assertTrue('"LinOtp.Count": 4' in response, response)
        self.assertTrue('"LinOtp.FailCount": 0' in response, response)

        # now increment the failcounter to 19
        for _i in range(1, 20):
            # check if otp could be reused
            parameters = {"user": "root", "pass": "TPIN552629"}
            response = self.app.get(url(controller='validate', action='check'),
                                    params=parameters)
            self.assertTrue('"value": false' in response, response)

        parameters = {"user": "root"}
        response = self.app.get(url(controller='admin', action='show'),
                                params=parameters)
        jresp = json.loads(response.body)
        data = jresp.get('result', {}).get('value', {}).get('data', [])

        # assure that we have at least one data row found
        self.assertGreater(len(data), 0, response)

        # now check, if the FailCounter has incremented
        tokens = 0
        for token_entry in data:
            tokens += 1
            fail_count = token_entry.get('LinOtp.FailCount', 0)
            self.assertEqual(fail_count, 19, response)

        # check if we did see any token
        self.assertEqual(tokens, 3, response)

        self.delete_token("F722364")
        self.delete_token("F722363")
        self.delete_token("F722362")

    def test_resync(self):
        """
        test the admin resync: jump ahead in the sync window from 0 to 40
        """

        self.createToken2()

        parameters = {"serial": "T2", "otp1": "719818", "otp2": "204809"}
        response = self.app.get(url(controller='admin', action='resync'),
                                params=parameters)
        self.assertTrue('"value": true' in response, response)

        parameters = {"serial": "T2"}
        response = self.app.get(url(controller='admin', action='show'),
                                params=parameters)
        self.assertTrue('"LinOtp.Count": 40' in response, response)

        parameters = {"user": "root", "pass": "T2PIN204809"}
        response = self.app.get(url(controller='validate', action='check'),
                                params=parameters)
        self.assertTrue('"value": false' in response, response)

        # 957690
        parameters = {"user": "root", "pass": "T2PIN957690"}
        response = self.app.get(url(controller='validate', action='check'),
                                params=parameters)
        self.assertTrue('"value": true' in response, response)

        parameters = {"serial": "T2"}
        response = self.app.get(url(controller='admin', action='show'),
                                params=parameters)
        self.assertTrue('"LinOtp.Count": 41' in response, response)

        self.delete_token("T2")

    def test_resync2(self):
        '''
            test of resync with two similar tokens
        '''

        self.createToken2()
        self.createToken3()

        parameters = {"user": "root", "pass": "T2PIN204809"}
        response = self.app.get(url(controller='validate', action='check'),
                                params=parameters)
        self.assertTrue('"value": false' in response, response)

        parameters = {"user": "root", "otp1": "719818", "otp2": "204809"}
        response = self.app.get(url(controller='admin', action='resync'),
                                params=parameters)
        self.assertTrue('"value": true' in response, response)

        parameters = {"serial": "T2"}
        response = self.app.get(url(controller='admin', action='show'),
                                params=parameters)
        self.assertTrue('"LinOtp.Count": 40' in response, response)

        parameters = {"serial": "T3"}
        response = self.app.get(url(controller='admin', action='show'),
                                params=parameters)
        self.assertTrue('"LinOtp.Count": 40' in response, response)

        parameters = {"serial": "T3", "pin": "T3PIN"}
        response = self.app.get(url(controller='admin', action='set'),
                                params=parameters)
        self.assertTrue('"set pin": 1' in response, response)

        parameters = {"user": "root", "pass": "T2PIN204809"}
        response = self.app.get(url(controller='validate', action='check'),
                                params=parameters)
        self.assertTrue('"value": false' in response, response)

        # 957690
        parameters = {"user": "root", "pass": "T2PIN957690"}
        response = self.app.get(url(controller='validate', action='check'),
                                params=parameters)
        self.assertTrue('"value": true' in response, response)

        parameters = {"serial": "T2"}
        response = self.app.get(url(controller='admin', action='show'),
                                params=parameters)
        self.assertTrue('"LinOtp.Count": 41' in response, response)

        self.delete_token("T2")
        self.delete_token("T3")

    def test_autoresync(self):
        '''
        auto resync:

        use case:
        - on the otp device the otp became out of sync as the user triggered
          the generation of otps to often. Now he will be able to automaticaly
          resync his token automatically by providing two consecutive otp's.

        test implementaion
        - switch the autosync: /system/set?autosync=true
        - do two consecutive otp validation requests

        no test:
        - disable autosync and same test should fail
        - test no consecutive otp's
        - test otp's out of sync window

        '''

        self.createToken2()

        # test resync of token 2
        parameters = {"AutoResync": "true"}
        response = self.app.get(url(controller='system', action='setConfig'),
                                params=parameters)
        self.assertTrue('setConfig AutoResync:true": true' in response,
                        response)

        # 35
        parameters = {"user": "root", "pass": "T2PIN732866"}
        response = self.app.get(url(controller='validate', action='check'),
                                params=parameters)
        self.assertTrue('"value": false' in response, response)

        # 36
        parameters = {"user": "root", "pass": "T2PIN920079"}
        response = self.app.get(url(controller='validate', action='check'),
                                params=parameters)
        self.assertTrue('"value": true' in response, response)

        parameters = {"user": "root", "pass": "T2PIN732866"}
        response = self.app.get(url(controller='validate', action='check'),
                                params=parameters)
        self.assertTrue('"value": false' in response, response)

        parameters = {"user": "root", "pass": "T2PIN957690"}
        response = self.app.get(url(controller='validate', action='check'),
                                params=parameters)
        self.assertTrue('"value": true' in response, response)

        self.delete_token("T2")

        ###############################################
        # no test

        # no consecutive otps
        self.createToken2()

        # test resync of token 2
        parameters = {"AutoResync": "true"}
        response = self.app.get(url(controller='system', action='setConfig'),
                                params=parameters)
        self.assertTrue('setConfig AutoResync:true": true' in response,
                        response)

        # 35
        parameters = {"user": "root", "pass": "T2PIN732866"}
        response = self.app.get(url(controller='validate', action='check'),
                                params=parameters)
        self.assertTrue('"value": false' in response, response)

        # 37
        parameters = {"user": "root", "pass": "T2PIN328973"}
        response = self.app.get(url(controller='validate', action='check'),
                                params=parameters)
        self.assertTrue('"value": false' in response, response)

        self.delete_token("T2")

        ###############################################
        # no test

        # now unset the autosync
        self.createToken2()

        # test resync of token 2
        parameters = {"AutoResync": "false"}
        response = self.app.get(url(controller='system', action='setConfig'),
                                params=parameters)
        self.assertTrue('setConfig AutoResync:false": true' in response,
                        response)

        # 35
        parameters = {"user": "root", "pass": "T2PIN732866"}
        response = self.app.get(url(controller='validate', action='check'),
                                params=parameters)
        self.assertTrue('"value": false' in response, response)

        # 36
        parameters = {"user": "root", "pass": "T2PIN920079"}
        response = self.app.get(url(controller='validate', action='check'),
                                params=parameters)
        self.assertTrue('"value": false' in response, response)

        self.delete_token("T2")

    def test_checkMOtp(self):

        self.createMOtpToken()

        parameters = {"serial": "M722362"}
        response = self.app.get(url(controller='admin', action='show'),
                                params=parameters)
        self.assertTrue('"LinOtp.FailCount": 0' in response, response)

        parameters = {"user": "root", "pass": "pin7215e7"}
        response = self.app.get(url(controller='validate', action='check'),
                                params=parameters)
        self.assertTrue('"value": false' in response, response)

        parameters = {"serial": "M722362"}
        response = self.app.get(url(controller='admin', action='show'),
                                params=parameters)
        self.assertTrue('"LinOtp.FailCount": 1' in response, response)

        #
        #    only in selfTest mode, it's allowed to set
        #    the start time for the mobile otp
        #

        parameters = {"user": "root", "pass": "pin7215e7", "init": "126753360"}
        response = self.app.get(url(controller='validate', action='check'),
                                params=parameters)

        if self.isSelfTest is True:
            self.assertTrue('"value": true' in response, response)
        else:
            log.error("-------------------------\n"
                      "motp not tested for correctness \n"
                      " please enable 'linotp.selfTest = True' in your *.ini")

            self.assertTrue('"value": false' in response, response)

        self.delete_token("M722362")

    def test_checkOTPAlgo(self):
        """
           The test token shared secret uses the ASCII string value
           "12345678901234567890".  With Time Step X = 30, and the Unix epoch
           as the initial value to count time steps, where T0 = 0, the TOTP
           algorithm will display the following values for specified modes and
           timestamps.

          +-------------+--------------+------------------+----------+--------+
          |  Time (sec) |   UTC Time   | Value of T (hex) |   TOTP   |  Mode  |
          +-------------+--------------+------------------+----------+--------+
          |      59     |  1970-01-01  | 0000000000000001 | 94287082 |  SHA1  |
          |             |   00:00:59   |                  |          |        |
          |  1111111109 |  2005-03-18  | 00000000023523EC | 07081804 |  SHA1  |
          |             |   00:00:59   |                  |          |        |
          |  1111111111 |  2005-03-18  | 00000000023523ED | 14050471 |  SHA1  |
          |             |   01:58:31   |                  |          |        |
          |  1234567890 |  2009-02-13  | 000000000273EF07 | 89005924 |  SHA1  |
          |             |   23:31:30   |                  |          |        |
          |  2000000000 |  2033-05-18  | 0000000003F940AA | 69279037 |  SHA1  |
          |             |   03:33:20   |                  |          |        |
          | 20000000000 |  2603-10-11  | 0000000027BC86AA | 65353130 |  SHA1  |
          |             |   11:33:20   |                  |          |        |


          |      59     |  1970-01-01  | 0000000000000001 | 46119246 | SHA256 |
          |             |   00:00:59   |                  |          |        |
          |  1111111109 |  2005-03-18  | 00000000023523EC | 68084774 | SHA256 |
          |             |   01:58:29   |                  |          |        |
          |  1111111111 |  2005-03-18  | 00000000023523ED | 67062674 | SHA256 |
          |             |   01:58:31   |                  |          |        |
          |  1234567890 |  2009-02-13  | 000000000273EF07 | 91819424 | SHA256 |
          |             |   23:31:30   |                  |          |        |
          |  2000000000 |  2033-05-18  | 0000000003F940AA | 90698825 | SHA256 |
          |             |   03:33:20   |                  |          |        |
          | 20000000000 |  2603-10-11  | 0000000027BC86AA | 77737706 | SHA256 |
          |             |   11:33:20   |                  |          |        |


          |      59     |  1970-01-01  | 0000000000000001 | 90693936 | SHA512 |
          |             |   01:58:29   |                  |          |        |
          |  1111111109 |  2005-03-18  | 00000000023523EC | 25091201 | SHA512 |
          |             |   01:58:29   |                  |          |        |
          |  1111111111 |  2005-03-18  | 00000000023523ED | 99943326 | SHA512 |
          |             |   01:58:31   |                  |          |        |
          |  1234567890 |  2009-02-13  | 000000000273EF07 | 93441116 | SHA512 |
          |             |   23:31:30   |                  |          |        |
          |  2000000000 |  2033-05-18  | 0000000003F940AA | 38618901 | SHA512 |
          |             |   03:33:20   |                  |          |        |
          | 20000000000 |  2603-10-11  | 0000000027BC86AA | 47863826 | SHA512 |
          |             |   11:33:20   |                  |          |        |
          +-------------+--------------+------------------+----------+--------+
        """

        testVector = {
            'SHA1': [(59, '94287082'),
                     (1111111109, '07081804'),
                     (1111111111, '14050471'),
                     (1234567890, '89005924'),
                     (2000000000, '69279037'),
                     (20000000000, '65353130'),
                     ],
            'SHA256': [(59, '46119246'),
                       (1111111109, '68084774'),
                       (1111111111, '67062674'),
                       (1234567890, '91819424'),
                       (2000000000, '90698825'),
                       (20000000000, '77737706'),
                       ],
            'SHA512': [(59, '90693936'),
                       (1111111109, '25091201'),
                       (1111111111, '99943326'),
                       (1234567890, '93441116'),
                       (2000000000, '38618901'),
                       (20000000000, '47863826'),
                       ],
        }

        try:
            for hashAlgo in testVector.keys():
                totp = self.createTOtpToken(hashAlgo)
                arry = testVector.get(hashAlgo)
                for tupp in arry:
                    (T0, otp) = tupp
                    val = self.createTOtpValue(totp, T0)
                    assert otp == val
        except Exception as e:
            log.exception("Error in TOTP algorithm!!")
            raise Exception(e)
        return

    def test_checkTOtp(self):

        self.createTOtpToken("SHA1")

        parameters = {"serial": "TOTP"}
        response = self.app.get(url(controller='admin', action='show'),
                                params=parameters)
        # log.error("response %s\n",response)
        # Test response...
        self.assertTrue('"LinOtp.FailCount": 0' in response, response)

        parameters = {"user": "root", "pass": "pin12345678"}
        response = self.app.get(url(controller='validate', action='check'),
                                params=parameters)
        # log.error("response %s\n",response)
        # Test response...
        self.assertTrue('"value": false' in response, response)

        parameters = {"serial": "TOTP"}
        response = self.app.get(url(controller='admin', action='show'),
                                params=parameters)
        log.info("1 response /admin/hhow %s\n" % response)
        self.assertTrue('"LinOtp.FailCount": 1' in response, response)

        #
        #    only in selfTest mode, it's allowed to set
        #    the start time for the mobile otp
        #    ..
        # |      59     |  1970-01-01  | 0000000000000001 | 94287082 |  SHA1  |
        #     ..
        #

        parameters = {"user": "root", "pass": "pin94287082", "init": "59"}
        response = self.app.get(url(controller='validate', action='check'),
                                params=parameters)

        if self.isSelfTest is True:
            self.assertTrue('"value": true' in response, response)
        else:
            log.error("-------------------------\n"
                      "motp not tested for correctness \n"
                      " please enable 'linotp.selfTest = True' in your *.ini")
            self.assertTrue('"value": false' in response, response)

        # second test value
        # |  1111111109 |  2005-03-18  | 00000000023523EC | 07081804 |  SHA1  |
        #

        parameters = {"user": "root", "pass": "pin07081804",
                      "init": "1111111109"}
        response = self.app.get(url(controller='validate', action='check'),
                                params=parameters)

        if self.isSelfTest is True:
            self.assertTrue('"value": true' in response, response)
        else:
            log.error("-------------------------\n"
                      "totp not tested for correctness \n"
                      " please enable 'linotp.selfTest = True' in your *.ini")

            self.assertTrue('"value": false' in response, response)

        parameters = {"user": "root", "pass": "pin89005924",
                      "init": "1234567890"}
        response = self.app.get(url(controller='validate', action='check'),
                                params=parameters)

        if self.isSelfTest is True:
            self.assertTrue('"value": true' in response, response)
        else:
            log.error("-------------------------\n"
                      "totp not tested for correctness \n"
                      "please enable 'linotp.selfTest = True' in your *.ini")

            self.assertTrue('"value": false' in response, response)

        self.delete_token("TOTP")

        #
        # |      59     |  1970-01-01  | 0000000000000001 | 46119246 | SHA256 |
        # |             |   00:00:59   |                  |          |        |
        # |      59     |  1970-01-01  | 0000000000000001 | 90693936 | SHA512 |
        #

        self.createTOtpToken("SHA256")

        parameters = {"user": "root", "pass": "pin46119246", "init": "59"}
        response = self.app.get(url(controller='validate', action='check'),
                                params=parameters)

        if self.isSelfTest is True:
            self.assertTrue('"value": true' in response, response)
        else:
            log.error("""
-------------------------
totp not tested for correctness
please enable 'linotp.selfTest = True' in your *.ini
""")
            self.assertTrue('"value": false' in response, response)

        self.delete_token("TOTP")

        self.createTOtpToken("SHA512")

        parameters = {"user": "root", "pass": "pin90693936", "init": "59"}
        response = self.app.get(url(controller='validate', action='check'),
                                params=parameters)
        log.error("response %s\n", response)

        if self.isSelfTest is True:
            self.assertTrue('"value": true' in response, response)
        else:
            log.error("-------------------------\n"
                      "totp not tested for correctness \n"
                      "please enable 'linotp.selfTest = True' in your *.ini")
            self.assertTrue('"value": false' in response, response)

        self.delete_token("TOTP")

    def test_totp_resync(self):

        try:
            self.delete_token("TOTP")
        except Exception as exx:
            log.debug("Token does not existed: %r" % exx)

        totp = self.createTOtpToken("SHA1")

        parameters = {"serial": "TOTP"}
        response = self.app.get(url(controller='admin', action='show'),
                                params=parameters)
        self.assertTrue('"LinOtp.FailCount": 0' in response, response)

        parameters = {"DefaultSyncWindow": "200"}
        response = self.app.get(url(controller='system', action='setDefault'),
                                params=parameters)
        self.assertTrue('"set DefaultSyncWindow": true' in response, response)

        parameters = {"AutoResync": "true"}
        response = self.app.get(url(controller='system', action='setConfig'),
                                params=parameters)
        self.assertTrue('setConfig AutoResync:true": true' in response,
                        response)

        parameters = {"user": "root", "pass": "pin12345678"}
        response = self.app.get(url(controller='validate', action='check'),
                                params=parameters)
        self.assertTrue('"value": false' in response, response)

        parameters = {"serial": "TOTP"}
        response = self.app.get(url(controller='admin', action='show'),
                                params=parameters)
        # log.error("response %s\n", response)
        self.assertTrue('"LinOtp.FailCount": 1' in response, response)

        #
        #    now test TOTP resync - backward lookup
        #    This test usese the verified HMAC algo
        #    for generating hmac keys
        #

        myTime = time.time()

        otp1 = self.createTOtpValue(totp, myTime - 100)
        otp2 = self.createTOtpValue(totp, myTime - 70)

        parameters = {"user": "root", "otp1": otp1, "otp2": otp2}
        response = self.app.get(url(controller='admin', action='resync'),
                                params=parameters)
        # self.assertTrue('"value": true' in response

        #
        #    now test TOTP resync - forward lookup
        #    This test usese the verified HMAC algo
        #    for generating hmac keys
        #

        myTime = time.time()

        otp1 = self.createTOtpValue(totp, myTime + 122)
        otp2 = self.createTOtpValue(totp, myTime + 152)

        parameters = {"user": "root", "otp1": otp1, "otp2": otp2}
        response = self.app.get(url(controller='admin', action='resync'),
                                params=parameters)
        self.assertTrue('"value": true' in response, response)

        self.delete_token("TOTP")

    def test_totp_autosync(self):
        '''
            now let's test the autosync !!!
        '''

        parameters = {"DefaultSyncWindow": "200"}
        response = self.app.get(url(controller='system', action='setDefault'),
                                params=parameters)
        self.assertTrue('"set DefaultSyncWindow": true' in response, response)

        parameters = {"AutoResync": "true"}
        response = self.app.get(url(controller='system', action='setConfig'),
                                params=parameters)
        self.assertTrue('setConfig AutoResync:true": true' in response,
                        response)

        try:
            self.delete_token("TOTP")
        except Exception as exx:
            log.debug("Token does not existed: %r" % exx)

        totp = self.createTOtpToken("SHA512")

        myTime = time.time()

        otp1 = self.createTOtpValue(totp, myTime + 255)
        otp2 = self.createTOtpValue(totp, myTime + 286)

        parameters = {"user": "root", "pass": "pin" + otp1}
        response = self.app.get(url(controller='validate', action='check'),
                                params=parameters)

        parameters = {"user": "root", "pass": "pin" + otp2}
        response = self.app.get(url(controller='validate', action='check'),
                                params=parameters)

        self.delete_token("TOTP")

    def test_failCount(self):
        """
        Idea: test if MaxFailCount works and if Token could not be resetted in
              case of a valid OTP if MaxFailCount exceeded
        """

        self.createToken1()

        parameters = {"serial": "F722362", "MaxFailCount": "15"}
        response = self.app.get(url(controller='admin', action='set'),
                                params=parameters)
        self.assertTrue('"set MaxFailCount": 1' in response, response)

        parameters = {"user": "root", "pass": "pin870581"}
        response = self.app.get(url(controller='validate', action='check'),
                                params=parameters)
        self.assertTrue('"value": true' in response, response)

        parameters = {"serial": "F722362"}
        response = self.app.get(url(controller='admin', action='show'),
                                params=parameters)
        self.assertTrue('"LinOtp.FailCount": 0' in response, response)

        # Test if FailCount increments and in case of a valid OTP is resetted

        for _i in range(0, 14):
            parameters = {"user": "root", "pass": "pin123456"}
            response = self.app.get(url(controller='validate', action='check'),
                                    params=parameters)
            self.assertTrue('"value": false' in response, response)

        parameters = {"serial": "F722362"}
        response = self.app.get(url(controller='admin', action='show'),
                                params=parameters)
        self.assertTrue('"LinOtp.FailCount": 14' in response, response)

        # check all 3 tokens - the last one is it
        parameters = {"user": "root", "pass": "pin818771"}
        response = self.app.get(url(controller='validate', action='check'),
                                params=parameters)

        # Test response...
        self.assertTrue('"value": true' in response, response)

        parameters = {"serial": "F722362"}
        response = self.app.get(url(controller='admin', action='show'),
                                params=parameters)

        # Test response...
        self.assertTrue('"LinOtp.Count": 5' in response, response)
        self.assertTrue('"LinOtp.FailCount": 0' in response, response)

        # Test if FailCount increments and in case of a maxFailCount
        # could not be reseted by a valid OTP

        for _i in range(0, 15):
            parameters = {"user": "root", "pass": "pin123456"}
            response = self.app.get(url(controller='validate', action='check'),
                                    params=parameters)
            self.assertTrue('"value": false' in response, response)

        parameters = {"serial": "F722362"}
        response = self.app.get(url(controller='admin', action='show'),
                                params=parameters)
        self.assertTrue('"LinOtp.Count": 5' in response, response)
        self.assertTrue('"LinOtp.FailCount": 15' in response, response)

        # the reset by a valid OTP must fail and
        # the OTP Count must be incremented anyway

        parameters = {"user": "root", "pass": "pin250710"}
        response = self.app.get(url(controller='validate', action='check'),
                                params=parameters)
        self.assertTrue('"value": false' in response, response)

        parameters = {"serial": "F722362"}
        response = self.app.get(url(controller='admin', action='show'),
                                params=parameters)
<<<<<<< HEAD
        # self.assertTrue('"LinOtp.Count": 8' in response, response)
        self.assertTrue('"LinOtp.FailCount": 15' in response, response)
=======

        self.assertTrue('"LinOtp.Count": 5' in response, response)
        self.assertTrue('"LinOtp.FailCount": 16' in response, response)
>>>>>>> 0eaf6b9b

        parameters = {"serial": "F722362"}
        response = self.app.get(url(controller='admin', action='reset'),
                                params=parameters)
        self.assertTrue('"value": 1' in response, response)

        parameters = {"serial": "F722362"}
        response = self.app.get(url(controller='admin', action='show'),
                                params=parameters)
<<<<<<< HEAD
        # self.assertTrue('"LinOtp.Count": 8' in response, response)
=======
        self.assertTrue('"LinOtp.Count": 5' in response, response)
>>>>>>> 0eaf6b9b
        self.assertTrue('"LinOtp.FailCount": 0' in response, response)

        self.delete_token("F722362")

    def test_samlcheck(self):
        """
        Test the /validate/samlcheck
        """
        parameters = {
            "serial": "saml0001",
                      "otpkey": "AD8EABE235FC57C815B26CEF3709075580B44738",
                      "user": "root",
                      "pin": "test",
                      "type": "spass"
        }

        response = self.app.get(url(controller='admin', action='init'),
                                params=parameters)
        self.assertTrue('"value": true' in response, response)

        parameters = {"allowSamlAttributes": "True"}
        response = self.app.get(url(controller='system', action='setConfig'),
                                params=parameters)

        parameters = {"user": "root", "pass": "test"}
        response = self.app.get(url(controller='validate', action='samlcheck'),
                                params=parameters)
        self.assertTrue('"auth": true' in response, response)
        self.assertTrue('"username": "root"' in response, response)

        self.delete_token("saml0001")

    def test_unicode(self):
        '''
        checking /validate/check with corrupted unicode
        '''
        serials = self.createToken()

        parameters = {"user": "root", "pass": "\xC0"}
        response = self.app.get(url(controller='validate', action='check'),
                                params=parameters)

        self.assertTrue('"value": false' in response or
                        '"status": false' in response, response)

        for serial in serials:
            self.delete_token(serial)

        return

    def test_simple_check(self):
        '''
        Testing simplecheck
        '''
        serial = 'simple634'
        response = self.app.get(url(controller='admin', action='init'),
                                params={'type': 'spass',
                                        'user': 'root',
                                        'pin': 'topSecret',
                                        'serial': serial})
        self.assertTrue('"status": true' in response, response)

        response = self.app.get(url(controller='validate',
                                    action='simplecheck'),
                                params={'user': 'root',
                                        'pass': 'topSecret'})

        self.assertTrue(':-)' in response, response)

        response = self.app.get(url(controller='validate',
                                    action='simplecheck'),
                                params={'user': 'root',
                                        'pass': 'wrongPW'})
        self.assertTrue(':-(' in response, response)

        self.delete_token(serial)
        return

    def test_auth_info_detail_standard(self):
        """
        check for additional auth_info in response of the validate check

        for the additional authentication information we require the
        additional parameter auth_info=True

        Test must cover:
         - simple tokens like spass or pw token
         - hmac
         - yubikey
         - remote token with local and with remote pin split

        """
        pin = "Test123!"
        user = "root"

        # first check hmac token where most inherit from
        serial, otps = self.create_hmac_token(pin=pin, user=user)
        otp = otps[0]

        params = {'user': user,
                  'pass': pin + otp}
        response = self.make_validate_request('check', params=params)
        self.assertTrue('"value": true' in response, response)

        jresp = json.loads(response.body)

        auth_info = jresp.get('detail', {}).get('auth_info', None)
        self.assertTrue(auth_info is None, response)

        otp = otps[1]
        params = {'user': user,
                  'pass': pin + otp,
                  'auth_info': True}
        response = self.make_validate_request('check', params=params)
        self.assertTrue('"value": true' in response, response)

        jresp = json.loads(response.body)

        pin_list = jresp.get('detail', {}).get('auth_info', [])[0]
        self.assertTrue("pin_length" in pin_list, response)
        self.assertTrue(pin_list[1] == len(pin), response)

        otp_list = jresp.get('detail', {}).get('auth_info', [])[1]
        self.assertTrue("otp_length" in otp_list, response)
        self.assertTrue(otp_list[1] == 6, response)

        self.delete_token(serial)

        # now check spass token
        serial = self.createSpassToken(pin="Test123!", user="root")
        params = {'user': user,
                  'pass': pin,
                  'auth_info': True}
        response = self.make_validate_request('check', params=params)

        self.assertTrue('"value": true' in response, response)

        jresp = json.loads(response.body)

        pin_list = jresp.get('detail', {}).get('auth_info', [])[0]
        self.assertTrue("pin_length" in pin_list, response)
        self.assertTrue(pin_list[1] == len(pin), response)

        self.delete_token(serial)

        # now check pw token: the pw token requires the fixed pw, which was
        # initially stored on the otpkey
        otpkey = "123456"
        serial = self.createPWToken(pin=pin, user=user, otpkey=otpkey)
        params = {'user': user,
                  'pass': pin + otpkey,
                  'auth_info': True
                  }
        response = self.make_validate_request('check', params=params)

        self.assertTrue('"value": true' in response, response)

        jresp = json.loads(response.body)

        pin_list = jresp.get('detail', {}).get('auth_info', [])[0]
        self.assertTrue("pin_length" in pin_list, response)
        self.assertTrue(pin_list[1] == len(pin), response)

        otp_list = jresp.get('detail', {}).get('auth_info', [])[1]
        self.assertTrue("otp_length" in otp_list, response)
        self.assertTrue(otp_list[1] == len(otpkey), response)

        self.delete_token(serial)

        return

    def test_auth_info_detail_yubi(self):
        """
        check for additional auth_info from validate check for yubikey
        """
        user = "root"
        pin = "Test123!"
        serial, otps = self.create_yubi_token(user=user)

        params = {'user': user,
                  'pass': otps[0],
                  'auth_info': True
                  }
        response = self.make_validate_request('check', params=params)

        self.assertTrue('"value": true' in response, response)

        jresp = json.loads(response.body)

        pin_list = jresp.get('detail', {}).get('auth_info', [])[0]
        self.assertTrue("pin_length" in pin_list, response)
        self.assertTrue(pin_list[1] == 0, response)

        otp_list = jresp.get('detail', {}).get('auth_info', [])[1]
        self.assertTrue("otp_length" in otp_list, response)
        self.assertTrue(otp_list[1] == len(otps[0]), response)

        params = {'user': user,
                  'pin': pin,
                  }
        response = self.make_admin_request('set', params=params)
        self.assertTrue('"set pin": ' in response, response)

        params = {'user': user,
                  'pass': pin + otps[1],
                  'auth_info': True
                  }
        response = self.make_validate_request('check', params=params)
        self.assertTrue('"value": true' in response, response)

        jresp = json.loads(response.body)

        pin_list = jresp.get('detail', {}).get('auth_info', [])[0]
        self.assertTrue("pin_length" in pin_list, response)
        self.assertTrue(pin_list[1] == len(pin), response)

        otp_list = jresp.get('detail', {}).get('auth_info', [])[1]
        self.assertTrue("otp_length" in otp_list, response)
        self.assertTrue(otp_list[1] == len(otps[0]), response)

        self.delete_token(serial)

        return

    @patch.object(httplib2.Http, 'request', mocked_http_request)
    def test_auth_info_detail_remotetoken(self):
        """
        check for additional auth_info from validate check for remotetoken
        """
        user = "root"
        pin = "Test123!"

        # first check hmac token where most inherit from
        target_serial, otps = self.create_hmac_token(pin='', user=user)
        otp_len = len(otps[0])

        remote_serial = self.create_remote_token(user=user,
                                                 target_serial=target_serial,
                                                 target_otplen=otp_len,
                                                 pin=pin)

        TestValidateController.R_AUTH_DETAIL = {}

        params = {'serial': remote_serial,
                  'pass': pin + otps[0],
                  'auth_info': True
                  }
        response = self.make_validate_request('check_s', params=params)

        self.assertTrue('"value": true' in response, response)

        jresp = json.loads(response.body)

        pin_list = jresp.get('detail', {}).get('auth_info', [])[0]
        self.assertTrue("pin_length" in pin_list, response)
        self.assertTrue(pin_list[1] == len(pin), response)

        otp_list = jresp.get('detail', {}).get('auth_info', [])[1]
        self.assertTrue("otp_length" in otp_list, response)
        self.assertTrue(otp_list[1] == len(otps[0]), response)

        self.delete_token(remote_serial)

        remote_serial = self.create_remote_token(user=user,
                                                 target_serial=target_serial,
                                                 target_otplen=otp_len,
                                                 check_pin=0)

        TestValidateController.R_AUTH_DETAIL = {
            'auth_info': [('pin_length', len(pin)),
                            ('otp_length', len(otps[0]))
                            ]
        }

        params = {'serial': remote_serial,
                  'pass': pin + otps[1],
                  'auth_info': True
                  }
        response = self.make_validate_request('check_s', params=params)

        self.assertTrue('"value": true' in response, response)

        auth_info = jresp.get('detail', {}).get('auth_info', [])

        self.assertTrue(len(auth_info) == 2, response)

        pin_list = auth_info[0]
        self.assertTrue("pin_length" in pin_list, response)
        self.assertTrue(pin_list[1] == len(pin), response)

        otp_list = auth_info[1]
        self.assertTrue("otp_length" in otp_list, response)
        self.assertTrue(otp_list[1] == len(otps[0]), response)

        self.delete_token(target_serial)
        self.delete_token(remote_serial)

        TestValidateController.R_AUTH_DETAIL = {}

        return

    @patch.object(pyrad.client.Client, 'SendPacket', mocked_radius_SendPacket)
    def test_auth_info_detail_radiotoken(self):
        """
        check for additional auth_info from validate check for radiotoken

        as the radius could not transfer any additional info, we only could
        deliver auth_info in case of the local pincheck
        """
        user = "root"
        pin = "Test123!"

        # first check hmac token where most inherit from
        target_serial, otps = self.create_hmac_token(pin='', user=user)

        remote_serial = self.create_radius_token(user=user, pin=pin,
                                                 check_pin=1)

        params = {'serial': remote_serial,
                  'pass': pin + otps[0],
                  'auth_info': True
                  }
        response = self.make_validate_request('check_s', params=params)

        self.assertTrue('"value": true' in response, response)

        jresp = json.loads(response.body)

        pin_list = jresp.get('detail', {}).get('auth_info', [])[0]
        self.assertTrue("pin_length" in pin_list, response)
        self.assertTrue(pin_list[1] == len(pin), response)

        otp_list = jresp.get('detail', {}).get('auth_info', [])[1]
        self.assertTrue("otp_length" in otp_list, response)
        self.assertTrue(otp_list[1] == len(otps[0]), response)

        self.delete_token(target_serial)
        self.delete_token(remote_serial)

        return

# eof #########################################################################<|MERGE_RESOLUTION|>--- conflicted
+++ resolved
@@ -27,11 +27,8 @@
 
 """ """
 
-<<<<<<< HEAD
+
 import httplib2
-=======
-import json
->>>>>>> 0eaf6b9b
 import time
 import hmac
 import logging
@@ -44,9 +41,6 @@
 
 # we need this for the radius token
 import pyrad
-
-(ma, mi, _, _, _,) = sys.version_info
-pver = float(int(ma) + int(mi) * 0.1)
 
 from linotp.tests import TestController, url
 
@@ -1566,14 +1560,10 @@
         parameters = {"serial": "F722362"}
         response = self.app.get(url(controller='admin', action='show'),
                                 params=parameters)
-<<<<<<< HEAD
-        # self.assertTrue('"LinOtp.Count": 8' in response, response)
-        self.assertTrue('"LinOtp.FailCount": 15' in response, response)
-=======
-
+
+        # TODO: post merge: verify the real counts
         self.assertTrue('"LinOtp.Count": 5' in response, response)
         self.assertTrue('"LinOtp.FailCount": 16' in response, response)
->>>>>>> 0eaf6b9b
 
         parameters = {"serial": "F722362"}
         response = self.app.get(url(controller='admin', action='reset'),
@@ -1583,11 +1573,9 @@
         parameters = {"serial": "F722362"}
         response = self.app.get(url(controller='admin', action='show'),
                                 params=parameters)
-<<<<<<< HEAD
-        # self.assertTrue('"LinOtp.Count": 8' in response, response)
-=======
+
+        # TODO: post merge: verify the real counts
         self.assertTrue('"LinOtp.Count": 5' in response, response)
->>>>>>> 0eaf6b9b
         self.assertTrue('"LinOtp.FailCount": 0' in response, response)
 
         self.delete_token("F722362")
