# -*- coding: utf-8 -*-
#
#    LinOTP - the open source solution for two factor authentication
#    Copyright (C) 2010 - 2017 KeyIdentity GmbH
#
#    This file is part of LinOTP server.
#
#    This program is free software: you can redistribute it and/or
#    modify it under the terms of the GNU Affero General Public
#    License, version 3, as published by the Free Software Foundation.
#
#    This program is distributed in the hope that it will be useful,
#    but WITHOUT ANY WARRANTY; without even the implied warranty of
#    MERCHANTABILITY or FITNESS FOR A PARTICULAR PURPOSE.  See the
#    GNU Affero General Public License for more details.
#
#    You should have received a copy of the
#               GNU Affero General Public License
#    along with this program.  If not, see <http://www.gnu.org/licenses/>.
#
#
#    E-mail: linotp@keyidentity.com
#    Contact: www.linotp.org
#    Support: www.keyidentity.com
#


"""
Test for check_status, which could be used to support polling
"""

import datetime
import json
from linotp.tests import TestController
import logging


log = logging.getLogger(__name__)


class TestCheckStatus(TestController):

    def setUp(self):
        TestController.setUp(self)
        # clean setup
        self.delete_all_policies()
        self.delete_all_token()
        self.delete_all_realms()
        self.delete_all_resolvers()

        # create the common resolvers and realm
        self.create_common_resolvers()
        self.create_common_realms()
        return

    def tearDown(self):
        TestController.tearDown(self)
        self.delete_all_realms()
        self.delete_all_resolvers()
        self.delete_all_policies()

    def create_hmac_token(self, user='root', pin='pin', serial='F722362',
                          otpkey="AD8EABE235FC57C815B26CEF3709075580B44738"):
        """
        create simple hmac token  with 10 known values
        """
        otps = [
            "870581",
            "793334",
            "088491",
            "013126",
            "818771",
            "454594",
            "217219",
            "250710",
            "478893",
            "517407"
        ]

        parameters = {"serial": serial,
                      "otpkey": otpkey,
                      "user": user,
                      "pin": pin,
                      "description": "check_status" + serial,
                      }

        response = self.make_admin_request('init', params=parameters)
        self.assertTrue('"value": true' in response, response)

        return serial, otps


###############################################################################
    def test_single_token(self):
        '''
        setup hmac token to support multiple challenges
        '''
        policy = {'name': 'hmac_challenge_response',
                  'scope': 'authentication',
                  'action': 'challenge_response=hmac',
                  'realm': '*',
                  'user': '*',
                  }

        # define challenge response for hmac token
        response = self.make_system_request('setPolicy', params=policy)
        self.assertTrue('"status": true' in response, response)

        param = {'DefaultChallengeValidityTime': '120'}
        response = self.make_system_request('setConfig', params=param)
        self.assertTrue('"status": true' in response, response)

        serial, otps = self.create_hmac_token(user='passthru_user1',
                                              pin='123!')

        # trigger challenge
        params = {'user': 'passthru_user1',
                  'pass': '123!'}
        response = self.make_validate_request('check', params)
        self.assertTrue('"value": false' in response, response)

        # and extract the transaction id
        jresp = json.loads(response.body)
        transid = jresp.get('detail', {}).get('transactionid', None)
        self.assertTrue(transid is not None, response)

        # now check for the status
        params = {'user': 'passthru_user1',
                  'pass': '123!',
                  'transactionid': transid}

        response = self.make_validate_request('check_status', params)
        self.assertTrue('"received_tan": false' in response, response)
        self.assertTrue('"valid_tan": false' in response, response)
        self.assertTrue('"received_count": 0' in response, response)

        # invalidate request
        params = {'user': 'passthru_user1',
                  'pass': '112233',
                  'transactionid': transid}
        response = self.make_validate_request('check', params)
        self.assertTrue('"value": false' in response, response)

        # now check for the status
        params = {'user': 'passthru_user1',
                  'pass': '123!',
                  'transactionid': transid}

        response = self.make_validate_request('check_status', params)
        self.assertTrue('"received_tan": true' in response, response)
        self.assertTrue('"valid_tan": false' in response, response)
        self.assertTrue('"received_count": 1' in response, response)

        # validate request
        params = {'user': 'passthru_user1',
                  'pass': otps[0],
                  'transactionid': transid}
        response = self.make_validate_request('check', params)
        self.assertTrue('"value": true' in response, response)

        # now check for the status
        params = {'user': 'passthru_user1',
                  'pass': '123!',
                  'transactionid': transid}

        response = self.make_validate_request('check_status', params)

        self.assertTrue('"received_tan": true' in response, response)
        self.assertTrue('"valid_tan": true' in response, response)
        self.assertTrue('"received_count": 2' in response, response)

        # verify that the challenge expires
        param = {'DefaultChallengeValidityTime': '1'}
        response = self.make_system_request('setConfig', params=param)
        self.assertTrue('"status": true' in response, response)

        start = datetime.datetime.now()
        try:
            while True:

                # now check for the status
                params = {'user': 'passthru_user1',
                          'pass': '123!',
                          'transactionid': transid}

                response_stat = self.make_validate_request('check_status',
                                                           params)
                if '"value": false' in response_stat:
                    break

                now = datetime.datetime.now()
                self.assertTrue(now < start + datetime.timedelta(seconds=3),
                                "challenge did not expire: %r" % response)

        finally:
            # reset to default expiration time
            param = {'DefaultChallengeValidityTime': '120'}
            response = self.make_system_request('setConfig', params=param)
            self.assertTrue('"status": true' in response, response)

        self.delete_token(serial)
        self.delete_policy('hmac_challenge_response')

        return

    def test_multiple_token(self):
        '''
        test for check_status with multiple hmac token in challenge response
        '''
        policy = {'name': 'hmac_challenge_response',
                  'scope': 'authentication',
                  'action': 'challenge_response=hmac',
                  'realm': '*',
                  'user': '*',
                  }

        # define challenge response for hmac token
        response = self.make_system_request('setPolicy', params=policy)
        self.assertTrue('"status": true' in response, response)

        param = {'DefaultChallengeValidityTime': '120'}
        response = self.make_system_request('setConfig', params=param)
        self.assertTrue('"status": true' in response, response)

        serial, otps = self.create_hmac_token(user='passthru_user1',
                                              pin='123!')

        otpkey2 = "6CEF3709075580B44738AD8EABE235FC57C815B2"
        serial2, _otps = self.create_hmac_token(user='passthru_user1',
                                                pin='123!',
                                                serial=serial + '_2',
                                                otpkey=otpkey2)

        # trigger challenge
        params = {'user': 'passthru_user1',
                  'pass': '123!'}
        response = self.make_validate_request('check', params)
        self.assertTrue('"value": false' in response, response)

        # and extract the transaction id
        jresp = json.loads(response.body)
        transid = jresp.get('detail', {}).get('transactionid', None)
        self.assertTrue(transid is not None, response)

        # now check for the status
        params = {'user': 'passthru_user1',
                  'pass': '123!',
                  'transactionid': transid}

        response = self.make_validate_request('check_status', params)
        self.assertTrue('"received_tan": false' in response, response)
        self.assertTrue('"valid_tan": false' in response, response)
        self.assertTrue('"received_count": 0' in response, response)

        self.assertTrue('"received_tan": true' not in response, response)
        self.assertTrue('"valid_tan": true' not in response, response)

        # invalidate request
        params = {'user': 'passthru_user1',
                  'pass': '112233',
                  'transactionid': transid}
        response = self.make_validate_request('check', params)
        self.assertTrue('"value": false' in response, response)

        # now check for the status
        params = {'user': 'passthru_user1',
                  'pass': '123!',
                  'transactionid': transid}

        response = self.make_validate_request('check_status', params)
        self.assertTrue('"received_tan": true' in response, response)
        self.assertTrue('"valid_tan": false' in response, response)
        self.assertTrue('"received_count": 1' in response, response)

        self.assertTrue('"valid_tan": true' not in response, response)
        self.assertTrue('"received_count": 0' not in response, response)
        self.assertTrue('"received_tan": false' not in response, response)

        # validate request
        params = {'user': 'passthru_user1',
                  'pass': otps[0],
                  'transactionid': transid}
        response = self.make_validate_request('check', params)
        self.assertTrue('"value": true' in response, response)

        # now check for the status
        params = {'user': 'passthru_user1',
                  'pass': '123!',
                  'transactionid': transid}

        response = self.make_validate_request('check_status', params)

        self.assertTrue('"received_tan": true' in response, response)
        self.assertTrue('"valid_tan": true' in response, response)
        self.assertTrue('"valid_tan": false' in response, response)
        self.assertTrue('"received_count": 2' in response, response)
        self.assertTrue('"received_count": 1' in response, response)

        # verify that the challenge expires
        param = {'DefaultChallengeValidityTime': '1'}
        response = self.make_system_request('setConfig', params=param)
        self.assertTrue('"status": true' in response, response)

        start = datetime.datetime.now()
        try:
            while True:

                # now check for the status
                params = {'user': 'passthru_user1',
                          'pass': '123!',
                          'transactionid': transid}

                response_stat = self.make_validate_request('check_status',
                                                           params)
                if '"value": false' in response_stat:
                    break

                now = datetime.datetime.now()
                self.assertTrue(now < start + datetime.timedelta(seconds=3),
                                "challenge did not expire: %r" % response)

        finally:
            # reset to default expiration time
            param = {'DefaultChallengeValidityTime': '120'}
            response = self.make_system_request('setConfig', params=param)
            self.assertTrue('"status": true' in response, response)

        self.delete_token(serial)
        self.delete_token(serial2)
        self.delete_policy('hmac_challenge_response')

        return

<<<<<<< HEAD
    def test_single_token_wo_pin(self):
        '''
        test check_status does work without pin
        '''

        empty_pin = ''

        # define challenge response for hmac token
=======
    def test_otppin_2(self):

        """
        check, if empty pass on otp pin policy 2 validates correctly
        """
>>>>>>> 34e80e28

        policy = {'name': 'hmac_challenge_response',
                  'scope': 'authentication',
                  'action': 'challenge_response=hmac',
                  'realm': '*',
                  'user': '*',
                  }

<<<<<<< HEAD
=======
        # define challenge response for hmac token
        response = self.make_system_request('setPolicy', params=policy)
        self.assertTrue('"status": true' in response, response)

        policy = {'name': 'otppin_policy',
                  'scope': 'authentication',
                  'action': 'otppin=2',
                  'realm': '*',
                  'user': '*',
                  }

        # define challenge response for hmac token
>>>>>>> 34e80e28
        response = self.make_system_request('setPolicy', params=policy)
        self.assertTrue('"status": true' in response, response)

        param = {'DefaultChallengeValidityTime': '120'}
        response = self.make_system_request('setConfig', params=param)
        self.assertTrue('"status": true' in response, response)

<<<<<<< HEAD
        serial, _otps = self.create_hmac_token(user='passthru_user1',
                                               pin=empty_pin)

        # trigger challenge end extract the transaction id

        params = {'user': 'passthru_user1',
                  'pass': ''}
        response = self.make_validate_request('check', params)
        self.assertTrue('"value": false' in response, response)

        jresp = json.loads(response.body)
        transid = jresp.get('detail', {}).get('transactionid', '')

        # now check for the status
        params = {'user': 'passthru_user1',
                  'pass': empty_pin,
                  'transactionid': transid}

        response_stat = self.make_validate_request('check_status',
                                                   params)
        jresp = json.loads(response_stat.body)
        status = jresp.get('detail', {}).get(
                           'transactions', {}).get(
                            transid, {}).get('status')
        self.assertTrue(status == "open")

        self.delete_token(serial)
        self.delete_policy('hmac_challenge_response')

        return

=======
        serial, otps = self.create_hmac_token(user='passthru_user1',
                                              pin='ignored')

        # trigger challenge
        params = {'user': 'passthru_user1', 'pass': ''}
        response = self.make_validate_request('check', params)
        self.assertTrue('"value": false' in response, response)

        # and extract the transaction id
        jresp = json.loads(response.body)
        transid = jresp.get('detail', {}).get('transactionid', None)
        self.assertTrue(transid is not None, response)

        # ----------------------------------------------------------------------

        # now check for the status with missing pass param
        params = {'user': 'passthru_user1',
                  'transactionid': transid}

        response = self.make_validate_request('check_status', params)
        self.assertFalse('"received_tan": false' in response, response)
        self.assertFalse('"valid_tan": false' in response, response)
        self.assertFalse('"received_count": 0' in response, response)

        # ----------------------------------------------------------------------

        # now check for the status with empty pass param
        params = {'user': 'passthru_user1',
                  'pass': '',
                  'transactionid': transid}

        response = self.make_validate_request('check_status', params)
        self.assertTrue('"received_tan": false' in response, response)
        self.assertTrue('"valid_tan": false' in response, response)
        self.assertTrue('"received_count": 0' in response, response)

        # ----------------------------------------------------------------------

        # make invalid request

        params = {'user': 'passthru_user1',
                  'pass': '112233',
                  'transactionid': transid}
        response = self.make_validate_request('check', params)
        self.assertTrue('"value": false' in response, response)

        # now check for the status with empty pass param
        params = {'user': 'passthru_user1',
                  'pass': '',
                  'transactionid': transid}

        response = self.make_validate_request('check_status', params)
        self.assertTrue('"received_tan": true' in response, response)
        self.assertTrue('"valid_tan": false' in response, response)
        self.assertTrue('"received_count": 1' in response, response)

        # ----------------------------------------------------------------------

        # make valid request
        params = {'user': 'passthru_user1',
                  'pass': otps[0],
                  'transactionid': transid}
        response = self.make_validate_request('check', params)
        self.assertTrue('"value": true' in response, response)

        # now check for the status with empty pass param
        params = {'user': 'passthru_user1',
                  'pass': '',
                  'transactionid': transid}

        response = self.make_validate_request('check_status', params)

        self.assertTrue('"received_tan": true' in response, response)
        self.assertTrue('"valid_tan": true' in response, response)
        self.assertTrue('"received_count": 2' in response, response)

        # ----------------------------------------------------------------------

        self.delete_policy('hmac_challenge_response')
        self.delete_policy('otppin_policy')

        return


>>>>>>> 34e80e28
# eof #########################################################################<|MERGE_RESOLUTION|>--- conflicted
+++ resolved
@@ -331,22 +331,11 @@
 
         return
 
-<<<<<<< HEAD
-    def test_single_token_wo_pin(self):
-        '''
-        test check_status does work without pin
-        '''
-
-        empty_pin = ''
-
-        # define challenge response for hmac token
-=======
     def test_otppin_2(self):
 
         """
         check, if empty pass on otp pin policy 2 validates correctly
         """
->>>>>>> 34e80e28
 
         policy = {'name': 'hmac_challenge_response',
                   'scope': 'authentication',
@@ -355,8 +344,6 @@
                   'user': '*',
                   }
 
-<<<<<<< HEAD
-=======
         # define challenge response for hmac token
         response = self.make_system_request('setPolicy', params=policy)
         self.assertTrue('"status": true' in response, response)
@@ -369,7 +356,6 @@
                   }
 
         # define challenge response for hmac token
->>>>>>> 34e80e28
         response = self.make_system_request('setPolicy', params=policy)
         self.assertTrue('"status": true' in response, response)
 
@@ -377,7 +363,113 @@
         response = self.make_system_request('setConfig', params=param)
         self.assertTrue('"status": true' in response, response)
 
-<<<<<<< HEAD
+        serial, otps = self.create_hmac_token(user='passthru_user1',
+                                              pin='ignored')
+
+        # trigger challenge
+        params = {'user': 'passthru_user1', 'pass': ''}
+        response = self.make_validate_request('check', params)
+        self.assertTrue('"value": false' in response, response)
+
+        # and extract the transaction id
+        jresp = json.loads(response.body)
+        transid = jresp.get('detail', {}).get('transactionid', None)
+        self.assertTrue(transid is not None, response)
+
+        # ----------------------------------------------------------------------
+
+        # now check for the status with missing pass param
+        params = {'user': 'passthru_user1',
+                  'transactionid': transid}
+
+        response = self.make_validate_request('check_status', params)
+        self.assertFalse('"received_tan": false' in response, response)
+        self.assertFalse('"valid_tan": false' in response, response)
+        self.assertFalse('"received_count": 0' in response, response)
+
+        # ----------------------------------------------------------------------
+
+        # now check for the status with empty pass param
+        params = {'user': 'passthru_user1',
+                  'pass': '',
+                  'transactionid': transid}
+
+        response = self.make_validate_request('check_status', params)
+        self.assertTrue('"received_tan": false' in response, response)
+        self.assertTrue('"valid_tan": false' in response, response)
+        self.assertTrue('"received_count": 0' in response, response)
+
+        # ----------------------------------------------------------------------
+
+        # make invalid request
+
+        params = {'user': 'passthru_user1',
+                  'pass': '112233',
+                  'transactionid': transid}
+        response = self.make_validate_request('check', params)
+        self.assertTrue('"value": false' in response, response)
+
+        # now check for the status with empty pass param
+        params = {'user': 'passthru_user1',
+                  'pass': '',
+                  'transactionid': transid}
+
+        response = self.make_validate_request('check_status', params)
+        self.assertTrue('"received_tan": true' in response, response)
+        self.assertTrue('"valid_tan": false' in response, response)
+        self.assertTrue('"received_count": 1' in response, response)
+
+        # ----------------------------------------------------------------------
+
+        # make valid request
+        params = {'user': 'passthru_user1',
+                  'pass': otps[0],
+                  'transactionid': transid}
+        response = self.make_validate_request('check', params)
+        self.assertTrue('"value": true' in response, response)
+
+        # now check for the status with empty pass param
+        params = {'user': 'passthru_user1',
+                  'pass': '',
+                  'transactionid': transid}
+
+        response = self.make_validate_request('check_status', params)
+
+        self.assertTrue('"received_tan": true' in response, response)
+        self.assertTrue('"valid_tan": true' in response, response)
+        self.assertTrue('"received_count": 2' in response, response)
+
+        # ----------------------------------------------------------------------
+
+        self.delete_policy('hmac_challenge_response')
+        self.delete_policy('otppin_policy')
+
+        return
+
+
+    def test_single_token_wo_pin(self):
+        '''
+        test check_status does work without pin
+        '''
+
+        empty_pin = ''
+
+        # define challenge response for hmac token
+
+        policy = {'name': 'hmac_challenge_response',
+                  'scope': 'authentication',
+                  'action': 'challenge_response=hmac',
+                  'realm': '*',
+                  'user': '*',
+                  }
+
+        response = self.make_system_request('setPolicy', params=policy)
+        self.assertTrue('"status": true' in response, response)
+
+        param = {'DefaultChallengeValidityTime': '120'}
+        response = self.make_system_request('setConfig', params=param)
+        self.assertTrue('"status": true' in response, response)
+
         serial, _otps = self.create_hmac_token(user='passthru_user1',
                                                pin=empty_pin)
 
@@ -409,90 +501,4 @@
 
         return
 
-=======
-        serial, otps = self.create_hmac_token(user='passthru_user1',
-                                              pin='ignored')
-
-        # trigger challenge
-        params = {'user': 'passthru_user1', 'pass': ''}
-        response = self.make_validate_request('check', params)
-        self.assertTrue('"value": false' in response, response)
-
-        # and extract the transaction id
-        jresp = json.loads(response.body)
-        transid = jresp.get('detail', {}).get('transactionid', None)
-        self.assertTrue(transid is not None, response)
-
-        # ----------------------------------------------------------------------
-
-        # now check for the status with missing pass param
-        params = {'user': 'passthru_user1',
-                  'transactionid': transid}
-
-        response = self.make_validate_request('check_status', params)
-        self.assertFalse('"received_tan": false' in response, response)
-        self.assertFalse('"valid_tan": false' in response, response)
-        self.assertFalse('"received_count": 0' in response, response)
-
-        # ----------------------------------------------------------------------
-
-        # now check for the status with empty pass param
-        params = {'user': 'passthru_user1',
-                  'pass': '',
-                  'transactionid': transid}
-
-        response = self.make_validate_request('check_status', params)
-        self.assertTrue('"received_tan": false' in response, response)
-        self.assertTrue('"valid_tan": false' in response, response)
-        self.assertTrue('"received_count": 0' in response, response)
-
-        # ----------------------------------------------------------------------
-
-        # make invalid request
-
-        params = {'user': 'passthru_user1',
-                  'pass': '112233',
-                  'transactionid': transid}
-        response = self.make_validate_request('check', params)
-        self.assertTrue('"value": false' in response, response)
-
-        # now check for the status with empty pass param
-        params = {'user': 'passthru_user1',
-                  'pass': '',
-                  'transactionid': transid}
-
-        response = self.make_validate_request('check_status', params)
-        self.assertTrue('"received_tan": true' in response, response)
-        self.assertTrue('"valid_tan": false' in response, response)
-        self.assertTrue('"received_count": 1' in response, response)
-
-        # ----------------------------------------------------------------------
-
-        # make valid request
-        params = {'user': 'passthru_user1',
-                  'pass': otps[0],
-                  'transactionid': transid}
-        response = self.make_validate_request('check', params)
-        self.assertTrue('"value": true' in response, response)
-
-        # now check for the status with empty pass param
-        params = {'user': 'passthru_user1',
-                  'pass': '',
-                  'transactionid': transid}
-
-        response = self.make_validate_request('check_status', params)
-
-        self.assertTrue('"received_tan": true' in response, response)
-        self.assertTrue('"valid_tan": true' in response, response)
-        self.assertTrue('"received_count": 2' in response, response)
-
-        # ----------------------------------------------------------------------
-
-        self.delete_policy('hmac_challenge_response')
-        self.delete_policy('otppin_policy')
-
-        return
-
-
->>>>>>> 34e80e28
 # eof #########################################################################