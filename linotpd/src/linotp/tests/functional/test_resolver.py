--- conflicted
+++ resolved
@@ -322,9 +322,6 @@
         self.assertNotIn('SqlX', response, response)
         self.assertIn('SqlZ', response, response)
 
-<<<<<<< HEAD
-# eof ########################################################################
-=======
     def test_rename_resolver_in_realms(self):
 
         resolver_param = {
@@ -370,5 +367,4 @@
 
         return
 
-# eof #########################################################################
->>>>>>> 70d820ab
+# eof #########################################################################