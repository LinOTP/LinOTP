--- conflicted
+++ resolved
@@ -170,20 +170,7 @@
             '!*z')
 
         hugo = User('Hugo', 'realm')
-<<<<<<< HEAD
-        assert user_list_compare(user_conditions, hugo)
-        emma = User('Emma')
-        assert not user_list_compare(user_conditions, emma)
 
-        betonz = User('betonz', 'realm')
-        assert not user_list_compare(user_conditions, betonz)
-
-        wanda = User('wanda', 'realm')
-        assert user_list_compare(user_conditions, wanda)
-
-        wanda2 = 'wanda@realm'
-        assert user_list_compare(user_conditions, wanda2)
-=======
         match_type, match = user_list_compare(user_conditions, hugo)
         assert match
         assert match_type == 'exact:match'
@@ -207,6 +194,5 @@
         match_type, match = user_list_compare(user_conditions, wanda2)
         assert match
         assert match_type == 'regex:match'
->>>>>>> 85e35893
 
         return