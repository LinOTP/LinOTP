# -*- coding: utf-8 -*-
#
#    LinOTP - the open source solution for two factor authentication
#    Copyright (C) 2010 - 2016 LSE Leading Security Experts GmbH
#
#    This file is part of LinOTP server.
#
#    This program is free software: you can redistribute it and/or
#    modify it under the terms of the GNU Affero General Public
#    License, version 3, as published by the Free Software Foundation.
#
#    This program is distributed in the hope that it will be useful,
#    but WITHOUT ANY WARRANTY; without even the implied warranty of
#    MERCHANTABILITY or FITNESS FOR A PARTICULAR PURPOSE.  See the
#    GNU Affero General Public License for more details.
#
#    You should have received a copy of the
#               GNU Affero General Public License
#    along with this program.  If not, see <http://www.gnu.org/licenses/>.
#
#
#    E-mail: linotp@lsexperts.de
#    Contact: www.linotp.org
#    Support: www.lsexperts.de
#


"""
Pylons application test package

This package assumes the Pylons environment is already loaded, such as
when this script is imported from the `nosetests --with-pylons=test.ini`
command.

This module initializes the application via ``websetup`` (`paster
setup-app`) and provides the base testing objects.

"""

import json
import pylons.test
import os
import logging
import hashlib
import copy
import base64

import unittest2

from paste.deploy import appconfig
from paste.deploy import loadapp
from paste.script.appinstall import SetupCommand

from pylons import url
from pylons.configuration import config as env
from routes.util import URLGenerator
import webtest

from distutils.version import LooseVersion
import pkg_resources


import warnings
warnings.filterwarnings(action='ignore', category=DeprecationWarning)


def fxn():
    warnings.warn("deprecated", DeprecationWarning)

with warnings.catch_warnings():
    warnings.simplefilter("ignore")
    fxn()

LOG = logging.getLogger(__name__)

__all__ = ['environ', 'url', 'TestController']

assert pylons.test.pylonsapp, ("Pylons app must be loaded ('nosetests "
                               "--with-pylons=test.ini')")
config = pylons.test.pylonsapp.config

environ = {}


class TestController(unittest2.TestCase):
    '''
    the TestController, which loads the linotp app upfront
    '''

    DEFAULT_WEB_METHOD = 'POST'
    env = {}

    def __init__(self, *args, **kwargs):
        '''
        initialize the test class
        '''
        self._version_ = {}
        self._version_['pylons'] = \
            pkg_resources.get_distribution('pylons').version

        wsgiapp = pylons.test.pylonsapp
        self.app = webtest.TestApp(wsgiapp)
        self.session = 'justatest'
        self.resolvers = {}  # Set up of resolvers in create_common_resolvers

        url._push_object(URLGenerator(config['routes.map'], environ))
        unittest2.TestCase.__init__(self, *args, **kwargs)

        self.appconf = config

    @classmethod
    def setup_class(cls):
        '''setup - create clean execution context by resetting database '''
        LOG.info("######## setup_class: %r" % cls)
        SetupCommand('setup-app').run([config['__file__']])
        from linotp.lib.config import refreshConfig
        refreshConfig()

        # provide the info of environment we are running in
        cls.env['pylons'] = LooseVersion(
            pkg_resources.get_distribution('pylons').version
            )
        return

    @classmethod
    def teardown_class(cls):
        '''teardown - cleanup of test class execution result'''
        LOG.info("######## teardown_class: %r" % cls)
        return

    @staticmethod
    def get_json_body(response):
        """
        Parses the response body as JSON and returns it. WebOb added
        the property json_body (alias json) in version 1.2

        :param response: A WebOb response object
        """
        if response.content_type != 'application/json':
            raise ValueError(
                "Content type is not JSON. Response: %r" % response
                )
        current_webob = LooseVersion(
            pkg_resources.get_distribution('webob').version
            )
        if current_webob >= LooseVersion('1.2'):
            return response.json_body
        else:
            return json.loads(response.body, encoding=response.charset)

    @staticmethod
    def set_cookie(app, key, value):
        """
        Sets a cookie on the TestApp 'app'.
        The WebTest API changed with version 2.0.16

        :param app: A webtest.TestApp object
        """
        current_webtest = LooseVersion(
            pkg_resources.get_distribution('webtest').version
            )
        if current_webtest >= LooseVersion('2.0.16'):
            app.set_cookie(key, value)
        else:
            app.cookies[key] = value

    @staticmethod
    def get_cookies(response):
        """
        get a cookie from a response

        :param app: A webtest.TestApp object
        """
        cookies = {}
        cookie_entries = ''
        for entry in response.headerlist:
            key, val = entry
            if key == 'Set-Cookie':
                cookie_entries = val
                break

        cookys = cookie_entries.split(';')

        for cooky in cookys:
            if '=' in cooky:
                cookie_name, cookie_value = cooky.split('=', 1)
                cookies[cookie_name] = cookie_value

        return cookies

    def setUp(self):
        # here we do the system test init per test method
        #self.delete_all_realms()
        #self.delete_all_resolvers()
        #self.create_common_resolvers()
        #self.create_common_realms()

        return

    def tearDown(self):
        #self.delete_all_realms()
        #self.delete_all_resolvers()
        return

    def make_request(
            self,
            controller,
            action,
            method=None,
            params=None,
            headers=None,
            cookies=None,
            ):
        """
        Makes a request using WebTest app self.app
        """
        if method is None:
            method = TestController.DEFAULT_WEB_METHOD
        assert controller and action
        assert method in ['GET', 'POST']

        # Clear state (e.g. cookies)
        self.app.reset()

        if cookies:
            for key in cookies:
                TestController.set_cookie(self.app, key, cookies[key])
        if method == 'GET':
            return self.app.get(
                url(controller=controller, action=action),
                params=params,
                headers=headers,
                )
        else:
            return self.app.post(
                url(controller=controller, action=action),
                params=params,
                headers=headers,
                )

    @staticmethod
    def get_http_digest_header(username='admin', method='GET'):
        """
        Returns a string to be used as 'Authorization' in the headers
        dictionary. The values contained are basically bogus and we just aim to
        simulate how a real header would look. In production LinOTP we rely on
        Apache2 checking the authorization. In LinOTP only 'Digest username' is
        relevant.

        See for full example:
            http://en.wikipedia.org/wiki/Digest_access_authentication
        """
        if method is None:
            method = TestController.DEFAULT_WEB_METHOD
        assert username
        assert method in ['GET', 'POST']

        # Assuming following 401 response from server:
        # 'www-authenticate': 'Digest realm="LinOTP2 admin area",
        #    nonce="hYJOfgYSBQA=6fd2875a6a04fa4fed643e5e8b0dbcbeed3930ae",
        #    algorithm=MD5, qop="auth"'

        qop = 'auth'
        digest_uri = "/random/wont/be/checked"
        nonce = 'hYJOfgYSBQA=6fd2875a6a04fa4fed643e5e8b0dbcbeed3930ae'
        password = "randompwd"
        realm = "LinOTP2 admin area"
        nonceCount = "00000001"
        clientNonce = "0a4f113b"
        ha1 = hashlib.md5("%s:%s:%s" % (username, realm, password)).hexdigest()
        ha2 = hashlib.md5("%s:%s" % (method, digest_uri)).hexdigest()
        response = hashlib.md5(
            "%s:%s:%s:%s:%s:%s" % (
                ha1,
                nonce,
                nonceCount,
                clientNonce,
                qop,
                ha2
                )
            ).hexdigest()
        auth_content = [
            "Digest username=\"%s\"" % username,
            "realm=\"%s\"" % realm,
            "nonce=\"%s\"" % nonce,
            "uri=\"%s\"" % digest_uri,
            "qop=\"%s\"" % qop,
            "nc=\"%s\"" % nonceCount,
            "cnonce=\"%s\"" % clientNonce,
            "response=\"%s\"" % response,
            ]
        return (', ').join(auth_content)

    def make_authenticated_request(
            self,
            controller,
            action,
            method='GET',
            params=None,
            headers=None,
            cookies=None,
            auth_user='admin',
            ):
        """
        Makes an authenticated request (setting HTTP Digest header, cookie and
        'session' parameter).
        """
        params = params or {}
        headers = headers or {}
        cookies = cookies or {}
        if not 'session' in params:
            params['session'] = self.session
        if not 'admin_session' in cookies:
            cookies['admin_session'] = self.session
        if not 'Authorization' in headers:
            headers['Authorization'] = TestController.get_http_digest_header(
                username=auth_user
                )
        return self.make_request(
            controller,
            action,
            method=method,
            params=params,
            headers=headers,
            cookies=cookies,
            )

    def make_admin_request(self, action, params=None, method='GET',
                           auth_user='admin',):
        """
        Makes an authenticated request to /admin/'action'
        """
        if not params:
            params = {}
        return self.make_authenticated_request(
            'admin',
            action,
            method=method,
            params=params,
            auth_user=auth_user,
            )

<<<<<<< HEAD
    def make_audit_request(self, action, params=None, method='GET',
                           auth_user='admin',):
        """
        Makes an authenticated request to /admin/'action'
=======
    def make_manage_request(self, action, params=None, method='GET',
                           auth_user='admin',):
        """
        Makes an authenticated request to /manage/'action'
>>>>>>> 0eaf6b9b
        """
        if not params:
            params = {}
        return self.make_authenticated_request(
<<<<<<< HEAD
            'audit',
=======
            'manage',
>>>>>>> 0eaf6b9b
            action,
            method=method,
            params=params,
            auth_user=auth_user,
            )

<<<<<<< HEAD
    def make_manage_request(self, action, params=None, method='GET',
                           auth_user='admin',):
        """
        Makes an authenticated request to /manage/'action'
        """
        if not params:
            params = {}
        return self.make_authenticated_request(
            'manage',
            action,
            method=method,
            params=params,
            auth_user=auth_user,
            )

=======
>>>>>>> 0eaf6b9b
    def make_system_request(self, action, params=None, method='GET',
                            auth_user='admin'):
        """
        Makes an authenticated request to /admin/'action'
        """
        if not params:
            params = {}
        return self.make_authenticated_request(
            'system',
            action,
            method=method,
            params=params,
            auth_user=auth_user,
            )

    def make_validate_request(self, action, params=None, method=None):
        """
        Makes an unauthenticated request to /validate/'action'
        """
        if not params:
            params = {}
        return self.make_request(
            'validate',
            action,
            method=method,
            params=params,
            )

    def set_config_selftest(self):
        """
        Set selfTest in LinOTP Config to 'True'

        --------------------------------------------------------------------
        | Should not be used and is kept to ease refactoring of old tests. |
        --------------------------------------------------------------------

        'selfTest' mode enables to use the LinOTP API without 'session'
        parameter and cookie, but since using these extra values is not a
        problem and then tests are closer to the real code running on
        productive servers it is preferred NOT to set 'selfTest'.

        Use the methods make_admin_request(), make_system_request or
        make_authenticated_request() and 'session' Parameter and Cookie will be
        set for you!

        All tests that still use set_config_selftest() should be slowly
        refactored to instead use the above mentioned methods.
        """
        params = {
            'selfTest': 'True',
            }
        response = self.make_system_request('setConfig', params)
        content = TestController.get_json_body(response)
        self.assertTrue(content['result']['status'])
        self.assertTrue('setConfig selfTest:True'
                        in content['result']['value'])
        self.assertTrue(content['result']['value']['setConfig selfTest:True'])
        self.isSelfTest = True


    # *********************************************************************** #
        warnings.warn("The self-test modus is not recommended (anymore)!")
    # *********************************************************************** #

    def delete_all_realms(self):
        ''' get al realms and delete them '''

        response = self.make_system_request('getRealms', {})
        jresponse = json.loads(response.body)
        result = jresponse.get("result")
        values = result.get("value", {})
        for realmId in values:
            realm_desc = values.get(realmId)
            realm_name = realm_desc.get("realmname")
            params = {"realm": realm_name}
            resp = self.make_system_request('delRealm', params)
            assert('"result": true' in resp)

    def delete_all_resolvers(self):
        ''' get all resolvers and delete them '''

        response = self.make_system_request('getResolvers', {})
        jresponse = json.loads(response.body)
        result = jresponse.get("result")
        values = result.get("value", {})
        for realmId in values:
            resolv_desc = values.get(realmId)
            resolv_name = resolv_desc.get("resolvername")
            params = {"resolver": resolv_name}
            resp = self.make_system_request('delResolver', params)
            assert('"status": true' in resp)

    def delete_all_policies(self):
        """
        Get all policies and delete them
        """
        response = self.make_system_request('getPolicy', {})
        content = TestController.get_json_body(response)
        err_msg = "Error getting all policies. Response %s" % (content)
        self.assertTrue(content['result']['status'], err_msg)
        policies = content.get('result', {}).get('value', {}).keys()
        for policy in policies:
            self.delete_policy(policy)

        return

    def create_policy(self, params):
        """
        Create a policy. Following keys are expected in params: name, scope,
        action, user, realm, client and time

        user, realm, client and time can be omitted and will then default to *,
        *, '' and ''
        """
        lparams = {
            'user': '*',
            'realm': '*',
            'client': '',
            'time': '',
            }
        lparams.update(params)
        expected_keys = set(
            ['name', 'scope', 'action', 'user', 'realm', 'client', 'time']
            )
        self.assertTrue(set(lparams.keys()) == expected_keys,
                        "Some key is missing to create a policy")

        response = self.make_system_request('setPolicy', lparams)
        content = TestController.get_json_body(response)
        self.assertTrue(content['result']['status'])
        expected_value = {
            u'setPolicy %s' % params['name']: {
                u'realm': True,
                u'active': True,
                u'client': True,
                u'user': True,
                u'time': True,
                u'action': True,
                u'scope': True
                }
            }
        self.assertDictEqual(expected_value, content['result']['value'])

    def delete_policy(self, name):
        """
        Delete the policy with the given name
        """
        assert name, "Policy 'name' can't be empty or None"
        params = {
            'name': name,
            }
        response = self.make_system_request('delPolicy', params)
        content = TestController.get_json_body(response)
        expected_value = {
            u'delPolicy': {
                u'result': {
                    u'linotp.Policy.%s.action' % name: True,
                    u'linotp.Policy.%s.active' % name: True,
                    u'linotp.Policy.%s.client' % name: True,
                    u'linotp.Policy.%s.realm' % name: True,
                    u'linotp.Policy.%s.scope' % name: True,
                    u'linotp.Policy.%s.time' % name: True,
                    u'linotp.Policy.%s.user' % name: True
                    }
                }
            }
        self.assertTrue(content['result']['status'])
        self.assertDictEqual(expected_value, content['result']['value'])

    def delete_all_token(self):
        """
        Get all token and delete them
        """
        serials = set()

        response = self.make_admin_request('show', params={})
        content = TestController.get_json_body(response)
        err_msg = "Error getting token list. Response %s" % (content)
        self.assertTrue(content['result']['status'], err_msg)
        data = content['result']['value']['data']
        for entry in data:
            serials.add(entry['LinOtp.TokenSerialnumber'])

        for serial in serials:
            self.delete_token(serial)

    def delete_token(self, serial):
        """
        Delete a token identified by its serial number
        """
        assert serial, "serial can not be empty or None"
        params = {
            'serial': serial,
            }
        response = self.make_admin_request('remove', params=params)
        content = TestController.get_json_body(response)
        err_msg = "Error deleting token %s. Response %s" % (serial, content)
        self.assertTrue(content['result']['status'], err_msg)
        self.assertEqual(1, content['result']['value'], err_msg)

    def create_common_resolvers(self):
        """
        Create 2 PasswdIdResolvers named myDefRes and myOtherRes
        """

        resolver_params = {
            'myDefRes': {
                'name': 'myDefRes',
                'fileName': '%(here)s/../data/testdata/def-passwd',
                'type': 'passwdresolver',
                },
            'myOtherRes': {
                'name': 'myOtherRes',
                'fileName': '%(here)s/../data/testdata/myDom-passwd',
                'type': 'passwdresolver',
                }
            }
        self.resolvers = {
            'myOtherRes':
                'useridresolver.PasswdIdResolver.IdResolver.myOtherRes',
            'myDefRes':
                'useridresolver.PasswdIdResolver.IdResolver.myDefRes',
            }
        params = resolver_params['myDefRes']
        response = self.create_resolver(
            name='myDefRes',
            params=params,
            )
        content = TestController.get_json_body(response)
        self.assertTrue(content['result']['status'])
        self.assertTrue(content['result']['value'])

        params = resolver_params['myOtherRes']
        response = self.create_resolver(
            name='myOtherRes',
            params=params,
            )
        content = TestController.get_json_body(response)
        self.assertTrue(content['result']['status'])
        self.assertTrue(content['result']['value'])

    def create_resolver(self, name, params):
        param = copy.deepcopy(params)
        param['name'] = name
        resp = self.make_system_request('setResolver', param)
        return resp

    def create_realm(self, realm, resolvers):

        params = {}
        params['realm'] = realm

        if type(resolvers) == list:
            params['resolvers'] = ','.join(resolvers)
        else:
            params['resolvers'] = resolvers

        resp = self.make_system_request('setRealm', params)
        return resp

    def create_common_realms(self):
        """
            Idea: build out of two resolvers
                3 realms
                - 1 per resolver
                - 1 which contains both
            Question:
                search in the mix for the user root must find 2 users
        """

        # Create 'myDefRealm' realm
        response = self.create_realm(
            realm='myDefRealm',
            resolvers=self.resolvers['myDefRes'],
            )
        content = TestController.get_json_body(response)
        self.assertTrue(content['result']['status'])
        self.assertTrue(content['result']['value'])

        # Create 'myOtherRealm' realm
        response = self.create_realm(
            realm='myOtherRealm',
            resolvers=self.resolvers['myOtherRes'],
            )
        content = TestController.get_json_body(response)
        self.assertTrue(content['result']['status'])
        self.assertTrue(content['result']['value'])

        # Create mixed realm
        response = self.create_realm(
            realm='myMixRealm',
            resolvers=','.join(self.resolvers.values()),
            )
        content = TestController.get_json_body(response)
        self.assertTrue(content['result']['status'])
        self.assertTrue(content['result']['value'])

        # Assert 'myDefRealm' is default
        response = self.make_system_request('getRealms', {})
        content = TestController.get_json_body(response)
        self.assertTrue(content['result']['status'])
        realms = content['result']['value']
        self.assertEqual(len(realms), 3)
        self.assertIn('mydefrealm', realms)
        self.assertIn('default', realms['mydefrealm'])
        self.assertTrue(realms['mydefrealm']['default'])

    def _user_service_init(self, auth_user, password):

        passw = ':' + base64.b32encode(password)
        params = {'login': auth_user, 'password': passw}
        response = self.app.get(url(controller='userservice',
                                    action='auth'), params=params)

        cookies = TestController.get_cookies(response)
        auth_cookie = cookies.get('userauthcookie')
<<<<<<< HEAD
        self.assertIsNotNone(auth_cookie, "%r" % cookies)
=======
        if not auth_cookie:
            pass
        self.assertIsNotNone(auth_cookie, "%r:%r" % (response, cookies))
>>>>>>> 0eaf6b9b

        self.user_service[auth_user] = auth_cookie

        return auth_cookie

    def make_userservice_request(self, action, params=None,
                                 auth_user=None):

        if not params:
            params = {}

        if not hasattr(self, 'user_service'):
            setattr(self, 'user_service', {})

        user, password = auth_user
        auth_cookie = self.user_service.get(user,
                                    self._user_service_init(user, password))
        TestController.set_cookie(self.app, 'userauthcookie', auth_cookie)

        params['session'] = auth_cookie
        params['user'] = user
        response = self.app.get(url(controller='userservice',
                                    action=action),
                                params=params)

        return response

<<<<<<< HEAD
###eof#########################################################################
=======



###eof#########################################################################
>>>>>>> 0eaf6b9b
<|MERGE_RESOLUTION|>--- conflicted
+++ resolved
@@ -94,9 +94,6 @@
         '''
         initialize the test class
         '''
-        self._version_ = {}
-        self._version_['pylons'] = \
-            pkg_resources.get_distribution('pylons').version
 
         wsgiapp = pylons.test.pylonsapp
         self.app = webtest.TestApp(wsgiapp)
@@ -189,7 +186,7 @@
         return cookies
 
     def setUp(self):
-        # here we do the system test init per test method
+        ''' here we do the system test init per test method '''
         #self.delete_all_realms()
         #self.delete_all_resolvers()
         #self.create_common_resolvers()
@@ -325,7 +322,7 @@
             cookies=cookies,
             )
 
-    def make_admin_request(self, action, params=None, method='GET',
+    def make_admin_request(self, action, params=None, method=None,
                            auth_user='admin',):
         """
         Makes an authenticated request to /admin/'action'
@@ -340,34 +337,22 @@
             auth_user=auth_user,
             )
 
-<<<<<<< HEAD
-    def make_audit_request(self, action, params=None, method='GET',
+    def make_audit_request(self, action, params=None, method=None,
                            auth_user='admin',):
         """
         Makes an authenticated request to /admin/'action'
-=======
-    def make_manage_request(self, action, params=None, method='GET',
-                           auth_user='admin',):
-        """
-        Makes an authenticated request to /manage/'action'
->>>>>>> 0eaf6b9b
         """
         if not params:
             params = {}
         return self.make_authenticated_request(
-<<<<<<< HEAD
             'audit',
-=======
-            'manage',
->>>>>>> 0eaf6b9b
             action,
             method=method,
             params=params,
             auth_user=auth_user,
             )
 
-<<<<<<< HEAD
-    def make_manage_request(self, action, params=None, method='GET',
+    def make_manage_request(self, action, params=None, method=None,
                            auth_user='admin',):
         """
         Makes an authenticated request to /manage/'action'
@@ -382,9 +367,7 @@
             auth_user=auth_user,
             )
 
-=======
->>>>>>> 0eaf6b9b
-    def make_system_request(self, action, params=None, method='GET',
+    def make_system_request(self, action, params=None, method=None,
                             auth_user='admin'):
         """
         Makes an authenticated request to /admin/'action'
@@ -700,13 +683,7 @@
 
         cookies = TestController.get_cookies(response)
         auth_cookie = cookies.get('userauthcookie')
-<<<<<<< HEAD
         self.assertIsNotNone(auth_cookie, "%r" % cookies)
-=======
-        if not auth_cookie:
-            pass
-        self.assertIsNotNone(auth_cookie, "%r:%r" % (response, cookies))
->>>>>>> 0eaf6b9b
 
         self.user_service[auth_user] = auth_cookie
 
@@ -734,11 +711,4 @@
 
         return response
 
-<<<<<<< HEAD
-###eof#########################################################################
-=======
-
-
-
-###eof#########################################################################
->>>>>>> 0eaf6b9b
+###eof#########################################################################