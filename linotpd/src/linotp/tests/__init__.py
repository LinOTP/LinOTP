--- conflicted
+++ resolved
@@ -320,38 +320,23 @@
 
         if cookies:
             for key in cookies:
-<<<<<<< HEAD
-                TestController.set_cookie(self.app, key, cookies[key])
+                TestController.set_cookie(self.client, key, cookies[key])
 
         # ------------------------------------------------------------------ --
+        # TODO: verify the routing to /api/helpdest works in flask
 
         # setup the request url
 
-        req_url = url(controller=controller, action=action)
+        # req_url = url(controller=controller, action=action)
 
         # due to a bug in the url() we have to concat the contoller and
         # the action for the helpdesk manually - probably because is the
         # two part controller which results in an /account/login
 
-        if controller in ['api/helpdesk']:
-            req_url = '/' + controller + '/' + action
+        # if controller in ['api/helpdesk']:
+        #     req_url = '/' + controller + '/' + action
 
         # ------------------------------------------------------------------ --
-
-        # determin which http method should be called
-
-        app_call = self.app.post
-
-        if method == 'GET':
-            app_call = self.app.get
-
-        elif method == 'PUT':
-            app_call = self.app.put
-
-        return app_call(req_url, params=params, headers=headers, **pparams)
-
-=======
-                TestController.set_cookie(self.client, key, cookies[key])
 
         if method == "GET":
             response = self.client.get(
@@ -377,7 +362,6 @@
 
         response.body = response.data.decode("utf-8")
         return response
->>>>>>> 71e7b2a6
 
     @staticmethod
     def get_http_basic_header(username="admin", method="GET"):
@@ -479,33 +463,21 @@
         params = params or {}
         headers = headers or {}
         cookies = cookies or {}
-<<<<<<< HEAD
-
-        if 'session' not in params:
-            params['session'] = self.session
+        if "session" not in params:
+            params["session"] = self.session
 
         cookie_name = 'admin_session'
         if controller in ['api/helpdesk']:
             cookie_name = 'helpdesk_session'
 
         if cookie_name not in cookies:
-            cookies[cookie_name] = params['session']
-
-        if 'Authorization' not in headers:
-            if auth_type == 'Basic':
-                headers['Authorization'] = \
-                    TestController.get_http_basic_header(username=auth_user)
-=======
-        if "session" not in params:
-            params["session"] = self.session
-        if "admin_session" not in cookies:
-            cookies["admin_session"] = self.session
+            cookies[cookie_name] = self.session
+
         if "Authorization" not in headers:
             if auth_type == "Basic":
                 headers["Authorization"] = TestController.get_http_basic_header(
                     username=auth_user
                 )
->>>>>>> 71e7b2a6
             else:
                 headers[
                     "Authorization"
@@ -551,7 +523,6 @@
             content_type=content_type,
         )
 
-<<<<<<< HEAD
     def make_helpdesk_request(
             self, action, params=None, method=None, headers=None,
             auth_user='helpdesk', client=None, upload_files=None,
@@ -571,11 +542,6 @@
             content_type=content_type
         )
 
-    def make_audit_request(self, action, params=None, method=None,
-                           auth_user='admin', client=None,
-                           auth_type='Digest',
-                           content_type=None):
-=======
     def make_audit_request(
         self,
         action,
@@ -586,7 +552,6 @@
         auth_type="Digest",
         content_type=None,
     ):
->>>>>>> 71e7b2a6
         """
         Makes an authenticated request to /admin/'action'
         """
