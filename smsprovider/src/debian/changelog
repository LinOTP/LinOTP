--- conflicted
+++ resolved
@@ -1,18 +1,9 @@
-<<<<<<< HEAD
 linotp-smsprovider (2.9.2~0dev0-1) jessie; urgency=low
 
   * Set new version 2.9.2~0dev0-1
 
  -- KeyIdentity LinOTP Packaging <linotp@keyidentity.com>  Thu, 16 Feb 2017 09:56:07 +0100
 
-linotp-smsprovider (2.9.1.4~0dev0-1) jessie; urgency=low
-
-  * Set new version 2.9.1.4~0dev0-1
-
- -- KeyIdentity LinOTP Packaging <linotp@keyidentity.com>  Tue, 25 Apr 2017 17:36:47 +0200
-
-=======
->>>>>>> 2d5e926b
 linotp-smsprovider (2.9.1-1) jessie; urgency=low
 
   Bug Fixes:
