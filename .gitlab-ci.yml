variables:
  LANG: C.UTF-8
  IMAGE_NAME: linotp-build-test-environment_buster
  BUILD_CODE_IMAGE: $REGISTRY_URL/$IMAGE_NAME:$CI_COMMIT_REF_NAME
  LATEST_CODE_IMAGE: $REGISTRY_URL/$IMAGE_NAME:$CI_PIPELINE_ID
  DOCKERFY_URL: http://avocado.corp.lsexperts.de/jenkins/dockerfy/dockerfy
  DEBIAN_MIRROR: ftp.de.debian.org
  DEPENDENCY_DEB_REPO: http://avocado.corp.lsexperts.de/deb-repo buster-dev linotp
  DEPENDENCY_GPG_KEYID: 7CC736921C5A21B7
  DOCKER_TAGS: $CI_PIPELINE_ID
  CI_IMAGE_PREFIX: $REGISTRY_URL/$CI_PROJECT_NAME/ci
  NOSE_COVER_PACKAGE: linotp
  DOCKER_COMPOSE_VERSION: "1.22.0"
  # Docker network per build - needed for DNS resolution between services (service linotp needs db)
  FF_NETWORK_PER_BUILD: 1
workflow:
  rules:
    - if: $CI_PIPELINE_SOURCE == 'schedule'           # Execute nightly jobs
    - if: $CI_MERGE_REQUEST_ID                        # Execute jobs in merge request context
    - if: $CI_COMMIT_TAG                              # Execute jobs on release tag
    - if: '$CI_COMMIT_BRANCH =~ /^(branch-v|master)/' # Execute jobs when a new commit is pushed to stable or master branch
    - if: $NIGHTLY_PIPELINE                           # Execute jobs if run with this variable set

stages:
  - build
  - lint
  - test
  - coverage-report
  - apidocs
  - upload-debian-packages
  - copy-to-golden

.docker-registry: &docker-registry
  before_script:
    - docker login -u $REGISTRY_USERNAME -p $REGISTRY_PASSWORD $REGISTRY_URL

include:
  - template: Code-Quality.gitlab-ci.yml

# Build docker images and debs
# This builds the .debs and docker images (builder, linotp, testenv).
# Everything else depends on these, so we build everything in one go
# to make the build of all the images as fast as possible. We use
# Docker caching to speed things up.
.build-debs-and-images:
  stage: build
  image: docker:latest
  retry:
    max: 2
  needs: []
  <<: *docker-registry
  script:
    - apk add --no-cache make
    - REGISTRY_IMAGE=$CI_IMAGE_PREFIX/${DEBIAN_RELEASE_NAME}/linotp
    - BUILDER_CACHE_KEY=$(sha256sum Dockerfile.builder | cut -d ' ' -f1)
    - BUILDER_CACHE_IMAGE=$REGISTRY_IMAGE-builder:${BUILDER_CACHE_KEY}
    - LINOTP_CACHE_KEY=$(sha256sum linotpd/src/Dockerfile | cut -d ' ' -f1)
    - LINOTP_CACHE_IMAGE=$REGISTRY_IMAGE:${LINOTP_CACHE_KEY}
    # Pull the old images to speedup the build process, the hope is
    # that the modified time will always be the same unless the file
    # has actually been changed
    - export DOCKER_BUILDKIT=1
    - docker pull debian:${DEBIAN_RELEASE_NAME}
    - docker pull $BUILDER_CACHE_IMAGE || true
    - docker pull $LINOTP_CACHE_IMAGE || true
    # Build the images
    - >
        make
        docker-build-linotp-builder
        docker-build-linotp
        docker-build-linotp-test-image
        docker-build-linotp-softhsm
        BUILDDIR="${CI_PROJECT_DIR}"
        DOCKER_BUILD_ARGS="
        --build-arg BUILDKIT_INLINE_CACHE=1
        --cache-from=$BUILDER_CACHE_IMAGE
        --cache-from=$LINOTP_CACHE_IMAGE
        "
    # Tag and push images to repository in the form:
    #  registry/ci/release/linotp-IMAGENAME:pipelineID
    #  registry/ci/release/linotp-IMAGENAME:sha256
    # First for linotp-builder
    - docker tag linotp-builder:latest "${BUILDER_CACHE_IMAGE}"
    - docker tag linotp-builder:latest "$REGISTRY_IMAGE-builder:${CI_PIPELINE_ID}"
    - docker push "${BUILDER_CACHE_IMAGE}"
    - docker push "$REGISTRY_IMAGE-builder:${CI_PIPELINE_ID}"
    # Now do the same for linotp
    - docker tag linotp:latest "${LINOTP_CACHE_IMAGE}"
    - docker tag linotp:latest "$REGISTRY_IMAGE:${CI_PIPELINE_ID}"
    - docker push "${LINOTP_CACHE_IMAGE}"
    - docker push "$REGISTRY_IMAGE:${CI_PIPELINE_ID}"
    # Now we push the testenv and softhsm images. We do not bother to cache
    # this because they change every time we do a new linotp build.
    - docker tag linotp-testenv:latest "$REGISTRY_IMAGE-testenv:${CI_PIPELINE_ID}"
    - docker push "$REGISTRY_IMAGE-testenv:${CI_PIPELINE_ID}"
    - docker tag linotp-softhsm:latest "$REGISTRY_IMAGE-softhsm:${CI_PIPELINE_ID}"
    - docker push "$REGISTRY_IMAGE-softhsm:${CI_PIPELINE_ID}"
    # Log all the images to stdout
    - docker images

<<<<<<< HEAD
build:debian-buster:
  extends: .build-debs-and-images
  variables:
=======
build-test-environment:debian-jessie:
  extends: .build-test-environment-debian
  variables:
    DEPENDENCY_SOURCE: http://www.linotp.org/apt/debian
    DEPENDENCY_COMPONENT: linotp
    DEPENDENCY_GPG_KEYID: 913DFF12F86258E5
    DEBIAN_RELEASE_NAME: jessie

build-test-environment:debian-buster:
  extends: .build-test-environment-debian
  variables:
    DEPENDENCY_SOURCE: "http://www.linotp.org/apt/debian"
    DEPENDENCY_COMPONENT: linotp
    DEPENDENCY_GPG_KEYID: 913DFF12F86258E5
>>>>>>> ce39d64c
    DEBIAN_RELEASE_NAME: buster
  artifacts:
    expose_as: apt-buster
    paths:
      - apt/
    name: "linotp-debs${CI_COMMIT_REF_SLUG}"
    expire_in: 2 weeks


<<<<<<< HEAD
.lint:
  stage: lint
  image: ${CI_IMAGE_PREFIX}/${DEBIAN_RELEASE_NAME}/linotp-testenv:${CI_PIPELINE_ID}
  needs: ["build:debian-buster"]
=======
unit-test:debian-buster:
  extends: .test-debian
  stage: test
>>>>>>> ce39d64c
  variables:
    LINTED_MODULE: ""
    DEBIAN_RELEASE_NAME: buster
    EXIT_ON_FATAL: "1"
    EXIT_ON_ERROR: "0"
    EXIT_ON_WARNING: "0"
  script:
    - pylint3 linotp/${LINTED_MODULE} && STATUS=0 || STATUS=$?
    - echo STATUS:$STATUS
    - "test $(( $STATUS & 32 )) -eq 0 || (echo 'Fail: usage error'; false)"
    - "test $(( $EXIT_ON_FATAL && $STATUS & 1 )) -eq 0 || (echo 'Fail: Fatal errors'; false)"
    - "test $(( $EXIT_ON_ERROR && $STATUS & 2 )) -eq 0 || (echo 'Fail: Errors'; false)"
    - "test $(( $EXIT_ON_WARNING && $STATUS & 4 )) -eq 0 || (echo 'Fail: Warnings'; false)"

lint-controllers:
  extends: .lint
  variables:
<<<<<<< HEAD
    LINTED_MODULE: controllers
=======
    MYSQL_DATABASE: linotp_db
    MYSQL_ROOT_PASSWORD: linotppass
    MYSQL_USER: linotpuser
    MYSQL_PASSWORD: linotppass
    MYSQL_HOST: mysql
    SHELL: /bin/bash
  before_script:
    - apt-get update
    - test "${DEBIAN_RELEASE_NAME}" == "jessie" && apt-get install --yes --no-install-recommends libmysqlclient-dev mysql-client python-imaging
    - test "${DEBIAN_RELEASE_NAME}" != "jessie" && apt-get install --yes --no-install-recommends default-libmysqlclient-dev default-mysql-client python-pil
    - apt-get install --yes --no-install-recommends parallel python-mysqldb
    - cd linotpd/src
    - pip install --upgrade 'pip<21'
    - apt-get remove --yes python-pip; hash -d pip
    - pip install --upgrade setuptools
    - pip install wheel
    - pip install freezegun
    - pip install mock
    - pip install unittest2
    - pip install nose nose-testconfig
    - pip install pyrad
    - pip install -U cffi
    - pip install coverage
    - pip install bcrypt
    - pip freeze
    - pip install -e .
    - python tools/linotp-create-enckey -f test.ini
    - python tools/linotp-create-auditkeys -f test.ini
    - cp encKey public.pem private.pem /tmp/
    - mkdir /tmp/config
    - cp config/dictionary /tmp/config
    - rm test.ini
    - export NOSE_WITH_COVERAGE=1
    - test "$CI_PIPELINE_SOURCE" != "schedule" && export NOSE_ATTRS='!nightly'
    - export NOSE_COVER_DIR=${CI_PROJECT_DIR}/coverage/${DEBIAN_RELEASE_NAME}/
    - mkdir -p ${NOSE_COVER_DIR}
    - find linotp/tests/functional -type f -iname 'test_*.py' >func-tests.txt
    - num_tests=`cat func-tests.txt | wc -l`
    - echo $num_tests
    # ocra2 test irrelevant and a damn long execution duration
    # So remove for commit triggered pipeline - only executed during nightly scheduled pipeline
    - test "$CI_PIPELINE_SOURCE" != "schedule" && sed -i '/test_ocra2/d' func-tests.txt
    - split --numeric-suffixes=1 -n r/5 func-tests.txt func_chunk_
    - cat func_chunk_01
    - cat func_chunk_02
    - cat func_chunk_03
    - cat func_chunk_04
    - cat func_chunk_05
  script:
    - echo $CI_NODE_INDEX
    - bash -c "cat func_chunk_0$CI_NODE_INDEX | parallel -kN2 -j$(nproc) ../../ci/run_functional.sh {#} {}"
  artifacts:
    paths:
      - coverage/${DEBIAN_RELEASE_NAME}/
>>>>>>> ce39d64c

lint-lib:
  extends: .lint
  variables:
    LINTED_MODULE: lib

<<<<<<< HEAD
lint-model:
  extends: .lint
=======
func-test:jessie:
  extends: .functional-test
  parallel: 5
>>>>>>> ce39d64c
  variables:
    LINTED_MODULE: model

<<<<<<< HEAD
lint-provider:
  extends: .lint
=======
func-test:buster:
  extends: .functional-test
  parallel: 5
>>>>>>> ce39d64c
  variables:
    LINTED_MODULE: provider

<<<<<<< HEAD
lint-tokens:
  extends: .lint
=======
func-special-test:jessie:
  extends: .functional-special-test
>>>>>>> ce39d64c
  variables:
    LINTED_MODULE: tokens

<<<<<<< HEAD
lint-useridresolver:
  extends: .lint
  variables:
    LINTED_MODULE: useridresolver

# Provide pytest arguments based on base rules
# The tests need a number of arguments based on the type
# of job they represent. (database type, parallel run, nightly, etc.).
# We also need do decide whether to include parallel arguments depending on
# the job variables provided. We implement this as a shell command so that
# we can make use of the shell to put all the pieces together in once place.
#
# Pytest arguments can be specified in these variables:
#  NIGHTLY_ARGS     - Only used if this is a nightly (extended) pipeline
#  NON_NIGHTLY_ARGS - Only used for normal pipelines (MRs, merges, tags)
#  ALL_JOB_ARGS     - Both nightly and non-nightly jobs
#
# Behaviour configuration:
#  NIGHTLY_PIPELINE - If set, the pipeline runs in nightly mode and enables an
#                     extended set of tests
#
# Other variables used:
#  CI_JOB_NAME      - the test report file is derived from the job name
#  CI_NODE_TOTAL    - parallel run configuration
#  CI_NODE_INDEX
.pytest-args: &pytest-args |
  # Junit XML filename is based on the job name
  PYTESTARGS="--junitxml=`echo ${CI_JOB_NAME} | tr ' /' '_'`.xml"
  if [ -n "${CI_NODE_INDEX}" ]; then
    PYTESTARGS="$PYTESTARGS --test-group-count=${CI_NODE_TOTAL} --test-group=${CI_NODE_INDEX}"
  fi
  # Add arguments from job definition
  PYTESTARGS="$PYTESTARGS ${ALL_JOB_ARGS}"
  # Job definition of nightly / non-nightly arguments
  if [ -n "${NIGHTLY_PIPELINE}" ]; then
    PYTESTARGS="$PYTESTARGS ${NIGHTLY_ARGS}"
  else
    PYTESTARGS="$PYTESTARGS ${NON_NIGHTLY_ARGS}"
  fi
  # Coverage report
  PYTESTARGS="$PYTESTARGS --cov=linotp --cov-report=xml:${CI_PROJECT_DIR}/coverage.xml"

# Nightly tests are scheduled to run once a day and contain
# more tests than the regular set
.only-nightly:
  rules:
    - if: $NIGHTLY_PIPELINE                            # Nightly job is longer
      when: always

# Tests should run on Debian buster
.buster-tests:
=======
func-special-test:buster:
  extends: .functional-special-test
>>>>>>> ce39d64c
  variables:
    DEBIAN_RELEASE_NAME: buster
  needs: ["build:debian-buster"]

# The next sections provide different database configurations
.mysql-vars: &mysql-vars
  MYSQL_DATABASE: linotp_db
  MYSQL_ROOT_PASSWORD: rootpass
  MYSQL_USER: linotp
  MYSQL_PASSWORD: linotppass
  LINOTP_DB_HOST: "db"
  LINOTP_DB_PORT: "3306"
  LINOTP_DB_WAITTIME: 2m
  LINOTP_DATABASE_URI: "mysql+mysqldb://linotp:linotppass@db/linotp_db?charset=utf8"
  LINOTP_PYTEST_DATABASE_URI: "mysql+mysqldb://linotp:linotppass@db/linotp_db?charset=utf8"

.mysql-database:
  variables:
    <<: *mysql-vars
    DB: mysql:5.5
  services:
    - name: ${DB}
      alias: db
      command: ["mysqld", "--character-set-server=utf8", "--collation-server=utf8_general_ci"]

.mariadb-database:
  variables:
    <<: *mysql-vars
    DB: mariadb:10.1
  services:
    - name: ${DB}
      alias: db

<<<<<<< HEAD
.postgres-database:
=======
coverage-report:buster:
  extends: .coverage-report
>>>>>>> ce39d64c
  variables:
    DB: postgres:12
    POSTGRES_DB: linotp_db
    POSTGRES_USER: linotp
    POSTGRES_PASSWORD: "linotppass"
    POSTGRES_HOST_AUTH_METHOD: trust
    LINOTP_DB_HOST: "db"
    LINOTP_DB_PORT: "3306"
    LINOTP_DB_WAITTIME: 2m
    LINOTP_DATABASE_URI: postgres://linotp:linotppass@db/linotp_db
    LINOTP_PYTEST_DATABASE_URI: postgres://linotp:linotppass@db/linotp_db
  services:
    - name: ${DB}
      alias: db

## Test stages

.test-base:
  stage: test
  image: ${CI_IMAGE_PREFIX}/${DEBIAN_RELEASE_NAME}/linotp-testenv:${CI_PIPELINE_ID}
  artifacts:
    reports:
      cobertura: ${CI_PROJECT_DIR}/coverage.xml

# Unit tests
unit-test:
  extends:
    - .test-base
    - .buster-tests
  parallel: 4
  artifacts:
    reports:
      junit: linotpd/src/linotp/tests/unit/unit-*.xml
  script:
    - *pytest-args
    - make unittests PYTESTARGS="$PYTESTARGS"

# Functional tests
.functional-test-base:
  extends:
    - .test-base
    - .buster-tests
  artifacts:
    reports:
      junit: linotpd/src/linotp/tests/functional/functional-*.xml
  script:
    - *pytest-args
    - make functionaltests PYTESTARGS="$PYTESTARGS"

<<<<<<< HEAD
functional-test:
  extends: .functional-test-base
  parallel: 6

functional-test-mysql:
  extends:
    - .functional-test-base
    - .mysql-database
=======
build:buster:
  extends: .build-debs
>>>>>>> ce39d64c
  variables:
    # Only run non-sqlite tests in regular pipeline
    NON_NIGHTLY_ARGS: "-m exclude_sqlite"

functional-test-mariadb:
  extends:
    - .functional-test-base
    - .mariadb-database
  variables:
    NON_NIGHTLY_ARGS: "-m exclude_sqlite"

<<<<<<< HEAD
functional-test-postgres:
  extends:
    - .functional-test-base
    - .postgres-database
  variables:
    NON_NIGHTLY_ARGS: "-m exclude_sqlite"
=======
build-linotp-docker-image:buster:
  extends: .build-linotp-docker-image
  variables:
    DEPENDENCY_SOURCE: "http://www.linotp.org/apt/debian"
    DEPENDENCY_COMPONENT: linotp
    DEPENDENCY_GPG_KEYID: "913DFF12F86258E5"
    DEBIAN_RELEASE_NAME: buster
>>>>>>> ce39d64c

.e2e-test:
  extends:
    - .test-base
    - .buster-tests
  variables:
    LINOTP_IMAGE: "linotp"
    LINOTP_HOST: "test-linotp"
    LINOTP_PORT: "443"
    LINOTP_PROTOCOL: "https"
    LINOTP_USERNAME: "admin"
    LINOTP_PASSWORD: "admin"
    HEALTHCHECK_PORT: "80"
    SELENIUM_DRIVER: "chrome"
    SELENIUM_PROTOCOL: "http"
    SELENIUM_HOST: "test-chrome"
    SELENIUM_PORT: "4444"
    SSL_TRUSTED_CERT: "
      Issuer: C = DE, O = LSE Leading Security Experts GmbH, CN = LSE CA 2015
      Subject: C = DE, O = LSE Leading Security Experts GmbH, CN = LSE CA 2015
      Validity
          Not Before: Apr  1 00:00:00 2015 GMT
          Not After : Apr  1 00:00:00 2027 GMT
      -----BEGIN CERTIFICATE-----
      MIIF2TCCA8GgAwIBAgICAJ8wDQYJKoZIhvcNAQENBQAwTzELMAkGA1UEBhMCREUx
      KjAoBgNVBAoMIUxTRSBMZWFkaW5nIFNlY3VyaXR5IEV4cGVydHMgR21iSDEUMBIG
      A1UEAwwLTFNFIENBIDIwMTUwIhgPMjAxNTA0MDEwMDAwMDBaGA8yMDI3MDQwMTAw
      MDAwMFowTzELMAkGA1UEBhMCREUxKjAoBgNVBAoMIUxTRSBMZWFkaW5nIFNlY3Vy
      aXR5IEV4cGVydHMgR21iSDEUMBIGA1UEAwwLTFNFIENBIDIwMTUwggIiMA0GCSqG
      SIb3DQEBAQUAA4ICDwAwggIKAoICAQDl6h7g1XKpEjrG/psF2ZaKulnRjYp72QNC
      9tCYKWP5AX0azKMLvzVAgdL4DRHyT5Hi19deUHiB0yte/h2devhvwgoAzYla/DXD
      ibUh0MsPjmK1d3R6AVjHypGAxFF3ar/kO/dOSCgVpzNQ4EC5KzbfwUxfXj5oEaVB
      ZRs2v+X7xWRKyv9JKC6t3rMsrAQiUZZws5FiSvSZpFHKb1tzttf/qq7TAt8N35ri
      +nU9saUQXZczTwUlXIvlRsQRCuxeh/mVVwsXv30pd9nF3GyUMvz8+BNwKiFeJqYZ
      Lrvt2cUtQFYSwwnzpxwZE+TMf9PY0W0JzroAm4YroJapP79M379euJuvtmmSpugk
      aPu3+YqZAbqMFMr9V9fhiyE9IUi02XaCF9ZnwWeW7zttD99lH4YMDXbJotHq+B1Y
      r/dnx/CV/9Hodj3y1HyC0LT0tDPOk7T1Zhawnfgx3aj+Au98ahhfqjVKFKFwyEP6
      waOdMbJPWtZhnu8tU/oZzD3z8Y49T5uL/tCJ7lMxOVhAPXI1q785LsRPbmj+XmJw
      eNpDJ3t3JUWUsFnKzo1qgOrVlfP3psp8IXtwhp3SLzno6wa3dhkfcP9Ii48KsNyW
      e7AWpYJX9tZPs6LNJ43LGxiE1vUqTAintgLmrharcBhqp9wsy3xfv7uTgBVRKz/F
      u698oqnAlwIDAQABo4G6MIG3MBIGA1UdEwEB/wQIMAYBAf8CAQEwHQYDVR0OBBYE
      FOSYlUpVl3nYrcQ3wBPY6yswIvX2MB8GA1UdIwQYMBaAFOSYlUpVl3nYrcQ3wBPY
      6yswIvX2MA4GA1UdDwEB/wQEAwIBBjBRBgNVHSAESjBIMEYGCisGAQQBgrwUAQEw
      ODA2BggrBgEFBQcCARYqaHR0cHM6Ly9jcHMuY29ycC5sc2V4cGVydHMuZGUvY3Bz
      L2Nwcy5odG1sMA0GCSqGSIb3DQEBDQUAA4ICAQCbtoR9nmg5Bg2budR8fNZf6WRa
      1EFR8IrrSqrMr2jST8JNzjBu3/BOw/zaA6YdvtNBgl1Z/jpEufYuK5BtSuVvNZrE
      wDNRJtydFmqjt2B12do06XHFK3SMMoNM9B/CzImbFYjS/y6HXmB8mgWJk4lD01uw
      /TsxwmbvtyJVIUl4AzYUtgeUARnEqKQ1hWhT52TyOl2RHlxxm0xFmyWWcb96/dbs
      83qSR9EoV/wXbx96EHnwbMPQLWwtbxhWSWCYAr0Xu8Gs2n900aslbYnZLgahk0eO
      6odOJNAE+tEKslux4RUIibxEJndZTjkr9Gk/h1vbXeDKFB3Y/1fDR0X3RHkibY6U
      eDy6UlUl0/glevSjXyHHWriLCQvpvD6PZ2rrHQk5clvMMefG6ihtujmZDeZjVqFY
      su73kHg54EZtX3tIsS1k3VOOnUWtwWrctF7xdPg7bU26HyFPDFi9pm+BoJle3jQ5
      D+jrlgk7d5JKY2mylAC5sB00mSaDrm5nrrrQO8Pkw5oMGw+qUO38kFBDga0NKb7A
      AWlkdW2+C4gU3/HPUIhOc0zi6dfmwTYQRh6v8X9sbPpl3dkiAevQrFM+uLelW0+6
      WqEzG8IaiwY0S8mKYzsOKSeMzTI1ITk9Uwl3EXlgNpZFIqeW25DLmfa28F9Lmgay
      zhhVtfk6U1pMHlAeSg==
      -----END CERTIFICATE-----
      "
  artifacts:
    reports:
      junit: linotpd/src/linotp/tests/integration/e2e-*.xml
  script:
    - cd linotpd/src/linotp/tests/integration
    - >
        /usr/local/bin/dockerfy
        --template docker_cfg.ini.tmpl:/tmp/server_cfg.ini
        --wait tcp://$SELENIUM_HOST:$SELENIUM_PORT
        --timeout 60m
        --wait tcp://$LINOTP_HOST:$LINOTP_PORT
        --timeout 60m
    - *pytest-args
    - make integrationtests TCFILE=/tmp/server_cfg.ini PYTESTARGS="$PYTESTARGS"

e2e-test-mariadb:
  extends:
    - .e2e-test
    - .mariadb-database
  parallel: 2
  services:
    - name: "${CI_IMAGE_PREFIX}/${DEBIAN_RELEASE_NAME}/${LINOTP_IMAGE}:${CI_PIPELINE_ID}"
      alias: test-linotp
    - name: ${DB}
      alias: db
    - name: selenium/standalone-chrome-debug
      alias: test-chrome

# End to end test using Soft HSM image
e2e-test-softhsm:
  extends:
    - .e2e-test
    - .mariadb-database
    - .only-nightly
  variables:
    ALL_JOB_ARGS: "-m smoketest -v"
    LINOTP_IMAGE: "linotp-softhsm"
  services:
    - name: "${CI_IMAGE_PREFIX}/${DEBIAN_RELEASE_NAME}/${LINOTP_IMAGE}:${CI_PIPELINE_ID}"
      alias: test-linotp
    - name: ${DB}
      alias: db
    - name: selenium/standalone-chrome-debug
      alias: test-chrome

# Auto-generate API docs using Sphinx.
apidocs:
  stage: apidocs
  image: $CI_IMAGE_PREFIX/buster/linotp:${CI_PIPELINE_ID}
  needs: ["build:debian-buster"]
  script:
    - python3 --version
    - cd linotpd/src
    - pip3 install -e ".[apidocs]"
    - cd ${CI_PROJECT_DIR}/linotpd/src/api-doc
    - make apidocs
    - make html
    - mkdir ${CI_PROJECT_DIR}/api-doc
    - cp -a build/html/. ${CI_PROJECT_DIR}/api-doc
  artifacts:
    name: "linotp-apidocs"
    paths:
      - api-doc
    expire_in: 2 weeks

# Upload deb packages to development repository.
# We use scp to upload all the files to an incoming directory.

.before_upload: &before_upload
  before_script:
    # Ensure required variables have been set
    - test -n "${DEV_REPO_HOST}"
    - test -n "${DEV_REPO_KNOWN_HOSTS}"
    - test -n "${DEV_REPO_SSH_SUBMIT_KEY}"
    # Install dependencies
    - apt-get update && apt-get install -y --no-install-recommends devscripts openssh-client
    # Configure ssh
    - eval $(ssh-agent -s)
    - echo "$DEV_REPO_SSH_SUBMIT_KEY" | tr -d '\r' | ssh-add - >/dev/null
    - mkdir -p ~/.ssh
    - chmod 700 ~/.ssh
    - echo "CheckHostIP no" >>~/.ssh/config
    - echo "$DEV_REPO_KNOWN_HOSTS" >~/.ssh/known_hosts
    - chmod 644 ~/.ssh/known_hosts

upload-debs:
  stage: upload-debian-packages
  image: debian:latest
  rules:
    - if: $CI_PIPELINE_SOURCE == 'schedule'           # Nightly jobs do not upload
      when: never
    - if: '$CI_COMMIT_BRANCH =~ /^(branch-v|master)/' # Auto upload if merged to stable or master
      when: always
    - if: $CI_COMMIT_TAG                              # Auto upload if tagged
      when: always
    - when: manual                                    # Otherwise allow manual upload from branch
      allow_failure: true
  <<: *before_upload
  script:
    - find apt/* -ls
    # scp all files referenced by the changes files to the repository
    - dcmd scp apt/*.changes dists@$DEV_REPO_HOST:deb-repo/incoming

# Copy packages to `buster-golden` if they have a `release` tag.
# Note that this must come after `upload-debs`.

copy-to-buster-golden:
  stage: copy-to-golden
  image: debian:latest
  rules:
    - if: '$CI_COMMIT_TAG =~ /^release/'
      when: always
    - when: manual
      allow_failure: true
  <<: *before_upload
  script:
    - ci/copy-to-golden "$DEBIAN_RELEASE_NAME" apt/*.changes
  variables:
    DEBIAN_RELEASE_NAME: buster<|MERGE_RESOLUTION|>--- conflicted
+++ resolved
@@ -98,26 +98,9 @@
     # Log all the images to stdout
     - docker images
 
-<<<<<<< HEAD
 build:debian-buster:
   extends: .build-debs-and-images
   variables:
-=======
-build-test-environment:debian-jessie:
-  extends: .build-test-environment-debian
-  variables:
-    DEPENDENCY_SOURCE: http://www.linotp.org/apt/debian
-    DEPENDENCY_COMPONENT: linotp
-    DEPENDENCY_GPG_KEYID: 913DFF12F86258E5
-    DEBIAN_RELEASE_NAME: jessie
-
-build-test-environment:debian-buster:
-  extends: .build-test-environment-debian
-  variables:
-    DEPENDENCY_SOURCE: "http://www.linotp.org/apt/debian"
-    DEPENDENCY_COMPONENT: linotp
-    DEPENDENCY_GPG_KEYID: 913DFF12F86258E5
->>>>>>> ce39d64c
     DEBIAN_RELEASE_NAME: buster
   artifacts:
     expose_as: apt-buster
@@ -127,16 +110,10 @@
     expire_in: 2 weeks
 
 
-<<<<<<< HEAD
 .lint:
   stage: lint
   image: ${CI_IMAGE_PREFIX}/${DEBIAN_RELEASE_NAME}/linotp-testenv:${CI_PIPELINE_ID}
   needs: ["build:debian-buster"]
-=======
-unit-test:debian-buster:
-  extends: .test-debian
-  stage: test
->>>>>>> ce39d64c
   variables:
     LINTED_MODULE: ""
     DEBIAN_RELEASE_NAME: buster
@@ -154,103 +131,28 @@
 lint-controllers:
   extends: .lint
   variables:
-<<<<<<< HEAD
     LINTED_MODULE: controllers
-=======
-    MYSQL_DATABASE: linotp_db
-    MYSQL_ROOT_PASSWORD: linotppass
-    MYSQL_USER: linotpuser
-    MYSQL_PASSWORD: linotppass
-    MYSQL_HOST: mysql
-    SHELL: /bin/bash
-  before_script:
-    - apt-get update
-    - test "${DEBIAN_RELEASE_NAME}" == "jessie" && apt-get install --yes --no-install-recommends libmysqlclient-dev mysql-client python-imaging
-    - test "${DEBIAN_RELEASE_NAME}" != "jessie" && apt-get install --yes --no-install-recommends default-libmysqlclient-dev default-mysql-client python-pil
-    - apt-get install --yes --no-install-recommends parallel python-mysqldb
-    - cd linotpd/src
-    - pip install --upgrade 'pip<21'
-    - apt-get remove --yes python-pip; hash -d pip
-    - pip install --upgrade setuptools
-    - pip install wheel
-    - pip install freezegun
-    - pip install mock
-    - pip install unittest2
-    - pip install nose nose-testconfig
-    - pip install pyrad
-    - pip install -U cffi
-    - pip install coverage
-    - pip install bcrypt
-    - pip freeze
-    - pip install -e .
-    - python tools/linotp-create-enckey -f test.ini
-    - python tools/linotp-create-auditkeys -f test.ini
-    - cp encKey public.pem private.pem /tmp/
-    - mkdir /tmp/config
-    - cp config/dictionary /tmp/config
-    - rm test.ini
-    - export NOSE_WITH_COVERAGE=1
-    - test "$CI_PIPELINE_SOURCE" != "schedule" && export NOSE_ATTRS='!nightly'
-    - export NOSE_COVER_DIR=${CI_PROJECT_DIR}/coverage/${DEBIAN_RELEASE_NAME}/
-    - mkdir -p ${NOSE_COVER_DIR}
-    - find linotp/tests/functional -type f -iname 'test_*.py' >func-tests.txt
-    - num_tests=`cat func-tests.txt | wc -l`
-    - echo $num_tests
-    # ocra2 test irrelevant and a damn long execution duration
-    # So remove for commit triggered pipeline - only executed during nightly scheduled pipeline
-    - test "$CI_PIPELINE_SOURCE" != "schedule" && sed -i '/test_ocra2/d' func-tests.txt
-    - split --numeric-suffixes=1 -n r/5 func-tests.txt func_chunk_
-    - cat func_chunk_01
-    - cat func_chunk_02
-    - cat func_chunk_03
-    - cat func_chunk_04
-    - cat func_chunk_05
-  script:
-    - echo $CI_NODE_INDEX
-    - bash -c "cat func_chunk_0$CI_NODE_INDEX | parallel -kN2 -j$(nproc) ../../ci/run_functional.sh {#} {}"
-  artifacts:
-    paths:
-      - coverage/${DEBIAN_RELEASE_NAME}/
->>>>>>> ce39d64c
 
 lint-lib:
   extends: .lint
   variables:
     LINTED_MODULE: lib
 
-<<<<<<< HEAD
 lint-model:
   extends: .lint
-=======
-func-test:jessie:
-  extends: .functional-test
-  parallel: 5
->>>>>>> ce39d64c
   variables:
     LINTED_MODULE: model
 
-<<<<<<< HEAD
 lint-provider:
   extends: .lint
-=======
-func-test:buster:
-  extends: .functional-test
-  parallel: 5
->>>>>>> ce39d64c
   variables:
     LINTED_MODULE: provider
 
-<<<<<<< HEAD
 lint-tokens:
   extends: .lint
-=======
-func-special-test:jessie:
-  extends: .functional-special-test
->>>>>>> ce39d64c
   variables:
     LINTED_MODULE: tokens
 
-<<<<<<< HEAD
 lint-useridresolver:
   extends: .lint
   variables:
@@ -302,10 +204,6 @@
 
 # Tests should run on Debian buster
 .buster-tests:
-=======
-func-special-test:buster:
-  extends: .functional-special-test
->>>>>>> ce39d64c
   variables:
     DEBIAN_RELEASE_NAME: buster
   needs: ["build:debian-buster"]
@@ -339,12 +237,7 @@
     - name: ${DB}
       alias: db
 
-<<<<<<< HEAD
 .postgres-database:
-=======
-coverage-report:buster:
-  extends: .coverage-report
->>>>>>> ce39d64c
   variables:
     DB: postgres:12
     POSTGRES_DB: linotp_db
@@ -394,7 +287,6 @@
     - *pytest-args
     - make functionaltests PYTESTARGS="$PYTESTARGS"
 
-<<<<<<< HEAD
 functional-test:
   extends: .functional-test-base
   parallel: 6
@@ -403,10 +295,6 @@
   extends:
     - .functional-test-base
     - .mysql-database
-=======
-build:buster:
-  extends: .build-debs
->>>>>>> ce39d64c
   variables:
     # Only run non-sqlite tests in regular pipeline
     NON_NIGHTLY_ARGS: "-m exclude_sqlite"
@@ -418,22 +306,12 @@
   variables:
     NON_NIGHTLY_ARGS: "-m exclude_sqlite"
 
-<<<<<<< HEAD
 functional-test-postgres:
   extends:
     - .functional-test-base
     - .postgres-database
   variables:
     NON_NIGHTLY_ARGS: "-m exclude_sqlite"
-=======
-build-linotp-docker-image:buster:
-  extends: .build-linotp-docker-image
-  variables:
-    DEPENDENCY_SOURCE: "http://www.linotp.org/apt/debian"
-    DEPENDENCY_COMPONENT: linotp
-    DEPENDENCY_GPG_KEYID: "913DFF12F86258E5"
-    DEBIAN_RELEASE_NAME: buster
->>>>>>> ce39d64c
 
 .e2e-test:
   extends:
