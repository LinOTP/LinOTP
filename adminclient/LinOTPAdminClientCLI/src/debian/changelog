--- conflicted
+++ resolved
@@ -4,15 +4,9 @@
 
  -- LSE LinOTP2 Packaging <linotp2@lsexperts.de>  Fri, 12 Jul 2019 13:52:12 +0200
 
-<<<<<<< HEAD
-linotp-adminclient-cli (2.10.6rc0-1) jessie; urgency=low
-
-  * Set new version 2.10.6rc0
-=======
 linotp-adminclient-cli (2.10.6-1) jessie; urgency=low
 
   * Set new version 2.10.6
->>>>>>> acc15b5e
 
  --  LSE LinOTP2 Packaging <linotp2@lsexperts.de>  Thu, 2 Jul 2019 17:55:28 +0200
 
