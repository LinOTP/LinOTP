--- conflicted
+++ resolved
@@ -1,14 +1,10 @@
-<<<<<<< HEAD
 linotp-adminclient-cli (2.10.7rc0-1) jessie; urgency=low
 
   * Set new version 2.10.7rc0-1
 
  -- LSE LinOTP2 Packaging <linotp2@lsexperts.de>  Fri, 12 Jul 2019 13:52:12 +0200
 
-linotp-adminclient-cli (2.10.6rc0-1) jessie; urgency=low
-=======
 linotp-adminclient-cli (2.10.6-1) jessie; urgency=low
->>>>>>> e5da140a
 
   * Set new version 2.10.6
 
