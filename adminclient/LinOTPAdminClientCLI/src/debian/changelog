--- conflicted
+++ resolved
@@ -1,16 +1,14 @@
-<<<<<<< HEAD
 linotp-adminclient-cli (2.10.7rc0-1) jessie; urgency=low
 
   * Set new version 2.10.7rc0-1
 
  -- LSE LinOTP2 Packaging <linotp2@lsexperts.de>  Fri, 12 Jul 2019 13:52:12 +0200
-=======
+
 linotp-adminclient-cli (2.10.6.1-1) jessie; urgency=low
 
-  * Set new version 2.10.6.1rc0
+  * Set new version 2.10.6.1
 
  --  LSE LinOTP2 Packaging <linotp2@lsexperts.de>  Mon, 09 Sep 2019 12:18:20 +0200
->>>>>>> 50e4e761
 
 linotp-adminclient-cli (2.10.6-1) jessie; urgency=low
 
