--- conflicted
+++ resolved
@@ -1,16 +1,14 @@
-<<<<<<< HEAD
 linotp-adminclient-cli (2.11-1) jessie; urgency=low
 
   * Set new version 2.11
 
  -- LSE LinOTP2 Packaging <linotp2@lsexperts.de>  Wed, 12 Nov 2019 13:41:01 +0200
-=======
+
 linotp-adminclient-cli (2.10.7.2-1) jessie; urgency=low
 
   * Set new version 2.10.7.2
 
  -- LSE LinOTP2 Packaging <linotp2@lsexperts.de>  Wed, 22 Nov 2019 14:15:30 +0200
->>>>>>> a6a3926e
 
 linotp-adminclient-cli (2.10.7.1-1) jessie; urgency=low
 
