--- conflicted
+++ resolved
@@ -1,14 +1,10 @@
-<<<<<<< HEAD
 linotp-adminclient-gui (2.9~rc1~0dev0-1) jessie; urgency=low
 
   * Set new version 2.8.2~0dev0-1~bpo70+1
 
  -- LSE LinOTP2 Packaging <linotp2@lsexperts.de>  Wed, 22 Jun 2016 11:43:49 +0200
 
-linotp-adminclient-gui (2.8.1.2~rc2-1) jessie; urgency=low
-=======
 linotp-adminclient-gui (2.8.1.2-1) jessie; urgency=low
->>>>>>> 2c3e863e
 
   Bug Fixes:
   * Fix listing users in useridresolver
