# -*- coding: utf-8 -*-
#
#    LinOTP - the open source solution for two factor authentication
#    Copyright (C) 2010 - 2019 KeyIdentity GmbH
#
#    This file is part of LinOTP server.
#
#    This program is free software: you can redistribute it and/or
#    modify it under the terms of the GNU Affero General Public
#    License, version 3, as published by the Free Software Foundation.
#
#    This program is distributed in the hope that it will be useful,
#    but WITHOUT ANY WARRANTY; without even the implied warranty of
#    MERCHANTABILITY or FITNESS FOR A PARTICULAR PURPOSE.  See the
#    GNU Affero General Public License for more details.
#
#    You should have received a copy of the
#               GNU Affero General Public License
#    along with this program.  If not, see <http://www.gnu.org/licenses/>.
#
#
#    E-mail: linotp@keyidentity.com
#    Contact: www.linotp.org
#    Support: www.keyidentity.com
#


"""
LinOTP is an open solution for strong two-factor authentication
       with One Time Passwords.

LinOTP server is licensed under the AGPLv3, so that you are able to have a
complete working open source solution. But LinOTP 2 is also open as far as its
modular architecture is concerned.
LinOTP 2 aims to not bind you to any decision of the authentication protocol
or it does not dictate you where your user information should be stored. This
is achieved by its new, totally modular architecture.


Tokenclasses
------------

    LinOTP already comes with several tokenclasses defined in linotp.tokens
    But you can simply define your own tokenclass object. Take a look at
    the base class in tokenclass.py

UserIdResolvers
---------------

    LinOTP can use arbitrary methods to look up your user base - the userid
    resolvers. With LinOTP comes a flatfile (passwd), the ldap/active directory
    resolver and a sql resolver.


LinOTP is accessed via a simple http based api, which returns json object
that are easy to integrate into your authetication solution. Or you can use
the simple webui which come with linotp

"""

# IMPORTANT! This file is imported by setup.py, therefore do not (directly or
# indirectly) import any module that might not yet be installed when installing
# LinOTP.

__copyright__ = "Copyright (C) netgo GmbH"
__product__ = "LinOTP"
__license__ = "Gnu AGPLv3"
__contact__ = "www.linotp.org"
<<<<<<< HEAD
__email__ = "linotp@keyidentity.com"
__version__ = "3.2.dev0"
=======
__email__ = "info@linotp.de"
__version__ = "3.1rc3"
>>>>>>> 9a5645c0
__api__ = "2.0802"<|MERGE_RESOLUTION|>--- conflicted
+++ resolved
@@ -66,11 +66,6 @@
 __product__ = "LinOTP"
 __license__ = "Gnu AGPLv3"
 __contact__ = "www.linotp.org"
-<<<<<<< HEAD
 __email__ = "linotp@keyidentity.com"
-__version__ = "3.2.dev0"
-=======
-__email__ = "info@linotp.de"
-__version__ = "3.1rc3"
->>>>>>> 9a5645c0
+__version__ = "3.2dev0"
 __api__ = "2.0802"