--- conflicted
+++ resolved
@@ -53,35 +53,20 @@
     return TokenImportAladdin(manage_ui)
 
 
-<<<<<<< HEAD
 @pytest.fixture
 def oathcsv_importer(manage_ui):
     return TokenImportOATH(manage_ui)
 
 
-def check_menu_is_closed(manage_ui):
-=======
 def check_menu_is_closed(manage_ui: ManageUi):
->>>>>>> 530e9e9c
     """Check that import menu is closed.
 
     By checking that the aladdin menu entry is not visible
     """
-<<<<<<< HEAD
-    # Find element even when hidden
-    menu_element = manage_ui.driver.find_element(
-        By.ID, "menu_load_aladdin_xml_tokenfile"
-    )
-    if menu_element.is_displayed():
-        sleep(1)
-
-    assert not menu_element.is_displayed(), menu_element
-=======
     # Move the mouse somewhere else to ensure the menu is closed
     manage_ui.find_by_id("logo").click()
 
     manage_ui.wait_for_element_disappearing("#menu_load_aladdin_xml_tokenfile")
->>>>>>> 530e9e9c
 
 
 def test_token_import_aladdin_xml(
